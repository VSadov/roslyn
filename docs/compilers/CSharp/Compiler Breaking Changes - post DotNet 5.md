--- conflicted
+++ resolved
@@ -35,7 +35,6 @@
     }
     ```
 
-<<<<<<< HEAD
 3. https://github.com/dotnet/roslyn/issues/52630 In C# 9 (.NET 5, Visual Studio 16.9), it is possible that a record uses a hidden member from a base type as a positional member. In Visual Studio 16.10, this is now an error:
 ```csharp
 record Base
@@ -48,8 +47,8 @@
     public int I() { return 0; }
 }
 ```
-=======
-3. In C# 10, method groups are implicitly convertible to `System.Delegate`, and lambda expressions are implicitly convertible to `System.Delegate` and `System.Linq.Expressions.Expression`.
+
+4. In C# 10, method groups are implicitly convertible to `System.Delegate`, and lambda expressions are implicitly convertible to `System.Delegate` and `System.Linq.Expressions.Expression`.
 
     This is a breaking change to overload resolution if there exists an overload with a `System.Delegate` or `System.Linq.Expressions.Expression` parameter that is applicable and the closest applicable overload with a strongly-typed delegate parameter is in an enclosing namespace.
 
@@ -70,5 +69,4 @@
     {
         public static void M(this object x, System.Action y) { }
     }
-    ```
->>>>>>> db805517
+    ```