--- conflicted
+++ resolved
@@ -19,11 +19,7 @@
     - Ensure C#, VB, MSBuild, .NET Core and Visual Studio Extensibility are included in the selected work loads
     - Ensure "Use previews of the .NET Core SDK" is checked in Tools -> Options -> Environment -> Preview Features
     - Restart Visual Studio
-<<<<<<< HEAD
-1. Install the latest [.NET 7.0 SDK](https://dotnet.microsoft.com/en-us/download/dotnet/7.0).
-=======
-1. [.NET 7.0 SDK](https://dotnet.microsoft.com/en-us/download/dotnet/7.0) [Windows x64 installer](https://dotnet.microsoft.com/en-us/download/dotnet/thank-you/sdk-7.0.100-preview.3-windows-x64-installer)
->>>>>>> 00052003
+1. Install the latest [.NET 7.0 SDK](https://dotnet.microsoft.com/en-us/download/dotnet/7.0)
 1. [PowerShell 5.0 or newer](https://docs.microsoft.com/en-us/powershell/scripting/setup/installing-windows-powershell). If you are on Windows 10, you are fine; you'll only need to upgrade if you're on earlier versions of Windows. The download link is under the ["Upgrading existing Windows PowerShell"](https://docs.microsoft.com/en-us/powershell/scripting/install/installing-windows-powershell?view=powershell-6#upgrading-existing-windows-powershell) heading.
 1. Run Restore.cmd
 1. Open Roslyn.sln
