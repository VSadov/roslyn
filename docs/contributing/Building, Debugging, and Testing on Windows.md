--- conflicted
+++ resolved
@@ -20,11 +20,7 @@
     - Ensure Visual Studio is on Version "17.0" or greater
     - Ensure "Use previews of the .NET Core SDK" is checked in Tools -> Options -> Environment -> Preview Features
     - Restart Visual Studio
-<<<<<<< HEAD
-1. Install the latest [.NET 6.0 SDK](https://dotnet.microsoft.com/download/dotnet-core/6.0).
-=======
 1. Install the latest [.NET 7.0 SDK](https://dotnet.microsoft.com/en-us/download/dotnet/7.0).
->>>>>>> 79aefe0a
 1. [PowerShell 5.0 or newer](https://docs.microsoft.com/en-us/powershell/scripting/setup/installing-windows-powershell). If you are on Windows 10, you are fine; you'll only need to upgrade if you're on earlier versions of Windows. The download link is under the ["Upgrading existing Windows PowerShell"](https://docs.microsoft.com/en-us/powershell/scripting/install/installing-windows-powershell?view=powershell-6#upgrading-existing-windows-powershell) heading.
 1. Run Restore.cmd
 1. Open Roslyn.sln
