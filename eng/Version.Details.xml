--- conflicted
+++ resolved
@@ -13,30 +13,18 @@
     </Dependency>
   </ProductDependencies>
   <ToolsetDependencies>
-<<<<<<< HEAD
-    <Dependency Name="Microsoft.DotNet.Arcade.Sdk" Version="8.0.0-beta.22463.5">
-      <Uri>https://github.com/dotnet/arcade</Uri>
-      <Sha>c670c5bf5cff7c5c2ca086fd41cc1ace90761576</Sha>
-=======
     <Dependency Name="Microsoft.DotNet.Arcade.Sdk" Version="8.0.0-beta.22473.1">
       <Uri>https://github.com/dotnet/arcade</Uri>
       <Sha>ba4d2568dd2e3e7538feeaba60215f7bcb99e89c</Sha>
->>>>>>> e479688c
       <SourceBuild RepoName="arcade" ManagedOnly="true" />
     </Dependency>
     <Dependency Name="Microsoft.Net.Compilers.Toolset" Version="4.1.0-5.22128.4">
       <Uri>https://github.com/dotnet/roslyn</Uri>
       <Sha>5d10d428050c0d6afef30a072c4ae68776621877</Sha>
     </Dependency>
-<<<<<<< HEAD
-    <Dependency Name="Microsoft.DotNet.Helix.Sdk" Version="8.0.0-beta.22463.5">
-      <Uri>https://github.com/dotnet/arcade</Uri>
-      <Sha>c670c5bf5cff7c5c2ca086fd41cc1ace90761576</Sha>
-=======
     <Dependency Name="Microsoft.DotNet.Helix.Sdk" Version="8.0.0-beta.22473.1">
       <Uri>https://github.com/dotnet/arcade</Uri>
       <Sha>ba4d2568dd2e3e7538feeaba60215f7bcb99e89c</Sha>
->>>>>>> e479688c
     </Dependency>
   </ToolsetDependencies>
 </Dependencies>