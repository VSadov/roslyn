<?xml version="1.0" encoding="utf-8"?>
<Dependencies>
  <ProductDependencies>
    <Dependency Name="XliffTasks" Version="1.0.0-beta.21215.1">
      <Uri>https://github.com/dotnet/xliff-tasks</Uri>
      <Sha>7e80445ee82adbf9a8e6ae601ac5e239d982afaa</Sha>
      <SourceBuild RepoName="xliff-tasks" ManagedOnly="true" />
    </Dependency>
    <Dependency Name="Microsoft.SourceBuild.Intermediate.source-build" Version="0.1.0-alpha.1.21126.2">
      <Uri>https://github.com/dotnet/source-build</Uri>
      <Sha>c06ae1212bd69e9fe52bed0b0a7d79cc8ea39054</Sha>
      <SourceBuild RepoName="source-build" ManagedOnly="true" />
    </Dependency>
  </ProductDependencies>
  <ToolsetDependencies>
<<<<<<< HEAD
    <Dependency Name="Microsoft.DotNet.Arcade.Sdk" Version="6.0.0-beta.21274.6">
      <Uri>https://github.com/dotnet/arcade</Uri>
      <Sha>f22435d0f9cc367e75e1875d93ef980be1be6b79</Sha>
=======
    <Dependency Name="Microsoft.DotNet.Arcade.Sdk" Version="6.0.0-beta.21275.5">
      <Uri>https://github.com/dotnet/arcade</Uri>
      <Sha>579b548c545da1a9747bc5df599f38fe86d66251</Sha>
>>>>>>> a2d38a0b
      <SourceBuild RepoName="arcade" ManagedOnly="true" />
    </Dependency>
    <Dependency Name="Microsoft.Net.Compilers.Toolset" Version="4.0.0-2.21253.8">
      <Uri>https://github.com/dotnet/roslyn</Uri>
      <Sha>5b972bceb846f5d15f991a479e285067a75103e4</Sha>
    </Dependency>
<<<<<<< HEAD
    <Dependency Name="Microsoft.DotNet.Helix.Sdk" Version="6.0.0-beta.21274.6">
      <Uri>https://github.com/dotnet/arcade</Uri>
      <Sha>f22435d0f9cc367e75e1875d93ef980be1be6b79</Sha>
=======
    <Dependency Name="Microsoft.DotNet.Helix.Sdk" Version="6.0.0-beta.21275.5">
      <Uri>https://github.com/dotnet/arcade</Uri>
      <Sha>579b548c545da1a9747bc5df599f38fe86d66251</Sha>
>>>>>>> a2d38a0b
    </Dependency>
  </ToolsetDependencies>
</Dependencies><|MERGE_RESOLUTION|>--- conflicted
+++ resolved
@@ -13,30 +13,18 @@
     </Dependency>
   </ProductDependencies>
   <ToolsetDependencies>
-<<<<<<< HEAD
-    <Dependency Name="Microsoft.DotNet.Arcade.Sdk" Version="6.0.0-beta.21274.6">
-      <Uri>https://github.com/dotnet/arcade</Uri>
-      <Sha>f22435d0f9cc367e75e1875d93ef980be1be6b79</Sha>
-=======
     <Dependency Name="Microsoft.DotNet.Arcade.Sdk" Version="6.0.0-beta.21275.5">
       <Uri>https://github.com/dotnet/arcade</Uri>
       <Sha>579b548c545da1a9747bc5df599f38fe86d66251</Sha>
->>>>>>> a2d38a0b
       <SourceBuild RepoName="arcade" ManagedOnly="true" />
     </Dependency>
     <Dependency Name="Microsoft.Net.Compilers.Toolset" Version="4.0.0-2.21253.8">
       <Uri>https://github.com/dotnet/roslyn</Uri>
       <Sha>5b972bceb846f5d15f991a479e285067a75103e4</Sha>
     </Dependency>
-<<<<<<< HEAD
-    <Dependency Name="Microsoft.DotNet.Helix.Sdk" Version="6.0.0-beta.21274.6">
-      <Uri>https://github.com/dotnet/arcade</Uri>
-      <Sha>f22435d0f9cc367e75e1875d93ef980be1be6b79</Sha>
-=======
     <Dependency Name="Microsoft.DotNet.Helix.Sdk" Version="6.0.0-beta.21275.5">
       <Uri>https://github.com/dotnet/arcade</Uri>
       <Sha>579b548c545da1a9747bc5df599f38fe86d66251</Sha>
->>>>>>> a2d38a0b
     </Dependency>
   </ToolsetDependencies>
 </Dependencies>