--- conflicted
+++ resolved
@@ -1,32 +1,4 @@
 Param(
-<<<<<<< HEAD
-  [string] $GuardianPackageName, # Required: the name of guardian CLI package (not needed if GuardianCliLocation is specified)
-  [string] $NugetPackageDirectory, # Required: directory where NuGet packages are installed (not needed if GuardianCliLocation is specified)
-  [string] $GuardianCliLocation, # Optional: Direct location of Guardian CLI executable if GuardianPackageName & NugetPackageDirectory are not specified
-  [string] $Repository = $env:BUILD_REPOSITORY_NAME, # Required: the name of the repository (e.g. dotnet/arcade)
-  [string] $BranchName = $env:BUILD_SOURCEBRANCH, # Optional: name of branch or version of gdn settings; defaults to master
-  [string] $SourceDirectory = $env:BUILD_SOURCESDIRECTORY, # Required: the directory where source files are located
-  [string] $ArtifactsDirectory = (Join-Path $env:BUILD_ARTIFACTSTAGINGDIRECTORY ('artifacts')), # Required: the directory where build artifacts are located
-  [string] $AzureDevOpsAccessToken, # Required: access token for dnceng; should be provided via KeyVault
-  [string[]] $SourceToolsList, # Optional: list of SDL tools to run on source code
-  [string[]] $ArtifactToolsList, # Optional: list of SDL tools to run on built artifacts
-  [bool] $TsaPublish = $False, # Optional: true will publish results to TSA; only set to true after onboarding to TSA; TSA is the automated framework used to upload test results as bugs.
-  [string] $TsaBranchName = $env:BUILD_SOURCEBRANCH, # Optional: required for TSA publish; defaults to $(Build.SourceBranchName); TSA is the automated framework used to upload test results as bugs.
-  [string] $TsaRepositoryName = $env:BUILD_REPOSITORY_NAME, # Optional: TSA repository name; will be generated automatically if not submitted; TSA is the automated framework used to upload test results as bugs.
-  [string] $BuildNumber = $env:BUILD_BUILDNUMBER, # Optional: required for TSA publish; defaults to $(Build.BuildNumber)
-  [bool] $UpdateBaseline = $False, # Optional: if true, will update the baseline in the repository; should only be run after fixing any issues which need to be fixed
-  [bool] $TsaOnboard = $False, # Optional: if true, will onboard the repository to TSA; should only be run once; TSA is the automated framework used to upload test results as bugs.
-  [string] $TsaInstanceUrl, # Optional: only needed if TsaOnboard or TsaPublish is true; the instance-url registered with TSA; TSA is the automated framework used to upload test results as bugs.
-  [string] $TsaCodebaseName, # Optional: only needed if TsaOnboard or TsaPublish is true; the name of the codebase registered with TSA; TSA is the automated framework used to upload test results as bugs.
-  [string] $TsaProjectName, # Optional: only needed if TsaOnboard or TsaPublish is true; the name of the project registered with TSA; TSA is the automated framework used to upload test results as bugs.
-  [string] $TsaNotificationEmail, # Optional: only needed if TsaOnboard is true; the email(s) which will receive notifications of TSA bug filings (e.g. alias@microsoft.com); TSA is the automated framework used to upload test results as bugs.
-  [string] $TsaCodebaseAdmin, # Optional: only needed if TsaOnboard is true; the aliases which are admins of the TSA codebase (e.g. DOMAIN\alias); TSA is the automated framework used to upload test results as bugs.
-  [string] $TsaBugAreaPath, # Optional: only needed if TsaOnboard is true; the area path where TSA will file bugs in AzDO; TSA is the automated framework used to upload test results as bugs.
-  [string] $TsaIterationPath, # Optional: only needed if TsaOnboard is true; the iteration path where TSA will file bugs in AzDO; TSA is the automated framework used to upload test results as bugs.
-  [string] $GuardianLoggerLevel = 'Standard', # Optional: the logger level for the Guardian CLI; options are Trace, Verbose, Standard, Warning, and Error
-  [string[]] $CrScanAdditionalRunConfigParams, # Optional: Additional Params to custom build a CredScan run config in the format @("xyz:abc","sdf:1")
-  [string[]] $PoliCheckAdditionalRunConfigParams                                                 # Optional: Additional Params to custom build a Policheck run config in the format @("xyz:abc","sdf:1")
-=======
   [string] $GuardianPackageName,                                                           # Required: the name of guardian CLI package (not needed if GuardianCliLocation is specified)
   [string] $NugetPackageDirectory,                                                         # Required: directory where NuGet packages are installed (not needed if GuardianCliLocation is specified)
   [string] $GuardianCliLocation,                                                           # Optional: Direct location of Guardian CLI executable if GuardianPackageName & NugetPackageDirectory are not specified
@@ -53,31 +25,12 @@
   [string] $GuardianLoggerLevel="Standard",                                                # Optional: the logger level for the Guardian CLI; options are Trace, Verbose, Standard, Warning, and Error
   [string[]] $CrScanAdditionalRunConfigParams,                                             # Optional: Additional Params to custom build a CredScan run config in the format @("xyz:abc","sdf:1")
   [string[]] $PoliCheckAdditionalRunConfigParams                                           # Optional: Additional Params to custom build a Policheck run config in the format @("xyz:abc","sdf:1")
->>>>>>> c3471194
 )
 
 $ErrorActionPreference = "Stop"
 Set-StrictMode -Version 2.0
 $LASTEXITCODE = 0
 
-<<<<<<< HEAD
-  . $PSScriptRoot\..\tools.ps1
-
-  #Replace repo names to the format of org/repo
-  if (!($Repository.contains('/'))) {
-    $RepoName = $Repository -replace '(.*?)-(.*)', '$1/$2';
-  }
-  else {
-    $RepoName = $Repository;
-  }
-
-  if ($GuardianPackageName) {
-    $guardianCliLocation = Join-Path $NugetPackageDirectory (Join-Path $GuardianPackageName (Join-Path 'tools' 'guardian.cmd'))
-  }
-  else {
-    $guardianCliLocation = $GuardianCliLocation
-  }
-=======
 #Replace repo names to the format of org/repo
 if (!($Repository.contains('/'))) {
   $RepoName = $Repository -replace '(.*?)-(.*)', '$1/$2';
@@ -91,41 +44,19 @@
 } else {
   $guardianCliLocation = $GuardianCliLocation
 }
->>>>>>> c3471194
 
 $workingDirectory = (Split-Path $SourceDirectory -Parent)
 $ValidPath = Test-Path $guardianCliLocation
 
-<<<<<<< HEAD
-  if ($ValidPath -eq $False) {
-    Write-PipelineTelemetryError -Force -Category 'Sdl' -Message 'Invalid Guardian CLI Location.'
-    ExitWithExitCode 1
-  }
-=======
 if ($ValidPath -eq $False)
 {
   Write-Host "Invalid Guardian CLI Location."
   exit 1
 }
->>>>>>> c3471194
 
 & $(Join-Path $PSScriptRoot "init-sdl.ps1") -GuardianCliLocation $guardianCliLocation -Repository $RepoName -BranchName $BranchName -WorkingDirectory $workingDirectory -AzureDevOpsAccessToken $AzureDevOpsAccessToken -GuardianLoggerLevel $GuardianLoggerLevel
 $gdnFolder = Join-Path $workingDirectory ".gdn"
 
-<<<<<<< HEAD
-  if ($TsaOnboard) {
-    if ($TsaCodebaseName -and $TsaNotificationEmail -and $TsaCodebaseAdmin -and $TsaBugAreaPath) {
-      Write-Host "$guardianCliLocation tsa-onboard --codebase-name `"$TsaCodebaseName`" --notification-alias `"$TsaNotificationEmail`" --codebase-admin `"$TsaCodebaseAdmin`" --instance-url `"$TsaInstanceUrl`" --project-name `"$TsaProjectName`" --area-path `"$TsaBugAreaPath`" --iteration-path `"$TsaIterationPath`" --working-directory $workingDirectory --logger-level $GuardianLoggerLevel"
-      & $guardianCliLocation tsa-onboard --codebase-name "$TsaCodebaseName" --notification-alias "$TsaNotificationEmail" --codebase-admin "$TsaCodebaseAdmin" --instance-url "$TsaInstanceUrl" --project-name "$TsaProjectName" --area-path "$TsaBugAreaPath" --iteration-path "$TsaIterationPath" --working-directory $workingDirectory --logger-level $GuardianLoggerLevel
-      if ($LASTEXITCODE -ne 0) {
-        Write-PipelineTelemetryError -Force -Category 'Sdl' -Message "Guardian tsa-onboard failed with exit code $LASTEXITCODE."
-        ExitWithExitCode $LASTEXITCODE
-      }
-    }
-    else {
-      Write-PipelineTelemetryError -Force -Category 'Sdl' -Message 'Could not onboard to TSA -- not all required values ($TsaCodebaseName, $TsaNotificationEmail, $TsaCodebaseAdmin, $TsaBugAreaPath) were specified.'
-      ExitWithExitCode 1
-=======
 if ($TsaOnboard) {
   if ($TsaCodebaseName -and $TsaNotificationEmail -and $TsaCodebaseAdmin -and $TsaBugAreaPath) {
     Write-Host "$guardianCliLocation tsa-onboard --codebase-name `"$TsaCodebaseName`" --notification-alias `"$TsaNotificationEmail`" --codebase-admin `"$TsaCodebaseAdmin`" --instance-url `"$TsaInstanceUrl`" --project-name `"$TsaProjectName`" --area-path `"$TsaBugAreaPath`" --iteration-path `"$TsaIterationPath`" --working-directory $workingDirectory --logger-level $GuardianLoggerLevel"
@@ -133,7 +64,6 @@
     if ($LASTEXITCODE -ne 0) {
       Write-Host "Guardian tsa-onboard failed with exit code $LASTEXITCODE."
       exit $LASTEXITCODE
->>>>>>> c3471194
     }
   } else {
     Write-Host "Could not onboard to TSA -- not all required values ($$TsaCodebaseName, $$TsaNotificationEmail, $$TsaCodebaseAdmin, $$TsaBugAreaPath) were specified."
@@ -152,23 +82,6 @@
   & (Join-Path $PSScriptRoot "push-gdn.ps1") -Repository $RepoName -BranchName $BranchName -GdnFolder $GdnFolder -AzureDevOpsAccessToken $AzureDevOpsAccessToken -PushReason "Update baseline"
 }
 
-<<<<<<< HEAD
-  if ($TsaPublish) {
-    if ($TsaBranchName -and $BuildNumber) {
-      if (-not $TsaRepositoryName) {
-        $TsaRepositoryName = "$($Repository)-$($BranchName)"
-      }
-      Write-Host "$guardianCliLocation tsa-publish --all-tools --repository-name `"$TsaRepositoryName`" --branch-name `"$TsaBranchName`" --build-number `"$BuildNumber`" --codebase-name `"$TsaCodebaseName`" --notification-alias `"$TsaNotificationEmail`" --codebase-admin `"$TsaCodebaseAdmin`" --instance-url `"$TsaInstanceUrl`" --project-name `"$TsaProjectName`" --area-path `"$TsaBugAreaPath`" --iteration-path `"$TsaIterationPath`" --working-directory $workingDirectory --logger-level $GuardianLoggerLevel"
-      & $guardianCliLocation tsa-publish --all-tools --repository-name "$TsaRepositoryName" --branch-name "$TsaBranchName" --build-number "$BuildNumber" --onboard $True --codebase-name "$TsaCodebaseName" --notification-alias "$TsaNotificationEmail" --codebase-admin "$TsaCodebaseAdmin" --instance-url "$TsaInstanceUrl" --project-name "$TsaProjectName" --area-path "$TsaBugAreaPath" --iteration-path "$TsaIterationPath" --working-directory $workingDirectory  --logger-level $GuardianLoggerLevel
-      if ($LASTEXITCODE -ne 0) {
-        Write-PipelineTelemetryError -Force -Category 'Sdl' -Message "Guardian tsa-publish failed with exit code $LASTEXITCODE."
-        ExitWithExitCode $LASTEXITCODE
-      }
-    }
-    else {
-      Write-PipelineTelemetryError -Force -Category 'Sdl' -Message 'Could not publish to TSA -- not all required values ($TsaBranchName, $BuildNumber) were specified.'
-      ExitWithExitCode 1
-=======
 if ($TsaPublish) {
   if ($TsaBranchName -and $BuildNumber) {
     if (-not $TsaRepositoryName) {
@@ -179,7 +92,6 @@
     if ($LASTEXITCODE -ne 0) {
       Write-Host "Guardian tsa-publish failed with exit code $LASTEXITCODE."
       exit $LASTEXITCODE
->>>>>>> c3471194
     }
   } else {
     Write-Host "Could not publish to TSA -- not all required values ($$TsaBranchName, $$BuildNumber) were specified."
