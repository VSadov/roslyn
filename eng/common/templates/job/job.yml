--- conflicted
+++ resolved
@@ -114,10 +114,7 @@
         continueOnError: ${{ parameters.continueOnError }}
         condition: and(succeeded(), in(variables['_SignType'], 'real', 'test'), eq(variables['Agent.Os'], 'Windows_NT'))
 
-<<<<<<< HEAD
-=======
   - ${{ if and(eq(parameters.runAsPublic, 'false'), eq(variables['System.TeamProject'], 'internal')) }}:
->>>>>>> 67d940c4
     - task: NuGetAuthenticate@0
 
   - ${{ if or(eq(parameters.artifacts.download, 'true'), ne(parameters.artifacts.download, '')) }}:
