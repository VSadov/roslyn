{
  "feeds": {
    "vssdk": "https://pkgs.dev.azure.com/azure-public/vside/_packaging/vssdk/nuget/v3/index.json",
    "vs-impl": "https://pkgs.dev.azure.com/azure-public/vside/_packaging/vs-impl/nuget/v3/index.json"
  },
  "packages": {
    "default": {
      "Microsoft.CodeAnalysis": "arcade",
      "Microsoft.CodeAnalysis.Common": "arcade",
      "Microsoft.CodeAnalysis.Compilers": "arcade",
      "Microsoft.CodeAnalysis.Scripting": "arcade",
      "Microsoft.CodeAnalysis.Scripting.Common": "arcade",
      "Microsoft.CodeAnalysis.Workspaces.Common": "arcade",
      "Microsoft.CodeAnalysis.Workspaces.MSBuild": "arcade",
      "Microsoft.CodeAnalysis.Workspaces.Desktop": "arcade",
      "Microsoft.CodeAnalysis.CSharp": "arcade",
      "Microsoft.CodeAnalysis.CSharp.CodeStyle": "arcade",
      "Microsoft.CodeAnalysis.CSharp.Features": "arcade",
      "Microsoft.CodeAnalysis.CSharp.Scripting": "arcade",
      "Microsoft.CodeAnalysis.CSharp.Workspaces": "arcade",
      "Microsoft.CodeAnalysis.VisualBasic": "arcade",
      "Microsoft.CodeAnalysis.VisualBasic.CodeStyle": "arcade",
      "Microsoft.CodeAnalysis.VisualBasic.Features": "arcade",
      "Microsoft.CodeAnalysis.VisualBasic.Workspaces": "arcade",
      "Microsoft.CodeAnalysis.Build.Tasks": "arcade",
      "Microsoft.Net.Compilers": "arcade",
      "Microsoft.Net.Compilers.Toolset": "arcade",
      "Microsoft.NETCore.Compilers": "arcade",
      "Microsoft.CodeAnalysis.Debugging": "arcade",
      "Microsoft.CodeAnalysis.PooledObjects": "arcade",
      "Microsoft.CodeAnalysis.Collections": "arcade",
      "Microsoft.CodeAnalysis.Features": "arcade",
      "Microsoft.CodeAnalysis.EditorFeatures": "vssdk",
      "Microsoft.CodeAnalysis.EditorFeatures.Common": "vssdk",
      "Microsoft.CodeAnalysis.EditorFeatures.Text": "vssdk",
      "Microsoft.VisualStudio.LanguageServices": "vssdk",
      "Microsoft.CodeAnalysis.CSharp.EditorFeatures": "vssdk",
      "Microsoft.CodeAnalysis.InteractiveHost": "vssdk",
      "Microsoft.CodeAnalysis.VisualBasic.EditorFeatures": "vssdk",
      "Microsoft.CodeAnalysis.EditorFeatures.Wpf": "vssdk",
      "Microsoft.CodeAnalysis.EditorFeatures.Cocoa": "vssdk",
      "Microsoft.VisualStudio.IntegrationTest.Utilities": "vs-impl",
      "Microsoft.CodeAnalysis.LanguageServer.Protocol": "vs-impl",
      "Microsoft.CodeAnalysis.Lsif.Generator": "vs-impl",
      "Microsoft.CodeAnalysis.ExternalAccess.Apex": "vs-impl",
      "Microsoft.CodeAnalysis.ExternalAccess.CodeLens": "vs-impl",
      "Microsoft.CodeAnalysis.ExternalAccess.Debugger": "vs-impl",
      "Microsoft.CodeAnalysis.ExternalAccess.FSharp": "vs-impl",
      "Microsoft.CodeAnalysis.ExternalAccess.IntelliTrace": "vs-impl",
      "Microsoft.CodeAnalysis.ExternalAccess.ProjectSystem": "vs-impl",
      "Microsoft.CodeAnalysis.ExternalAccess.OmniSharp": "arcade",
      "Microsoft.CodeAnalysis.ExternalAccess.OmniSharp.CSharp": "arcade",
      "Microsoft.CodeAnalysis.ExternalAccess.Razor": "vs-impl",
      "Microsoft.CodeAnalysis.ExternalAccess.TypeScript": "vs-impl",
      "Microsoft.CodeAnalysis.ExternalAccess.UnitTesting": "vs-impl",
      "Microsoft.CodeAnalysis.ExternalAccess.Xamarin.Remote": "vs-impl",
      "Microsoft.CodeAnalysis.ExternalAccess.DotNetWatch": "vs-impl",
      "Microsoft.CodeAnalysis.Remote.Razor.ServiceHub": "vs-impl",
      "Microsoft.CodeAnalysis.Remote.ServiceHub": "vs-impl",
      "Microsoft.CodeAnalysis.Remote.Workspaces": "vs-impl",
      "Microsoft.VisualStudio.LanguageServices.LiveShare": "vs-impl",
      "Microsoft.VisualStudio.LanguageServices.Razor.RemoteClient": "vs-impl"
    }
  },
  "comment-about-servicing-branches": "For a list of VS versions under servicing, see https://docs.microsoft.com/en-us/visualstudio/releases/2019/servicing#support-options-for-enterprise-and-professional-customers",
  "branches": {
    "dev15.9.x-vs-deps": {
      "nugetKind": "PerBuildPreRelease",
      "vsBranch": "rel/d15.9",
      "vsMajorVersion": 15
    },
    "release/dev16.9-vs-deps": {
      "nugetKind": [
        "Shipping",
        "NonShipping"
      ],
      "vsBranch": "rel/d16.9",
      "vsMajorVersion": 16
    },
    "release/dev16.11-vs-deps": {
      "nugetKind": [
        "Shipping",
        "NonShipping"
      ],
      "vsBranch": "rel/d16.11",
      "vsMajorVersion": 16,
      "insertionTitlePrefix": "[d16.11]"
    },
    "release/dev17.0-vs-deps": {
      "nugetKind": [
        "Shipping",
        "NonShipping"
      ],
      "vsBranch": "rel/d17.0",
      "vsMajorVersion": 17,
      "insertionTitlePrefix": "[d17.0]"
    },
    "release/dev17.1": {
      "nugetKind": [
        "Shipping",
        "NonShipping"
      ],
      "vsBranch": "rel/d17.1",
      "vsMajorVersion": 17,
      "insertionTitlePrefix": "[d17.1]"
    },
    "release/dev17.2": {
      "nugetKind": [
        "Shipping",
        "NonShipping"
      ],
      "vsBranch": "rel/d17.2",
      "vsMajorVersion": 17,
      "insertionTitlePrefix": "[d17.2]"
    },
    "release/dev17.3": {
      "nugetKind": [
        "Shipping",
        "NonShipping"
      ],
      "version": "4.3.*",
      "packageFeeds": "default",
      "channels": [],
      "vsBranch": "rel/d17.3",
      "vsMajorVersion": 17,
      "insertionTitlePrefix": "[d17.3p1]"
    },
    "main": {
      "nugetKind": [
        "Shipping",
        "NonShipping"
      ],
      "vsBranch": "main",
      "vsMajorVersion": 17,
      "insertionCreateDraftPR": false,
<<<<<<< HEAD
      "insertionTitlePrefix": "[d17.3p1]"
=======
      "insertionTitlePrefix": "[d17.3p2]"
    },
    "features/NullableReferenceTypes": {
      "nugetKind": "PerBuildPreRelease",
      "version": "2.6.*",
      "nuget": [],
      "vsix": null,
      "channels": [
        "nonnull"
      ],
      "vsBranch": "lab/d16.1stg",
      "vsMajorVersion": 16
    },
    "features/dataflow": {
      "nugetKind": "PerBuildPreRelease",
      "version": "2.8.*",
      "nuget": [],
      "vsix": null,
      "channels": [
        "dataflow"
      ],
      "vsBranch": "lab/d16.1stg",
      "vsMajorVersion": 16
    },
    "features/razorSupport2": {
      "nugetKind": [
        "Shipping",
        "NonShipping"
      ],
      "version": "3.1.*",
      "nuget": [],
      "vsix": null,
      "channels": [],
      "vsBranch": "lab/d16.1stg",
      "vsMajorVersion": 16
    },
    "features/compilerNext": {
      "nugetKind": [
        "Shipping",
        "NonShipping"
      ],
      "version": "3.4.*",
      "nuget": [],
      "vsix": null,
      "channels": [],
      "vsBranch": "main",
      "vsMajorVersion": 16
    },
    "features/unitTesting": {
      "nugetKind": [
        "Shipping",
        "NonShipping"
      ],
      "version": "3.3.*",
      "nuget": [],
      "vsix": null,
      "channels": [],
      "vsBranch": "rel/d16.5",
      "vsMajorVersion": 16
    }
  },
  "releases": {
    "dev15.5": {
      "nugetKind": "Release",
      "version": "2.3.*",
      "nuget": [
        "https://api.nuget.org/v3/index.json"
      ],
      "channels": []
    },
    "dev15.6": {
      "nugetKind": "Release",
      "version": "2.7.*",
      "nuget": [
        "https://api.nuget.org/v3/index.json"
      ],
      "channels": []
>>>>>>> f640e1a5
    }
  }
}<|MERGE_RESOLUTION|>--- conflicted
+++ resolved
@@ -133,87 +133,7 @@
       "vsBranch": "main",
       "vsMajorVersion": 17,
       "insertionCreateDraftPR": false,
-<<<<<<< HEAD
-      "insertionTitlePrefix": "[d17.3p1]"
-=======
       "insertionTitlePrefix": "[d17.3p2]"
-    },
-    "features/NullableReferenceTypes": {
-      "nugetKind": "PerBuildPreRelease",
-      "version": "2.6.*",
-      "nuget": [],
-      "vsix": null,
-      "channels": [
-        "nonnull"
-      ],
-      "vsBranch": "lab/d16.1stg",
-      "vsMajorVersion": 16
-    },
-    "features/dataflow": {
-      "nugetKind": "PerBuildPreRelease",
-      "version": "2.8.*",
-      "nuget": [],
-      "vsix": null,
-      "channels": [
-        "dataflow"
-      ],
-      "vsBranch": "lab/d16.1stg",
-      "vsMajorVersion": 16
-    },
-    "features/razorSupport2": {
-      "nugetKind": [
-        "Shipping",
-        "NonShipping"
-      ],
-      "version": "3.1.*",
-      "nuget": [],
-      "vsix": null,
-      "channels": [],
-      "vsBranch": "lab/d16.1stg",
-      "vsMajorVersion": 16
-    },
-    "features/compilerNext": {
-      "nugetKind": [
-        "Shipping",
-        "NonShipping"
-      ],
-      "version": "3.4.*",
-      "nuget": [],
-      "vsix": null,
-      "channels": [],
-      "vsBranch": "main",
-      "vsMajorVersion": 16
-    },
-    "features/unitTesting": {
-      "nugetKind": [
-        "Shipping",
-        "NonShipping"
-      ],
-      "version": "3.3.*",
-      "nuget": [],
-      "vsix": null,
-      "channels": [],
-      "vsBranch": "rel/d16.5",
-      "vsMajorVersion": 16
-    }
-  },
-  "releases": {
-    "dev15.5": {
-      "nugetKind": "Release",
-      "version": "2.3.*",
-      "nuget": [
-        "https://api.nuget.org/v3/index.json"
-      ],
-      "channels": []
-    },
-    "dev15.6": {
-      "nugetKind": "Release",
-      "version": "2.7.*",
-      "nuget": [
-        "https://api.nuget.org/v3/index.json"
-      ],
-      "channels": []
->>>>>>> f640e1a5
     }
   }
 }