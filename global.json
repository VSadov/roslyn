{
  "sdk": {
<<<<<<< HEAD
    "version": "6.0.110",
=======
    "version": "7.0.100-rc.1.22431.12",
>>>>>>> ab0cc145
    "allowPrerelease": true,
    "rollForward": "latestPatch"
  },
  "tools": {
<<<<<<< HEAD
    "dotnet": "6.0.110",
=======
    "dotnet": "7.0.100-rc.1.22431.12",
    "runtimes": {
      "dotnet": [
        "3.1.0"
      ]
    },
>>>>>>> ab0cc145
    "vs": {
      "version": "17.2"
    },
    "xcopy-msbuild": "17.2.1"
  },
  "msbuild-sdks": {
<<<<<<< HEAD
    "Microsoft.DotNet.Arcade.Sdk": "6.0.0-beta.22512.3",
    "Microsoft.DotNet.Helix.Sdk": "6.0.0-beta.22512.3"
=======
    "Microsoft.DotNet.Arcade.Sdk": "8.0.0-beta.22513.2",
    "Microsoft.DotNet.Helix.Sdk": "8.0.0-beta.22513.2"
>>>>>>> ab0cc145
  }
}<|MERGE_RESOLUTION|>--- conflicted
+++ resolved
@@ -1,36 +1,23 @@
 {
   "sdk": {
-<<<<<<< HEAD
-    "version": "6.0.110",
-=======
     "version": "7.0.100-rc.1.22431.12",
->>>>>>> ab0cc145
     "allowPrerelease": true,
     "rollForward": "latestPatch"
   },
   "tools": {
-<<<<<<< HEAD
-    "dotnet": "6.0.110",
-=======
     "dotnet": "7.0.100-rc.1.22431.12",
     "runtimes": {
       "dotnet": [
         "3.1.0"
       ]
     },
->>>>>>> ab0cc145
     "vs": {
       "version": "17.2"
     },
     "xcopy-msbuild": "17.2.1"
   },
   "msbuild-sdks": {
-<<<<<<< HEAD
-    "Microsoft.DotNet.Arcade.Sdk": "6.0.0-beta.22512.3",
-    "Microsoft.DotNet.Helix.Sdk": "6.0.0-beta.22512.3"
-=======
     "Microsoft.DotNet.Arcade.Sdk": "8.0.0-beta.22513.2",
     "Microsoft.DotNet.Helix.Sdk": "8.0.0-beta.22513.2"
->>>>>>> ab0cc145
   }
 }