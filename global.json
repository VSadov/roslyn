--- conflicted
+++ resolved
@@ -1,19 +1,11 @@
 {
   "sdk": {
-<<<<<<< HEAD
-    "version": "6.0.100-rc.1.21430.12",
-=======
     "version": "6.0.100-preview.7.21379.14",
->>>>>>> 28d5725e
     "allowPrerelease": true,
     "rollForward": "major"
   },
   "tools": {
-<<<<<<< HEAD
-    "dotnet": "6.0.100-rc.1.21430.12",
-=======
     "dotnet": "6.0.100-preview.7.21379.14",
->>>>>>> 28d5725e
     "vs": {
       "version": "16.10"
     },
