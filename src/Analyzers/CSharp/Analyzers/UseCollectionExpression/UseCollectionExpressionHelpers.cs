--- conflicted
+++ resolved
@@ -51,19 +51,8 @@
         if (originalTypeInfo.ConvertedType is null or IErrorTypeSymbol)
             return false;
 
-<<<<<<< HEAD
-        // Special case.  Block "ImmutableArray<T>" when on 7.0 and prior runtimes.  The reason for this is that
-        // ImmutableArray<T> *looks* to be an ok collection-type since it supports the collection-initializer pattern.
-        // However, that pattern does the absolute wrong thing here as it converts to `new ImmutableArray<T>() { X, Y, Z
-        // }` which throws at runtime.
-        var immutableArrayType = compilation.ImmutableArrayOfTType();
-        var collectionBuilderType = compilation.CollectionBuilderAttribute();
-        if (originalTypeInfo.ConvertedType.OriginalDefinition.Equals(immutableArrayType) &&
-            !immutableArrayType.GetAttributes().Any(a => a.AttributeClass?.Equals(collectionBuilderType) is true))
-=======
         if (originalTypeInfo.ConvertedType.OriginalDefinition is INamedTypeSymbol { IsValueType: true } structType &&
             !IsValidStructType(compilation, structType))
->>>>>>> fcd41424
         {
             return false;
         }
