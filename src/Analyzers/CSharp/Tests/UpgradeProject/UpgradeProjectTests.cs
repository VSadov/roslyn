﻿// Licensed to the .NET Foundation under one or more agreements.
// The .NET Foundation licenses this file to you under the MIT license.
// See the LICENSE file in the project root for more information.

using System.Linq;
using System.Threading.Tasks;
using Microsoft.CodeAnalysis.CodeFixes;
using Microsoft.CodeAnalysis.CSharp;
using Microsoft.CodeAnalysis.CSharp.UpgradeProject;
using Microsoft.CodeAnalysis.Diagnostics;
using Microsoft.CodeAnalysis.Editor.CSharp.UnitTests.Diagnostics;
using Microsoft.CodeAnalysis.Test.Utilities;
using Microsoft.CodeAnalysis.UnitTests;
using Roslyn.Test.Utilities;
using Xunit;
using Xunit.Abstractions;

namespace Microsoft.CodeAnalysis.Editor.CSharp.UnitTests.UpgradeProject
{
    [Trait(Traits.Feature, Traits.Features.CodeActionsUpgradeProject)]
    public partial class UpgradeProjectTests : AbstractCSharpDiagnosticProviderBasedUserDiagnosticTest_NoEditor
    {
        public UpgradeProjectTests(ITestOutputHelper logger)
           : base(logger)
        {
        }

        internal override (DiagnosticAnalyzer?, CodeFixProvider) CreateDiagnosticProviderAndFixer(Workspace workspace)
            => (null, new CSharpUpgradeProjectCodeFixProvider());

        private async Task TestLanguageVersionUpgradedAsync(
            string initialMarkup,
            LanguageVersion expected,
            ParseOptions? parseOptions,
            int index = 0)
        {
            var parameters = new TestParameters(parseOptions: parseOptions, index: index);
            using (var workspace = CreateWorkspaceFromOptions(initialMarkup, parameters))
            {
                var (_, action) = await GetCodeActionsAsync(workspace, parameters);
                var operations = await VerifyActionAndGetOperationsAsync(workspace, action);

                var appliedChanges = await ApplyOperationsAndGetSolutionAsync(workspace, operations);
                var oldSolution = appliedChanges.Item1;
                var newSolution = appliedChanges.Item2;
                Assert.All(newSolution.Projects.Where(p => p.Language == LanguageNames.CSharp),
                    p => Assert.Equal(expected, ((CSharpParseOptions)p.ParseOptions!).SpecifiedLanguageVersion));

                // Verify no document changes when upgrade project
                var changedDocs = SolutionUtilities.GetTextChangedDocuments(oldSolution, newSolution);
                Assert.Empty(changedDocs);
            }

            await TestAsync(initialMarkup, initialMarkup, parseOptions); // no change to markup
        }

        private async Task TestLanguageVersionNotUpgradedAsync(string initialMarkup, ParseOptions parseOptions, int index = 0)
        {
            var parameters = new TestParameters(parseOptions: parseOptions, index: index);
            using var workspace = CreateWorkspaceFromOptions(initialMarkup, parameters);
            var (actions, actionsToInvoke) = await GetCodeActionsAsync(workspace, parameters);

            Assert.Empty(actions);
            Assert.Null(actionsToInvoke);
        }

        [Fact]
        public async Task UpgradeProjectFromCSharp7_2ToCSharp8()
        {
            await TestLanguageVersionUpgradedAsync(
                """
                class C
                {
                    object F = [|null!|];
                }
                """,
                LanguageVersion.CSharp8,
                new CSharpParseOptions(LanguageVersion.CSharp7_2));
        }

        [Fact]
        public async Task UpgradeProjectFromCSharp7ToCSharp8()
        {
            await TestLanguageVersionUpgradedAsync(
                """
                class C
                {
                    object F = [|null!|];
                }
                """,
                LanguageVersion.CSharp8,
                new CSharpParseOptions(LanguageVersion.CSharp7));
        }

        [Fact]
        public async Task UpgradeProjectFromCSharp6ToCSharp7()
        {
            await TestLanguageVersionUpgradedAsync(
                """
                class Program
                {
                    void A()
                    {
                        var x = [|(1, 2)|];
                    }
                }
                """,
                LanguageVersion.CSharp7,
                new CSharpParseOptions(LanguageVersion.CSharp6));
        }

        [Fact]
        public async Task UpgradeProjectFromCSharp5ToCSharp6()
        {
            await TestLanguageVersionUpgradedAsync(
                """
                class Program
                {
                    void A()
                    {
                        var x = [|nameof(A)|];
                    }
                }
                """,
                LanguageVersion.CSharp6,
                new CSharpParseOptions(LanguageVersion.CSharp5));
        }

        [Fact]
        public async Task UpgradeProjectFromCSharp4ToCSharp5()
        {
            await TestLanguageVersionUpgradedAsync(
                """
                class Program
                {
                    void A()
                    {
                        Func<int, Task<int>> f = [|async|] x => x;
                    }
                }
                """,
                LanguageVersion.CSharp5,
                new CSharpParseOptions(LanguageVersion.CSharp4));
        }

        [Fact]
        public async Task UpgradeProjectFromCSharp7ToLatest()
        {
            await TestLanguageVersionUpgradedAsync(
                $$"""
                class Program
                {
                #error version:[|{{LanguageVersion.Latest.MapSpecifiedToEffectiveVersion().ToDisplayString()}}|]
                }
                """,
                LanguageVersion.Latest.MapSpecifiedToEffectiveVersion(),
                new CSharpParseOptions(LanguageVersion.CSharp7));
        }

        [Fact]
        public async Task UpgradeProjectFromCSharp7To7_1_TriggeredByInferredTupleNames()
        {
            await TestLanguageVersionUpgradedAsync(
                """
                class Program
                {
                    void M()
                    {
                        int b = 2;
                        var t = (1, b);
                        System.Console.Write(t.[|b|]);
                    }
                }

                namespace System
                {
                    public struct ValueTuple<T1, T2>
                    {
                        public T1 Item1;
                        public T2 Item2;

                        public ValueTuple(T1 item1, T2 item2)
                        {
                            this.Item1 = item1;
                            this.Item2 = item2;
                        }
                    }
                }
                """,
                LanguageVersion.CSharp7_1,
                new CSharpParseOptions(LanguageVersion.CSharp7));
        }

        [Fact]
        public async Task UpgradeProjectFromCSharp7_1ToLatest()
        {
            await TestLanguageVersionUpgradedAsync(
                $$"""
                class Program
                {
                #error version:[|{{LanguageVersion.Latest.MapSpecifiedToEffectiveVersion().ToDisplayString()}}|]
                }
                """,
                LanguageVersion.Latest.MapSpecifiedToEffectiveVersion(),
                new CSharpParseOptions(LanguageVersion.CSharp7_1));
        }

        [Fact]
        public async Task UpgradeProjectFromCSharp7ToCSharp7_1()
        {
            await TestLanguageVersionUpgradedAsync(
                """
                class Program
                {
                #error [|version:7.1|]
                }
                """,
                LanguageVersion.CSharp7_1,
                new CSharpParseOptions(LanguageVersion.CSharp7));
        }

        [Fact]
        public async Task UpgradeProjectWithNonTrailingNamedArgumentToCSharp7_2()
        {
            await TestLanguageVersionUpgradedAsync(
                """
                class Program
                {
                    void M()
                    {
                        [|M2(a: 1, 2);|]
                    }
                }
                """,
                LanguageVersion.CSharp7_2,
                new CSharpParseOptions(LanguageVersion.CSharp7_1));
        }

        [Fact]
        public async Task UpgradeProjectFromCSharp7ToCSharp7_1_B()
        {
            await TestLanguageVersionUpgradedAsync(
                """
                public class Base { }
                public class Derived : Base { }
                public class Program
                {
                    public static void M<T>(T x) where T: Base
                    {
                        System.Console.Write(x is [|Derived|] b0);
                    }
                }
                """,
                LanguageVersion.CSharp7_1,
                new CSharpParseOptions(LanguageVersion.CSharp7));
        }

        #region C# 7.3
        [Fact]
        public async Task UpgradeProjectFromCSharp7_2ToLatest()
        {
            await TestLanguageVersionUpgradedAsync(
                $$"""
                class Program
                {
                #error version:[|{{LanguageVersion.Latest.MapSpecifiedToEffectiveVersion().ToDisplayString()}}|]
                }
                """,
                LanguageVersion.Latest.MapSpecifiedToEffectiveVersion(),
                new CSharpParseOptions(LanguageVersion.CSharp7_2));
        }

        [Fact]
        public async Task UpgradeProjectFromCSharp7_2To7_3_TriggeredByAttributeOnBackingField()
        {
            await TestLanguageVersionUpgradedAsync(
                """
                class A : System.Attribute { }
                class Program
                {
                    [|[field: A]|]
                    int P { get; set; }
                }
                """,
                LanguageVersion.CSharp7_3,
                new CSharpParseOptions(LanguageVersion.CSharp7_2));
        }

        [Fact]
        public async Task UpgradeProjectFromCSharp7_2To7_3_EnumConstraint()
        {
            await TestLanguageVersionUpgradedAsync(
                """
                public class X<T> where T : [|System.Enum|]
                {
                }
                """,
                LanguageVersion.CSharp7_3,
                new CSharpParseOptions(LanguageVersion.CSharp7_2));
        }

        [Fact]
        public async Task UpgradeProjectFromCSharp7_2To7_3_DelegateConstraint()
        {
            await TestLanguageVersionUpgradedAsync(
                """
                public class X<T> where T : [|System.Delegate|]
                {
                }
                """,
                LanguageVersion.CSharp7_3,
                new CSharpParseOptions(LanguageVersion.CSharp7_2));
        }

        [Fact]
        public async Task UpgradeProjectFromCSharp7_2To7_3_MulticastDelegateConstraint()
        {
            await TestLanguageVersionUpgradedAsync(
                """
                public class X<T> where T : [|System.MulticastDelegate|]
                {
                }
                """,
                LanguageVersion.CSharp7_3,
                new CSharpParseOptions(LanguageVersion.CSharp7_2));
        }
        #endregion C# 7.3

        #region C# 8.0
        [Fact(Skip = "https://github.com/dotnet/roslyn/pull/29820")]
        public async Task UpgradeProjectFromCSharp7_3ToLatest()
        {
            await TestLanguageVersionUpgradedAsync(
                $$"""
                class Program
                {
                #error version:[|{{LanguageVersion.Latest.MapSpecifiedToEffectiveVersion().ToDisplayString()}}|]
                }
                """,
                LanguageVersion.Latest.MapSpecifiedToEffectiveVersion(),
                new CSharpParseOptions(LanguageVersion.CSharp7_3));
        }

        [Fact(Skip = "https://github.com/dotnet/roslyn/pull/29820")]
        public async Task UpgradeProjectFromCSharp7_3To8_0()
        {
            await TestLanguageVersionUpgradedAsync(
                $$"""
                class Program
                {
                #error version:[|{{LanguageVersion.CSharp8.ToDisplayString()}}|]
                }
                """,
                LanguageVersion.Latest.MapSpecifiedToEffectiveVersion(),
                new CSharpParseOptions(LanguageVersion.CSharp7_3));
        }

        [Fact]
        public async Task UpgradeProjectForVerbatimInterpolatedString()
        {
            await TestLanguageVersionUpgradedAsync(
                """
                class Program
                {
                    void A()
                    {
                        var x = [|@$"hello"|];
                    }
                }
                """,
                expected: LanguageVersion.CSharp8,
                new CSharpParseOptions(LanguageVersion.CSharp7_3));
        }
        #endregion

        [Fact]
        public async Task UpgradeAllProjectsToCSharp7()
        {
            await TestLanguageVersionUpgradedAsync(
                """
                <Workspace>
                    <Project Language="C#" LanguageVersion="6" CommonReferences="true">
                        <Document>
                class C
                {
                    void A()
                    {
                        var x = [|(1, 2)|];
                    }
                }
                        </Document>
                    </Project>
                    <Project Language="C#" LanguageVersion="6" CommonReferences="true">
                    </Project>
                    <Project Language="C#" LanguageVersion="7" CommonReferences="true">
                    </Project>
                    <Project Language="Visual Basic">
                    </Project>
                </Workspace>
                """,
                LanguageVersion.CSharp7,
                parseOptions: null,
                index: 1);
        }

        [Fact]
        public async Task UpgradeAllProjectsToCSharp8()
        {
            await TestLanguageVersionUpgradedAsync(
                """
                <Workspace>
                    <Project Language="C#" LanguageVersion="6" CommonReferences="true">
                        <Document>
                class C
                {
                    object F = [|null!|];
                }
                        </Document>
                    </Project>
                    <Project Language="C#" LanguageVersion="6" CommonReferences="true">
                    </Project>
                    <Project Language="C#" LanguageVersion="7" CommonReferences="true">
                    </Project>
                    <Project Language="Visual Basic" CommonReferences="true">
                    </Project>
                </Workspace>
                """,
                LanguageVersion.CSharp8,
                parseOptions: null,
                index: 1);
        }

        [Fact]
        public async Task UpgradeAllProjectsToCSharp8_NullableReferenceType()
        {
            await TestLanguageVersionUpgradedAsync(
                """
                <Workspace>
                    <Project Language="C#" LanguageVersion="6" CommonReferences="True">
                        <Document>
                class C
                {
                    void A(string[|?|] s)
                    {
                    }
                }
                        </Document>
                    </Project>
                    <Project Language="C#" LanguageVersion="6">
                    </Project>
                    <Project Language="C#" LanguageVersion="7">
                    </Project>
                    <Project Language="C#" LanguageVersion="8">
                    </Project>
                    <Project Language="Visual Basic">
                    </Project>
                </Workspace>
                """,
                LanguageVersion.CSharp8,
                parseOptions: null,
                index: 1);
        }

        [Fact]
        public async Task UpgradeAllProjectsToCSharp9()
        {
            await TestLanguageVersionUpgradedAsync(
                """
                <Workspace>
                    <Project Language="C#" LanguageVersion="6" CommonReferences="true">
                        <Document>
                [|System.Console.WriteLine();|]
                        </Document>
                    </Project>
                    <Project Language="C#" LanguageVersion="6" CommonReferences="true">
                    </Project>
                    <Project Language="C#" LanguageVersion="7" CommonReferences="true">
                    </Project>
                    <Project Language="C#" LanguageVersion="8" CommonReferences="true">
                    </Project>
                    <Project Language="Visual Basic" CommonReferences="true">
                    </Project>
                </Workspace>
                """,
                LanguageVersion.CSharp9,
                parseOptions: null,
                index: 1);
        }

        [Fact]
        public async Task ListAllSuggestions()
        {
            await TestExactActionSetOfferedAsync(

                """
                <Workspace>
                    <Project Language="C#" LanguageVersion="6" CommonReferences="true">
                        <Document>
                class C
                {
                    void A()
                    {
                        var x = [|(1, 2)|];
                    }
                }
                        </Document>
                    </Project>
                    <Project Language="C#" LanguageVersion="7" CommonReferences="true">
                    </Project>
                    <Project Language="C#" LanguageVersion="6" CommonReferences="true">
                    </Project>
                </Workspace>
                """,
                [
                    string.Format(CSharpCodeFixesResources.Upgrade_this_project_to_csharp_language_version_0, "7.0"),
                    string.Format(CSharpCodeFixesResources.Upgrade_all_csharp_projects_to_language_version_0, "7.0")
                ]);
        }

        [Fact]
        public async Task ListAllSuggestions_CSharp8()
        {
            await TestExactActionSetOfferedAsync(

                """
                <Workspace>
                    <Project Language="C#" LanguageVersion="6">
                        <Document>
                class C
                {
                    void A()
                    {
                #error version:[|8|]
                    }
                }
                        </Document>
                    </Project>
                    <Project Language="C#" LanguageVersion="7">
                    </Project>
                    <Project Language="C#" LanguageVersion="8">
                    </Project>
                </Workspace>
                """,
                [
                    string.Format(CSharpCodeFixesResources.Upgrade_this_project_to_csharp_language_version_0, "8.0"),
                    string.Format(CSharpCodeFixesResources.Upgrade_all_csharp_projects_to_language_version_0, "8.0")
                ]
    );
        }

        [Fact]
        public async Task FixAllProjectsNotOffered()
        {
            await TestExactActionSetOfferedAsync(

                """
                <Workspace>
                    <Project Language="C#" LanguageVersion="6" CommonReferences="true">
                        <Document>
                class C
                {
                    void A()
                    {
                        var x = [|(1, 2)|];
                    }
                }
                        </Document>
                    </Project>
                    <Project Language="Visual Basic" CommonReferences="true">
                    </Project>
                </Workspace>
                """,
                [
                    string.Format(CSharpCodeFixesResources.Upgrade_this_project_to_csharp_language_version_0, "7.0")
                    ]);
        }

        [Fact]
        public async Task OnlyOfferFixAllProjectsFromCSharp6ToCSharp7WhenApplicable()
        {
            await TestExactActionSetOfferedAsync(

                """
                <Workspace>
                    <Project Language="C#" LanguageVersion="6" CommonReferences="true">
                        <Document>
                class C
                {
                    void A()
                    {
                        var x = [|(1, 2)|];
                    }
                }
                        </Document>
                    </Project>
                    <Project Language="C#" LanguageVersion="7" CommonReferences="true">
                    </Project>
                    <Project Language="Visual Basic" CommonReferences="true">
                    </Project>
                </Workspace>
                """,
                [
                    string.Format(CSharpCodeFixesResources.Upgrade_this_project_to_csharp_language_version_0, "7.0")
                    ]);
        }

        [Fact]
        public async Task OnlyOfferFixAllProjectsFromCSharp6ToDefaultWhenApplicable()
        {
            var defaultVersion = LanguageVersion.Default.MapSpecifiedToEffectiveVersion().ToDisplayString();
            await TestExactActionSetOfferedAsync(

<<<<<<< HEAD
                $$"""
                <Workspace>
                    <Project Language="C#" LanguageVersion="6">
                        <Document>
                class C
                {
                    void A()
                    {
                #error version:[|{{defaultVersion}}|]
                    }
                }
                        </Document>
                    </Project>
                    <Project Language="C#" LanguageVersion="Default">
                    </Project>
                    <Project Language="Visual Basic">
                    </Project>
                </Workspace>
                """,
                new[] {
=======
$@"<Workspace>
    <Project Language=""C#"" LanguageVersion=""6"">
        <Document>
class C
{{
    void A()
    {{
#error version:[|{defaultVersion}|]
    }}
}}
        </Document>
    </Project>
    <Project Language=""C#"" LanguageVersion=""Default"">
    </Project>
    <Project Language=""Visual Basic"">
    </Project>
</Workspace>",
                [
>>>>>>> cda55873
                    string.Format(CSharpCodeFixesResources.Upgrade_this_project_to_csharp_language_version_0, defaultVersion),
                    string.Format(CSharpCodeFixesResources.Upgrade_all_csharp_projects_to_language_version_0, defaultVersion)
                    ]);
        }

        [Fact]
        public async Task OnlyOfferFixAllProjectsToCSharp8WhenApplicable()
        {
            await TestExactActionSetOfferedAsync(
                """
                <Workspace>
                    <Project Language="C#" LanguageVersion="6" CommonReferences="true">
                        <Document>
                class C
                {
                    object F = [|null!|];
                }
                        </Document>
                    </Project>
                    <Project Language="C#" LanguageVersion="8" CommonReferences="true">
                    </Project>
                    <Project Language="Visual Basic" CommonReferences="true">
                    </Project>
                </Workspace>
                """,
                [string.Format(CSharpCodeFixesResources.Upgrade_this_project_to_csharp_language_version_0, "8.0")]);
        }

        [Fact]
        public async Task OnlyOfferFixAllProjectsToDefaultWhenApplicable()
        {
            var defaultEffectiveVersion = LanguageVersion.Default.MapSpecifiedToEffectiveVersion().ToDisplayString();
            await TestExactActionSetOfferedAsync(

<<<<<<< HEAD
                $$"""
                <Workspace>
                    <Project Language="C#" LanguageVersion="6">
                        <Document>
                class C
                {
                    void A()
                    {
                #error version:[|{{defaultEffectiveVersion}}|]
                    }
                }
                        </Document>
                    </Project>
                    <Project Language="C#" LanguageVersion="Default">
                    </Project>
                    <Project Language="Visual Basic">
                    </Project>
                </Workspace>
                """,
                new[] {
=======
$@"<Workspace>
    <Project Language=""C#"" LanguageVersion=""6"">
        <Document>
class C
{{
    void A()
    {{
#error version:[|{defaultEffectiveVersion}|]
    }}
}}
        </Document>
    </Project>
    <Project Language=""C#"" LanguageVersion=""Default"">
    </Project>
    <Project Language=""Visual Basic"">
    </Project>
</Workspace>",
                [
>>>>>>> cda55873
                    string.Format(CSharpCodeFixesResources.Upgrade_this_project_to_csharp_language_version_0, defaultEffectiveVersion),
                    string.Format(CSharpCodeFixesResources.Upgrade_all_csharp_projects_to_language_version_0, defaultEffectiveVersion)
                    ]);
        }

        [Fact]
        public async Task UpgradeProjectWithUnconstrainedNullableTypeParameter()
        {
            await TestLanguageVersionUpgradedAsync(
                """
                #nullable enable
                class C<T>
                {
                    static void F([|T?|] t) { }
                }
                """,
                LanguageVersion.CSharp9,
                new CSharpParseOptions(LanguageVersion.CSharp8));
        }

        [Fact]
        public async Task UpgradeProjectWithUnmanagedConstraintTo7_3_Type()
        {
            await TestLanguageVersionUpgradedAsync(
                """
                class Test<T> where T : [|unmanaged|]
                {
                }
                """,
                LanguageVersion.CSharp7_3,
                new CSharpParseOptions(LanguageVersion.CSharp7));
        }

        [Fact]
        public async Task UpgradeProjectWithUnmanagedConstraintTo7_3_Type_AlreadyDefined()
        {
            await TestExactActionSetOfferedAsync(
                """
                <Workspace>
                    <Project Language="C#" LanguageVersion="7">
                        <Document>
                interface unmanaged { }
                class Test&lt;T&gt; where T : [|unmanaged|]
                {
                }
                        </Document>
                    </Project>
                </Workspace>
                """,
                expectedActionSet: []);
        }

        [Fact]
        public async Task UpgradeProjectWithUnmanagedConstraintTo7_3_Method()
        {
            await TestLanguageVersionUpgradedAsync(
                """
                class Test
                {
                    public void M<T>() where T : [|unmanaged|] { }
                }
                """,
                LanguageVersion.CSharp7_3,
                new CSharpParseOptions(LanguageVersion.CSharp7));
        }

        [Fact]
        public async Task UpgradeProjectWithUnmanagedConstraintTo7_3_Method_AlreadyDefined()
        {
            await TestExactActionSetOfferedAsync(
                """
                <Workspace>
                    <Project Language="C#" LanguageVersion="7">
                        <Document>
                interface unmanaged { }
                class Test
                {
                    public void M&lt;T&gt;() where T : [|unmanaged|] { }
                }
                        </Document>
                    </Project>
                </Workspace>
                """,
                expectedActionSet: []);
        }

        [Fact]
        public async Task UpgradeProjectWithUnmanagedConstraintTo7_3_Delegate()
        {
            await TestLanguageVersionUpgradedAsync(
                @"delegate void D<T>() where T : [|unmanaged|];",
                LanguageVersion.CSharp7_3,
                new CSharpParseOptions(LanguageVersion.CSharp7));
        }

        [Fact]
        public async Task UpgradeProjectWithUnmanagedConstraintTo7_3_Delegate_AlreadyDefined()
        {
            await TestExactActionSetOfferedAsync(
                """
                <Workspace>
                    <Project Language="C#" LanguageVersion="7">
                        <Document>
                interface unmanaged { }
                delegate void D&lt;T&gt;() where T : [| unmanaged |];
                        </Document>
                    </Project>
                </Workspace>
                """,
                expectedActionSet: []);
        }

        [Fact]
        public async Task UpgradeProjectWithUnmanagedConstraintTo7_3_LocalFunction()
        {
            await TestLanguageVersionUpgradedAsync(
                """
                class Test
                {
                    public void N()
                    {
                        void M<T>() where T : [|unmanaged|] { }
                    }
                }
                """,
                LanguageVersion.CSharp7_3,
                new CSharpParseOptions(LanguageVersion.CSharp7));
        }

        [Fact]
        public async Task UpgradeProjectWithUnmanagedConstraintTo7_3_LocalFunction_AlreadyDefined()
        {
            await TestExactActionSetOfferedAsync(
                """
                <Workspace>
                    <Project Language="C#" LanguageVersion="7">
                        <Document>
                interface unmanaged { }
                class Test
                {
                    public void N()
                    {
                        void M&lt;T&gt;() where T : [|unmanaged|] { }
                    }
                }
                        </Document>
                    </Project>
                </Workspace>
                """,
                expectedActionSet: []);
        }

        [Fact]
        public async Task UpgradeProjectForDefaultInterfaceImplementation_CS8703()
        {
            await TestLanguageVersionUpgradedAsync(
                """
                public interface I1
                {
                    public void [|M01|]();
                }
                """,
                expected: LanguageVersion.CSharp8,
                new CSharpParseOptions(LanguageVersion.CSharp7_3));
        }

        [Fact]
        public async Task UpgradeProjectForDefaultInterfaceImplementation_CS8706()
        {
            await TestLanguageVersionNotUpgradedAsync(
                """
                <Workspace>
                    <Project Language="C#" AssemblyName="Assembly1" CommonReferences="true">
                        <ProjectReference>Assembly2</ProjectReference>
                        <Document FilePath="Test1.cs">
                class Test1 : [|I1|]
                {}
                        </Document>
                    </Project>
                    <Project Language="C#" AssemblyName="Assembly2" CommonReferences="true" LanguageVersion="Preview">
                        <Document FilePath="Test2.cs">
                public interface I1
                {
                    void M1() 
                    {
                    }
                }
                        </Document>
                    </Project>
                </Workspace>
                """,
                new CSharpParseOptions(LanguageVersion.CSharp7_3));
        }

        [Fact]
        public async Task UpgradeProjectWithOpenTypeMatchingConstantPattern_01()
        {
            await TestLanguageVersionUpgradedAsync(
                """
                class Test
                {
                    bool M<T>(T t) => t is [|null|];
                }
                """,
                LanguageVersion.CSharp8,
                new CSharpParseOptions(LanguageVersion.CSharp7_3));
        }

        [Fact]
        public async Task UpgradeProjectWithOpenTypeMatchingConstantPattern_02()
        {
            await TestLanguageVersionUpgradedAsync(
                """
                class Test
                {
                    bool M<T>(T t) => t is [|100|];
                }
                """,
                LanguageVersion.CSharp8,
                new CSharpParseOptions(LanguageVersion.CSharp7_3));
        }

        [Fact]
        public async Task UpgradeProjectWithOpenTypeMatchingConstantPattern_03()
        {
            await TestLanguageVersionUpgradedAsync(
                """
                class Test
                {
                    bool M<T>(T t) => t is [|"frog"|];
                }
                """,
                LanguageVersion.CSharp8,
                new CSharpParseOptions(LanguageVersion.CSharp7_3));
        }

        [Fact]
        public async Task UpgradeProjectWithNotNullConstraintTo8_0_Type()
        {
            await TestLanguageVersionUpgradedAsync(
                """
                class Test<T> where T : [|notnull|]
                {
                }
                """,
                LanguageVersion.CSharp8,
                new CSharpParseOptions(LanguageVersion.CSharp7_3));
        }

        [Fact]
        public async Task UpgradeProjectWithNotNullConstraintTo8_0_Type_AlreadyDefined()
        {
            await TestExactActionSetOfferedAsync(
                """
                <Workspace>
                    <Project Language="C#" LanguageVersion="7.3">
                        <Document>
                interface notnull { }
                class Test&lt;T&gt; where T : [|notnull|]
                {
                }
                        </Document>
                    </Project>
                </Workspace>
                """,
                expectedActionSet: []);
        }

        [Fact]
        public async Task UpgradeProjectWithNotNullConstraintTo8_0_Method()
        {
            await TestLanguageVersionUpgradedAsync(
                """
                class Test
                {
                    public void M<T>() where T : [|notnull|] { }
                }
                """,
                LanguageVersion.CSharp8,
                new CSharpParseOptions(LanguageVersion.CSharp7_3));
        }

        [Fact]
        public async Task UpgradeProjectWithNotNullConstraintTo8_0_Method_AlreadyDefined()
        {
            await TestExactActionSetOfferedAsync(
                """
                <Workspace>
                    <Project Language="C#" LanguageVersion="7.3">
                        <Document>
                interface notnull { }
                class Test
                {
                    public void M&lt;T&gt;() where T : [|notnull|] { }
                }
                        </Document>
                    </Project>
                </Workspace>
                """,
                expectedActionSet: []);
        }

        [Fact]
        public async Task UpgradeProjectWithNotNullConstraintTo8_0_Delegate()
        {
            await TestLanguageVersionUpgradedAsync(
@"delegate void D<T>() where T : [|notnull|];",
                LanguageVersion.CSharp8,
                new CSharpParseOptions(LanguageVersion.CSharp7_3));
        }

        [Fact]
        public async Task UpgradeProjectWithNotNullConstraintTo8_0_Delegate_AlreadyDefined()
        {
            await TestExactActionSetOfferedAsync(
                """
                <Workspace>
                    <Project Language="C#" LanguageVersion="7.3">
                        <Document>
                interface notnull { }
                delegate void D&lt;T&gt;() where T : [| notnull |];
                        </Document>
                    </Project>
                </Workspace>
                """,
                expectedActionSet: []);
        }

        [Fact]
        public async Task UpgradeProjectWithNotNullConstraintTo8_0_LocalFunction()
        {
            await TestLanguageVersionUpgradedAsync(
                """
                class Test
                {
                    public void N()
                    {
                        void M<T>() where T : [|notnull|] { }
                    }
                }
                """,
                LanguageVersion.CSharp8,
                new CSharpParseOptions(LanguageVersion.CSharp7_3));
        }

        [Fact]
        public async Task UpgradeProjectWithNotNullConstraintTo8_0_LocalFunction_AlreadyDefined()
        {
            await TestExactActionSetOfferedAsync(
                """
                <Workspace>
                    <Project Language="C#" LanguageVersion="7.3">
                        <Document>
                interface notnull { }
                class Test
                {
                    public void N()
                    {
                        void M&lt;T&gt;() where T : [|notnull|] { }
                    }
                }
                        </Document>
                    </Project>
                </Workspace>
                """,
                expectedActionSet: []);
        }

        [Fact]
        public async Task UpgradeProjectForVarianceSafetyForStaticInterfaceMembers_CS8904()
        {
            await TestLanguageVersionUpgradedAsync(
                """
                interface I2<out T1>
                {
                    static T1 M1([|T1|] x) => x;
                }
                """,
                expected: LanguageVersion.CSharp9,
                new CSharpParseOptions(LanguageVersion.CSharp8));
        }

        [Fact]
        public async Task UpgradeProjectForSealedToStringInRecords_CS8912()
        {
            await TestLanguageVersionUpgradedAsync(
                """
                <Workspace>
                    <Project Language="C#" AssemblyName="Assembly1" CommonReferences="true" LanguageVersion="9">
                        <ProjectReference>Assembly2</ProjectReference>
                        <Document FilePath="Derived.cs">
                record [|Derived|] : Base;
                        </Document>
                    </Project>
                    <Project Language="C#" AssemblyName="Assembly2" CommonReferences="true" LanguageVersion="10">
                        <Document FilePath="Base.cs">
                public record Base
                {
                    public sealed override string ToString() => throw null;
                }
                        </Document>
                    </Project>
                </Workspace>
                """,
                expected: LanguageVersion.CSharp10,
                new CSharpParseOptions(LanguageVersion.CSharp9));
        }

        [Fact]
        public async Task UpgradeProjectForPrimaryConstructors_Class()
        {
            await TestLanguageVersionUpgradedAsync(
                """
                class Program[|()|];
                """,
                LanguageVersion.CSharp12,
                new CSharpParseOptions(LanguageVersion.CSharp11));
        }

        [Fact]
        public async Task UpgradeProjectForPrimaryConstructors_Struct()
        {
            await TestLanguageVersionUpgradedAsync(
                """
                struct Program[|()|];
                """,
                LanguageVersion.CSharp12,
                new CSharpParseOptions(LanguageVersion.CSharp11));
        }

        [Fact]
        public async Task UpgradeProjectForSemicolonBody_Class()
        {
            await TestLanguageVersionUpgradedAsync(
                """
                class Program[|;|]
                """,
                LanguageVersion.CSharp12,
                new CSharpParseOptions(LanguageVersion.CSharp11));
        }

        [Fact]
        public async Task UpgradeProjectForSemicolonBody_Struct()
        {
            await TestLanguageVersionUpgradedAsync(
                """
                struct Program[|;|]
                """,
                LanguageVersion.CSharp12,
                new CSharpParseOptions(LanguageVersion.CSharp11));
        }

        [Fact]
        public async Task UpgradeProjectForSemicolonBody_Interface()
        {
            await TestLanguageVersionUpgradedAsync(
                """
                interface Program[|;|]
                """,
                LanguageVersion.CSharp12,
                new CSharpParseOptions(LanguageVersion.CSharp11));
        }

        [Fact]
        public async Task UpgradeProjectForSemicolonBody_Enum()
        {
            await TestLanguageVersionUpgradedAsync(
                """
                enum Program[|;|]
                """,
                LanguageVersion.CSharp12,
                new CSharpParseOptions(LanguageVersion.CSharp11));
        }

        [Fact]
        public async Task UpgradeProjectForTargetTypedNew()
        {
            await TestLanguageVersionUpgradedAsync("""
                class Test
                {
                    Test t = [|new()|];
                }
                """,
                LanguageVersion.CSharp9,
                new CSharpParseOptions(LanguageVersion.CSharp8));
        }

        [Fact]
        public async Task UpgradeProjectForGlobalUsing()
        {
            await TestLanguageVersionUpgradedAsync("""
                [|global using System;|]
                """,
                LanguageVersion.CSharp10,
                new CSharpParseOptions(LanguageVersion.CSharp9));
        }

        [Fact]
        public async Task UpgradeProjectForImplicitImplementationOfNonPublicMembers_CS8704()
        {
            await TestLanguageVersionUpgradedAsync(
                """
                public interface I1
                {
                    protected void M01();
                }

                class C1 : I1
                {
                    public void [|M01|]() {}
                }
                """,
                expected: LanguageVersion.CSharp10,
                new CSharpParseOptions(LanguageVersion.CSharp9));
        }

        [Fact]
        public async Task UpgradeProjectForTargetTypedConditional()
        {
            await TestLanguageVersionUpgradedAsync("""
                class C
                {
                    void M(bool b)
                    {
                        int? i = [|b ? 1 : null|];
                    }
                }
                """,
                expected: LanguageVersion.CSharp9,
                new CSharpParseOptions(LanguageVersion.CSharp8));
        }

        [Fact, WorkItem("https://github.com/dotnet/roslyn/issues/57154")]
        public async Task UpgradeProjectForNewLinesInInterpolations()
        {
            await TestLanguageVersionUpgradedAsync("""
                class Test
                {
                    void M()
                    {
                        var v = $"x{
                                    1 + 1
                                 [|}|]y";
                    }
                }
                """,
                expected: LanguageVersion.CSharp11,
                new CSharpParseOptions(LanguageVersion.CSharp8));
        }

        [Fact, WorkItem("https://github.com/dotnet/roslyn/issues/60167")]
        public async Task UpgradeProjectForStructAutoDefaultError_1()
        {
            await TestLanguageVersionUpgradedAsync("""
                struct Test
                {
                    public int X;
                    public [|Test|]() { }
                }
                """,
                expected: LanguageVersion.CSharp11,
                new CSharpParseOptions(LanguageVersion.CSharp10));
        }

        [Fact, WorkItem("https://github.com/dotnet/roslyn/issues/60167")]
        public async Task UpgradeProjectForStructAutoDefaultError_2()
        {
            await TestLanguageVersionUpgradedAsync("""
                struct Test
                {
                    public int X;
                    public [|Test|]() { this.ToString(); }
                }
                """,
                expected: LanguageVersion.CSharp11,
                new CSharpParseOptions(LanguageVersion.CSharp10));
        }

        [Fact, WorkItem("https://github.com/dotnet/roslyn/issues/60167")]
        public async Task UpgradeProjectForStructAutoDefaultError_3()
        {
            await TestLanguageVersionUpgradedAsync("""
                struct Test
                {
                    public int X { get; set; }
                    public [|Test|]() { this.ToString(); }
                }
                """,
                expected: LanguageVersion.CSharp11,
                new CSharpParseOptions(LanguageVersion.CSharp10));
        }

        [Fact]
        public async Task UpgradeProjectForRefInMismatch()
        {
            await TestLanguageVersionUpgradedAsync("""
                class C
                {
                    void M1(in int x) { }
                    void M2(ref int y)
                    {
                        M1(ref [|y|]);
                    }
                }
                """,
                expected: LanguageVersion.CSharp12,
                new CSharpParseOptions(LanguageVersion.CSharp11));
        }
    }
}<|MERGE_RESOLUTION|>--- conflicted
+++ resolved
@@ -610,7 +610,6 @@
             var defaultVersion = LanguageVersion.Default.MapSpecifiedToEffectiveVersion().ToDisplayString();
             await TestExactActionSetOfferedAsync(
 
-<<<<<<< HEAD
                 $$"""
                 <Workspace>
                     <Project Language="C#" LanguageVersion="6">
@@ -630,30 +629,10 @@
                     </Project>
                 </Workspace>
                 """,
-                new[] {
-=======
-$@"<Workspace>
-    <Project Language=""C#"" LanguageVersion=""6"">
-        <Document>
-class C
-{{
-    void A()
-    {{
-#error version:[|{defaultVersion}|]
-    }}
-}}
-        </Document>
-    </Project>
-    <Project Language=""C#"" LanguageVersion=""Default"">
-    </Project>
-    <Project Language=""Visual Basic"">
-    </Project>
-</Workspace>",
                 [
->>>>>>> cda55873
                     string.Format(CSharpCodeFixesResources.Upgrade_this_project_to_csharp_language_version_0, defaultVersion),
                     string.Format(CSharpCodeFixesResources.Upgrade_all_csharp_projects_to_language_version_0, defaultVersion)
-                    ]);
+                ]);
         }
 
         [Fact]
@@ -684,8 +663,6 @@
         {
             var defaultEffectiveVersion = LanguageVersion.Default.MapSpecifiedToEffectiveVersion().ToDisplayString();
             await TestExactActionSetOfferedAsync(
-
-<<<<<<< HEAD
                 $$"""
                 <Workspace>
                     <Project Language="C#" LanguageVersion="6">
@@ -705,30 +682,10 @@
                     </Project>
                 </Workspace>
                 """,
-                new[] {
-=======
-$@"<Workspace>
-    <Project Language=""C#"" LanguageVersion=""6"">
-        <Document>
-class C
-{{
-    void A()
-    {{
-#error version:[|{defaultEffectiveVersion}|]
-    }}
-}}
-        </Document>
-    </Project>
-    <Project Language=""C#"" LanguageVersion=""Default"">
-    </Project>
-    <Project Language=""Visual Basic"">
-    </Project>
-</Workspace>",
                 [
->>>>>>> cda55873
                     string.Format(CSharpCodeFixesResources.Upgrade_this_project_to_csharp_language_version_0, defaultEffectiveVersion),
                     string.Format(CSharpCodeFixesResources.Upgrade_all_csharp_projects_to_language_version_0, defaultEffectiveVersion)
-                    ]);
+                ]);
         }
 
         [Fact]
