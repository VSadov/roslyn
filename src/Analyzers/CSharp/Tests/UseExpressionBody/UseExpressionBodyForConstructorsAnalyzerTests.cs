﻿// Licensed to the .NET Foundation under one or more agreements.
// The .NET Foundation licenses this file to you under the MIT license.
// See the LICENSE file in the project root for more information.

using System.Threading.Tasks;
using Microsoft.CodeAnalysis.CodeStyle;
using Microsoft.CodeAnalysis.CSharp;
using Microsoft.CodeAnalysis.CSharp.CodeStyle;
using Microsoft.CodeAnalysis.CSharp.UseExpressionBody;
using Microsoft.CodeAnalysis.Editor.UnitTests.CodeActions;
using Microsoft.CodeAnalysis.Test.Utilities;
using Roslyn.Test.Utilities;
using Xunit;

namespace Microsoft.CodeAnalysis.Editor.CSharp.UnitTests.UseExpressionBody
{
    using VerifyCS = CSharpCodeFixVerifier<
        UseExpressionBodyDiagnosticAnalyzer,
        UseExpressionBodyCodeFixProvider>;

    [Trait(Traits.Feature, Traits.Features.CodeActionsUseExpressionBody)]
    public class UseExpressionBodyForConstructorsAnalyzerTests
    {
        private static async Task TestWithUseExpressionBody(string code, string fixedCode, LanguageVersion version = LanguageVersion.CSharp8)
        {
            await new VerifyCS.Test
            {
                TestCode = code,
                FixedCode = fixedCode,
                LanguageVersion = version,
                Options = { { CSharpCodeStyleOptions.PreferExpressionBodiedConstructors, ExpressionBodyPreference.WhenPossible } }
            }.RunAsync();
        }

        private static async Task TestWithUseBlockBody(string code, string fixedCode)
        {
            await new VerifyCS.Test
            {
                TestCode = code,
                FixedCode = fixedCode,
                Options = { { CSharpCodeStyleOptions.PreferExpressionBodiedConstructors, ExpressionBodyPreference.Never } }
            }.RunAsync();
        }

        [Fact]
        public async Task TestUseExpressionBody1()
        {
            var code = @"
class C
{
    void Bar() { }

    {|IDE0021:public C()
    {
        Bar();
    }|}
}";
            var fixedCode = @"
class C
{
    void Bar() { }

    public C() => Bar();
}";
            await TestWithUseExpressionBody(code, fixedCode);
        }

        [Fact]
        public async Task TestUseExpressionBody2()
        {
            var code = @"
class C
{
    int a;

    {|IDE0021:public C()
    {
        a = Bar();
    }|}

    int Bar() { return 0; }
}";
            var fixedCode = @"
class C
{
    int a;

    public C() => a = Bar();

    int Bar() { return 0; }
}";
            await TestWithUseExpressionBody(code, fixedCode);
        }

        [Fact]
        public async Task TestUseExpressionBody3()
        {
            var code = @"
using System;

class C
{
    {|IDE0021:public C()
    {
        throw new NotImplementedException();
    }|}
}";
            var fixedCode = @"
using System;

class C
{
    public C() => throw new NotImplementedException();
}";
            await TestWithUseExpressionBody(code, fixedCode);
        }

        [Fact]
        public async Task TestUseExpressionBody4()
        {
            var code = @"
using System;

class C
{
    {|IDE0021:public C()
    {
        throw new NotImplementedException(); // comment
    }|}
}";
            var fixedCode = @"
using System;

class C
{
    public C() => throw new NotImplementedException(); // comment
}";
            await TestWithUseExpressionBody(code, fixedCode);
        }

        [Fact]
        public async Task TestUseBlockBody1()
        {
            var code = @"
class C
{
    {|IDE0021:public C() => Bar();|}

    void Bar() { }
}";
            var fixedCode = @"
class C
{
    public C()
    {
        Bar();
    }

    void Bar() { }
}";
            await TestWithUseBlockBody(code, fixedCode);
        }

        [Fact]
        public async Task TestUseBlockBody2()
        {
            var code = @"
class C
{
    int a;

    {|IDE0021:public C() => a = Bar();|}

    int Bar() { return 0; }
}";
            var fixedCode = @"
class C
{
    int a;

    public C()
    {
        a = Bar();
    }

    int Bar() { return 0; }
}";
            await TestWithUseBlockBody(code, fixedCode);
        }

        [Fact]
        public async Task TestUseBlockBody3()
        {
            var code = @"
using System;

class C
{
    {|IDE0021:public C() => throw new NotImplementedException();|}
}";
            var fixedCode = @"
using System;

class C
{
    public C()
    {
        throw new NotImplementedException();
    }
}";
            await TestWithUseBlockBody(code, fixedCode);
        }

        [Fact]
        public async Task TestUseBlockBody4()
        {
            var code = @"
using System;

class C
{
    {|IDE0021:public C() => throw new NotImplementedException();|} // comment
}";
            var fixedCode = @"
using System;

class C
{
    public C()
    {
        throw new NotImplementedException(); // comment
    }
}";
            await TestWithUseBlockBody(code, fixedCode);
        }

        [Fact, WorkItem(20362, "https://github.com/dotnet/roslyn/issues/20362")]
        public async Task TestOfferToConvertToBlockEvenIfExpressionBodyPreferredIfPriorToCSharp7()
        {
            var code = @"
using System;
class C
{
<<<<<<< HEAD
    {|IDE0021:public C() {|CS8059:=> {|CS8059:throw|} new NotImplementedException()|};|}
=======
    {|IDE0021:public C() {|CS8059:=>|} {|CS8059:throw|} new NotImplementedException();|}
>>>>>>> 4b579bbe
}";
            var fixedCode = @"
using System;
class C
{
    public C()
    {
        throw new NotImplementedException();
    }
}";
            await TestWithUseExpressionBody(code, fixedCode, LanguageVersion.CSharp6);
        }

        [Fact, WorkItem(20362, "https://github.com/dotnet/roslyn/issues/20362")]
        public async Task TestOfferToConvertToBlockEvenIfExpressionBodyPreferredIfPriorToCSharp7_FixAll()
        {
            var code = @"
using System;
class C
{
<<<<<<< HEAD
    {|IDE0021:public C() {|CS8059:=> {|CS8059:throw|} new NotImplementedException()|};|}
    {|IDE0021:public C(int i) {|CS8059:=> {|CS8059:throw|} new NotImplementedException()|};|}
=======
    {|IDE0021:public C() {|CS8059:=>|} {|CS8059:throw|} new NotImplementedException();|}
    {|IDE0021:public C(int i) {|CS8059:=>|} {|CS8059:throw|} new NotImplementedException();|}
>>>>>>> 4b579bbe
}";
            var fixedCode = @"
using System;
class C
{
    public C()
    {
        throw new NotImplementedException();
    }

    public C(int i)
    {
        throw new NotImplementedException();
    }
}";
            await TestWithUseExpressionBody(code, fixedCode, LanguageVersion.CSharp6);
        }
    }
}<|MERGE_RESOLUTION|>--- conflicted
+++ resolved
@@ -241,11 +241,7 @@
 using System;
 class C
 {
-<<<<<<< HEAD
-    {|IDE0021:public C() {|CS8059:=> {|CS8059:throw|} new NotImplementedException()|};|}
-=======
     {|IDE0021:public C() {|CS8059:=>|} {|CS8059:throw|} new NotImplementedException();|}
->>>>>>> 4b579bbe
 }";
             var fixedCode = @"
 using System;
@@ -266,13 +262,8 @@
 using System;
 class C
 {
-<<<<<<< HEAD
-    {|IDE0021:public C() {|CS8059:=> {|CS8059:throw|} new NotImplementedException()|};|}
-    {|IDE0021:public C(int i) {|CS8059:=> {|CS8059:throw|} new NotImplementedException()|};|}
-=======
     {|IDE0021:public C() {|CS8059:=>|} {|CS8059:throw|} new NotImplementedException();|}
     {|IDE0021:public C(int i) {|CS8059:=>|} {|CS8059:throw|} new NotImplementedException();|}
->>>>>>> 4b579bbe
 }";
             var fixedCode = @"
 using System;
