--- conflicted
+++ resolved
@@ -66,11 +66,7 @@
                     return;
                 }
 
-<<<<<<< HEAD
-                var expressionTypeOpt = startContext.Compilation.GetTypeByMetadataName("System.Linq.Expressions.Expression`1");
-=======
                 var expressionTypeOpt = startContext.Compilation.ExpressionOfTType();
->>>>>>> 67d940c4
 
                 var objectType = startContext.Compilation.GetSpecialType(SpecialType.System_Object);
                 var referenceEqualsMethodOpt = objectType?.GetMembers(nameof(ReferenceEquals))
