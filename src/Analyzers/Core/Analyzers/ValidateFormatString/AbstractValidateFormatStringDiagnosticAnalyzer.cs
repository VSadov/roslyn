﻿// Licensed to the .NET Foundation under one or more agreements.
// The .NET Foundation licenses this file to you under the MIT license.
// See the LICENSE file in the project root for more information.

using System.Collections.Immutable;
using System.Diagnostics;
using System.Text.RegularExpressions;
using Microsoft.CodeAnalysis.CodeStyle;
using Microsoft.CodeAnalysis.Diagnostics;
using Microsoft.CodeAnalysis.LanguageServices;
using Roslyn.Utilities;

namespace Microsoft.CodeAnalysis.ValidateFormatString
{
    internal abstract class AbstractValidateFormatStringDiagnosticAnalyzer<TSyntaxKind>
        : DiagnosticAnalyzer
        where TSyntaxKind : struct
    {
        private const string DiagnosticID = IDEDiagnosticIds.ValidateFormatStringDiagnosticID;

        private static readonly LocalizableString Title = new LocalizableResourceString(
            nameof(AnalyzersResources.Invalid_format_string),
            AnalyzersResources.ResourceManager,
            typeof(AnalyzersResources));

        private static readonly LocalizableString MessageFormat = new LocalizableResourceString(
            nameof(AnalyzersResources.Format_string_contains_invalid_placeholder),
            AnalyzersResources.ResourceManager,
            typeof(AnalyzersResources));

        private static readonly LocalizableString Description = new LocalizableResourceString(
            nameof(AnalyzersResources.Invalid_format_string),
            AnalyzersResources.ResourceManager,
            typeof(AnalyzersResources));

#pragma warning disable RS0030 // Do not used banned APIs - We cannot use AbstractBuiltInCodeStyleDiagnosticAnalyzer nor AbstractCodeQualityDiagnosticAnalyzer.
        // This analyzer is run against generated code while the abstract base classes mentioned doesn't. The rule is also not documented.
        // There is even a current work to remove the rule completely in favor of CA2241.
        private static readonly DiagnosticDescriptor Rule = new(
            DiagnosticID,
            Title,
            MessageFormat,
            DiagnosticCategory.Compiler,
            DiagnosticSeverity.Info,
            isEnabledByDefault: true,
<<<<<<< HEAD
            description: Description);
#pragma warning restore RS0030 // Do not used banned APIs
=======
            description: Description,
            customTags: EnforceOnBuildValues.ValidateFormatString.ToCustomTag());
>>>>>>> a6505518

        public override ImmutableArray<DiagnosticDescriptor> SupportedDiagnostics
            => ImmutableArray.Create(Rule);

        /// <summary>
        /// this regex is used to remove escaped brackets from
        /// the format string before looking for valid {} pairs
        /// </summary>
        private static readonly Regex s_removeEscapedBracketsRegex = new("{{");

        /// <summary>
        /// this regex is used to extract the text between the
        /// brackets and save the contents in a MatchCollection
        /// </summary>
        private static readonly Regex s_extractPlaceholdersRegex = new("{(.*?)}");

        private const string NameOfArgsParameter = "args";
        private const string NameOfFormatStringParameter = "format";

        protected abstract ISyntaxFacts GetSyntaxFacts();
        protected abstract SyntaxNode GetArgumentExpression(SyntaxNode syntaxNode);
        protected abstract SyntaxNode? TryGetMatchingNamedArgument(SeparatedSyntaxList<SyntaxNode> arguments, string searchArgumentName);

        public override void Initialize(AnalysisContext context)
        {
            context.EnableConcurrentExecution();
            context.ConfigureGeneratedCodeAnalysis(GeneratedCodeAnalysisFlags.Analyze | GeneratedCodeAnalysisFlags.ReportDiagnostics);

            context.RegisterCompilationStartAction(startContext =>
            {
                var formatProviderType = startContext.Compilation.GetTypeByMetadataName(typeof(System.IFormatProvider).FullName!);
                if (formatProviderType == null)
                {
                    return;
                }

                var syntaxKinds = GetSyntaxFacts().SyntaxKinds;
                startContext.RegisterSyntaxNodeAction(
                    c => AnalyzeNode(c, formatProviderType),
                    syntaxKinds.Convert<TSyntaxKind>(syntaxKinds.InvocationExpression));
            });
        }

        [PerformanceSensitive(
            "https://github.com/dotnet/roslyn/issues/23583",
            Constraint = nameof(AnalyzerHelper.GetOption) + " is expensive and should be avoided if a syntax-based fast path exists.")]
        private void AnalyzeNode(SyntaxNodeAnalysisContext context, INamedTypeSymbol formatProviderType)
        {
            var syntaxFacts = GetSyntaxFacts();
            var expression = syntaxFacts.GetExpressionOfInvocationExpression(context.Node);

            if (!IsValidFormatMethod(syntaxFacts, expression))
            {
                return;
            }

            var option = context.GetOption(
                    ValidateFormatStringOption.ReportInvalidPlaceholdersInStringDotFormatCalls,
                    context.SemanticModel.Language);
            if (option == false)
            {
                return;
            }

            var arguments = syntaxFacts.GetArgumentsOfInvocationExpression(context.Node);
            var symbolInfo = context.SemanticModel.GetSymbolInfo(expression, context.CancellationToken);

            var method = TryGetValidFormatMethodSymbol(symbolInfo);
            if (method == null)
            {
                return;
            }

            var parameters = method.Parameters;

            // If the chosen overload has a params object[] that is being passed an array of
            // reference types then an actual array must be being passed instead of passing one
            // argument at a time because we know the set of overloads and how overload resolution
            // will work.  This array may have been created somewhere we can't analyze, so never
            // squiggle in this case.
            if (ArgsIsArrayOfReferenceTypes(context.SemanticModel, arguments, parameters, syntaxFacts))
            {
                return;
            }

            var formatStringLiteralExpressionSyntax = TryGetFormatStringLiteralExpressionSyntax(
                arguments, parameters, syntaxFacts);

            if (formatStringLiteralExpressionSyntax == null)
            {
                return;
            }

            if (parameters.Length == 0)
            {
                return;
            }

            var numberOfArguments = arguments.Count;
            var hasIFormatProvider = parameters[0].Type.Equals(formatProviderType);

            // We know the format string parameter exists so numberOfArguments is at least one,
            // and at least 2 if there is also an IFormatProvider.  The result can be zero if
            // calling string.Format("String only with no placeholders"), where there is an
            // empty params array.
            var numberOfPlaceholderArguments = numberOfArguments - (hasIFormatProvider ? 2 : 1);

            var formatString = formatStringLiteralExpressionSyntax.ToString();

            if (FormatCallWorksAtRuntime(formatString, numberOfPlaceholderArguments))
            {
                return;
            }

            ValidateAndReportDiagnostic(context, numberOfPlaceholderArguments,
                formatString, formatStringLiteralExpressionSyntax.SpanStart);
        }

        private static bool IsValidFormatMethod(ISyntaxFacts syntaxFacts, SyntaxNode expression)
        {
            // When calling string.Format(...), the expression will be MemberAccessExpressionSyntax
            if (syntaxFacts.IsSimpleMemberAccessExpression(expression))
            {
                var nameOfMemberAccessExpression = syntaxFacts.GetNameOfMemberAccessExpression(expression);
                return !syntaxFacts.IsGenericName(nameOfMemberAccessExpression)
                    && syntaxFacts.GetIdentifierOfSimpleName(nameOfMemberAccessExpression).ValueText
                    == (nameof(string.Format));
            }

            // When using static System.String and calling Format(...), the expression will be
            // IdentifierNameSyntax
            if (syntaxFacts.IsIdentifierName(expression))
            {
                return syntaxFacts.GetIdentifierOfSimpleName(expression).ValueText
                    == (nameof(string.Format));
            }

            return false;
        }

        private bool ArgsIsArrayOfReferenceTypes(
            SemanticModel semanticModel,
            SeparatedSyntaxList<SyntaxNode> arguments,
            ImmutableArray<IParameterSymbol> parameters,
            ISyntaxFacts syntaxFacts)
        {
            var argsArgumentType = TryGetArgsArgumentType(semanticModel, arguments, parameters, syntaxFacts);
            return argsArgumentType is IArrayTypeSymbol arrayType && arrayType.ElementType.IsReferenceType;
        }

        private ITypeSymbol? TryGetArgsArgumentType(
            SemanticModel semanticModel,
            SeparatedSyntaxList<SyntaxNode> arguments,
            ImmutableArray<IParameterSymbol> parameters,
            ISyntaxFacts syntaxFacts)
        {
            var argsArgument = TryGetArgument(NameOfArgsParameter, arguments, parameters);
            if (argsArgument == null)
            {
                return null;
            }

            Debug.Assert(syntaxFacts.IsArgument(argsArgument));
            var expression = syntaxFacts.GetExpressionOfArgument(argsArgument)!;
            return semanticModel.GetTypeInfo(expression).ConvertedType;
        }

        protected SyntaxNode? TryGetArgument(
            string searchArgumentName,
            SeparatedSyntaxList<SyntaxNode> arguments,
            ImmutableArray<IParameterSymbol> parameters)
        {
            // First, look for a named argument that matches
            var matchingNamedArgument = TryGetMatchingNamedArgument(arguments, searchArgumentName);
            if (matchingNamedArgument != null)
            {
                return matchingNamedArgument;
            }

            // If no named argument exists, look for the named parameter
            // and return the corresponding argument
            var parameterWithMatchingName = GetParameterWithMatchingName(parameters, searchArgumentName);
            if (parameterWithMatchingName == null)
            {
                return null;
            }

            // For the case string.Format("Test string"), there is only one argument
            // but the compiler created an empty parameter array to bind to an overload
            if (parameterWithMatchingName.Ordinal >= arguments.Count)
            {
                return null;
            }

            // Multiple arguments could have been converted to a single params array, 
            // so there wouldn't be a corresponding argument
            if (parameterWithMatchingName.IsParams && parameters.Length != arguments.Count)
            {
                return null;
            }

            return arguments[parameterWithMatchingName.Ordinal];
        }

        private static IParameterSymbol? GetParameterWithMatchingName(ImmutableArray<IParameterSymbol> parameters, string searchArgumentName)
        {
            foreach (var p in parameters)
            {
                if (p.Name == searchArgumentName)
                {
                    return p;
                }
            }

            return null;
        }

        protected SyntaxNode? TryGetFormatStringLiteralExpressionSyntax(
            SeparatedSyntaxList<SyntaxNode> arguments,
            ImmutableArray<IParameterSymbol> parameters,
            ISyntaxFacts syntaxFacts)
        {
            var formatArgumentSyntax = TryGetArgument(
                NameOfFormatStringParameter,
                arguments,
                parameters);

            if (formatArgumentSyntax == null)
            {
                return null;
            }

            if (!syntaxFacts.IsStringLiteralExpression(syntaxFacts.GetExpressionOfArgument(formatArgumentSyntax)))
            {
                return null;
            }

            return GetArgumentExpression(formatArgumentSyntax);
        }

        protected static IMethodSymbol? TryGetValidFormatMethodSymbol(SymbolInfo symbolInfo)
        {
            if (symbolInfo.Symbol == null)
            {
                return null;
            }

            if (symbolInfo.Symbol.Kind != SymbolKind.Method)
            {
                return null;
            }

            if (((IMethodSymbol)symbolInfo.Symbol).MethodKind == MethodKind.LocalFunction)
            {
                return null;
            }

            var containingType = symbolInfo.Symbol.ContainingType;
            if (containingType == null)
            {
                return null;
            }

            if (containingType.SpecialType != SpecialType.System_String)
            {
                return null;
            }

            return (IMethodSymbol)symbolInfo.Symbol;
        }

        private static bool FormatCallWorksAtRuntime(string formatString, int numberOfPlaceholderArguments)
        {
            var testArray = new object[numberOfPlaceholderArguments];
            for (var i = 0; i < numberOfPlaceholderArguments; i++)
            {
                testArray[i] = "test";
            }

            try
            {
                string.Format(formatString, testArray);
            }
            catch
            {
                return false;
            }

            return true;
        }

        protected static void ValidateAndReportDiagnostic(
            SyntaxNodeAnalysisContext context,
            int numberOfPlaceholderArguments,
            string formatString,
            int formatStringPosition)
        {
            // removing escaped left brackets and replacing with space characters so they won't
            // impede the extraction of placeholders, yet the locations of the placeholders are
            // the same as in the original string.
            var formatStringWithEscapedBracketsChangedToSpaces = RemoveEscapedBrackets(formatString);

            var matches = s_extractPlaceholdersRegex.Matches(formatStringWithEscapedBracketsChangedToSpaces);
            foreach (Match? match in matches)
            {
                RoslynDebug.AssertNotNull(match);

                var textInsideBrackets = match.Groups[1].Value;

                if (!PlaceholderIndexIsValid(textInsideBrackets, numberOfPlaceholderArguments))
                {
                    var invalidPlaceholderText = "{" + textInsideBrackets + "}";
                    var invalidPlaceholderLocation = Location.Create(
                        context.Node.SyntaxTree,
                        new Text.TextSpan(
                            formatStringPosition + match.Index,
                            invalidPlaceholderText.Length));
                    var diagnostic = Diagnostic.Create(
                        Rule,
                        invalidPlaceholderLocation,
                        invalidPlaceholderText);
                    context.ReportDiagnostic(diagnostic);
                }
            }
        }

        /// <summary>
        /// removing escaped left brackets and replacing with space characters so they won't
        /// impede the extraction of placeholders, yet the locations of the placeholders are
        /// the same as in the original string.
        /// </summary>
        /// <param name="formatString"></param>
        /// <returns>string with left brackets removed and replaced by spaces</returns>
        private static string RemoveEscapedBrackets(string formatString)
            => s_removeEscapedBracketsRegex.Replace(formatString, "  ");

        private static bool PlaceholderIndexIsValid(
            string textInsideBrackets,
            int numberOfPlaceholderArguments)
        {
            var placeholderIndexText = textInsideBrackets.IndexOf(",") > 0
                ? textInsideBrackets.Split(',')[0]
                : textInsideBrackets.Split(':')[0];

            // placeholders cannot begin with whitespace
            if (placeholderIndexText.Length > 0 && char.IsWhiteSpace(placeholderIndexText, 0))
            {
                return false;
            }

            if (!int.TryParse(placeholderIndexText, out var placeholderIndex))
            {
                return false;
            }

            if (placeholderIndex >= numberOfPlaceholderArguments)
            {
                return false;
            }

            return true;
        }
    }
}<|MERGE_RESOLUTION|>--- conflicted
+++ resolved
@@ -43,13 +43,9 @@
             DiagnosticCategory.Compiler,
             DiagnosticSeverity.Info,
             isEnabledByDefault: true,
-<<<<<<< HEAD
-            description: Description);
-#pragma warning restore RS0030 // Do not used banned APIs
-=======
             description: Description,
             customTags: EnforceOnBuildValues.ValidateFormatString.ToCustomTag());
->>>>>>> a6505518
+#pragma warning restore RS0030 // Do not used banned APIs
 
         public override ImmutableArray<DiagnosticDescriptor> SupportedDiagnostics
             => ImmutableArray.Create(Rule);
