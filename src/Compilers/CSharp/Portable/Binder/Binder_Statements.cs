﻿// Copyright (c) Microsoft.  All Rights Reserved.  Licensed under the Apache License, Version 2.0.  See License.txt in the project root for license information.

using System.Collections.Generic;
using System.Collections.Immutable;
using System.Diagnostics;
using System.Linq;
using Microsoft.CodeAnalysis.CSharp.Symbols;
using Microsoft.CodeAnalysis.CSharp.Syntax;
using Roslyn.Utilities;

namespace Microsoft.CodeAnalysis.CSharp
{
    /// <summary>
    /// This portion of the binder converts StatementSyntax nodes into BoundStatements
    /// </summary>
    internal partial class Binder
    {
        /// <summary>
        /// This is the set of parameters and local variables that were used as arguments to 
        /// lock or using statements in enclosing scopes.
        /// </summary>
        /// <remarks>
        /// using (x) { } // x counts
        /// using (IDisposable y = null) { } // y does not count
        /// </remarks>
        internal virtual ImmutableHashSet<Symbol> LockedOrDisposedVariables
        {
            get { return _next.LockedOrDisposedVariables; }
        }

        /// <remarks>
        /// Noteworthy override is in MemberSemanticModel.IncrementalBinder (used for caching).
        /// </remarks>
        public virtual BoundStatement BindStatement(StatementSyntax node, DiagnosticBag diagnostics)
        {
            Debug.Assert(node != null);
            BoundStatement result;
            switch (node.Kind())
            {
                case SyntaxKind.Block:
                    result = BindBlock((BlockSyntax)node, diagnostics);
                    break;
                case SyntaxKind.LocalDeclarationStatement:
                    result = BindLocalDeclarationStatement((LocalDeclarationStatementSyntax)node, diagnostics);
                    break;
                case SyntaxKind.LocalFunctionStatement:
                    result = BindLocalFunctionStatement((LocalFunctionStatementSyntax)node, diagnostics);
                    break;
                case SyntaxKind.ExpressionStatement:
                    result = BindExpressionStatement((ExpressionStatementSyntax)node, diagnostics);
                    break;
                case SyntaxKind.IfStatement:
                    result = BindIfStatement((IfStatementSyntax)node, diagnostics);
                    break;
                case SyntaxKind.SwitchStatement:
                    result = BindSwitchStatement((SwitchStatementSyntax)node, diagnostics);
                    break;
                case SyntaxKind.DoStatement:
                    result = BindDo((DoStatementSyntax)node, diagnostics);
                    break;
                case SyntaxKind.WhileStatement:
                    result = BindWhile((WhileStatementSyntax)node, diagnostics);
                    break;
                case SyntaxKind.ForStatement:
                    result = BindFor((ForStatementSyntax)node, diagnostics);
                    break;
                case SyntaxKind.ForEachStatement:
                case SyntaxKind.ForEachVariableStatement:
                    result = BindForEach((CommonForEachStatementSyntax)node, diagnostics);
                    break;
                case SyntaxKind.BreakStatement:
                    result = BindBreak((BreakStatementSyntax)node, diagnostics);
                    break;
                case SyntaxKind.ContinueStatement:
                    result = BindContinue((ContinueStatementSyntax)node, diagnostics);
                    break;
                case SyntaxKind.ReturnStatement:
                    result = BindReturn((ReturnStatementSyntax)node, diagnostics);
                    break;
                case SyntaxKind.FixedStatement:
                    result = BindFixedStatement((FixedStatementSyntax)node, diagnostics);
                    break;
                case SyntaxKind.LabeledStatement:
                    result = BindLabeled((LabeledStatementSyntax)node, diagnostics);
                    break;
                case SyntaxKind.GotoStatement:
                case SyntaxKind.GotoCaseStatement:
                case SyntaxKind.GotoDefaultStatement:
                    result = BindGoto((GotoStatementSyntax)node, diagnostics);
                    break;
                case SyntaxKind.TryStatement:
                    result = BindTryStatement((TryStatementSyntax)node, diagnostics);
                    break;
                case SyntaxKind.EmptyStatement:
                    result = BindEmpty((EmptyStatementSyntax)node);
                    break;
                case SyntaxKind.ThrowStatement:
                    result = BindThrow((ThrowStatementSyntax)node, diagnostics);
                    break;
                case SyntaxKind.UnsafeStatement:
                    result = BindUnsafeStatement((UnsafeStatementSyntax)node, diagnostics);
                    break;
                case SyntaxKind.UncheckedStatement:
                case SyntaxKind.CheckedStatement:
                    result = BindCheckedStatement((CheckedStatementSyntax)node, diagnostics);
                    break;
                case SyntaxKind.UsingStatement:
                    result = BindUsingStatement((UsingStatementSyntax)node, diagnostics);
                    break;
                case SyntaxKind.YieldBreakStatement:
                    result = BindYieldBreakStatement((YieldStatementSyntax)node, diagnostics);
                    break;
                case SyntaxKind.YieldReturnStatement:
                    result = BindYieldReturnStatement((YieldStatementSyntax)node, diagnostics);
                    break;
                case SyntaxKind.LockStatement:
                    result = BindLockStatement((LockStatementSyntax)node, diagnostics);
                    break;
                default:
                    // NOTE: We could probably throw an exception here, but it's conceivable
                    // that a non-parser syntax tree could reach this point with an unexpected
                    // SyntaxKind and we don't want to throw if that occurs.
                    result = new BoundBadStatement(node, ImmutableArray<BoundNode>.Empty, hasErrors: true);
                    break;
            }

            BoundBlock block;
            Debug.Assert(result.WasCompilerGenerated == false ||
                         (result.Kind == BoundKind.Block &&
                          (block = (BoundBlock)result).Statements.Length == 1 &&
                          block.Statements.Single().WasCompilerGenerated == false), "Synthetic node would not get cached");

            Debug.Assert(result.Syntax is StatementSyntax, "BoundStatement should be associated with a statement syntax.");

            Debug.Assert(System.Linq.Enumerable.Contains(result.Syntax.AncestorsAndSelf(), node), @"Bound statement (or one of its parents) 
                                                                            should have same syntax as the given syntax node. 
                                                                            Otherwise it may be confusing to the binder cache that uses syntax node as keys.");

            return result;
        }

        private BoundStatement BindCheckedStatement(CheckedStatementSyntax node, DiagnosticBag diagnostics)
        {
            return BindEmbeddedBlock(node.Block, diagnostics);
        }

        private BoundStatement BindUnsafeStatement(UnsafeStatementSyntax node, DiagnosticBag diagnostics)
        {
            var unsafeBinder = this.GetBinder(node);

            if (!this.Compilation.Options.AllowUnsafe)
            {
                Error(diagnostics, ErrorCode.ERR_IllegalUnsafe, node.UnsafeKeyword);
            }
            else if (this.IsIndirectlyInIterator) // called *after* we know the binder map has been created.
            {
                // Spec 8.2: "An iterator block always defines a safe context, even when its declaration
                // is nested in an unsafe context."
                Error(diagnostics, ErrorCode.ERR_IllegalInnerUnsafe, node.UnsafeKeyword);
            }

            return BindEmbeddedBlock(node.Block, diagnostics);
        }

        private BoundStatement BindFixedStatement(FixedStatementSyntax node, DiagnosticBag diagnostics)
        {
            var fixedBinder = this.GetBinder(node);
            Debug.Assert(fixedBinder != null);

            fixedBinder.ReportUnsafeIfNotAllowed(node, diagnostics);

            return fixedBinder.BindFixedStatementParts(node, diagnostics);
        }

        private BoundStatement BindFixedStatementParts(FixedStatementSyntax node, DiagnosticBag diagnostics)
        {
            VariableDeclarationSyntax declarationSyntax = node.Declaration;

            ImmutableArray<BoundLocalDeclaration> declarations;
            BindForOrUsingOrFixedDeclarations(declarationSyntax, LocalDeclarationKind.FixedVariable, diagnostics, out declarations);

            Debug.Assert(!declarations.IsEmpty);

            BoundMultipleLocalDeclarations boundMultipleDeclarations = new BoundMultipleLocalDeclarations(declarationSyntax, declarations);

            BoundStatement boundBody = BindPossibleEmbeddedStatement(node.Statement, diagnostics);

            return new BoundFixedStatement(node,
                                           GetDeclaredLocalsForScope(node),
                                           boundMultipleDeclarations,
                                           boundBody);
        }

        private BoundStatement BindYieldReturnStatement(YieldStatementSyntax node, DiagnosticBag diagnostics)
        {
            var binder = this;

            TypeSymbol elementType = binder.GetIteratorElementType(node, diagnostics);
            BoundExpression argument = (node.Expression == null)
                ? BadExpression(node)
                : binder.BindValue(node.Expression, diagnostics, BindValueKind.RValue);
            if (!argument.HasAnyErrors)
            {
                argument = binder.GenerateConversionForAssignment(elementType, argument, diagnostics);
            }

            // NOTE: it's possible that more than one of these conditions is satisfied and that
            // we won't report the syntactically innermost.  However, dev11 appears to check
            // them in this order, regardless of syntactic nesting (StatementBinder::bindYield).
            if (this.Flags.Includes(BinderFlags.InFinallyBlock))
            {
                Error(diagnostics, ErrorCode.ERR_BadYieldInFinally, node.YieldKeyword);
            }
            else if (this.Flags.Includes(BinderFlags.InTryBlockOfTryCatch))
            {
                Error(diagnostics, ErrorCode.ERR_BadYieldInTryOfCatch, node.YieldKeyword);
            }
            else if (this.Flags.Includes(BinderFlags.InCatchBlock))
            {
                Error(diagnostics, ErrorCode.ERR_BadYieldInCatch, node.YieldKeyword);
            }
            else if (BindingTopLevelScriptCode)
            {
                Error(diagnostics, ErrorCode.ERR_YieldNotAllowedInScript, node.YieldKeyword);
            }

            return new BoundYieldReturnStatement(node, argument);
        }

        private BoundStatement BindYieldBreakStatement(YieldStatementSyntax node, DiagnosticBag diagnostics)
        {
            if (this.Flags.Includes(BinderFlags.InFinallyBlock))
            {
                Error(diagnostics, ErrorCode.ERR_BadYieldInFinally, node.YieldKeyword);
            }
            else if (BindingTopLevelScriptCode)
            {
                Error(diagnostics, ErrorCode.ERR_YieldNotAllowedInScript, node.YieldKeyword);
            }

            GetIteratorElementType(node, diagnostics);
            return new BoundYieldBreakStatement(node);
        }

        private BoundStatement BindLockStatement(LockStatementSyntax node, DiagnosticBag diagnostics)
        {
            var lockBinder = this.GetBinder(node);
            Debug.Assert(lockBinder != null);
            return lockBinder.BindLockStatementParts(diagnostics, lockBinder);
        }

        internal virtual BoundStatement BindLockStatementParts(DiagnosticBag diagnostics, Binder originalBinder)
        {
            return this.Next.BindLockStatementParts(diagnostics, originalBinder);
        }


        private BoundStatement BindUsingStatement(UsingStatementSyntax node, DiagnosticBag diagnostics)
        {
            var usingBinder = this.GetBinder(node);
            Debug.Assert(usingBinder != null);
            return usingBinder.BindUsingStatementParts(diagnostics, usingBinder);
        }

        internal virtual BoundStatement BindUsingStatementParts(DiagnosticBag diagnostics, Binder originalBinder)
        {
            return this.Next.BindUsingStatementParts(diagnostics, originalBinder);
        }

        internal BoundStatement BindPossibleEmbeddedStatement(StatementSyntax node, DiagnosticBag diagnostics)
        {
            Binder binder;

            switch (node.Kind())
            {
                case SyntaxKind.ExpressionStatement:
                case SyntaxKind.LockStatement:
                case SyntaxKind.IfStatement:
                case SyntaxKind.YieldReturnStatement:
                case SyntaxKind.LocalDeclarationStatement:
                case SyntaxKind.ReturnStatement:
                case SyntaxKind.ThrowStatement:
                    binder = this.GetBinder(node);
                    Debug.Assert(binder != null);
                    return binder.WrapWithVariablesIfAny(node, binder.BindStatement(node, diagnostics));

                case SyntaxKind.LabeledStatement:
                case SyntaxKind.LocalFunctionStatement:
                    binder = this.GetBinder(node);
                    Debug.Assert(binder != null);
                    return binder.WrapWithVariablesAndLocalFunctionsIfAny(node, binder.BindStatement(node, diagnostics));

                case SyntaxKind.SwitchStatement:
                    var switchStatement = (SwitchStatementSyntax)node;
                    binder = this.GetBinder(switchStatement.Expression);
                    Debug.Assert(binder != null);
                    return binder.WrapWithVariablesIfAny(switchStatement.Expression, binder.BindStatement(node, diagnostics));

                default:
                    return BindStatement(node, diagnostics);
            }
        }

        private BoundExpression BindThrownExpression(ExpressionSyntax exprSyntax, DiagnosticBag diagnostics, ref bool hasErrors)
        {
            var boundExpr = BindValue(exprSyntax, diagnostics, BindValueKind.RValue);

                // SPEC VIOLATION: The spec requires the thrown exception to have a type, and that the type
                // be System.Exception or derived from System.Exception. (Or, if a type parameter, to have
                // an effective base class that meets that criterion.) However, we allow the literal null 
                // to be thrown, even though it does not meet that criterion and will at runtime always
                // produce a null reference exception.

                if (!boundExpr.IsLiteralNull())
                {
                    var type = boundExpr.Type;

                    // If the expression is a lambda, anonymous method, or method group then it will
                    // have no compile-time type; give the same error as if the type was wrong.
                    HashSet<DiagnosticInfo> useSiteDiagnostics = null;

                    if ((object)type == null || !type.IsErrorType() && !Compilation.IsExceptionType(type.EffectiveType(ref useSiteDiagnostics), ref useSiteDiagnostics))
                    {
                        diagnostics.Add(ErrorCode.ERR_BadExceptionType, exprSyntax.Location);
                        hasErrors = true;
                        diagnostics.Add(exprSyntax, useSiteDiagnostics);
                    }
                }

            return boundExpr;
            }

        private BoundStatement BindThrow(ThrowStatementSyntax node, DiagnosticBag diagnostics)
        {
            BoundExpression boundExpr = null;
            bool hasErrors = false;

            ExpressionSyntax exprSyntax = node.Expression;
            if (exprSyntax != null)
            {
                boundExpr = BindThrownExpression(exprSyntax, diagnostics, ref hasErrors);
            }
            else if (!this.Flags.Includes(BinderFlags.InCatchBlock))
            {
                diagnostics.Add(ErrorCode.ERR_BadEmptyThrow, node.ThrowKeyword.GetLocation());
                hasErrors = true;
            }
            else if (this.Flags.Includes(BinderFlags.InNestedFinallyBlock))
            {
                // There's a special error code for a rethrow in a finally clause in a catch clause.
                // Best guess interpretation: if an exception occurs within the nested try block
                // (i.e. the one in the catch clause, to which the finally clause is attached),
                // then it's not clear whether the runtime will try to rethrow the "inner" exception
                // or the "outer" exception. For this reason, the case is disallowed.

                diagnostics.Add(ErrorCode.ERR_BadEmptyThrowInFinally, node.ThrowKeyword.GetLocation());
                hasErrors = true;
            }

            return new BoundThrowStatement(node, boundExpr, hasErrors);
        }

        private static BoundStatement BindEmpty(EmptyStatementSyntax node)
        {
            return new BoundNoOpStatement(node, NoOpStatementFlavor.Default);
        }

        private BoundLabeledStatement BindLabeled(LabeledStatementSyntax node, DiagnosticBag diagnostics)
        {
            // TODO: verify that goto label lookup was valid (e.g. error checking of symbol resolution for labels)
            bool hasError = false;

            var result = LookupResult.GetInstance();
            HashSet<DiagnosticInfo> useSiteDiagnostics = null;
            var binder = this.LookupSymbolsWithFallback(result, node.Identifier.ValueText, arity: 0, useSiteDiagnostics: ref useSiteDiagnostics, options: LookupOptions.LabelsOnly);

            // result.Symbols can be empty in some malformed code, e.g. when a labeled statement is used an embedded statement in an if or foreach statement    
            // In this case we create new label symbol on the fly, and an error is reported by parser
            var symbol = result.Symbols.Count > 0 && result.IsMultiViable ?
                (LabelSymbol)result.Symbols.First() :
                new SourceLabelSymbol((MethodSymbol)ContainingMemberOrLambda, node.Identifier);

            if (!symbol.IdentifierNodeOrToken.IsToken || symbol.IdentifierNodeOrToken.AsToken() != node.Identifier)
            {
                Error(diagnostics, ErrorCode.ERR_DuplicateLabel, node.Identifier, node.Identifier.ValueText);
                hasError = true;
            }

            // check to see if this label (illegally) hides a label from an enclosing scope
            if (binder != null)
            {
                result.Clear();
                binder.Next.LookupSymbolsWithFallback(result, node.Identifier.ValueText, arity: 0, useSiteDiagnostics: ref useSiteDiagnostics, options: LookupOptions.LabelsOnly);
                if (result.IsMultiViable)
                {
                    // The label '{0}' shadows another label by the same name in a contained scope
                    Error(diagnostics, ErrorCode.ERR_LabelShadow, node.Identifier, node.Identifier.ValueText);
                    hasError = true;
                }
            }

            diagnostics.Add(node, useSiteDiagnostics);
            result.Free();

            var body = BindStatement(node.Statement, diagnostics);
            return new BoundLabeledStatement(node, symbol, body, hasError);
        }

        private BoundStatement BindGoto(GotoStatementSyntax node, DiagnosticBag diagnostics)
        {
            switch (node.Kind())
            {
                case SyntaxKind.GotoStatement:
                    var expression = BindLabel(node.Expression, diagnostics);
                    var boundLabel = expression as BoundLabel;
                    if (boundLabel == null)
                    {
                        // diagnostics already reported
                        return new BoundBadStatement(node, ImmutableArray.Create<BoundNode>(expression), true);
                    }
                    var symbol = boundLabel.Label;
                    return new BoundGotoStatement(node, symbol, null, boundLabel);

                case SyntaxKind.GotoCaseStatement:
                case SyntaxKind.GotoDefaultStatement:

                    // SPEC:    If the goto case statement is not enclosed by a switch statement, a compile-time error occurs.
                    // SPEC:    If the goto default statement is not enclosed by a switch statement, a compile-time error occurs.

                    SwitchBinder binder = GetSwitchBinder(this);
                    if (binder == null)
                    {
                        Error(diagnostics, ErrorCode.ERR_InvalidGotoCase, node);
                        return new BoundBadStatement(node, ImmutableArray<BoundNode>.Empty, true);
                    }
                    return binder.BindGotoCaseOrDefault(node, this, diagnostics);

                default:
                    throw ExceptionUtilities.UnexpectedValue(node.Kind());
            }
        }

        private BoundStatement BindLocalFunctionStatement(LocalFunctionStatementSyntax node, DiagnosticBag diagnostics)
        {
            // already defined symbol in containing block
            var localSymbol = this.LookupLocalFunction(node.Identifier);

            var hasErrors = localSymbol.ScopeBinder
                .ValidateDeclarationNameConflictsInScope(localSymbol, diagnostics);

            BoundBlock block;
            if (node.Body != null)
            {
                block = BindEmbeddedBlock(node.Body, diagnostics);
            }
            else if (node.ExpressionBody != null)
            {
                block = BindExpressionBodyAsBlock(node.ExpressionBody, diagnostics);
            }
            else
            {
                block = null;
                hasErrors = true;
                // TODO(https://github.com/dotnet/roslyn/issues/14900): Better error message
                diagnostics.Add(ErrorCode.ERR_ConcreteMissingBody, localSymbol.Locations[0], localSymbol);
            }

            if (block != null)
            {
                localSymbol.ComputeReturnType();

                // Have to do ControlFlowPass here because in MethodCompiler, we don't call this for synthed methods
                // rather we go directly to LowerBodyOrInitializer, which skips over flow analysis (which is in CompileMethod)
                // (the same thing - calling ControlFlowPass.Analyze in the lowering - is done for lambdas)
                // It's a bit of code duplication, but refactoring would make things worse.
                var endIsReachable = ControlFlowPass.Analyze(localSymbol.DeclaringCompilation, localSymbol, block, diagnostics);
                if (endIsReachable)
                {
                    if (ImplicitReturnIsOkay(localSymbol))
                    {
                        block = FlowAnalysisPass.AppendImplicitReturn(block, localSymbol, node.Body);
                    }
                    else
                    {
                        diagnostics.Add(ErrorCode.ERR_ReturnExpected, localSymbol.Locations[0], localSymbol);
                    }
                }
            }

            localSymbol.GetDeclarationDiagnostics(diagnostics);

            Symbol.CheckForBlockAndExpressionBody(
                node.Body, node.ExpressionBody, node, diagnostics);

            return new BoundLocalFunctionStatement(node, localSymbol, block, hasErrors);
        }

        private bool ImplicitReturnIsOkay(MethodSymbol method)
        {
<<<<<<< HEAD
            return method.ReturnsVoid || method.IsIterator ||
                (method.IsAsync && method.DeclaringCompilation.GetWellKnownType(WellKnownType.System_Threading_Tasks_Task) == method.ReturnType.TypeSymbol);
=======
            return method.ReturnsVoid || method.IsIterator || method.IsTaskReturningAsync(this.Compilation);
>>>>>>> 2355a7be
        }

        public BoundStatement BindExpressionStatement(ExpressionStatementSyntax node, DiagnosticBag diagnostics)
        {
            return BindExpressionStatement(node, node.Expression, node.AllowsAnyExpression, diagnostics);
        }

        private BoundExpressionStatement BindExpressionStatement(CSharpSyntaxNode node, ExpressionSyntax syntax, bool allowsAnyExpression, DiagnosticBag diagnostics)
        {
            BoundExpressionStatement expressionStatement;

            var expression = BindValue(syntax, diagnostics, BindValueKind.RValue);
            if (!allowsAnyExpression && !IsValidStatementExpression(syntax, expression))
            {
                if (!node.HasErrors)
                {
                    Error(diagnostics, ErrorCode.ERR_IllegalStatement, syntax);
                }

                expressionStatement = new BoundExpressionStatement(node, expression, hasErrors: true);
            }
            else
            {
                expressionStatement = new BoundExpressionStatement(node, expression);
            }

            CheckForUnobservedAwaitable(expression, diagnostics);

            return expressionStatement;
        }

        /// <summary>
        /// Report an error if this is an awaitable async method invocation that is not being awaited.
        /// </summary>
        /// <remarks>
        /// The checks here are equivalent to StatementBinder::CheckForUnobservedAwaitable() in the native compiler.
        /// </remarks>
        private void CheckForUnobservedAwaitable(BoundExpression expression, DiagnosticBag diagnostics)
        {
            if (CouldBeAwaited(expression))
            {
                Error(diagnostics, ErrorCode.WRN_UnobservedAwaitableExpression, expression.Syntax);
            }
        }

        internal BoundStatement BindLocalDeclarationStatement(LocalDeclarationStatementSyntax node, DiagnosticBag diagnostics)
        {
            return BindDeclarationStatementParts(node, diagnostics);
        }

        private BoundStatement BindDeclarationStatementParts(LocalDeclarationStatementSyntax node, DiagnosticBag diagnostics)
        {
            var typeSyntax = node.Declaration.Type.SkipRef(out RefKind _);
            bool isConst = node.IsConst;

            bool isVar;
            AliasSymbol alias;
<<<<<<< HEAD
            TypeSymbolWithAnnotations declType = BindVariableType(node, diagnostics, typeSyntax, ref isConst, isVar: out isVar, alias: out alias);
=======
            TypeSymbol declType = BindVariableType(node.Declaration, diagnostics, typeSyntax, ref isConst, isVar: out isVar, alias: out alias);
>>>>>>> 2355a7be

            // UNDONE: "possible expression" feature for IDE

            LocalDeclarationKind kind = LocalDeclarationKind.RegularVariable;
            if (isConst)
            {
                kind = LocalDeclarationKind.Constant;
            }

            var variableList = node.Declaration.Variables;
            int variableCount = variableList.Count;

            if (variableCount == 1)
            {
                return BindVariableDeclaration(kind, isVar, variableList[0], typeSyntax, declType, alias, diagnostics, node);
            }
            else
            {
                BoundLocalDeclaration[] boundDeclarations = new BoundLocalDeclaration[variableCount];

                int i = 0;
                foreach (var variableDeclaratorSyntax in variableList)
                {
                    boundDeclarations[i++] = BindVariableDeclaration(kind, isVar, variableDeclaratorSyntax, typeSyntax, declType, alias, diagnostics);
                }

                return new BoundMultipleLocalDeclarations(node, boundDeclarations.AsImmutableOrNull());
            }
        }

        private TypeSymbolWithAnnotations BindVariableType(CSharpSyntaxNode declarationNode, DiagnosticBag diagnostics, TypeSyntax typeSyntax, ref bool isConst, out bool isVar, out AliasSymbol alias)
        {
            Debug.Assert(
                declarationNode is VariableDesignationSyntax ||
                declarationNode.Kind() == SyntaxKind.VariableDeclaration ||
                declarationNode.Kind() == SyntaxKind.DeclarationExpression ||
                declarationNode.Kind() == SyntaxKind.DiscardDesignation);

            // If the type is "var" then suppress errors when binding it. "var" might be a legal type
            // or it might not; if it is not then we do not want to report an error. If it is, then
            // we want to treat the declaration as an explicitly typed declaration.

<<<<<<< HEAD
            TypeSymbolWithAnnotations declType = BindType(typeSyntax, diagnostics, out isVar, out alias);
=======
            RefKind refKind;
            TypeSymbol declType = BindType(typeSyntax.SkipRef(out refKind), diagnostics, out isVar, out alias);
>>>>>>> 2355a7be
            Debug.Assert((object)declType != null || isVar);

            if (isVar)
            {
                // There are a number of ways in which a var decl can be illegal, but in these 
                // cases we should report an error and then keep right on going with the inference.

                if (isConst)
                {
                    Error(diagnostics, ErrorCode.ERR_ImplicitlyTypedVariableCannotBeConst, declarationNode);
                    // Keep processing it as a non-const local.
                    isConst = false;
                }

                // In the dev10 compiler the error recovery semantics for the illegal case
                // "var x = 10, y = 123.4;" are somewhat undesirable.
                //
                // First off, this is an error because a straw poll of language designers and
                // users showed that there was no consensus on whether the above should mean
                // "double x = 10, y = 123.4;", taking the best type available and substituting
                // that for "var", or treating it as "var x = 10; var y = 123.4;" -- since there
                // was no consensus we decided to simply make it illegal. 
                //
                // In dev10 for error recovery in the IDE we do an odd thing -- we simply take
                // the type of the first variable and use it. So that is "int x = 10, y = 123.4;".
                // 
                // This seems less than ideal. In the error recovery scenario it probably makes
                // more sense to treat that as "var x = 10; var y = 123.4;" and do each inference
                // separately.

                if (declarationNode.Parent.Kind() == SyntaxKind.LocalDeclarationStatement &&
                    ((VariableDeclarationSyntax)declarationNode).Variables.Count > 1 && !declarationNode.HasErrors)
                {
                    Error(diagnostics, ErrorCode.ERR_ImplicitlyTypedVariableMultipleDeclarator, declarationNode);
                }
            }
            else
            {
                // In the native compiler when given a situation like
                //
                // D[] x;
                // 
                // where D is a static type we report both that D cannot be an element type
                // of an array, and that D[] is not a valid type for a local variable.
                // This seems silly; the first error is entirely sufficient. We no longer
                // produce additional errors for local variables of arrays of static types.

                if (declType.IsStatic)
                {
                    Error(diagnostics, ErrorCode.ERR_VarDeclIsStaticClass, typeSyntax, declType.TypeSymbol);
                }

                if (isConst && !declType.TypeSymbol.CanBeConst())
                {
                    Error(diagnostics, ErrorCode.ERR_BadConstType, typeSyntax, declType.TypeSymbol);
                    // Keep processing it as a non-const local.
                    isConst = false;
                }
            }

            return declType;
        }

        internal BoundExpression BindInferredVariableInitializer(DiagnosticBag diagnostics, RefKind refKind, EqualsValueClauseSyntax initializer,
            CSharpSyntaxNode errorSyntax)
        {
            BindValueKind valueKind;
            ExpressionSyntax value;
            IsInitializerRefKindValid(initializer, initializer, refKind, diagnostics, out valueKind, out value); // The return value isn't important here; we just want the diagnostics and the BindValueKind
            return BindInferredVariableInitializer(diagnostics, value, valueKind, errorSyntax);
        }

        // The location where the error is reported might not be the initializer.
        protected BoundExpression BindInferredVariableInitializer(DiagnosticBag diagnostics, ExpressionSyntax initializer, BindValueKind valueKind,
            CSharpSyntaxNode errorSyntax)
        {
            if (initializer == null)
            {
                if (!errorSyntax.HasErrors)
                {
                    Error(diagnostics, ErrorCode.ERR_ImplicitlyTypedVariableWithNoInitializer, errorSyntax);
                }

                return null;
            }

            if (initializer.Kind() == SyntaxKind.ArrayInitializerExpression)
            {
                var result = BindUnexpectedArrayInitializer((InitializerExpressionSyntax)initializer,
                    diagnostics, ErrorCode.ERR_ImplicitlyTypedVariableAssignedArrayInitializer, errorSyntax);

                return CheckValue(result, valueKind, diagnostics);
            }

            BoundExpression expression = BindValue(initializer, diagnostics, valueKind);

            // Certain expressions (null literals, method groups and anonymous functions) have no type of 
            // their own and therefore cannot be the initializer of an implicitly typed local.
            if (!expression.HasAnyErrors && !expression.HasExpressionType())
            {
                // Cannot assign {0} to an implicitly-typed local variable
                Error(diagnostics, ErrorCode.ERR_ImplicitlyTypedVariableAssignedBadValue, errorSyntax, expression.Display);
            }

            return expression;
        }

        protected static bool IsInitializerRefKindValid(
            EqualsValueClauseSyntax initializer,
            CSharpSyntaxNode node,
            RefKind variableRefKind,
            DiagnosticBag diagnostics,
            out BindValueKind valueKind,
            out ExpressionSyntax value)
        {
            RefKind expressionRefKind = RefKind.None;
            value = initializer?.Value.SkipRef(out expressionRefKind);
            if (variableRefKind == RefKind.None)
            {
                valueKind = BindValueKind.RValue;
                if (expressionRefKind == RefKind.Ref)
                {
                    Error(diagnostics, ErrorCode.ERR_InitializeByValueVariableWithReference, node);
                    return false;
                }
            }
            else
            {
                valueKind = BindValueKind.RefOrOut;
                if (initializer == null)
                {
                    Error(diagnostics, ErrorCode.ERR_ByReferenceVariableMustBeInitialized, node);
                    return false;
                }
                else if (expressionRefKind != RefKind.Ref)
                {
                    Error(diagnostics, ErrorCode.ERR_InitializeByReferenceVariableWithValue, node);
                    return false;
                }
            }

            return true;
        }

        protected BoundLocalDeclaration BindVariableDeclaration(
            LocalDeclarationKind kind,
            bool isVar,
            VariableDeclaratorSyntax declarator,
            TypeSyntax typeSyntax,
            TypeSymbolWithAnnotations declTypeOpt,
            AliasSymbol aliasOpt,
            DiagnosticBag diagnostics,
            CSharpSyntaxNode associatedSyntaxNode = null)
        {
            Debug.Assert(declarator != null);

            return BindVariableDeclaration(LocateDeclaredVariableSymbol(declarator, typeSyntax),
                                           kind,
                                           isVar,
                                           declarator,
                                           typeSyntax,
                                           declTypeOpt,
                                           aliasOpt,
                                           diagnostics,
                                           associatedSyntaxNode);
        }

        protected BoundLocalDeclaration BindVariableDeclaration(
            SourceLocalSymbol localSymbol,
            LocalDeclarationKind kind,
            bool isVar,
            VariableDeclaratorSyntax declarator,
            TypeSyntax typeSyntax,
            TypeSymbolWithAnnotations declTypeOpt,
            AliasSymbol aliasOpt,
            DiagnosticBag diagnostics,
            CSharpSyntaxNode associatedSyntaxNode = null)
        {
            Debug.Assert(declarator != null);
            Debug.Assert((object)declTypeOpt != null || isVar);
            Debug.Assert(typeSyntax != null);

            var localDiagnostics = DiagnosticBag.GetInstance();
            // if we are not given desired syntax, we use declarator
            associatedSyntaxNode = associatedSyntaxNode ?? declarator;

            // Check for variable declaration errors.
            // Use the binder that owns the scope for the local because this (the current) binder
            // might own nested scope.
            bool hasErrors = localSymbol.ScopeBinder.ValidateDeclarationNameConflictsInScope(localSymbol, diagnostics);

            var containingMethod = this.ContainingMemberOrLambda as MethodSymbol;
            if (containingMethod != null && containingMethod.IsAsync && localSymbol.RefKind != RefKind.None)
            {
                Error(diagnostics, ErrorCode.ERR_BadAsyncLocalType, declarator);
            }

            EqualsValueClauseSyntax equalsClauseSyntax = declarator.Initializer;

            BindValueKind valueKind;
            ExpressionSyntax value;
            if (!IsInitializerRefKindValid(equalsClauseSyntax, declarator, localSymbol.RefKind, diagnostics, out valueKind, out value))
            {
                hasErrors = true;
            }

            BoundExpression initializerOpt;
            if (isVar)
            {
                aliasOpt = null;

                initializerOpt = BindInferredVariableInitializer(diagnostics, value, valueKind, declarator);

                // If we got a good result then swap the inferred type for the "var" 
                if ((object)initializerOpt?.Type != null)
                {
                    declTypeOpt = TypeSymbolWithAnnotations.Create(initializerOpt.Type);

                    if (declTypeOpt.SpecialType == SpecialType.System_Void)
                    {
                        Error(localDiagnostics, ErrorCode.ERR_ImplicitlyTypedVariableAssignedBadValue, declarator, declTypeOpt.TypeSymbol);
                        declTypeOpt = TypeSymbolWithAnnotations.Create(CreateErrorType("var"));
                        hasErrors = true;
                    }

                    if (!declTypeOpt.TypeSymbol.IsErrorType())
                    {
                        if (declTypeOpt.IsStatic)
                        {
                            Error(localDiagnostics, ErrorCode.ERR_VarDeclIsStaticClass, typeSyntax, initializerOpt.Type);
                            hasErrors = true;
                        }
                    }
                }
                else
                {
                    declTypeOpt = TypeSymbolWithAnnotations.Create(CreateErrorType("var"));
                    hasErrors = true;
                }
            }
            else
            {
                if (ReferenceEquals(equalsClauseSyntax, null))
                {
                    initializerOpt = null;
                }
                else
                {
                    // Basically inlined BindVariableInitializer, but with conversion optional.
<<<<<<< HEAD
                    initializerOpt = BindPossibleArrayInitializer(equalsClauseSyntax.Value, declTypeOpt.TypeSymbol, valueKind, diagnostics);
                    if (kind != LocalDeclarationKind.FixedVariable)
                    {
                        // If this is for a fixed statement, we'll do our own conversion since there are some special cases.
                        initializerOpt = GenerateConversionForAssignment(declTypeOpt.TypeSymbol, initializerOpt, diagnostics, refKind: localSymbol.RefKind);
                        initializerOpt = GenerateConversionForAssignment(declTypeOpt.TypeSymbol, initializerOpt, localDiagnostics);
=======
                    initializerOpt = BindPossibleArrayInitializer(value, declTypeOpt, valueKind, diagnostics);
                    if (kind != LocalDeclarationKind.FixedVariable)
                    {
                        // If this is for a fixed statement, we'll do our own conversion since there are some special cases.
                        initializerOpt = GenerateConversionForAssignment(declTypeOpt, initializerOpt, localDiagnostics, refKind: localSymbol.RefKind);
>>>>>>> 2355a7be
                    }
                }
            }

            Debug.Assert((object)declTypeOpt != null);

            if (kind == LocalDeclarationKind.FixedVariable)
            {
                // NOTE: this is an error, but it won't prevent further binding.
                if (isVar)
                {
                    if (!hasErrors)
                    {
                        Error(localDiagnostics, ErrorCode.ERR_ImplicitlyTypedLocalCannotBeFixed, declarator);
                        hasErrors = true;
                    }
                }

                if (!declTypeOpt.IsPointerType())
                {
                    if (!hasErrors)
                    {
                        Error(localDiagnostics, ErrorCode.ERR_BadFixedInitType, declarator);
                        hasErrors = true;
                    }
                }
                else if (!IsValidFixedVariableInitializer(declTypeOpt.TypeSymbol, localSymbol, ref initializerOpt, localDiagnostics))
                {
                    hasErrors = true;
                }
            }

            if (CheckRestrictedTypeInAsync(this.ContainingMemberOrLambda, declTypeOpt, localDiagnostics, typeSyntax))
            {
<<<<<<< HEAD
                Error(localDiagnostics, ErrorCode.ERR_BadSpecialByRefLocal, typeSyntax, declTypeOpt.TypeSymbol);
=======
>>>>>>> 2355a7be
                hasErrors = true;
            }

            localSymbol.SetType(declTypeOpt);

            if (localSymbol.RefKind != RefKind.None && initializerOpt != null)
            {
                var ignoredDiagnostics = DiagnosticBag.GetInstance();
                if (this.CheckValueKind(initializerOpt, BindValueKind.RefReturn, ignoredDiagnostics))
                {
                    localSymbol.SetReturnable();
                }
                ignoredDiagnostics.Free();
            }

            ImmutableArray<BoundExpression> arguments = BindDeclaratorArguments(declarator, localDiagnostics);

            if (kind == LocalDeclarationKind.FixedVariable || kind == LocalDeclarationKind.UsingVariable)
            {
                // CONSIDER: The error message is "you must provide an initializer in a fixed 
                // CONSIDER: or using declaration". The error message could be targetted to 
                // CONSIDER: the actual situation. "you must provide an initializer in a 
                // CONSIDER: 'fixed' declaration."

                if (initializerOpt == null)
                {
                    Error(localDiagnostics, ErrorCode.ERR_FixedMustInit, declarator);
                    hasErrors = true;
                }
            }
            else if (kind == LocalDeclarationKind.Constant && initializerOpt != null && !localDiagnostics.HasAnyResolvedErrors())
            {
                var constantValueDiagnostics = localSymbol.GetConstantValueDiagnostics(initializerOpt);
                foreach (var diagnostic in constantValueDiagnostics)
                {
                    diagnostics.Add(diagnostic);
                    hasErrors = true;
                }
            }

            diagnostics.AddRangeAndFree(localDiagnostics);
            var boundDeclType = new BoundTypeExpression(typeSyntax, aliasOpt, inferredType: isVar, type: declTypeOpt.TypeSymbol);
            return new BoundLocalDeclaration(associatedSyntaxNode, localSymbol, boundDeclType, initializerOpt, arguments, hasErrors);
        }

        internal ImmutableArray<BoundExpression> BindDeclaratorArguments(VariableDeclaratorSyntax declarator, DiagnosticBag diagnostics)
        {
            // It is possible that we have a bracketed argument list, like "int x[];" or "int x[123];" 
            // in a non-fixed-size-array declaration . This is a common error made by C++ programmers. 
            // We have already given a good error at parse time telling the user to either make it "fixed"
            // or to move the brackets to the type. However, we should still do semantic analysis of
            // the arguments, so that errors in them are discovered, hovering over them in the IDE
            // gives good results, and so on.

            var arguments = default(ImmutableArray<BoundExpression>);

            if (declarator.ArgumentList != null)
            {
                AnalyzedArguments analyzedArguments = AnalyzedArguments.GetInstance();
                BindArgumentsAndNames(declarator.ArgumentList, diagnostics, analyzedArguments);
                arguments = BuildArgumentsForErrorRecovery(analyzedArguments);
                analyzedArguments.Free();
            }

            return arguments;
        }

        private SourceLocalSymbol LocateDeclaredVariableSymbol(VariableDeclaratorSyntax declarator, TypeSyntax typeSyntax)
        {
            return LocateDeclaredVariableSymbol(declarator.Identifier, typeSyntax, declarator.Initializer);
        }

        private SourceLocalSymbol LocateDeclaredVariableSymbol(SingleVariableDesignationSyntax designation, TypeSyntax typeSyntax)
        {
            return LocateDeclaredVariableSymbol(designation.Identifier, typeSyntax, null);
        }

        private SourceLocalSymbol LocateDeclaredVariableSymbol(SyntaxToken identifier, TypeSyntax typeSyntax, EqualsValueClauseSyntax equalsValue)
        {
            SourceLocalSymbol localSymbol = this.LookupLocal(identifier);

            // In error scenarios with misplaced code, it is possible we can't bind the local declaration.
            // This occurs through the semantic model.  In that case concoct a plausible result.
            if ((object)localSymbol == null)
            {
                localSymbol = SourceLocalSymbol.MakeLocal(
                    ContainingMemberOrLambda,
                    this,
                    false, // do not allow ref
                    typeSyntax,
                    identifier,
                    LocalDeclarationKind.RegularVariable,
                    equalsValue);
            }

            return localSymbol;
        }

        private bool IsValidFixedVariableInitializer(TypeSymbol declType, SourceLocalSymbol localSymbol, ref BoundExpression initializerOpt, DiagnosticBag diagnostics)
        {
            Debug.Assert(!ReferenceEquals(declType, null));
            Debug.Assert(declType.IsPointerType());

            if (ReferenceEquals(initializerOpt, null))
            {
                return false;
            }

            TypeSymbol initializerType = initializerOpt.Type;
            SyntaxNode initializerSyntax = initializerOpt.Syntax;

            if (ReferenceEquals(initializerType, null))
            {
                // Dev10 just reports the assignment conversion error (which must occur, unless the initializer is a null literal).
                initializerOpt = GenerateConversionForAssignment(declType, initializerOpt, diagnostics);
                if (!initializerOpt.HasAnyErrors)
                {
                    Debug.Assert(initializerOpt.Kind == BoundKind.Conversion && ((BoundConversion)initializerOpt).Operand.IsLiteralNull(),
                        "All other typeless expressions should have conversion errors");
                    // CONSIDER: this is a very confusing error message, but it's what Dev10 reports.
                    Error(diagnostics, ErrorCode.ERR_FixedNotNeeded, initializerSyntax);
                }
            }
            else if (initializerType.SpecialType == SpecialType.System_String)
            {
                // See ExpressionBinder::bindPtrToString

                TypeSymbol elementType = this.GetSpecialType(SpecialType.System_Char, diagnostics, initializerSyntax);
                Debug.Assert(!elementType.IsManagedType);

                initializerOpt = GetFixedLocalCollectionInitializer(initializerOpt, elementType, declType, false, diagnostics);

                // The string case is special - we'll pin a synthesized string temp, rather than the pointer local.
                localSymbol.SetSpecificallyNotPinned();

                // UNDONE: ExpressionBinder::CheckFieldUse (something about MarshalByRef)
            }
            else if (initializerType.IsArray())
            {
                // See ExpressionBinder::BindPtrToArray (though most of that functionality is now in LocalRewriter).

                var arrayType = (ArrayTypeSymbol)initializerType;
                TypeSymbol elementType = arrayType.ElementType.TypeSymbol;

                bool hasErrors = false;
                if (elementType.IsManagedType)
                {
                    Error(diagnostics, ErrorCode.ERR_ManagedAddr, initializerSyntax, elementType);
                    hasErrors = true;
                }

                initializerOpt = GetFixedLocalCollectionInitializer(initializerOpt, elementType, declType, hasErrors, diagnostics);
            }
            else
            {
                if (!initializerOpt.HasAnyErrors)
                {
                    switch (initializerOpt.Kind)
                    {
                        case BoundKind.AddressOfOperator:
                            // OK
                            break;
                        case BoundKind.Conversion:
                            // The following assertion would not be correct because there might be an implicit conversion after (above) the explicit one.
                            //Debug.Assert(((BoundConversion)initializerOpt).ExplicitCastInCode, "The assignment conversion hasn't been applied yet, so this must be from source.");

                            // NOTE: Dev10 specifically doesn't report this error for the array or string cases.
                            Error(diagnostics, ErrorCode.ERR_BadCastInFixed, initializerSyntax);
                            break;
                        case BoundKind.FieldAccess:
                            var fa = (BoundFieldAccess)initializerOpt;
                            if (!fa.FieldSymbol.IsFixed)
                            {
                                Error(diagnostics, ErrorCode.ERR_FixedNotNeeded, initializerSyntax);
                            }
                            break;
                        default:
                            // CONSIDER: this is a very confusing error message, but it's what Dev10 reports.
                            Error(diagnostics, ErrorCode.ERR_FixedNotNeeded, initializerSyntax);
                            break;
                    }
                }

                initializerOpt = GenerateConversionForAssignment(declType, initializerOpt, diagnostics);
            }

            return true;
        }

        /// <summary>
        /// Wrap the initializer in a BoundFixedLocalCollectionInitializer so that the rewriter will have the
        /// information it needs (e.g. conversions, helper methods).
        /// </summary>
        private BoundExpression GetFixedLocalCollectionInitializer(BoundExpression initializer, TypeSymbol elementType, TypeSymbol declType, bool hasErrors, DiagnosticBag diagnostics)
        {
            Debug.Assert(initializer != null);

            SyntaxNode initializerSyntax = initializer.Syntax;

            TypeSymbol pointerType = new PointerTypeSymbol(TypeSymbolWithAnnotations.Create(elementType));
            HashSet<DiagnosticInfo> useSiteDiagnostics = null;
            Conversion elementConversion = this.Conversions.ClassifyConversionFromType(pointerType, declType, ref useSiteDiagnostics);
            diagnostics.Add(initializerSyntax, useSiteDiagnostics);

            if (!elementConversion.IsValid || !elementConversion.IsImplicit)
            {
                GenerateImplicitConversionError(diagnostics, this.Compilation, initializerSyntax, elementConversion, pointerType, declType);
                hasErrors = true;
            }

            return new BoundFixedLocalCollectionInitializer(
                initializerSyntax,
                pointerType,
                elementConversion,
                initializer,
                initializer.Type,
                hasErrors);
        }

        static private ErrorCode GetStandardLvalueError(BindValueKind kind)
        {
            switch (kind)
            {
                case BindValueKind.CompoundAssignment:
                case BindValueKind.Assignment:
                    return ErrorCode.ERR_AssgLvalueExpected;

                case BindValueKind.RefOrOut:
                    return ErrorCode.ERR_RefLvalueExpected;

                case BindValueKind.AddressOf:
                    return ErrorCode.ERR_InvalidAddrOp;

                case BindValueKind.IncrementDecrement:
                    return ErrorCode.ERR_IncrementLvalueExpected;

                case BindValueKind.FixedReceiver:
                    return ErrorCode.ERR_FixedNeedsLvalue;

                case BindValueKind.RefReturn:
                    return ErrorCode.ERR_RefReturnLvalueExpected;

                default:
                    throw ExceptionUtilities.UnexpectedValue(kind);
            }
        }

        static private ErrorCode GetThisLvalueError(BindValueKind kind)
        {
            switch (kind)
            {
                default:
                    throw ExceptionUtilities.UnexpectedValue(kind);
                case BindValueKind.CompoundAssignment:
                case BindValueKind.Assignment:
                    return ErrorCode.ERR_AssgReadonlyLocal;
                case BindValueKind.RefOrOut:
                    return ErrorCode.ERR_RefReadonlyLocal;
                case BindValueKind.AddressOf:
                    return ErrorCode.ERR_AddrOnReadOnlyLocal;
                case BindValueKind.IncrementDecrement:
                    return ErrorCode.ERR_IncrementLvalueExpected;
                case BindValueKind.RefReturn:
                    return ErrorCode.ERR_RefReturnStructThis;
            }
        }

        private static ErrorCode GetRangeLvalueError(BindValueKind kind)
        {
            switch (kind)
            {
                case BindValueKind.Assignment:
                case BindValueKind.CompoundAssignment:
                case BindValueKind.IncrementDecrement:
                    return ErrorCode.ERR_QueryRangeVariableReadOnly;
                case BindValueKind.RefOrOut:
                    return ErrorCode.ERR_QueryOutRefRangeVariable;
                case BindValueKind.AddressOf:
                    return ErrorCode.ERR_InvalidAddrOp;
                case BindValueKind.RefReturn:
                    return ErrorCode.ERR_RefReturnRangeVariable;
                default:
                    throw ExceptionUtilities.UnexpectedValue(kind);
            }
        }

        // Check to see if a local symbol is to be treated as a variable. Returns true if yes, reports an
        // error and returns false if no.
        private static bool CheckLocalVariable(SyntaxNode tree, LocalSymbol local, BindValueKind kind, bool checkingReceiver, DiagnosticBag diagnostics)
        {
            Debug.Assert((object)local != null);
            Debug.Assert(kind != BindValueKind.RValue);

            if (local.IsWritable)
            {
                return true;
            }

            MessageID cause;
            if (local.IsForEach)
            {
                cause = MessageID.IDS_FOREACHLOCAL;
            }
            else if (local.IsUsing)
            {
                cause = MessageID.IDS_USINGLOCAL;
            }
            else if (local.IsFixed)
            {
                cause = MessageID.IDS_FIXEDLOCAL;
            }
            else
            {
                Error(diagnostics, GetStandardLvalueError(kind), tree);
                return false;
            }

            if (kind == BindValueKind.AddressOf)
            {
                Error(diagnostics, ErrorCode.ERR_AddrOnReadOnlyLocal, tree);
                return false;
            }

            ErrorCode[] ReadOnlyLocalErrors =
            {
                ErrorCode.ERR_RefReadonlyLocalCause,
                // impossible since readonly locals are never byref, but would be a reasonable error otherwise
                ErrorCode.ERR_RefReadonlyLocalCause,
                ErrorCode.ERR_AssgReadonlyLocalCause,

                ErrorCode.ERR_RefReadonlyLocal2Cause,
                // impossible since readonly locals are never byref, but would be a reasonable error otherwise
                ErrorCode.ERR_RefReadonlyLocal2Cause,
                ErrorCode.ERR_AssgReadonlyLocal2Cause
            };

            int index = (checkingReceiver ? 3 : 0) + (kind == BindValueKind.RefOrOut ? 0 : (kind == BindValueKind.RefReturn ? 1 : 2));

            Error(diagnostics, ReadOnlyLocalErrors[index], tree, local, cause.Localize());

            return false;
        }

        private bool CheckIsCallVariable(BoundCall call, SyntaxNode node, BindValueKind kind, bool checkingReceiver, DiagnosticBag diagnostics)
        {
            // A call can only be a variable if it returns by reference. If this is the case,
            // whether or not it is a valid variable depends on whether or not the call is the
            // RHS of a return or an assign by reference:
            // - If call is used in a context demanding ref-returnable reference all of its ref
            //   inputs must be ref-returnable

            var methodSymbol = call.Method;
            if (methodSymbol.RefKind != RefKind.None)
            {
                if (kind == BindValueKind.RefReturn)
                {
                    var args = call.Arguments;
                    var argRefKinds = call.ArgumentRefKindsOpt;
                    if (!argRefKinds.IsDefault)
                    {
                        for (var i = 0; i < args.Length; i++)
                        {
                            if (argRefKinds[i] != RefKind.None && !CheckIsVariable(args[i].Syntax, args[i], kind, false, diagnostics))
                            {
                                var errorCode = checkingReceiver ? ErrorCode.ERR_RefReturnCall2 : ErrorCode.ERR_RefReturnCall;
                                var parameterIndex = call.ArgsToParamsOpt.IsDefault ? i : call.ArgsToParamsOpt[i];
                                var parameterName = methodSymbol.Parameters[parameterIndex].Name;
                                Error(diagnostics, errorCode, call.Syntax, methodSymbol, parameterName);
                                return false;
                            }
                        }
                    }
                }

                return true;
            }

            if (checkingReceiver)
            {
                // Error is associated with expression, not node which may be distinct.
                Error(diagnostics, ErrorCode.ERR_ReturnNotLValue, call.Syntax, methodSymbol);
            }
            else
            {
                Error(diagnostics, GetStandardLvalueError(kind), node);
            }

            return false;
        }

        private static void ReportReadOnlyError(FieldSymbol field, SyntaxNode node, BindValueKind kind, bool checkingReceiver, DiagnosticBag diagnostics)
        {
            Debug.Assert((object)field != null);
            Debug.Assert(kind != BindValueKind.RValue);
            Debug.Assert((object)field.Type != null);

            // It's clearer to say that the address can't be taken than to say that the field can't be modified
            // (even though the latter message gives more explanation of why).
            if (kind == BindValueKind.AddressOf)
            {
                Error(diagnostics, ErrorCode.ERR_InvalidAddrOp, node);
                return;
            }

            ErrorCode[] ReadOnlyErrors =
            {
                ErrorCode.ERR_RefReadonly,
                ErrorCode.ERR_RefReturnReadonly,
                ErrorCode.ERR_AssgReadonly,
                ErrorCode.ERR_RefReadonlyStatic,
                ErrorCode.ERR_RefReturnReadonlyStatic,
                ErrorCode.ERR_AssgReadonlyStatic,
                ErrorCode.ERR_RefReadonly2,
                ErrorCode.ERR_RefReturnReadonly2,
                ErrorCode.ERR_AssgReadonly2,
                ErrorCode.ERR_RefReadonlyStatic2,
                ErrorCode.ERR_RefReturnReadonlyStatic2,
                ErrorCode.ERR_AssgReadonlyStatic2
            };
            int index = (checkingReceiver ? 6 : 0) + (field.IsStatic ? 3 : 0) + (kind == BindValueKind.RefOrOut ? 0 : (kind == BindValueKind.RefReturn ? 1 : 2));
            if (checkingReceiver)
            {
                Error(diagnostics, ReadOnlyErrors[index], node, field);
            }
            else
            {
                Error(diagnostics, ReadOnlyErrors[index], node);
            }
        }

        /// <summary>
        /// The purpose of this method is to determine if the expression is classified by the 
        /// specification as a *variable*. If it is not then this code gives an appropriate error message.
        ///
        /// To determine the appropriate error message we need to know two things:
        ///
        /// (1) why do we want to know if this is a variable? Because we are trying to assign it,
        ///     increment it, or pass it by reference?
        ///
        /// (2) Are we trying to determine if the left hand side of a dot is a variable in order
        ///     to determine if the field or property on the right hand side of a dot is assignable?
        /// </summary>
        private bool CheckIsVariable(SyntaxNode node, BoundExpression expr, BindValueKind kind, bool checkingReceiver, DiagnosticBag diagnostics)
        {
            Debug.Assert(expr != null);
            Debug.Assert(!checkingReceiver || expr.Type.IsValueType || expr.Type.IsTypeParameter());

            // Every expression is classified as one of:
            // 1. a namespace
            // 2. a type
            // 3. an anonymous function
            // 4. a literal
            // 5. an event access
            // 6. a call to a void-returning method
            // 7. a method group
            // 8. a property access
            // 9. an indexer access
            // 10. a variable
            // 11. a value

            // We wish to give an error and return false for all of those except case 10.

            // case 0: We've already reported an error:

            if (expr.HasAnyErrors)
            {
                return false;
            }

            // Case 1: a namespace:
            var ns = expr as BoundNamespaceExpression;
            if (ns != null)
            {
                Error(diagnostics, ErrorCode.ERR_BadSKknown, node, ns.NamespaceSymbol, MessageID.IDS_SK_NAMESPACE.Localize(), MessageID.IDS_SK_VARIABLE.Localize());
                return false;
            }

            // Case 2: a type:
            var type = expr as BoundTypeExpression;
            if (type != null)
            {
                Error(diagnostics, ErrorCode.ERR_BadSKknown, node, type.Type, MessageID.IDS_SK_TYPE.Localize(), MessageID.IDS_SK_VARIABLE.Localize());
                return false;
            }

            // Cases 3, 4, 6:
            if ((expr.Kind == BoundKind.Lambda) ||
                (expr.Kind == BoundKind.UnboundLambda) ||
                (expr.ConstantValue != null) ||
                (expr.Type.GetSpecialTypeSafe() == SpecialType.System_Void))
            {
                Error(diagnostics, GetStandardLvalueError(kind), node);
                return false;
            }

            // Case 5: field-like events are variables

            var eventAccess = expr as BoundEventAccess;
            if (eventAccess != null)
            {
                EventSymbol eventSymbol = eventAccess.EventSymbol;
                if (!eventAccess.IsUsableAsField)
                {
                    Error(diagnostics, GetBadEventUsageDiagnosticInfo(eventSymbol), node);
                    return false;
                }
                else if (eventSymbol.IsWindowsRuntimeEvent)
                {
                    switch (kind)
                    {
                        case BindValueKind.RValue:
                        case BindValueKind.RValueOrMethodGroup:
                            Debug.Assert(false, "Why call CheckIsVariable if you want an RValue?");
                            goto case BindValueKind.Assignment;
                        case BindValueKind.Assignment:
                        case BindValueKind.CompoundAssignment:
                            return true;
                    }

                    // NOTE: Dev11 reports ERR_RefProperty, as if this were a property access (since that's how it will be lowered).
                    // Roslyn reports a new, more specific, error code.
                    Error(diagnostics, kind == BindValueKind.RefOrOut ? ErrorCode.ERR_WinRtEventPassedByRef : GetStandardLvalueError(kind), node, eventSymbol);
                    return false;
                }
                else
                {
                    return true;
                }
            }

            // Case 7: method group gets a nicer error message depending on whether this is M(out F) or F = x.

            var methodGroup = expr as BoundMethodGroup;
            if (methodGroup != null)
            {
                ErrorCode errorCode;
                switch (kind)
                {
                    case BindValueKind.RefOrOut:
                    case BindValueKind.RefReturn:
                        errorCode = ErrorCode.ERR_RefReadonlyLocalCause;
                        break;
                    case BindValueKind.AddressOf:
                        errorCode = ErrorCode.ERR_InvalidAddrOp;
                        break;
                    default:
                        errorCode = ErrorCode.ERR_AssgReadonlyLocalCause;
                        break;
                }
                Error(diagnostics, errorCode, node, methodGroup.Name, MessageID.IDS_MethodGroup.Localize());
                return false;
            }

            // Cases 8 and 9: Properties and indexer accesses are variables iff they return by reference
            //                or the receiver is also a variable. Otherwise, they get special error messages.

            BoundExpression receiver;
            SyntaxNode propertySyntax;
            var propertySymbol = GetPropertySymbol(expr, out receiver, out propertySyntax);
            if ((object)propertySymbol != null)
            {
                if (propertySymbol.RefKind != RefKind.None)
                {
                    return true;
                }
                else if (checkingReceiver)
                {
                    // Error is associated with expression, not node which may be distinct.
                    // This error is reported for all values types. That is a breaking
                    // change from Dev10 which reports this error for struct types only,
                    // not for type parameters constrained to "struct".

                    Debug.Assert((object)propertySymbol.Type != null);
                    Error(diagnostics, ErrorCode.ERR_ReturnNotLValue, expr.Syntax, propertySymbol);
                }
                else
                {
                    Error(diagnostics, kind == BindValueKind.RefOrOut ? ErrorCode.ERR_RefProperty : GetStandardLvalueError(kind), node, propertySymbol);
                }

                return false;
            }

            // That then leaves variables and values. There are several things that look like variables that nevertheless are
            // to be treated as values.

            // The undocumented __refvalue(tr, T) expression results in a variable of type T.
            var refvalue = expr as BoundRefValueOperator;
            if (refvalue != null && kind != BindValueKind.RefReturn)
            {
                return true;
            }

            // All parameters are variables unless they are the RHS of a ref return,
            // in which case only ref and out parameters are variables.
            var parameter = expr as BoundParameter;
            if (parameter != null)
            {
                ParameterSymbol parameterSymbol = parameter.ParameterSymbol;
                if (kind == BindValueKind.RefReturn && parameterSymbol.RefKind == RefKind.None)
                {
                    if (checkingReceiver)
                    {
                        Error(diagnostics, ErrorCode.ERR_RefReturnParameter2, expr.Syntax, parameterSymbol.Name);
                    }
                    else
                    {
                        Error(diagnostics, ErrorCode.ERR_RefReturnParameter, node, parameterSymbol.Name);
                    }
                    return false;
                }
                if (this.LockedOrDisposedVariables.Contains(parameterSymbol))
                {
                    // Consider: It would be more conventional to pass "symbol" rather than "symbol.Name".
                    // The issue is that the error SymbolDisplayFormat doesn't display parameter
                    // names - only their types - which works great in signatures, but not at all
                    // at the top level.
                    diagnostics.Add(ErrorCode.WRN_AssignmentToLockOrDispose, parameter.Syntax.Location, parameterSymbol.Name);
                }
                return true;
            }


            if (expr is BoundArrayAccess  // Array accesses are always variables
                || expr is BoundPointerIndirectionOperator // Pointer dereferences are always variables
                || expr is BoundPointerElementAccess) // Pointer element access is just sugar for pointer dereference
            {
                return true;
            }

            // Local constants are never variables. Local variables are sometimes
            // not to be treated as variables, if they are fixed, declared in a using, 
            // or declared in a foreach.

            // UNDONE: give good errors for range variables and transparent identifiers

            var local = expr as BoundLocal;
            if (local != null)
            {
                LocalSymbol localSymbol = local.LocalSymbol;
                if (kind == BindValueKind.RefReturn)
                {
                    if (localSymbol.RefKind == RefKind.None)
                    {
                        if (checkingReceiver)
                        {
                            Error(diagnostics, ErrorCode.ERR_RefReturnLocal2, expr.Syntax, localSymbol);
                        }
                        else
                        {
                            Error(diagnostics, ErrorCode.ERR_RefReturnLocal, node, localSymbol);
                        }

                        return false;
                    }

                    if (!localSymbol.IsReturnable)
                    {
                        if (checkingReceiver)
                        {
                            Error(diagnostics, ErrorCode.ERR_RefReturnNonreturnableLocal2, expr.Syntax, localSymbol);
                        }
                        else
                        {
                            Error(diagnostics, ErrorCode.ERR_RefReturnNonreturnableLocal, node, localSymbol);
                        }
                        return false;
                    }
                }

                if (this.LockedOrDisposedVariables.Contains(localSymbol))
                {
                    diagnostics.Add(ErrorCode.WRN_AssignmentToLockOrDispose, local.Syntax.Location, localSymbol);
                }

                return CheckLocalVariable(node, localSymbol, kind, checkingReceiver, diagnostics);
            }

            // SPEC: when this is used in a primary-expression within an instance constructor of a struct, 
            // SPEC: it is classified as a variable. 

            // SPEC: When this is used in a primary-expression within an instance method or instance accessor
            // SPEC: of a struct, it is classified as a variable. 

            var thisref = expr as BoundThisReference;
            if (thisref != null)
            {
                // We will already have given an error for "this" used outside of a constructor, 
                // instance method, or instance accessor. Assume that "this" is a variable if it is in a struct.
                if (!thisref.Type.IsValueType || kind == BindValueKind.RefReturn)
                {
                    // CONSIDER: the Dev10 name has angle brackets (i.e. "<this>")
                    Error(diagnostics, GetThisLvalueError(kind), node, ThisParameterSymbol.SymbolName);
                    return false;
                }
                return true;
            }

            var queryref = expr as BoundRangeVariable;
            if (queryref != null)
            {
                Error(diagnostics, GetRangeLvalueError(kind), node, queryref.RangeVariableSymbol.Name);
                return false;
            }

            // A field is a variable unless 
            // (1) it is readonly and we are not in a constructor or field initializer
            // (2) the receiver of the field is of value type and is not a variable or object creation expression.
            // For example, if you have a class C with readonly field f of type S, and
            // S has a mutable field x, then c.f.x is not a variable because c.f is not
            // writable.

            var fieldAccess = expr as BoundFieldAccess;
            if (fieldAccess != null)
            {
                // NOTE: only the expression part of a field initializer is bound, not the assignment.
                // As a result, it is okay to see that fields are not variables unless they are in
                // constructors.

                var fieldSymbol = fieldAccess.FieldSymbol;
                var fieldIsStatic = fieldSymbol.IsStatic;
                if (fieldSymbol.IsReadOnly)
                {
                    var canModifyReadonly = false;

                    Symbol containing = this.ContainingMemberOrLambda;
                    if ((object)containing != null &&
                        fieldIsStatic == containing.IsStatic &&
                        (fieldIsStatic || fieldAccess.ReceiverOpt.Kind == BoundKind.ThisReference) &&
                        (Compilation.FeatureStrictEnabled
                            ? fieldSymbol.ContainingType == containing.ContainingType
                            // We duplicate a bug in the native compiler for compatibility in non-strict mode
                            : fieldSymbol.ContainingType.OriginalDefinition == containing.ContainingType.OriginalDefinition))
                    {
                        if (containing.Kind == SymbolKind.Method)
                        {
                            MethodSymbol containingMethod = (MethodSymbol)containing;
                            MethodKind desiredMethodKind = fieldIsStatic ? MethodKind.StaticConstructor : MethodKind.Constructor;
                            canModifyReadonly = containingMethod.MethodKind == desiredMethodKind;
                        }
                        else if (containing.Kind == SymbolKind.Field)
                        {
                            canModifyReadonly = true;
                        }
                    }

                    if (!canModifyReadonly)
                    {
                        ReportReadOnlyError(fieldSymbol, node, kind, checkingReceiver, diagnostics);
                    }
                }

                if (fieldSymbol.IsFixed)
                {
                    Error(diagnostics, GetStandardLvalueError(kind), node);
                    return false;
                }

                if (fieldSymbol.ContainingType.IsValueType &&
                    !fieldIsStatic &&
                    !CheckIsValidReceiverForVariable(node, fieldAccess.ReceiverOpt, kind, diagnostics))
                {
                    return false;
                }

                return true;
            }

            var call = expr as BoundCall;
            if (call != null)
            {
                return CheckIsCallVariable(call, node, kind, checkingReceiver, diagnostics);
            }

            var assign = expr as BoundAssignmentOperator;
            if (assign != null && assign.RefKind != RefKind.None)
            {
                return true;
            }

            // At this point we should have covered all the possible cases for variables.

            if ((expr as BoundConversion)?.ConversionKind == ConversionKind.Unboxing)
            {
                Error(diagnostics, ErrorCode.ERR_UnboxNotLValue, node);
                return false;
            }

            Error(diagnostics, GetStandardLvalueError(kind), node);
            return false;
        }

        private bool CheckIsValidReceiverForVariable(SyntaxNode node, BoundExpression receiver, BindValueKind kind, DiagnosticBag diagnostics)
        {
            Debug.Assert(receiver != null);
            return Flags.Includes(BinderFlags.ObjectInitializerMember) && receiver.Kind == BoundKind.ImplicitReceiver ||
                CheckIsVariable(node, receiver, kind, true, diagnostics);
        }

        private static bool CheckNotNamespaceOrType(BoundExpression expr, DiagnosticBag diagnostics)
        {
            switch (expr.Kind)
            {
                case BoundKind.NamespaceExpression:
                    Error(diagnostics, ErrorCode.ERR_BadSKknown, expr.Syntax, ((BoundNamespaceExpression)expr).NamespaceSymbol, MessageID.IDS_SK_NAMESPACE.Localize(), MessageID.IDS_SK_VARIABLE.Localize());
                    return false;
                case BoundKind.TypeExpression:
                    Error(diagnostics, ErrorCode.ERR_BadSKunknown, expr.Syntax, expr.Type, MessageID.IDS_SK_TYPE.Localize());
                    return false;
                default:
                    return true;
            }
        }

        private BoundExpression BindAssignment(AssignmentExpressionSyntax node, DiagnosticBag diagnostics)
        {
            Debug.Assert(node != null);
            Debug.Assert(node.Left != null);
            Debug.Assert(node.Right != null);

            if (node.Left.Kind() == SyntaxKind.TupleExpression || node.Left.Kind() == SyntaxKind.DeclarationExpression)
            {
                return BindDeconstruction(node, diagnostics);
            }

            var op1 = BindValue(node.Left, diagnostics, BindValueKind.Assignment); // , BIND_MEMBERSET);
            var op2 = BindValue(node.Right, diagnostics, BindValueKind.RValue); // , BIND_RVALUEREQUIRED);

            if (op1.Kind == BoundKind.DiscardExpression)
            {
                op1 = InferTypeForDiscard((BoundDiscardExpression)op1, op2, diagnostics);
            }

            return BindAssignment(node, op1, op2, diagnostics);
        }

        private BoundExpression InferTypeForDiscard(BoundDiscardExpression op1, BoundExpression op2, DiagnosticBag diagnostics)
        {
            if (op2.Type == null)
            {
                return op1.FailInference(this, diagnostics);
            }
            else
            {
                return op1.SetInferredType(op2.Type);
            }
        }

        private BoundAssignmentOperator BindAssignment(SyntaxNode node, BoundExpression op1, BoundExpression op2, DiagnosticBag diagnostics)
        {
            Debug.Assert(op1 != null);
            Debug.Assert(op2 != null);

            bool hasErrors = op1.HasAnyErrors || op2.HasAnyErrors;

            if (!op1.HasAnyErrors)
            {
                // Build bound conversion. The node might not be used if this is a dynamic conversion 
                // but diagnostics should be reported anyways.
                var conversion = GenerateConversionForAssignment(op1.Type, op2, diagnostics);

                // If the result is a dynamic assignment operation (SetMember or SetIndex), 
                // don't generate the boxing conversion to the dynamic type.
                // Leave the values as they are, and deal with the conversions at runtime.
                if (op1.Kind != BoundKind.DynamicIndexerAccess &&
                    op1.Kind != BoundKind.DynamicMemberAccess &&
                    op1.Kind != BoundKind.DynamicObjectInitializerMember)
                {
                    op2 = conversion;
                }
            }

            TypeSymbol type;
            if ((op1.Kind == BoundKind.EventAccess) &&
                ((BoundEventAccess)op1).EventSymbol.IsWindowsRuntimeEvent)
            {
                // Event assignment is a call to void WindowsRuntimeMarshal.AddEventHandler<T>().
                type = this.GetSpecialType(SpecialType.System_Void, diagnostics, node);
            }
            else
            {
                type = op1.Type;
            }

            return new BoundAssignmentOperator(node, op1, op2, type, hasErrors: hasErrors);
        }

        private static PropertySymbol GetPropertySymbol(BoundExpression expr, out BoundExpression receiver, out SyntaxNode propertySyntax)
        {
            PropertySymbol propertySymbol;
            switch (expr.Kind)
            {
                case BoundKind.PropertyAccess:
                    {
                        var propertyAccess = (BoundPropertyAccess)expr;
                        receiver = propertyAccess.ReceiverOpt;
                        propertySymbol = propertyAccess.PropertySymbol;
                    }
                    break;
                case BoundKind.IndexerAccess:
                    {
                        var indexerAccess = (BoundIndexerAccess)expr;
                        receiver = indexerAccess.ReceiverOpt;
                        propertySymbol = indexerAccess.Indexer;
                    }
                    break;
                default:
                    receiver = null;
                    propertySymbol = null;
                    propertySyntax = null;
                    return null;
            }

            var syntax = expr.Syntax;
            switch (syntax.Kind())
            {
                case SyntaxKind.SimpleMemberAccessExpression:
                case SyntaxKind.PointerMemberAccessExpression:
                    propertySyntax = ((MemberAccessExpressionSyntax)syntax).Name;
                    break;
                case SyntaxKind.IdentifierName:
                    propertySyntax = syntax;
                    break;
                case SyntaxKind.ElementAccessExpression:
                    propertySyntax = ((ElementAccessExpressionSyntax)syntax).ArgumentList;
                    break;
                default:
                    // Other syntax types, such as QualifiedName,
                    // might occur in invalid code.
                    propertySyntax = syntax;
                    break;
            }

            return propertySymbol;
        }

        private static SyntaxNode GetEventName(BoundEventAccess expr)
        {
            SyntaxNode syntax = expr.Syntax;
            switch (syntax.Kind())
            {
                case SyntaxKind.SimpleMemberAccessExpression:
                case SyntaxKind.PointerMemberAccessExpression:
                    return ((MemberAccessExpressionSyntax)syntax).Name;
                case SyntaxKind.QualifiedName:
                    // This case is reachable only through SemanticModel
                    return ((QualifiedNameSyntax)syntax).Right;
                case SyntaxKind.IdentifierName:
                    return syntax;
                case SyntaxKind.MemberBindingExpression:
                    return ((MemberBindingExpressionSyntax)syntax).Name;
                default:
                    throw ExceptionUtilities.UnexpectedValue(syntax.Kind());
            }
        }

        /// <summary>
        /// Check the expression is of the required lvalue and rvalue specified by valueKind.
        /// The method returns the original expression if the expression is of the required
        /// type. Otherwise, an appropriate error is added to the diagnostics bag and the
        /// method returns a BoundBadExpression node. The method returns the original
        /// expression without generating any error if the expression has errors.
        /// </summary>
        private BoundExpression CheckValue(BoundExpression expr, BindValueKind valueKind, DiagnosticBag diagnostics)
        {
            switch (expr.Kind)
            {
                case BoundKind.PropertyGroup:
                    expr = BindIndexedPropertyAccess((BoundPropertyGroup)expr, mustHaveAllOptionalParameters: false, diagnostics: diagnostics);
                    break;

                case BoundKind.Local:
                    Debug.Assert(expr.Syntax.Kind() != SyntaxKind.Argument || valueKind == BindValueKind.RefOrOut);
                    break;

                case BoundKind.OutVariablePendingInference:
                case BoundKind.OutDeconstructVarPendingInference:
                    Debug.Assert(valueKind == BindValueKind.RefOrOut);
                    return expr;

                case BoundKind.DiscardExpression:
                    Debug.Assert(valueKind == BindValueKind.Assignment || valueKind == BindValueKind.RefOrOut);
                    return expr;
            }

            bool hasResolutionErrors = false;

            // If this a MethodGroup where an rvalue is not expected or where the caller will not explicitly handle
            // (and resolve) MethodGroups (in short, cases where valueKind != BindValueKind.RValueOrMethodGroup),
            // resolve the MethodGroup here to generate the appropriate errors, otherwise resolution errors (such as
            // "member is inaccessible") will be dropped.
            if (expr.Kind == BoundKind.MethodGroup && valueKind != BindValueKind.RValueOrMethodGroup)
            {
                var methodGroup = (BoundMethodGroup)expr;
                HashSet<DiagnosticInfo> useSiteDiagnostics = null;
                var resolution = this.ResolveMethodGroup(methodGroup, analyzedArguments: null, isMethodGroupConversion: false, useSiteDiagnostics: ref useSiteDiagnostics);
                diagnostics.Add(expr.Syntax, useSiteDiagnostics);
                Symbol otherSymbol = null;
                bool resolvedToMethodGroup = resolution.MethodGroup != null;
                if (!expr.HasAnyErrors) diagnostics.AddRange(resolution.Diagnostics); // Suppress cascading.
                hasResolutionErrors = resolution.HasAnyErrors;
                if (hasResolutionErrors)
                {
                    otherSymbol = resolution.OtherSymbol;
                }
                resolution.Free();

                // It's possible the method group is not a method group at all, but simply a
                // delayed lookup that resolved to a non-method member (perhaps an inaccessible
                // field or property), or nothing at all. In those cases, the member should not be exposed as a
                // method group, not even within a BoundBadExpression. Instead, the
                // BoundBadExpression simply refers to the receiver and the resolved symbol (if any).
                if (!resolvedToMethodGroup)
                {
                    Debug.Assert(methodGroup.ResultKind != LookupResultKind.Viable);
                    BoundNode receiver = methodGroup.ReceiverOpt;
                    if ((object)otherSymbol != null && receiver?.Kind == BoundKind.TypeOrValueExpression)
                    {
                        // Since we're not accessing a method, this can't be a Color Color case, so TypeOrValueExpression should not have been used.
                        // CAVEAT: otherSymbol could be invalid in some way (e.g. inaccessible), in which case we would have fallen back on a
                        // method group lookup (to allow for extension methods), which would have required a TypeOrValueExpression.
                        Debug.Assert(methodGroup.LookupError != null);

                        // Since we have a concrete member in hand, we can resolve the receiver.
                        var typeOrValue = (BoundTypeOrValueExpression)receiver;
                        receiver = otherSymbol.IsStatic
                            ? null // no receiver required
                            : typeOrValue.Data.ValueExpression;
                    }
                    return new BoundBadExpression(
                        expr.Syntax,
                        methodGroup.ResultKind,
                        (object)otherSymbol == null ? ImmutableArray<Symbol>.Empty : ImmutableArray.Create(otherSymbol),
                        receiver == null ? ImmutableArray<BoundNode>.Empty : ImmutableArray.Create(receiver),
                        GetNonMethodMemberType(otherSymbol));
                }
            }

            if (!hasResolutionErrors && CheckValueKind(expr, valueKind, diagnostics) ||
                expr.HasAnyErrors && valueKind == BindValueKind.RValueOrMethodGroup)
            {
                return expr;
            }

            var resultKind = (valueKind == BindValueKind.RValue || valueKind == BindValueKind.RValueOrMethodGroup) ?
                LookupResultKind.NotAValue :
                LookupResultKind.NotAVariable;

            return ToBadExpression(expr, resultKind);
        }

        internal bool CheckValueKind(BoundExpression expr, BindValueKind valueKind, DiagnosticBag diagnostics)
        {
            if (expr.HasAnyErrors)
            {
                return false;
            }

            switch (expr.Kind)
            {
                case BoundKind.PropertyAccess:
                case BoundKind.IndexerAccess:
                    return CheckPropertyValueKind(expr, valueKind, diagnostics);
                case BoundKind.EventAccess:
                    return CheckEventValueKind((BoundEventAccess)expr, valueKind, diagnostics);
                case BoundKind.DynamicMemberAccess:
                case BoundKind.DynamicIndexerAccess:
                    return CheckDynamicValueKind(expr, valueKind, diagnostics);
                default:
                    {
                        if (RequiresSettingValue(valueKind))
                        {
                            if (!CheckIsVariable(expr.Syntax, expr, valueKind, false, diagnostics))
                            {
                                return false;
                            }
                        }

                        if (RequiresGettingValue(valueKind))
                        {
                            if (!CheckNotNamespaceOrType(expr, diagnostics))
                            {
                                return false;
                            }
                        }

                        return true;
                    }
            }
        }

        private static bool CheckDynamicValueKind(BoundExpression expr, BindValueKind valueKind, DiagnosticBag diagnostics)
        {
            // dynamic expressions can be read and written to
            // can even be passed by reference (which is implemented via a temp)
            // it is not valid to return by reference though.
            if (valueKind == BindValueKind.RefReturn)
            {
                Error(diagnostics, ErrorCode.ERR_RefReturnLvalueExpected, expr.Syntax);
                return false;
            }

            return true;
        }

        private bool CheckEventValueKind(BoundEventAccess boundEvent, BindValueKind valueKind, DiagnosticBag diagnostics)
        {
            // Compound assignment (actually "event assignment") is allowed "everywhere", subject to the restrictions of
            // accessibility, use site errors, and receiver variable-ness (for structs).
            // Other operations are allowed only for field-like events and only where the backing field is accessible
            // (i.e. in the declaring type) - subject to use site errors and receiver variable-ness.

            BoundExpression receiver = boundEvent.ReceiverOpt;
            SyntaxNode eventSyntax = GetEventName(boundEvent); //does not include receiver
            EventSymbol eventSymbol = boundEvent.EventSymbol;

            switch (valueKind)
            {
                case BindValueKind.CompoundAssignment:
                    {
                        // NOTE: accessibility has already been checked by lookup.
                        // NOTE: availability of well-known members is checked in BindEventAssignment because
                        // we don't have the context to determine whether addition or subtraction is being performed.

                        if (receiver?.Kind == BoundKind.BaseReference && eventSymbol.IsAbstract)
                        {
                            Error(diagnostics, ErrorCode.ERR_AbstractBaseCall, boundEvent.Syntax, eventSymbol);
                            return false;
                        }
                        else if (ReportUseSiteDiagnostics(eventSymbol, diagnostics, eventSyntax))
                        {
                            // NOTE: BindEventAssignment checks use site errors on the specific accessor 
                            // (since we don't know which is being used).
                            return false;
                        }

                        Debug.Assert(!RequiresVariableReceiver(receiver, eventSymbol));
                        return true;
                    }
                case BindValueKind.Assignment:
                case BindValueKind.RValue:
                case BindValueKind.RValueOrMethodGroup:
                case BindValueKind.RefOrOut:
                case BindValueKind.RefReturn:
                case BindValueKind.IncrementDecrement:
                case BindValueKind.AddressOf:
                    {
                        if (!boundEvent.IsUsableAsField)
                        {
                            // Dev10 reports this in addition to ERR_BadAccess, but we won't even reach this point if the event isn't accessible (caught by lookup).
                            Error(diagnostics, GetBadEventUsageDiagnosticInfo(eventSymbol), eventSyntax);
                            return false;
                        }
                        else if (ReportUseSiteDiagnostics(eventSymbol, diagnostics, eventSyntax))
                        {
                            if (valueKind == BindValueKind.RefReturn && !CheckIsValidReceiverForVariable(eventSyntax, receiver, BindValueKind.RefReturn, diagnostics))
                            {
                                return false;
                            }
                            else if (!CheckIsValidReceiverForVariable(eventSyntax, receiver, BindValueKind.Assignment, diagnostics))
                            {
                                return false;
                            }
                        }
                        else if (RequiresSettingValue(valueKind))
                        {
                            if (eventSymbol.IsWindowsRuntimeEvent && valueKind != BindValueKind.Assignment)
                            {
                                // NOTE: Dev11 reports ERR_RefProperty, as if this were a property access (since that's how it will be lowered).
                                // Roslyn reports a new, more specific, error code.
                                ErrorCode errorCode = valueKind == BindValueKind.RefOrOut ? ErrorCode.ERR_WinRtEventPassedByRef : GetStandardLvalueError(valueKind);
                                Error(diagnostics, errorCode, eventSyntax, eventSymbol);

                                return false;
                            }
                            else if (RequiresVariableReceiver(receiver, eventSymbol.AssociatedField) && // NOTE: using field, not event
                                !CheckIsValidReceiverForVariable(eventSyntax, receiver, BindValueKind.Assignment, diagnostics))
                            {
                                return false;
                            }
                        }

                        return true;
                    }
                default:
                    throw ExceptionUtilities.UnexpectedValue(valueKind);
            }
        }

        /// <summary>
        /// There are two BadEventUsage error codes and this method decides which one should
        /// be used for a given event.
        /// </summary>
        private DiagnosticInfo GetBadEventUsageDiagnosticInfo(EventSymbol eventSymbol)
        {
            var leastOverridden = (EventSymbol)eventSymbol.GetLeastOverriddenMember(this.ContainingType);
            return leastOverridden.HasAssociatedField ?
                new CSDiagnosticInfo(ErrorCode.ERR_BadEventUsage, leastOverridden, leastOverridden.ContainingType) :
                new CSDiagnosticInfo(ErrorCode.ERR_BadEventUsageNoField, leastOverridden);
        }

        private bool CheckPropertyValueKind(BoundExpression expr, BindValueKind valueKind, DiagnosticBag diagnostics)
        {
            // SPEC: If the left operand is a property or indexer access, the property or indexer must
            // SPEC: have a set accessor. If this is not the case, a compile-time error occurs.

            // Addendum: Assignment is also allowed for get-only autoprops in their constructor

            BoundExpression receiver;
            SyntaxNode propertySyntax;
            var propertySymbol = GetPropertySymbol(expr, out receiver, out propertySyntax);

            Debug.Assert((object)propertySymbol != null);
            Debug.Assert(propertySyntax != null);

            var node = expr.Syntax;

            if (RequiresAddressableValue(valueKind) && propertySymbol.RefKind == RefKind.None)
            {
                Error(diagnostics, valueKind == BindValueKind.RefOrOut ? ErrorCode.ERR_RefProperty : GetStandardLvalueError(valueKind), node, propertySymbol);
                return false;
            }

            if (RequiresSettingValue(valueKind) && propertySymbol.RefKind == RefKind.None)
            {
                var setMethod = propertySymbol.GetOwnOrInheritedSetMethod();

                if ((object)setMethod == null)
                {
                    var containing = this.ContainingMemberOrLambda;
                    if (!AccessingAutoPropertyFromConstructor(receiver, propertySymbol, containing))
                    {
                        Error(diagnostics, ErrorCode.ERR_AssgReadonlyProp, node, propertySymbol);
                        return false;
                    }
                }
                else if (receiver?.Kind == BoundKind.BaseReference && setMethod.IsAbstract)
                {
                    Error(diagnostics, ErrorCode.ERR_AbstractBaseCall, node, propertySymbol);
                    return false;
                }
                else if (!object.Equals(setMethod.GetUseSiteDiagnostic(), propertySymbol.GetUseSiteDiagnostic()) && ReportUseSiteDiagnostics(setMethod, diagnostics, propertySyntax))
                {
                    return false;
                }
                else
                {
                    var accessThroughType = this.GetAccessThroughType(receiver);
                    bool failedThroughTypeCheck;
                    HashSet<DiagnosticInfo> useSiteDiagnostics = null;
                    bool isAccessible = this.IsAccessible(setMethod, accessThroughType, out failedThroughTypeCheck, ref useSiteDiagnostics);
                    diagnostics.Add(node, useSiteDiagnostics);

                    if (!isAccessible)
                    {
                        if (failedThroughTypeCheck)
                        {
                            Error(diagnostics, ErrorCode.ERR_BadProtectedAccess, node, propertySymbol, accessThroughType, this.ContainingType);
                        }
                        else
                        {
                            Error(diagnostics, ErrorCode.ERR_InaccessibleSetter, node, propertySymbol);
                        }
                        return false;
                    }

                    ReportDiagnosticsIfObsolete(diagnostics, setMethod, node, receiver?.Kind == BoundKind.BaseReference);

                    if (RequiresVariableReceiver(receiver, setMethod) && !CheckIsValidReceiverForVariable(node, receiver, BindValueKind.Assignment, diagnostics))
                    {
                        return false;
                    }
                }
            }

            var isIndirectSet = RequiresSettingValue(valueKind) && propertySymbol.RefKind != RefKind.None;
            if (RequiresGettingValue(valueKind) || isIndirectSet)
            {
                var getMethod = propertySymbol.GetOwnOrInheritedGetMethod();

                if ((object)getMethod == null)
                {
                    Error(diagnostics, ErrorCode.ERR_PropertyLacksGet, node, propertySymbol);
                    return false;
                }
                else if (receiver?.Kind == BoundKind.BaseReference && getMethod.IsAbstract)
                {
                    Error(diagnostics, ErrorCode.ERR_AbstractBaseCall, node, propertySymbol);
                    return false;
                }
                else if (!object.Equals(getMethod.GetUseSiteDiagnostic(), propertySymbol.GetUseSiteDiagnostic()) && ReportUseSiteDiagnostics(getMethod, diagnostics, propertySyntax))
                {
                    return false;
                }
                else
                {
                    var accessThroughType = this.GetAccessThroughType(receiver);
                    bool failedThroughTypeCheck;
                    HashSet<DiagnosticInfo> useSiteDiagnostics = null;
                    bool isAccessible = this.IsAccessible(getMethod, accessThroughType, out failedThroughTypeCheck, ref useSiteDiagnostics);
                    diagnostics.Add(node, useSiteDiagnostics);

                    if (!isAccessible)
                    {
                        if (failedThroughTypeCheck)
                        {
                            Error(diagnostics, ErrorCode.ERR_BadProtectedAccess, node, propertySymbol, accessThroughType, this.ContainingType);
                        }
                        else
                        {
                            Error(diagnostics, ErrorCode.ERR_InaccessibleGetter, node, propertySymbol);
                        }
                        return false;
                    }

                    ReportDiagnosticsIfObsolete(diagnostics, getMethod, node, receiver?.Kind == BoundKind.BaseReference);
                }
            }

            return true;
        }

        internal static bool AccessingAutoPropertyFromConstructor(BoundPropertyAccess propertyAccess, Symbol fromMember)
        {
            return AccessingAutoPropertyFromConstructor(propertyAccess.ReceiverOpt, propertyAccess.PropertySymbol, fromMember);
        }

        private static bool AccessingAutoPropertyFromConstructor(BoundExpression receiver, PropertySymbol propertySymbol, Symbol fromMember)
        {
            var sourceProperty = propertySymbol as SourcePropertySymbol;
            var propertyIsStatic = propertySymbol.IsStatic;

            return (object)sourceProperty != null &&
                    sourceProperty.IsAutoProperty &&
                    sourceProperty.ContainingType == fromMember.ContainingType &&
                    IsConstructorOrField(fromMember, isStatic: propertyIsStatic) &&
                    (propertyIsStatic || receiver.Kind == BoundKind.ThisReference);
        }

        private static bool IsConstructorOrField(Symbol member, bool isStatic)
        {
            return (member as MethodSymbol)?.MethodKind == (isStatic ?
                                                                MethodKind.StaticConstructor :
                                                                MethodKind.Constructor) ||
                    (member as FieldSymbol)?.IsStatic == isStatic;
        }

        /// <summary>
        /// SPEC: When a property or indexer declared in a struct-type is the target of an 
        /// SPEC: assignment, the instance expression associated with the property or indexer 
        /// SPEC: access must be classified as a variable. If the instance expression is 
        /// SPEC: classified as a value, a compile-time error occurs. Because of 7.6.4, 
        /// SPEC: the same rule also applies to fields.
        /// </summary>
        /// <remarks>
        /// NOTE: The spec fails to impose the restriction that the receiver must be classified
        /// as a variable (unlike for properties - 7.17.1).  This seems like a bug, but we have
        /// production code that won't build with the restriction in place (see DevDiv #15674).
        /// </remarks>
        private static bool RequiresVariableReceiver(BoundExpression receiver, Symbol symbol)
        {
            return !symbol.IsStatic
                && symbol.Kind != SymbolKind.Event
                && receiver?.Type?.IsValueType == true;
        }

        private TypeSymbol GetAccessThroughType(BoundExpression receiver)
        {
            if (receiver == null)
            {
                return this.ContainingType;
            }
            else if (receiver.Kind == BoundKind.BaseReference)
            {
                // Allow protected access to members defined
                // in base classes. See spec section 3.5.3.
                return null;
            }
            else
            {
                Debug.Assert((object)receiver.Type != null);
                return receiver.Type;
            }
        }

        private BoundExpression BindPossibleArrayInitializer(
            ExpressionSyntax node,
            TypeSymbol destinationType,
            BindValueKind valueKind,
            DiagnosticBag diagnostics)
        {
            Debug.Assert(node != null);

            if (node.Kind() != SyntaxKind.ArrayInitializerExpression)
            {
                return BindValue(node, diagnostics, valueKind);
            }

            BoundExpression result;
            if (destinationType.Kind == SymbolKind.ArrayType)
            {
                result = BindArrayCreationWithInitializer(diagnostics, null,
                    (InitializerExpressionSyntax)node, (ArrayTypeSymbol)destinationType,
                    ImmutableArray<BoundExpression>.Empty);
            }
            else
            {
                result = BindUnexpectedArrayInitializer((InitializerExpressionSyntax)node, diagnostics, ErrorCode.ERR_ArrayInitToNonArrayType);
            }

<<<<<<< HEAD
            return BindUnexpectedArrayInitializer((InitializerExpressionSyntax)node, diagnostics, ErrorCode.ERR_ArrayInitToNonArrayType);
        }

        internal static void DeclareLocalVariable(
            SourceLocalSymbol symbol,
            SyntaxToken identifierToken,
            TypeSymbolWithAnnotations type)
        {
            // In the original compiler this
            // method has many side effects; it sets the type
            // of the local symbol, it gives errors if the local
            // is a duplicate, it creates new symbols for lambda
            // expressions, puts stuff in caches, and so on.

            Debug.Assert((object)symbol != null);
            Debug.Assert(symbol.IdentifierToken == identifierToken);
            symbol.SetTypeSymbol(type);
            // UNDONE: Can we come up with a way to set the type of a local which does
            // UNDONE: not duplicate work and does not mutate the symbol?
=======
            return CheckValue(result, valueKind, diagnostics);
>>>>>>> 2355a7be
        }

        protected virtual SourceLocalSymbol LookupLocal(SyntaxToken nameToken)
        {
            return Next.LookupLocal(nameToken);
        }

        protected virtual LocalFunctionSymbol LookupLocalFunction(SyntaxToken nameToken)
        {
            return Next.LookupLocalFunction(nameToken);
        }

        internal BoundBlock BindEmbeddedBlock(BlockSyntax node, DiagnosticBag diagnostics)
        {
            return BindBlock(node, diagnostics);
        }

        private BoundBlock BindBlock(BlockSyntax node, DiagnosticBag diagnostics)
        {
            var binder = GetBinder(node);
            Debug.Assert(binder != null);

            return binder.BindBlockParts(node, diagnostics);
        }

        private BoundBlock BindBlockParts(BlockSyntax node, DiagnosticBag diagnostics)
        {
            var syntaxStatements = node.Statements;
            int nStatements = syntaxStatements.Count;

            ArrayBuilder<BoundStatement> boundStatements = ArrayBuilder<BoundStatement>.GetInstance(nStatements);

            for (int i = 0; i < nStatements; i++)
            {
                var boundStatement = BindStatement(syntaxStatements[i], diagnostics);
                boundStatements.Add(boundStatement);
            }

            ImmutableArray<LocalSymbol> locals = GetDeclaredLocalsForScope(node);

            if (IsDirectlyInIterator)
            {
                var method = ContainingMemberOrLambda as MethodSymbol;
                if ((object)method != null)
                {
                    method.IteratorElementType = GetIteratorElementType(null, diagnostics);
                }
                else
                {
                    Debug.Assert(!diagnostics.IsEmptyWithoutResolution);
                }

                foreach (var local in locals)
                {
                    if (local.RefKind != RefKind.None)
                    {
                        diagnostics.Add(ErrorCode.ERR_BadIteratorLocalType, local.Locations[0]);
                    }
                }
            }

            return new BoundBlock(
                node,
                locals,
                GetDeclaredLocalFunctionsForScope(node),
                boundStatements.ToImmutableAndFree());
        }

        internal BoundExpression GenerateConversionForAssignment(TypeSymbol targetType, BoundExpression expression, DiagnosticBag diagnostics, bool isDefaultParameter = false, RefKind refKind = RefKind.None)
        {
            Debug.Assert((object)targetType != null);
            Debug.Assert(expression != null);

            // We wish to avoid "cascading" errors, so if the expression we are 
            // attempting to convert to a type had errors, suppress additional
            // diagnostics. However, if the expression 
            // with errors is an unbound lambda then the errors are almost certainly
            // syntax errors. For error recovery analysis purposes we wish to bind
            // error lambdas like "Action<int> f = x=>{ x. };" because IntelliSense
            // needs to know that x is of type int. 

            if (expression.HasAnyErrors && expression.Kind != BoundKind.UnboundLambda)
            {
                diagnostics = new DiagnosticBag();
            }

            HashSet<DiagnosticInfo> useSiteDiagnostics = null;
            var conversion = this.Conversions.ClassifyConversionFromExpression(expression, targetType, ref useSiteDiagnostics);
            diagnostics.Add(expression.Syntax, useSiteDiagnostics);

            // UNDONE: cast in code
            if (refKind != RefKind.None)
            {
                if (conversion.Kind != ConversionKind.Identity)
                {
                    Error(diagnostics, ErrorCode.ERR_RefAssignmentMustHaveIdentityConversion, expression.Syntax, targetType);
                }
                else
                {
                    return expression;
                }
            }
            else if (!conversion.IsImplicit || !conversion.IsValid)
            {
                // We suppress conversion errors on default parameters; eg, 
                // if someone says "void M(string s = 123) {}". We will report
                // a special error in the default parameter binder.

                if (!isDefaultParameter)
                {
                    GenerateImplicitConversionError(diagnostics, expression.Syntax, conversion, expression, targetType);
                }

                return new BoundConversion(
                    expression.Syntax,
                    expression,
                    conversion,
                    @checked: CheckOverflowAtRuntime,
                    explicitCastInCode: false,
                    constantValueOpt: ConstantValue.NotAvailable,
                    type: targetType,
                    hasErrors: true);
            }

            return CreateConversion(expression.Syntax, expression, conversion, false, targetType, diagnostics);
        }

        internal void GenerateAnonymousFunctionConversionError(DiagnosticBag diagnostics, SyntaxNode syntax,
            UnboundLambda anonymousFunction, TypeSymbol targetType)
        {
            Debug.Assert((object)targetType != null);
            Debug.Assert(anonymousFunction != null);

            // Is the target type simply bad?

            // If the target type is an error then we've already reported a diagnostic. Don't bother
            // reporting the conversion error.
            if (targetType.IsErrorType())
            {
                return;
            }

            // CONSIDER: Instead of computing this again, cache the reason why the conversion failed in
            // CONSIDER: the Conversion result, and simply report that.

            var reason = Conversions.IsAnonymousFunctionCompatibleWithType(anonymousFunction, targetType);

            // It is possible that the conversion from lambda to delegate is just fine, and 
            // that we ended up here because the target type, though itself is not an error
            // type, contains a type argument which is an error type. For example, converting
            // (Foo foo)=>{} to Action<Foo> is a perfectly legal conversion even if Foo is undefined!
            // In that case we have already reported an error that Foo is undefined, so just bail out.

            if (reason == LambdaConversionResult.Success)
            {
                return;
            }

            var id = anonymousFunction.MessageID.Localize();

            if (reason == LambdaConversionResult.BadTargetType)
            {
                if (ReportDelegateInvokeUseSiteDiagnostic(diagnostics, targetType, node: syntax))
                {
                    return;
                }

                // Cannot convert {0} to type '{1}' because it is not a delegate type
                Error(diagnostics, ErrorCode.ERR_AnonMethToNonDel, syntax, id, targetType);
                return;
            }

            if (reason == LambdaConversionResult.ExpressionTreeMustHaveDelegateTypeArgument)
            {
                Debug.Assert(targetType.IsExpressionTree());
                Error(diagnostics, ErrorCode.ERR_ExpressionTreeMustHaveDelegate, syntax, ((NamedTypeSymbol)targetType).TypeArgumentsNoUseSiteDiagnostics[0].TypeSymbol);
                return;
            }

            if (reason == LambdaConversionResult.ExpressionTreeFromAnonymousMethod)
            {
                Debug.Assert(targetType.IsExpressionTree());
                Error(diagnostics, ErrorCode.ERR_AnonymousMethodToExpressionTree, syntax);
                return;
            }

            // At this point we know that we have either a delegate type or an expression type for the target.

            var delegateType = targetType.GetDelegateType();

            // The target type is a valid delegate or expression tree type. Is there something wrong with the 
            // parameter list?

            // First off, is there a parameter list at all?

            if (reason == LambdaConversionResult.MissingSignatureWithOutParameter)
            {
                // COMPATIBILITY: The C# 4 compiler produces two errors for:
                //
                // delegate void D (out int x);
                // ...
                // D d = delegate {};
                //
                // error CS1676: Parameter 1 must be declared with the 'out' keyword
                // error CS1688: Cannot convert anonymous method block without a parameter list 
                // to delegate type 'D' because it has one or more out parameters
                //
                // This seems redundant, (because there is no "parameter 1" in the source code)
                // and unnecessary. I propose that we eliminate the first error.

                Error(diagnostics, ErrorCode.ERR_CantConvAnonMethNoParams, syntax, targetType);
                return;
            }

            // There is a parameter list. Does it have the right number of elements?

            if (reason == LambdaConversionResult.BadParameterCount)
            {
                // Delegate '{0}' does not take {1} arguments
                Error(diagnostics, ErrorCode.ERR_BadDelArgCount, syntax, targetType, anonymousFunction.ParameterCount);
                return;
            }

            // The parameter list exists and had the right number of parameters. Were any of its types bad?

            // If any parameter type of the lambda is an error type then suppress 
            // further errors. We've already reported errors on the bad type.
            if (anonymousFunction.HasExplicitlyTypedParameterList)
            {
                for (int i = 0; i < anonymousFunction.ParameterCount; ++i)
                {
                    if (anonymousFunction.ParameterType(i).TypeSymbol.IsErrorType())
                    {
                        return;
                    }
                }
            }

            // The parameter list exists and had the right number of parameters. Were any of its types
            // mismatched with the delegate parameter types?

            // The simplest possible case is (x, y, z)=>whatever where the target type has a ref or out parameter.

            var delegateParameters = delegateType.DelegateParameters();
            if (reason == LambdaConversionResult.RefInImplicitlyTypedLambda)
            {
                for (int i = 0; i < anonymousFunction.ParameterCount; ++i)
                {
                    var delegateRefKind = delegateParameters[i].RefKind;
                    if (delegateRefKind != RefKind.None)
                    {
                        // Parameter {0} must be declared with the '{1}' keyword
                        Error(diagnostics, ErrorCode.ERR_BadParamRef, anonymousFunction.ParameterLocation(i),
                            i + 1, delegateRefKind.ToDisplayString());
                    }
                }
                return;
            }

            // See the comments in IsAnonymousFunctionCompatibleWithDelegate for an explanation of this one.
            if (reason == LambdaConversionResult.StaticTypeInImplicitlyTypedLambda)
            {
                for (int i = 0; i < anonymousFunction.ParameterCount; ++i)
                {
                    if (delegateParameters[i].Type.IsStatic)
                    {
                        // {0}: Static types cannot be used as parameter
                        Error(diagnostics, ErrorCode.ERR_ParameterIsStaticClass, anonymousFunction.ParameterLocation(i), delegateParameters[i].Type.TypeSymbol);
                    }
                }
                return;
            }

            // Otherwise, there might be a more complex reason why the parameter types are mismatched.

            if (reason == LambdaConversionResult.MismatchedParameterType)
            {
                // Cannot convert {0} to delegate type '{1}' because the parameter types do not match the delegate parameter types
                Error(diagnostics, ErrorCode.ERR_CantConvAnonMethParams, syntax, id, targetType);
                Debug.Assert(anonymousFunction.ParameterCount == delegateParameters.Length);
                for (int i = 0; i < anonymousFunction.ParameterCount; ++i)
                {
                    var lambdaParameterType = anonymousFunction.ParameterType(i).TypeSymbol;
                    if (lambdaParameterType.IsErrorType())
                    {
                        continue;
                    }

                    var lambdaParameterLocation = anonymousFunction.ParameterLocation(i);
                    var lambdaRefKind = anonymousFunction.RefKind(i);
                    var delegateParameterType = delegateParameters[i].Type.TypeSymbol;
                    var delegateRefKind = delegateParameters[i].RefKind;

                    if (!lambdaParameterType.Equals(delegateParameterType, TypeCompareKind.AllIgnoreOptions))
                    {
                        SymbolDistinguisher distinguisher = new SymbolDistinguisher(this.Compilation, lambdaParameterType, delegateParameterType);

                        // Parameter {0} is declared as type '{1}{2}' but should be '{3}{4}'
                        Error(diagnostics, ErrorCode.ERR_BadParamType, lambdaParameterLocation,
                            i + 1, lambdaRefKind.ToPrefix(), distinguisher.First, delegateRefKind.ToPrefix(), distinguisher.Second);
                    }
                    else if (lambdaRefKind != delegateRefKind)
                    {
                        if (delegateRefKind == RefKind.None)
                        {
                            // Parameter {0} should not be declared with the '{1}' keyword
                            Error(diagnostics, ErrorCode.ERR_BadParamExtraRef, lambdaParameterLocation, i + 1, lambdaRefKind.ToDisplayString());
                        }
                        else
                        {
                            // Parameter {0} must be declared with the '{1}' keyword
                            Error(diagnostics, ErrorCode.ERR_BadParamRef, lambdaParameterLocation, i + 1, delegateRefKind.ToDisplayString());
                        }
                    }
                }
                return;
            }

            if (reason == LambdaConversionResult.BindingFailed)
            {
                var bindingResult = anonymousFunction.Bind(delegateType);
                Debug.Assert(ErrorFacts.PreventsSuccessfulDelegateConversion(bindingResult.Diagnostics));
                diagnostics.AddRange(bindingResult.Diagnostics);
                return;
            }

            // UNDONE: LambdaConversionResult.VoidExpressionLambdaMustBeStatementExpression:

            Debug.Assert(false, "Missing case in lambda conversion error reporting");
        }

        protected static void GenerateImplicitConversionError(DiagnosticBag diagnostics, Compilation compilation, SyntaxNode syntax,
            Conversion conversion, TypeSymbol sourceType, TypeSymbol targetType, ConstantValue sourceConstantValueOpt = null)
        {
            Debug.Assert(!conversion.IsImplicit || !conversion.IsValid);

            // If the either type is an error then an error has already been reported
            // for some aspect of the analysis of this expression. (For example, something like
            // "garbage g = null; short s = g;" -- we don't want to report that g is not
            // convertible to short because we've already reported that g does not have a good type.
            if (!sourceType.IsErrorType() && !targetType.IsErrorType())
            {
                if (conversion.IsExplicit)
                {
                    if (sourceType.SpecialType == SpecialType.System_Double && syntax.Kind() == SyntaxKind.NumericLiteralExpression &&
                        (targetType.SpecialType == SpecialType.System_Single || targetType.SpecialType == SpecialType.System_Decimal))
                    {
                        Error(diagnostics, ErrorCode.ERR_LiteralDoubleCast, syntax, (targetType.SpecialType == SpecialType.System_Single) ? "F" : "M", targetType);
                    }
                    else if (conversion.Kind == ConversionKind.ExplicitNumeric && sourceConstantValueOpt != null && sourceConstantValueOpt != ConstantValue.Bad &&
                        ConversionsBase.HasImplicitConstantExpressionConversion(new BoundLiteral(syntax, ConstantValue.Bad, sourceType), targetType))
                    {
                        // CLEVERNESS: By passing ConstantValue.Bad, we tell HasImplicitConstantExpressionConversion to ignore the constant
                        // value and only consider the types.

                        // If there would be an implicit constant conversion for a different constant of the same type 
                        // (i.e. one that's not out of range), then it's more helpful to report the range check failure
                        // than to suggest inserting a cast.
                        Error(diagnostics, ErrorCode.ERR_ConstOutOfRange, syntax, sourceConstantValueOpt.Value, targetType);
                    }
                    else
                    {
                        SymbolDistinguisher distinguisher = new SymbolDistinguisher(compilation, sourceType, targetType);
                        Error(diagnostics, ErrorCode.ERR_NoImplicitConvCast, syntax, distinguisher.First, distinguisher.Second);
                    }
                }
                else if (conversion.ResultKind == LookupResultKind.OverloadResolutionFailure)
                {
                    Debug.Assert(conversion.IsUserDefined);

                    ImmutableArray<MethodSymbol> originalUserDefinedConversions = conversion.OriginalUserDefinedConversions;
                    if (originalUserDefinedConversions.Length > 1)
                    {
                        Error(diagnostics, ErrorCode.ERR_AmbigUDConv, syntax, originalUserDefinedConversions[0], originalUserDefinedConversions[1], sourceType, targetType);
                    }
                    else
                    {
                        Debug.Assert(originalUserDefinedConversions.Length == 0,
                            "How can there be exactly one applicable user-defined conversion if the conversion doesn't exist?");
                        SymbolDistinguisher distinguisher = new SymbolDistinguisher(compilation, sourceType, targetType);
                        Error(diagnostics, ErrorCode.ERR_NoImplicitConv, syntax, distinguisher.First, distinguisher.Second);
                    }
                }
                else
                {
                    SymbolDistinguisher distinguisher = new SymbolDistinguisher(compilation, sourceType, targetType);
                    Error(diagnostics, ErrorCode.ERR_NoImplicitConv, syntax, distinguisher.First, distinguisher.Second);
                }
            }
        }

        protected void GenerateImplicitConversionError(
            DiagnosticBag diagnostics, 
            SyntaxNode syntax,
            Conversion conversion, 
            BoundExpression operand, 
            TypeSymbol targetType)
        {
            Debug.Assert(operand != null);
            Debug.Assert((object)targetType != null);

            if (targetType.TypeKind == TypeKind.Error)
            {
                return;
            }

            if (operand.Kind == BoundKind.BadExpression)
            {
                return;
            }

            if (operand.Kind == BoundKind.UnboundLambda)
            {
                GenerateAnonymousFunctionConversionError(diagnostics, syntax, (UnboundLambda)operand, targetType);
                return;
            }

            if (operand.Kind == BoundKind.TupleLiteral)
            {
                var tuple = (BoundTupleLiteral)operand;
                var targetElementTypes = default(ImmutableArray<TypeSymbol>);

                // If target is a tuple or compatible type with the same number of elements,
                // report errors for tuple arguments that failed to convert, which would be more useful.
                if (targetType.TryGetElementTypesIfTupleOrCompatible(out targetElementTypes) && 
                    targetElementTypes.Length == tuple.Arguments.Length)
                {
                    GenerateImplicitConversionErrorsForTupleLiteralArguments(diagnostics, tuple.Arguments, targetElementTypes);
                    return;
                }

                // target is not compatible with source and source does not have a type
                if ((object)tuple.Type == null)
                {
                    Error(diagnostics, ErrorCode.ERR_ConversionNotTupleCompatible, syntax, tuple.Arguments.Length, targetType);
                    return;
                }

                // Otherwise it is just a regular conversion failure from T1 to T2.
            }

            var sourceType = operand.Type;
            if ((object)sourceType != null)
            {
                GenerateImplicitConversionError(diagnostics, this.Compilation, syntax, conversion, sourceType, targetType, operand.ConstantValue);
                return;
            }
            
            if (operand.IsLiteralNull())
            {
                if (targetType.TypeKind == TypeKind.TypeParameter)
                {
                    Error(diagnostics, ErrorCode.ERR_TypeVarCantBeNull, syntax, targetType);
                    return;
                }
                if (targetType.IsValueType)
                {
                    Error(diagnostics, ErrorCode.ERR_ValueCantBeNull, syntax, targetType);
                    return;
                }
            }

            if (operand.Kind == BoundKind.MethodGroup)
            {
                var methodGroup = (BoundMethodGroup)operand;
                if (!Conversions.ReportDelegateMethodGroupDiagnostics(this, methodGroup, targetType, diagnostics))
                {
                    var nodeForSquiggle = syntax;
                    while (nodeForSquiggle.Kind() == SyntaxKind.ParenthesizedExpression)
                    {
                        nodeForSquiggle = ((ParenthesizedExpressionSyntax)nodeForSquiggle).Expression;
                    }

                    if (nodeForSquiggle.Kind() == SyntaxKind.SimpleMemberAccessExpression || nodeForSquiggle.Kind() == SyntaxKind.PointerMemberAccessExpression)
                    {
                        nodeForSquiggle = ((MemberAccessExpressionSyntax)nodeForSquiggle).Name;
                    }

                    var location = nodeForSquiggle.Location;

                    if (ReportDelegateInvokeUseSiteDiagnostic(diagnostics, targetType, location))
                    {
                        return;
                    }

                    Error(diagnostics,
                        targetType.IsDelegateType() ? ErrorCode.ERR_MethDelegateMismatch : ErrorCode.ERR_MethGrpToNonDel,
                        location, methodGroup.Name, targetType);
                }

                return;
            }

            Debug.Assert(operand.HasAnyErrors && operand.Kind != BoundKind.UnboundLambda, "Missing a case in implicit conversion error reporting");
        }

        private void GenerateImplicitConversionErrorsForTupleLiteralArguments(
            DiagnosticBag diagnostics, 
            ImmutableArray<BoundExpression> tupleArguments, 
            ImmutableArray<TypeSymbol> targetElementTypes)
        {
            var argLength = tupleArguments.Length;

            // report all leaf elements of the tuple literal that failed to convert
            // NOTE: we are not responsible for reporting use site errors here, just the failed leaf conversions.
            // By the time we get here we have done analysis and know we have failed the cast in general, and diagnostics collected in the process is already in the bag. 
            // The only thing left is to form a diagnostics about the actually failing conversion(s).
            // This whole method does not itself collect any usesite diagnostics. Its only purpose is to produce an error better than "conversion failed here"           
            HashSet <DiagnosticInfo> usDiagsUnused = null;

            for (int i = 0; i < targetElementTypes.Length; i++)
            {
                var argument = tupleArguments[i];
                var targetElementType = targetElementTypes[i];

                var elementConversion = Conversions.ClassifyImplicitConversionFromExpression(argument, targetElementType, ref usDiagsUnused);
                if (!elementConversion.IsValid)
                {
                    GenerateImplicitConversionError(diagnostics, argument.Syntax, elementConversion, argument, targetElementType);
                }
            }
        }

        private BoundStatement BindIfStatement(IfStatementSyntax node, DiagnosticBag diagnostics)
        {
            var condition = BindBooleanExpression(node.Condition, diagnostics);
            var consequence = BindPossibleEmbeddedStatement(node.Statement, diagnostics);
            BoundStatement alternative = (node.Else == null) ? null : BindPossibleEmbeddedStatement(node.Else.Statement, diagnostics);

            BoundStatement result = new BoundIfStatement(node, condition, consequence, alternative);
            return result;
        }

        internal BoundExpression BindBooleanExpression(ExpressionSyntax node, DiagnosticBag diagnostics)
        {
            // SPEC: 
            // A boolean-expression is an expression that yields a result of type bool; 
            // either directly or through application of operator true in certain 
            // contexts as specified in the following.
            //
            // The controlling conditional expression of an if-statement, while-statement, 
            // do-statement, or for-statement is a boolean-expression. The controlling 
            // conditional expression of the ?: operator follows the same rules as a 
            // boolean-expression, but for reasons of operator precedence is classified
            // as a conditional-or-expression.
            //
            // A boolean-expression is required to be implicitly convertible to bool 
            // or of a type that implements operator true. If neither requirement 
            // is satisfied, a binding-time error occurs.
            //
            // When a boolean expression cannot be implicitly converted to bool but does 
            // implement operator true, then following evaluation of the expression, 
            // the operator true implementation provided by that type is invoked 
            // to produce a bool value.
            //
            // SPEC ERROR: The third paragraph above is obviously not correct; we need
            // SPEC ERROR: to do more than just check to see whether the type implements
            // SPEC ERROR: operator true. First off, the type could implement the operator
            // SPEC ERROR: several times: if it is a struct then it could implement it
            // SPEC ERROR: twice, to take both nullable and non-nullable arguments, and
            // SPEC ERROR: if it is a class or type parameter then it could have several
            // SPEC ERROR: implementations on its base classes or effective base classes.
            // SPEC ERROR: Second, the type of the argument could be S? where S implements
            // SPEC ERROR: operator true(S?); we want to look at S, not S?, when looking
            // SPEC ERROR: for applicable candidates.
            //
            // SPEC ERROR: Basically, the spec should say "use unary operator overload resolution
            // SPEC ERROR: to find the candidate set and choose a unique best operator true".

            var expr = BindValue(node, diagnostics, BindValueKind.RValue);
            var boolean = GetSpecialType(SpecialType.System_Boolean, diagnostics, node);

            if (expr.HasAnyErrors)
            {
                // The expression could not be bound. Insert a fake conversion
                // around it to bool and keep on going.
                // NOTE: no user-defined conversion candidates.
                return BoundConversion.Synthesized(node, expr, Conversion.NoConversion, false, false, ConstantValue.NotAvailable, boolean, hasErrors: true);
            }

            // Oddly enough, "if(dyn)" is bound not as a dynamic conversion to bool, but as a dynamic
            // invocation of operator true.

            if (expr.HasDynamicType())
            {
                return new BoundUnaryOperator(
                    node,
                    UnaryOperatorKind.DynamicTrue,
                    expr,
                    ConstantValue.NotAvailable,
                    null,
                    LookupResultKind.Viable,
                    boolean)
                {
                    WasCompilerGenerated = true
                };
            }

            // Is the operand implicitly convertible to bool?

            HashSet<DiagnosticInfo> useSiteDiagnostics = null;
            var conversion = this.Conversions.ClassifyConversionFromExpression(expr, boolean, ref useSiteDiagnostics);
            diagnostics.Add(expr.Syntax, useSiteDiagnostics);

            if (conversion.IsImplicit)
            {
                if (conversion.Kind == ConversionKind.Identity)
                {
                    // Check to see if we're assigning a boolean literal in a place where an
                    // equality check would be more conventional.
                    // NOTE: Don't do this check unless the expression will be returned
                    // without being wrapped in another bound node (i.e. identity conversion).
                    if (expr.Kind == BoundKind.AssignmentOperator)
                    {
                        var assignment = (BoundAssignmentOperator)expr;
                        if (assignment.Right.Kind == BoundKind.Literal && assignment.Right.ConstantValue.Discriminator == ConstantValueTypeDiscriminator.Boolean)
                        {
                            Error(diagnostics, ErrorCode.WRN_IncorrectBooleanAssg, assignment.Syntax);
                        }
                    }

                    return expr;
                }
                else
                {
                    return CreateConversion(
                        syntax: expr.Syntax,
                        source: expr,
                        conversion: conversion,
                        isCast: false,
                        wasCompilerGenerated: true,
                        destination: boolean,
                        diagnostics: diagnostics);
                }
            }

            // It was not. Does it implement operator true?

            LookupResultKind resultKind;
            ImmutableArray<MethodSymbol> originalUserDefinedOperators;
            var best = this.UnaryOperatorOverloadResolution(UnaryOperatorKind.True, expr, node, diagnostics, out resultKind, out originalUserDefinedOperators);
            if (!best.HasValue)
            {
                // No. Give a "not convertible to bool" error.
                Debug.Assert(resultKind == LookupResultKind.Empty, "How could overload resolution fail if a user-defined true operator was found?");
                Debug.Assert(originalUserDefinedOperators.IsEmpty, "How could overload resolution fail if a user-defined true operator was found?");
                GenerateImplicitConversionError(diagnostics, node, conversion, expr, boolean);
                return BoundConversion.Synthesized(node, expr, Conversion.NoConversion, false, false, ConstantValue.NotAvailable, boolean, hasErrors: true);
            }

            UnaryOperatorSignature signature = best.Signature;

            BoundExpression resultOperand = CreateConversion(
                node,
                expr,
                best.Conversion,
                isCast: false,
                destination: best.Signature.OperandType,
                diagnostics: diagnostics);

            // Consider op_true to be compiler-generated so that it doesn't appear in the semantic model.
            // UNDONE: If we decide to expose the operator in the semantic model, we'll have to remove the 
            // WasCompilerGenerated flag (and possibly suppress the symbol in specific APIs).
            return new BoundUnaryOperator(node, signature.Kind, resultOperand, ConstantValue.NotAvailable, signature.Method, resultKind, originalUserDefinedOperators, signature.ReturnType)
            {
                WasCompilerGenerated = true
            };
        }

        private BoundStatement BindSwitchStatement(SwitchStatementSyntax node, DiagnosticBag diagnostics)
        {
            Debug.Assert(node != null);
            Binder switchBinder = this.GetBinder(node);
            return switchBinder.BindSwitchExpressionAndSections(node, switchBinder, diagnostics);
        }

        internal virtual BoundStatement BindSwitchExpressionAndSections(SwitchStatementSyntax node, Binder originalBinder, DiagnosticBag diagnostics)
        {
            return this.Next.BindSwitchExpressionAndSections(node, originalBinder, diagnostics);
        }

        internal virtual void BindPatternSwitchLabelForInference(CasePatternSwitchLabelSyntax node, DiagnosticBag diagnostics)
        {
            this.Next.BindPatternSwitchLabelForInference(node, diagnostics);
        }

        private BoundStatement BindWhile(WhileStatementSyntax node, DiagnosticBag diagnostics)
        {
            Debug.Assert(node != null);

            var loopBinder = this.GetBinder(node);
            Debug.Assert(loopBinder != null);
            return loopBinder.BindWhileParts(diagnostics, loopBinder);
        }

        internal virtual BoundWhileStatement BindWhileParts(DiagnosticBag diagnostics, Binder originalBinder)
        {
            return this.Next.BindWhileParts(diagnostics, originalBinder);
        }

        private BoundStatement BindDo(DoStatementSyntax node, DiagnosticBag diagnostics)
        {
            var loopBinder = this.GetBinder(node);
            Debug.Assert(loopBinder != null);

            return loopBinder.BindDoParts(diagnostics, loopBinder);
        }

        internal virtual BoundDoStatement BindDoParts(DiagnosticBag diagnostics, Binder originalBinder)
        {
            return this.Next.BindDoParts(diagnostics, originalBinder);
        }

        internal BoundForStatement BindFor(ForStatementSyntax node, DiagnosticBag diagnostics)
        {
            var loopBinder = this.GetBinder(node);
            Debug.Assert(loopBinder != null);
            return loopBinder.BindForParts(diagnostics, loopBinder);
        }

        internal virtual BoundForStatement BindForParts(DiagnosticBag diagnostics, Binder originalBinder)
        {
            return this.Next.BindForParts(diagnostics, originalBinder);
        }

        internal BoundStatement BindForOrUsingOrFixedDeclarations(VariableDeclarationSyntax nodeOpt, LocalDeclarationKind localKind, DiagnosticBag diagnostics, out ImmutableArray<BoundLocalDeclaration> declarations)
        {
            if (nodeOpt == null)
            {
                declarations = ImmutableArray<BoundLocalDeclaration>.Empty;
                return null;
            }

            var typeSyntax = nodeOpt.Type;

            AliasSymbol alias;
            bool isVar;
            TypeSymbolWithAnnotations declType = BindType(typeSyntax, diagnostics, out isVar, out alias);

            Debug.Assert((object)declType != null || isVar);

            var variables = nodeOpt.Variables;
            int count = variables.Count;
            Debug.Assert(count > 0);

            if (isVar && count > 1)
            {
                // There are a number of ways in which a var decl can be illegal, but in these 
                // cases we should report an error and then keep right on going with the inference.

                Error(diagnostics, ErrorCode.ERR_ImplicitlyTypedVariableMultipleDeclarator, nodeOpt);
            }

            var declarationArray = new BoundLocalDeclaration[count];

            for (int i = 0; i < count; i++)
            {
                var variableDeclarator = variables[i];
                var declaration = BindVariableDeclaration(localKind, isVar, variableDeclarator, typeSyntax, declType, alias, diagnostics);

                declarationArray[i] = declaration;
            }

            declarations = declarationArray.AsImmutableOrNull();

            return (count == 1) ?
                (BoundStatement)declarations[0] :
                new BoundMultipleLocalDeclarations(nodeOpt, declarations);
        }

        internal BoundStatement BindStatementExpressionList(SeparatedSyntaxList<ExpressionSyntax> statements, DiagnosticBag diagnostics)
        {
            int count = statements.Count;
            if (count == 0)
            {
                return null;
            }
            else if (count == 1)
            {
                var syntax = statements[0];
                return BindExpressionStatement(syntax, syntax, false, diagnostics);
            }
            else
            {
                var statementBuilder = ArrayBuilder<BoundStatement>.GetInstance();
                for (int i = 0; i < count; i++)
                {
                    var syntax = statements[i];
                    var statement = BindExpressionStatement(syntax, syntax, false, diagnostics);
                    statementBuilder.Add(statement);
                }
                return BoundStatementList.Synthesized(statements.Node, statementBuilder.ToImmutableAndFree());
            }
        }

        private BoundStatement BindForEach(CommonForEachStatementSyntax node, DiagnosticBag diagnostics)
        {
            Binder loopBinder = this.GetBinder(node);
            return this.GetBinder(node.Expression).WrapWithVariablesIfAny(node.Expression, loopBinder.BindForEachParts(diagnostics, loopBinder));
        }

        internal virtual BoundStatement BindForEachParts(DiagnosticBag diagnostics, Binder originalBinder)
        {
            return this.Next.BindForEachParts(diagnostics, originalBinder);
        }

        /// <summary>
        /// Like BindForEachParts, but only bind the deconstruction part of the foreach, for purpose of inferring the types of the declared locals.
        /// </summary>
        internal virtual BoundStatement BindForEachDeconstruction(DiagnosticBag diagnostics, Binder originalBinder)
        {
            return this.Next.BindForEachDeconstruction(diagnostics, originalBinder);
        }

        private BoundStatement BindBreak(BreakStatementSyntax node, DiagnosticBag diagnostics)
        {
            var target = this.BreakLabel;
            if ((object)target == null)
            {
                Error(diagnostics, ErrorCode.ERR_NoBreakOrCont, node);
                return new BoundBadStatement(node, ImmutableArray<BoundNode>.Empty, hasErrors: true);
            }
            return new BoundBreakStatement(node, target);
        }

        private BoundStatement BindContinue(ContinueStatementSyntax node, DiagnosticBag diagnostics)
        {
            var target = this.ContinueLabel;
            if ((object)target == null)
            {
                Error(diagnostics, ErrorCode.ERR_NoBreakOrCont, node);
                return new BoundBadStatement(node, ImmutableArray<BoundNode>.Empty, hasErrors: true);
            }
            return new BoundContinueStatement(node, target);
        }

        private static SwitchBinder GetSwitchBinder(Binder binder)
        {
            SwitchBinder switchBinder = binder as SwitchBinder;
            while (binder != null && switchBinder == null)
            {
                binder = binder.Next;
                switchBinder = binder as SwitchBinder;
            }
            return switchBinder;
        }

        protected static bool IsInAsyncMethod(MethodSymbol method)
        {
            return (object)method != null && method.IsAsync;
        }

        protected bool IsInAsyncMethod()
        {
            return IsInAsyncMethod(this.ContainingMemberOrLambda as MethodSymbol);
        }

        protected bool IsTaskReturningAsyncMethod()
        {
            var symbol = this.ContainingMemberOrLambda;
            return symbol?.Kind == SymbolKind.Method && ((MethodSymbol)symbol).IsTaskReturningAsync(this.Compilation);
        }

        protected bool IsGenericTaskReturningAsyncMethod()
        {
            var symbol = this.ContainingMemberOrLambda;
            return symbol?.Kind == SymbolKind.Method && ((MethodSymbol)symbol).IsGenericTaskReturningAsync(this.Compilation);
        }

        protected virtual TypeSymbol GetCurrentReturnType(out RefKind refKind)
        {
            var symbol = this.ContainingMemberOrLambda as MethodSymbol;
            if ((object)symbol != null)
            {
                refKind = symbol.RefKind;

                TypeSymbolWithAnnotations returnType = symbol.ReturnType;

                if ((object)returnType == null || (object)returnType == LambdaSymbol.ReturnTypeIsBeingInferred)
                {
                    return null;
                }

                return returnType.TypeSymbol;
            }

            refKind = RefKind.None;
            return null;
        }

        private BoundStatement BindReturn(ReturnStatementSyntax syntax, DiagnosticBag diagnostics)
        {
            var refKind = RefKind.None;
            var expressionSyntax = syntax.Expression?.SkipRef(out refKind);
            BoundExpression arg = null;
            if (expressionSyntax != null)
            {
                arg = BindValue(expressionSyntax, diagnostics, refKind != RefKind.None ? BindValueKind.RefReturn : BindValueKind.RValue);
            }
            else
            {
                // If this is a void return statement in a script, return default(T).
                var interactiveInitializerMethod = this.ContainingMemberOrLambda as SynthesizedInteractiveInitializerMethod;
                if (interactiveInitializerMethod != null)
                {
                    arg = new BoundDefaultOperator(interactiveInitializerMethod.GetNonNullSyntaxNode(), interactiveInitializerMethod.ResultType);
                }
            }

            RefKind sigRefKind;
            TypeSymbol retType = GetCurrentReturnType(out sigRefKind);

            bool hasErrors;
            if (IsDirectlyInIterator)
            {
                diagnostics.Add(ErrorCode.ERR_ReturnInIterator, syntax.ReturnKeyword.GetLocation());
                hasErrors = true;
            }
            else if (IsInAsyncMethod() && refKind != RefKind.None)
            {
                // This can happen if we are binding an async anonymous method to a delegate type.
                diagnostics.Add(ErrorCode.ERR_MustNotHaveRefReturn, syntax.ReturnKeyword.GetLocation());
                hasErrors = true;
            }
            else if ((object)retType != null && (refKind != RefKind.None) != (sigRefKind != RefKind.None))
            {
                var errorCode = refKind != RefKind.None
                    ? ErrorCode.ERR_MustNotHaveRefReturn
                    : ErrorCode.ERR_MustHaveRefReturn;
                diagnostics.Add(errorCode, syntax.ReturnKeyword.GetLocation());
                hasErrors = true;
            }
            else if (arg != null)
            {
                hasErrors = arg.HasErrors || ((object)arg.Type != null && arg.Type.IsErrorType());
            }
            else
            {
                hasErrors = false;
            }

            if (hasErrors)
            {
                return new BoundReturnStatement(syntax, refKind, arg, hasErrors: true);
            }

            // The return type could be null; we might be attempting to infer the return type either 
            // because of method type inference, or because we are attempting to do error analysis 
            // on a lambda expression of unknown return type.
            if ((object)retType != null)
            {
                if (retType.SpecialType == SpecialType.System_Void || IsTaskReturningAsyncMethod())
                {
                    if (arg != null)
                    {
                        var container = this.ContainingMemberOrLambda;
                        var lambda = container as LambdaSymbol;
                        if ((object)lambda != null)
                        {
                            // Error case: void-returning or async task-returning method or lambda with "return x;" 
                            var errorCode = retType.SpecialType == SpecialType.System_Void
                                ? ErrorCode.ERR_RetNoObjectRequiredLambda
                                : ErrorCode.ERR_TaskRetNoObjectRequiredLambda;

                            // Anonymous function converted to a void returning delegate cannot return a value
                            Error(diagnostics, errorCode, syntax.ReturnKeyword);

                            // COMPATIBILITY: The native compiler also produced an error
                            // COMPATIBILITY: "Cannot convert lambda expression to delegate type 'Action' because some of the
                            // COMPATIBILITY: return types in the block are not implicitly convertible to the delegate return type"
                            // COMPATIBILITY: This error doesn't make sense in the "void" case because the whole idea of 
                            // COMPATIBILITY: "conversion to void" is a bit unusual, and we've already given a good error.
                        }
                        else
                        {
                            // Error case: void-returning or async task-returning method or lambda with "return x;" 
                            var errorCode = retType.SpecialType == SpecialType.System_Void
                                ? ErrorCode.ERR_RetNoObjectRequired
                                : ErrorCode.ERR_TaskRetNoObjectRequired;

                            Error(diagnostics, errorCode, syntax.ReturnKeyword, container);
                        }
                    }
                }
                else
                {
                    if (arg == null)
                    {
                        // Error case: non-void-returning or Task<T>-returning method or lambda but just have "return;"
                        var requiredType = IsGenericTaskReturningAsyncMethod()
                            ? retType.GetMemberTypeArgumentsNoUseSiteDiagnostics().Single()
                            : retType;

                        Error(diagnostics, ErrorCode.ERR_RetObjectRequired, syntax.ReturnKeyword, requiredType);
                    }
                    else
                    {
                        arg = CreateReturnConversion(syntax, diagnostics, arg, sigRefKind, retType);
                    }
                }
            }
            else
            {
                // Check that the returned expression is not void.
                if ((object)arg?.Type != null && arg.Type.SpecialType == SpecialType.System_Void)
                {
                    Error(diagnostics, ErrorCode.ERR_CantReturnVoid, expressionSyntax);
                }
            }

            return new BoundReturnStatement(syntax, refKind, arg);
        }

        internal BoundExpression CreateReturnConversion(
            SyntaxNode syntax,
            DiagnosticBag diagnostics,
            BoundExpression argument,
            RefKind returnRefKind,
            TypeSymbol returnType)
        {
            // If the return type is not void then the expression must be implicitly convertible.

            Conversion conversion;
            bool badAsyncReturnAlreadyReported = false;
            HashSet<DiagnosticInfo> useSiteDiagnostics = null;
            if (IsInAsyncMethod())
            {
                Debug.Assert(returnRefKind == RefKind.None);

                if (!IsGenericTaskReturningAsyncMethod())
                {
                    conversion = Conversion.NoConversion;
                    badAsyncReturnAlreadyReported = true;
                }
                else
                {
                    returnType = returnType.GetMemberTypeArgumentsNoUseSiteDiagnostics().Single();
                    conversion = this.Conversions.ClassifyConversionFromExpression(argument, returnType, ref useSiteDiagnostics);
                }
            }
            else
            {
                conversion = this.Conversions.ClassifyConversionFromExpression(argument, returnType, ref useSiteDiagnostics);
            }

            diagnostics.Add(syntax, useSiteDiagnostics);

            if (!argument.HasAnyErrors)
            {
                if (returnRefKind != RefKind.None)
                {
                    if (conversion.Kind != ConversionKind.Identity)
                    {
                        Error(diagnostics, ErrorCode.ERR_RefReturnMustHaveIdentityConversion, argument.Syntax, returnType);
                    }
                    else
                    {
                        return argument;
                    }
                }
                else if (!conversion.IsImplicit || !conversion.IsValid)
                {
                    if (!badAsyncReturnAlreadyReported)
                    {
                        RefKind unusedRefKind;
                        if (IsGenericTaskReturningAsyncMethod() && argument.Type == this.GetCurrentReturnType(out unusedRefKind))
                        {
                            // Since this is an async method, the return expression must be of type '{0}' rather than 'Task<{0}>'
                            Error(diagnostics, ErrorCode.ERR_BadAsyncReturnExpression, argument.Syntax, returnType);
                        }
                        else
                        {
                            GenerateImplicitConversionError(diagnostics, argument.Syntax, conversion, argument, returnType);
                            if (this.ContainingMemberOrLambda is LambdaSymbol)
                            {
                                ReportCantConvertLambdaReturn(argument.Syntax, diagnostics);
                            }
                        }
                    }
                }
            }

            return CreateConversion(argument.Syntax, argument, conversion, false, returnType, diagnostics);
        }

        private BoundTryStatement BindTryStatement(TryStatementSyntax node, DiagnosticBag diagnostics)
        {
            Debug.Assert(node != null);

            var tryBlock = BindEmbeddedBlock(node.Block, diagnostics);
            var catchBlocks = BindCatchBlocks(node.Catches, diagnostics);
            var finallyBlockOpt = (node.Finally != null) ? BindEmbeddedBlock(node.Finally.Block, diagnostics) : null;
            return new BoundTryStatement(node, tryBlock, catchBlocks, finallyBlockOpt);
        }

        private ImmutableArray<BoundCatchBlock> BindCatchBlocks(SyntaxList<CatchClauseSyntax> catchClauses, DiagnosticBag diagnostics)
        {
            int n = catchClauses.Count;
            if (n == 0)
            {
                return ImmutableArray<BoundCatchBlock>.Empty;
            }

            var catchBlocks = ArrayBuilder<BoundCatchBlock>.GetInstance(n);
            var hasCatchAll = false;

            foreach (var catchSyntax in catchClauses)
            {
                if (hasCatchAll)
                {
                    diagnostics.Add(ErrorCode.ERR_TooManyCatches, catchSyntax.CatchKeyword.GetLocation());
                }

                var catchBinder = this.GetBinder(catchSyntax);
                var catchBlock = catchBinder.BindCatchBlock(catchSyntax, catchBlocks, diagnostics);
                catchBlocks.Add(catchBlock);

                hasCatchAll |= catchSyntax.Declaration == null && catchSyntax.Filter == null;
            }
            return catchBlocks.ToImmutableAndFree();
        }

        private BoundCatchBlock BindCatchBlock(CatchClauseSyntax node, ArrayBuilder<BoundCatchBlock> previousBlocks, DiagnosticBag diagnostics)
        {
            bool hasError = false;
            TypeSymbol type = null;
            BoundExpression boundFilter = null;
            var declaration = node.Declaration;
            if (declaration != null)
            {
                // Note: The type is being bound twice: here and in LocalSymbol.Type. Currently,
                // LocalSymbol.Type ignores diagnostics so it seems cleaner to bind the type here
                // as well. However, if LocalSymbol.Type is changed to report diagnostics, we'll
                // need to avoid binding here since that will result in duplicate diagnostics.
                type = this.BindType(declaration.Type, diagnostics).TypeSymbol;
                Debug.Assert((object)type != null);

                if (type.IsErrorType())
                {
                    hasError = true;
                }
                else
                {
                    HashSet<DiagnosticInfo> useSiteDiagnostics = null;
                    TypeSymbol effectiveType = type.EffectiveType(ref useSiteDiagnostics);
                    if (!Compilation.IsExceptionType(effectiveType, ref useSiteDiagnostics))
                    {
                        // "The type caught or thrown must be derived from System.Exception"
                        Error(diagnostics, ErrorCode.ERR_BadExceptionType, declaration.Type);
                        hasError = true;
                        diagnostics.Add(declaration.Type, useSiteDiagnostics);
                    }
                }
            }

            var filter = node.Filter;
            if (filter != null)
            {
                var filterBinder = this.GetBinder(filter);
                boundFilter = filterBinder.BindCatchFilter(filter, diagnostics);
                hasError |= boundFilter.HasAnyErrors;
            }

            if (!hasError)
            {
                // TODO: Loop is O(n), caller is O(n^2).  Perhaps we could iterate in reverse order (since it's easier to find
                // base types than to find derived types).
                Debug.Assert(((object)type == null) || !type.IsErrorType());
                foreach (var previousBlock in previousBlocks)
                {
                    var previousType = previousBlock.ExceptionTypeOpt;

                    // If the previous type is a generic parameter we don't know what exception types it's gonna catch exactly.
                    // If it is a class-type we know it's gonna catch all exception types of its type and types that are derived from it.
                    // So if the current type is a class-type (or an effective base type of a generic parameter) 
                    // that derives from the previous type the current catch is unreachable.

                    if (previousBlock.ExceptionFilterOpt == null && (object)previousType != null && !previousType.IsErrorType())
                    {
                        if ((object)type != null)
                        {
                            HashSet<DiagnosticInfo> useSiteDiagnostics = null;

                            if (Conversions.HasIdentityOrImplicitReferenceConversion(type, previousType, ref useSiteDiagnostics))
                            {
                                // "A previous catch clause already catches all exceptions of this or of a super type ('{0}')"
                                Error(diagnostics, ErrorCode.ERR_UnreachableCatch, declaration.Type, previousType);
                                diagnostics.Add(declaration.Type, useSiteDiagnostics);
                                hasError = true;
                                break;
                            }

                            diagnostics.Add(declaration.Type, useSiteDiagnostics);
                        }
                        else if (previousType == Compilation.GetWellKnownType(WellKnownType.System_Exception) &&
                                 Compilation.SourceAssembly.RuntimeCompatibilityWrapNonExceptionThrows)
                        {
                            // If the RuntimeCompatibility(WrapNonExceptionThrows = false) is applied on the source assembly or any referenced netmodule.
                            // an empty catch may catch exceptions that don't derive from System.Exception.

                            // "A previous catch clause already catches all exceptions..."
                            Error(diagnostics, ErrorCode.WRN_UnreachableGeneralCatch, node.CatchKeyword);
                            break;
                        }
                    }
                }
            }

            var binder = GetBinder(node);
            Debug.Assert(binder != null);

            ImmutableArray<LocalSymbol> locals = binder.GetDeclaredLocalsForScope(node);
            BoundExpression exceptionSource = null;
            LocalSymbol local = locals.FirstOrDefault();

            if (local?.DeclarationKind == LocalDeclarationKind.CatchVariable)
            {
                Debug.Assert(local.Type.IsErrorType() || (local.Type == type));

                // Check for local variable conflicts in the *enclosing* binder, not the *current* binder;
                // obviously we will find a local of the given name in the current binder.
                hasError |= this.ValidateDeclarationNameConflictsInScope(local, diagnostics);

                exceptionSource = new BoundLocal(declaration, local, ConstantValue.NotAvailable, local.Type.TypeSymbol);
            }

            var block = BindEmbeddedBlock(node.Block, diagnostics);
<<<<<<< HEAD
            Debug.Assert((object)local == null || local.DeclarationKind == LocalDeclarationKind.CatchVariable);
            Debug.Assert((object)local == null || local.Type.TypeSymbol.IsErrorType() || (local.Type.TypeSymbol == type));
            return new BoundCatchBlock(node, local, exceptionSource, type, boundFilter, block, hasError);
=======
            return new BoundCatchBlock(node, locals, exceptionSource, type, boundFilter, block, hasError);
>>>>>>> 2355a7be
        }

        private BoundExpression BindCatchFilter(CatchFilterClauseSyntax filter, DiagnosticBag diagnostics)
        {
            BoundExpression boundFilter = this.BindBooleanExpression(filter.FilterExpression, diagnostics);
            if (boundFilter.ConstantValue != ConstantValue.NotAvailable)
            {
                Error(diagnostics, ErrorCode.WRN_FilterIsConstant, filter.FilterExpression);
            }
            
            return boundFilter;
        }


        // Report an extra error on the return if we are in a lambda conversion.
        private void ReportCantConvertLambdaReturn(SyntaxNode syntax, DiagnosticBag diagnostics)
        {
            // UNDONE: Suppress this error if the lambda is a result of a query rewrite.

            var lambda = this.ContainingMemberOrLambda as LambdaSymbol;
            if ((object)lambda != null)
            {
                if (IsInAsyncMethod())
                {
                    // Cannot convert async {0} to intended delegate type. An async {0} may return void, Task or Task<T>, none of which are convertible to '{1}'.
                    Error(diagnostics, ErrorCode.ERR_CantConvAsyncAnonFuncReturns,
                        syntax,
                        lambda.MessageID.Localize(), lambda.ReturnType.TypeSymbol);
                }
                else
                {
                    // Cannot convert {0} to intended delegate type because some of the return types in the block are not implicitly convertible to the delegate return type
                    Error(diagnostics, ErrorCode.ERR_CantConvAnonMethReturns,
                        syntax,
                        lambda.MessageID.Localize());
                }
            }
        }

        private static bool IsValidStatementExpression(SyntaxNode syntax, BoundExpression expression)
        {
            bool syntacticallyValid = SyntaxFacts.IsStatementExpression(syntax);
            if (!syntacticallyValid)
            {
                return false;
            }

            // It is possible that an expression is syntactically valid but semantic analysis
            // reveals it to be illegal in a statement expression: "new MyDelegate(M)" for example
            // is not legal because it is a delegate-creation-expression and not an
            // object-creation-expression, but of course we don't know that syntactically.

            if (expression.Kind == BoundKind.DelegateCreationExpression || expression.Kind == BoundKind.NameOfOperator)
            {
                return false;
            }

            return true;
        }

        /// <summary>
        /// Wrap a given expression e into a block as either { e; } or { return e; } 
        /// Shared between lambda and expression-bodied method binding.
        /// </summary>
        internal BoundBlock CreateBlockFromExpression(CSharpSyntaxNode node, ImmutableArray<LocalSymbol> locals, RefKind refKind, BoundExpression expression, ExpressionSyntax expressionSyntax, DiagnosticBag diagnostics)
        {
            RefKind returnRefKind;
            var returnType = GetCurrentReturnType(out returnRefKind);
            var syntax = expressionSyntax ?? expression.Syntax;

            BoundStatement statement;
            if (IsInAsyncMethod() && refKind != RefKind.None)
            {
                // This can happen if we are binding an async anonymous method to a delegate type.
                Error(diagnostics, ErrorCode.ERR_MustNotHaveRefReturn, syntax);
                statement = new BoundReturnStatement(syntax, refKind, expression) { WasCompilerGenerated = true };
            }
            else if ((object)returnType != null)
            {
                if ((refKind != RefKind.None) != (returnRefKind != RefKind.None) && expression.Kind != BoundKind.ThrowExpression)
                {
                    var errorCode = refKind != RefKind.None
                        ? ErrorCode.ERR_MustNotHaveRefReturn
                        : ErrorCode.ERR_MustHaveRefReturn;
                    Error(diagnostics, errorCode, syntax);
                    statement = new BoundReturnStatement(syntax, RefKind.None, expression) { WasCompilerGenerated = true };
                }
                else if (returnType.SpecialType == SpecialType.System_Void || IsTaskReturningAsyncMethod())
                {
                    // If the return type is void then the expression is required to be a legal
                    // statement expression.

                    Debug.Assert(expressionSyntax != null || !IsValidExpressionBody(expressionSyntax, expression));

                    bool errors = false;
                    if (expressionSyntax == null || !IsValidExpressionBody(expressionSyntax, expression))
                    {
                        Error(diagnostics, ErrorCode.ERR_IllegalStatement, syntax);
                        errors = true;
                    }

                    // Don't mark compiler generated so that the rewriter generates sequence points
                    var expressionStatement = new BoundExpressionStatement(syntax, expression, errors);

                    CheckForUnobservedAwaitable(expression, diagnostics);
                    statement = expressionStatement;
                }
                else
                {
                    expression = CreateReturnConversion(syntax, diagnostics, expression, refKind, returnType);
                    statement = new BoundReturnStatement(syntax, returnRefKind, expression) { WasCompilerGenerated = true };
                }
            }
            else if (expression.Type?.SpecialType == SpecialType.System_Void)
            {
                statement = new BoundExpressionStatement(syntax, expression) { WasCompilerGenerated = true };
            }
            else
            {
                statement = new BoundReturnStatement(syntax, refKind, expression) { WasCompilerGenerated = true };
            }

            // Need to attach the tree for when we generate sequence points.
            return new BoundBlock(node, locals, ImmutableArray.Create(statement)) { WasCompilerGenerated = node.Kind() != SyntaxKind.ArrowExpressionClause };
        }

        private static bool IsValidExpressionBody(SyntaxNode expressionSyntax, BoundExpression expression)
        {
            return IsValidStatementExpression(expressionSyntax, expression) || expressionSyntax.Kind() == SyntaxKind.ThrowExpression;
        }

        /// <summary>
        /// Binds an expression-bodied member with expression e as either { return e;} or { e; }.
        /// </summary>
        internal BoundBlock BindExpressionBodyAsBlock(ArrowExpressionClauseSyntax expressionBody,
                                                    DiagnosticBag diagnostics)
        {
            Binder bodyBinder = this.GetBinder(expressionBody);
            Debug.Assert(bodyBinder != null);

            RefKind refKind = RefKind.None;
            ExpressionSyntax expressionSyntax = expressionBody.Expression.SkipRef(out refKind);
            BoundExpression expression = bodyBinder.BindValue(expressionSyntax, diagnostics, refKind != RefKind.None ? BindValueKind.RefReturn : BindValueKind.RValue);
            return bodyBinder.CreateBlockFromExpression(expressionBody, bodyBinder.GetDeclaredLocalsForScope(expressionBody), refKind, expression, expressionSyntax, diagnostics);
        }

        /// <summary>
        /// Binds a lambda with expression e as either { return e;} or { e; }.
        /// </summary>
        public BoundBlock BindLambdaExpressionAsBlock(ExpressionSyntax body, DiagnosticBag diagnostics)
        {
            Binder bodyBinder = this.GetBinder(body);
            Debug.Assert(bodyBinder != null);

            RefKind refKind;
            var expressionSyntax = ((ExpressionSyntax)body).SkipRef(out refKind);
            BoundExpression expression = bodyBinder.BindValue(expressionSyntax, diagnostics, refKind != RefKind.None ? BindValueKind.RefReturn : BindValueKind.RValue);
            return bodyBinder.CreateBlockFromExpression(body, bodyBinder.GetDeclaredLocalsForScope(body), refKind, expression, expressionSyntax, diagnostics);
        }

        internal virtual ImmutableArray<LocalSymbol> Locals
        {
            get
            {
                return ImmutableArray<LocalSymbol>.Empty;
            }
        }

        internal virtual ImmutableArray<LocalFunctionSymbol> LocalFunctions
        {
            get
            {
                return ImmutableArray<LocalFunctionSymbol>.Empty;
            }
        }

        internal virtual ImmutableArray<LabelSymbol> Labels
        {
            get
            {
                return ImmutableArray<LabelSymbol>.Empty;
            }
        }
    }
}<|MERGE_RESOLUTION|>--- conflicted
+++ resolved
@@ -497,12 +497,7 @@
 
         private bool ImplicitReturnIsOkay(MethodSymbol method)
         {
-<<<<<<< HEAD
-            return method.ReturnsVoid || method.IsIterator ||
-                (method.IsAsync && method.DeclaringCompilation.GetWellKnownType(WellKnownType.System_Threading_Tasks_Task) == method.ReturnType.TypeSymbol);
-=======
             return method.ReturnsVoid || method.IsIterator || method.IsTaskReturningAsync(this.Compilation);
->>>>>>> 2355a7be
         }
 
         public BoundStatement BindExpressionStatement(ExpressionStatementSyntax node, DiagnosticBag diagnostics)
@@ -560,11 +555,7 @@
 
             bool isVar;
             AliasSymbol alias;
-<<<<<<< HEAD
-            TypeSymbolWithAnnotations declType = BindVariableType(node, diagnostics, typeSyntax, ref isConst, isVar: out isVar, alias: out alias);
-=======
-            TypeSymbol declType = BindVariableType(node.Declaration, diagnostics, typeSyntax, ref isConst, isVar: out isVar, alias: out alias);
->>>>>>> 2355a7be
+            TypeSymbolWithAnnotations declType = BindVariableType(node.Declaration, diagnostics, typeSyntax, ref isConst, isVar: out isVar, alias: out alias);
 
             // UNDONE: "possible expression" feature for IDE
 
@@ -607,12 +598,8 @@
             // or it might not; if it is not then we do not want to report an error. If it is, then
             // we want to treat the declaration as an explicitly typed declaration.
 
-<<<<<<< HEAD
-            TypeSymbolWithAnnotations declType = BindType(typeSyntax, diagnostics, out isVar, out alias);
-=======
             RefKind refKind;
-            TypeSymbol declType = BindType(typeSyntax.SkipRef(out refKind), diagnostics, out isVar, out alias);
->>>>>>> 2355a7be
+            TypeSymbolWithAnnotations declType = BindType(typeSyntax.SkipRef(out refKind), diagnostics, out isVar, out alias);
             Debug.Assert((object)declType != null || isVar);
 
             if (isVar)
@@ -862,20 +849,11 @@
                 else
                 {
                     // Basically inlined BindVariableInitializer, but with conversion optional.
-<<<<<<< HEAD
-                    initializerOpt = BindPossibleArrayInitializer(equalsClauseSyntax.Value, declTypeOpt.TypeSymbol, valueKind, diagnostics);
-                    if (kind != LocalDeclarationKind.FixedVariable)
-                    {
-                        // If this is for a fixed statement, we'll do our own conversion since there are some special cases.
-                        initializerOpt = GenerateConversionForAssignment(declTypeOpt.TypeSymbol, initializerOpt, diagnostics, refKind: localSymbol.RefKind);
-                        initializerOpt = GenerateConversionForAssignment(declTypeOpt.TypeSymbol, initializerOpt, localDiagnostics);
-=======
                     initializerOpt = BindPossibleArrayInitializer(value, declTypeOpt, valueKind, diagnostics);
                     if (kind != LocalDeclarationKind.FixedVariable)
                     {
                         // If this is for a fixed statement, we'll do our own conversion since there are some special cases.
-                        initializerOpt = GenerateConversionForAssignment(declTypeOpt, initializerOpt, localDiagnostics, refKind: localSymbol.RefKind);
->>>>>>> 2355a7be
+                        initializerOpt = GenerateConversionForAssignment(declTypeOpt.TypeSymbol, initializerOpt, localDiagnostics, refKind: localSymbol.RefKind);
                     }
                 }
             }
@@ -910,10 +888,6 @@
 
             if (CheckRestrictedTypeInAsync(this.ContainingMemberOrLambda, declTypeOpt, localDiagnostics, typeSyntax))
             {
-<<<<<<< HEAD
-                Error(localDiagnostics, ErrorCode.ERR_BadSpecialByRefLocal, typeSyntax, declTypeOpt.TypeSymbol);
-=======
->>>>>>> 2355a7be
                 hasErrors = true;
             }
 
@@ -2324,29 +2298,7 @@
                 result = BindUnexpectedArrayInitializer((InitializerExpressionSyntax)node, diagnostics, ErrorCode.ERR_ArrayInitToNonArrayType);
             }
 
-<<<<<<< HEAD
-            return BindUnexpectedArrayInitializer((InitializerExpressionSyntax)node, diagnostics, ErrorCode.ERR_ArrayInitToNonArrayType);
-        }
-
-        internal static void DeclareLocalVariable(
-            SourceLocalSymbol symbol,
-            SyntaxToken identifierToken,
-            TypeSymbolWithAnnotations type)
-        {
-            // In the original compiler this
-            // method has many side effects; it sets the type
-            // of the local symbol, it gives errors if the local
-            // is a duplicate, it creates new symbols for lambda
-            // expressions, puts stuff in caches, and so on.
-
-            Debug.Assert((object)symbol != null);
-            Debug.Assert(symbol.IdentifierToken == identifierToken);
-            symbol.SetTypeSymbol(type);
-            // UNDONE: Can we come up with a way to set the type of a local which does
-            // UNDONE: not duplicate work and does not mutate the symbol?
-=======
             return CheckValue(result, valueKind, diagnostics);
->>>>>>> 2355a7be
         }
 
         protected virtual SourceLocalSymbol LookupLocal(SyntaxToken nameToken)
@@ -3574,13 +3526,7 @@
             }
 
             var block = BindEmbeddedBlock(node.Block, diagnostics);
-<<<<<<< HEAD
-            Debug.Assert((object)local == null || local.DeclarationKind == LocalDeclarationKind.CatchVariable);
-            Debug.Assert((object)local == null || local.Type.TypeSymbol.IsErrorType() || (local.Type.TypeSymbol == type));
-            return new BoundCatchBlock(node, local, exceptionSource, type, boundFilter, block, hasError);
-=======
             return new BoundCatchBlock(node, locals, exceptionSource, type, boundFilter, block, hasError);
->>>>>>> 2355a7be
         }
 
         private BoundExpression BindCatchFilter(CatchFilterClauseSyntax filter, DiagnosticBag diagnostics)
