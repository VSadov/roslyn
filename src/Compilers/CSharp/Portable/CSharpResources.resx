--- conflicted
+++ resolved
@@ -4660,7 +4660,9 @@
   <data name="SyntaxTreeFromLoadNoRemoveReplace" xml:space="preserve">
     <value>SyntaxTree '{0}' resulted from a #load directive and cannot be removed or replaced directly.</value>
   </data>
-<<<<<<< HEAD
+  <data name="ERR_SourceFileReferencesNotSupported" xml:space="preserve">
+    <value>Source file references are not supported.</value>
+  </data>
   <data name="ERR_ExpressionTreeContainsLocalFunction" xml:space="preserve">
     <value>An expression tree may not contain a reference to a local function</value>
   </data>
@@ -4672,9 +4674,5 @@
   </data>
   <data name="ERR_CantInferVoid" xml:space="preserve">
     <value>Cannot infer the type of '{0}' as it does not return a value.</value>
-=======
-  <data name="ERR_SourceFileReferencesNotSupported" xml:space="preserve">
-    <value>Source file references are not supported.</value>
->>>>>>> e70c1f8e
   </data>
 </root>