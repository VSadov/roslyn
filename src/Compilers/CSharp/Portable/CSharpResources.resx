--- conflicted
+++ resolved
@@ -5162,12 +5162,6 @@
   </data>
   <data name="WRN_AttributesOnBackingFieldsNotAvailable_Title" xml:space="preserve">
     <value>Field-targeted attributes on auto-properties are not supported in this version of the language.</value>
-<<<<<<< HEAD
-  </data>
-  <data name="WRN_DefaultInSwitch" xml:space="preserve">
-    <value>Did you mean to use the default switch label (`default:`) rather than `case default:`? If you really mean to use the default literal, consider `case (default):` or another literal (`case 0:` or `case null:`) as appropriate.</value>
-=======
->>>>>>> 9eb8941a
   </data>
   <data name="ERR_DefaultInSwitch" xml:space="preserve">
     <value>A default literal 'default' is not valid as a case constant. Use another literal (e.g. '0' or 'null') as appropriate. If you intended to write the default label, use 'default:' without 'case'.</value>
@@ -5256,18 +5250,13 @@
   <data name="ERR_ConditionalInInterpolation" xml:space="preserve">
     <value>A conditional expression cannot be used directly in a string interpolation because the ':' ends the interpolation. Parenthesize the conditional expression.</value>
   </data>
-<<<<<<< HEAD
+  <data name="ERR_DefaultInPattern" xml:space="preserve">
+    <value>A default literal 'default' is not valid as a pattern. Use another literal (e.g. '0' or 'null') as appropriate. To match everything, use a discard pattern 'var _'.</value>
+  </data>
   <data name="ERR_RangeNotFound" xml:space="preserve">
     <value>Cannot create a range value because the compiler required type '{0}' cannot be found. Are you missing a reference?</value>
   </data>
   <data name="ERR_TripleDotNotAllowed" xml:space="preserve">
     <value>Unexpected character sequence '...'</value>
   </data>
-  <data name="ERR_ConditionalInInterpolation" xml:space="preserve">
-    <value>A conditional expression cannot be used directly in a string interpolation because the ':' ends the interpolation. Parenthesize the conditional expression.</value>
-=======
-  <data name="ERR_DefaultInPattern" xml:space="preserve">
-    <value>A default literal 'default' is not valid as a pattern. Use another literal (e.g. '0' or 'null') as appropriate. To match everything, use a discard pattern 'var _'.</value>
->>>>>>> 9eb8941a
-  </data>
 </root>