--- conflicted
+++ resolved
@@ -6232,24 +6232,22 @@
   <data name="ERR_AddressOfToNonFunctionPointer" xml:space="preserve">
     <value>Cannot convert &amp;method group '{0}' to non-function pointer type '{1}'.</value>
   </data>
-<<<<<<< HEAD
+  <data name="ERR_UnexpectedArgumentList" xml:space="preserve">
+    <value>Unexpected argument list.</value>
+  </data>
+  <data name="ERR_UnexpectedOrMissingConstructorInitializerInRecord" xml:space="preserve">
+    <value>A constructor declared in a record with parameters must have 'this' constructor initializer.</value>
+  </data>
+  <data name="ERR_MultipleRecordParameterLists" xml:space="preserve">
+    <value>Only a single record partial declaration may have a parameter list</value>
+  </data>
+  <data name="ERR_BadRecordBase" xml:space="preserve">
+    <value>Records may only inherit from object or another record</value>
+  </data>
+  <data name="ERR_BadInheritanceFromRecord" xml:space="preserve">
+    <value>Only records may inherit from records.</value>
+  </data>
   <data name="IDS_FeatureCovariantReturnsForOverrides" xml:space="preserve">
     <value>covariant returns</value>
-=======
-  <data name="ERR_UnexpectedArgumentList" xml:space="preserve">
-    <value>Unexpected argument list.</value>
-  </data>
-  <data name="ERR_UnexpectedOrMissingConstructorInitializerInRecord" xml:space="preserve">
-    <value>A constructor declared in a record with parameters must have 'this' constructor initializer.</value>
-  </data>
-  <data name="ERR_MultipleRecordParameterLists" xml:space="preserve">
-    <value>Only a single record partial declaration may have a parameter list</value>
-  </data>
-  <data name="ERR_BadRecordBase" xml:space="preserve">
-    <value>Records may only inherit from object or another record</value>
-  </data>
-  <data name="ERR_BadInheritanceFromRecord" xml:space="preserve">
-    <value>Only records may inherit from records.</value>
->>>>>>> 571f437b
   </data>
 </root>