--- conflicted
+++ resolved
@@ -1974,17 +1974,10 @@
                 rewriteAndCache(diagnosticBag);
             }
 
-<<<<<<< HEAD
-            void bind(CSharpSyntaxNode bindableRoot, DiagnosticBag diagnosticBag, out Binder binder, out BoundNode boundRoot)
-            {
-                binder = GetEnclosingBinder(GetAdjustedNodePosition(bindableRoot));
-                boundRoot = Bind(binder, bindableRoot, diagnosticBag);
-=======
-            void bind(CSharpSyntaxNode root, out Binder binder, out BoundNode boundRoot)
+            void bind(CSharpSyntaxNode root, DiagnosticBag diagnosticBag, out Binder binder, out BoundNode boundRoot)
             {
                 binder = GetEnclosingBinder(GetAdjustedNodePosition(root));
-                boundRoot = Bind(binder, root, getDiagnosticBag());
->>>>>>> e02d3e1d
+                boundRoot = Bind(binder, root, diagnosticBag);
             }
 
             void rewriteAndCache(DiagnosticBag diagnosticBag)
