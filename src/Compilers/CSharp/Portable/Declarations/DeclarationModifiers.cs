--- conflicted
+++ resolved
@@ -31,17 +31,11 @@
 
         Indexer = 1 << 19, // not a real modifier, but used to record that indexer syntax was used. 
 
-<<<<<<< HEAD
-        Async = 1 << 19,
-        Ref = 1 << 20, // used only for structs
+        Async = 1 << 20,
+        Ref = 1 << 21, // used only for structs
 
-        All = (1 << 21) - 1, // all modifiers
-=======
-        Async = 1 << 20,
-
-        All = (Async | (Async - 1)), // all modifiers
->>>>>>> bdb6d269
-        Unset = 1 << 21, // used when a modifiers value hasn't yet been computed
+        All = (1 << 22) - 1, // all modifiers
+        Unset = 1 << 22, // used when a modifiers value hasn't yet been computed
 
         AccessibilityMask = PrivateProtected | Private | Protected | Internal | ProtectedInternal | Public,
     }
