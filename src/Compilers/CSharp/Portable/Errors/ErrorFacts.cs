--- conflicted
+++ resolved
@@ -2341,7 +2341,9 @@
                 case ErrorCode.ERR_InterceptorLineCharacterMustBePositive:
                 case ErrorCode.ERR_ConstantValueOfTypeExpected:
                 case ErrorCode.ERR_UnsupportedPrimaryConstructorParameterCapturingRefAny:
-<<<<<<< HEAD
+                case ErrorCode.ERR_InterceptorCannotUseUnmanagedCallersOnly:
+                case ErrorCode.ERR_BadUsingStaticType:
+                case ErrorCode.WRN_CapturedPrimaryConstructorParameterInFieldInitializer:
                 case ErrorCode.ERR_InlineArrayConversionToSpanNotSupported:
                 case ErrorCode.ERR_InlineArrayConversionToReadOnlySpanNotSupported:
                 case ErrorCode.ERR_InlineArrayIndexOutOfRange:
@@ -2352,11 +2354,6 @@
                 case ErrorCode.ERR_RuntimeDoesNotSupportInlineArrayTypes:
                 case ErrorCode.ERR_InlineArrayBadIndex:
                 case ErrorCode.ERR_NamedArgumentForInlineArray:
-=======
-                case ErrorCode.ERR_InterceptorCannotUseUnmanagedCallersOnly:
-                case ErrorCode.ERR_BadUsingStaticType:
-                case ErrorCode.WRN_CapturedPrimaryConstructorParameterInFieldInitializer:
->>>>>>> 6df76ec8
                     return false;
                 default:
                     // NOTE: All error codes must be explicitly handled in this switch statement
