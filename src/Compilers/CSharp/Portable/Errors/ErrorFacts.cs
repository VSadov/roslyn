﻿// Licensed to the .NET Foundation under one or more agreements.
// The .NET Foundation licenses this file to you under the MIT license.
// See the LICENSE file in the project root for more information.

#nullable disable

using System;
using System.Collections.Generic;
using System.Collections.Immutable;
using System.Diagnostics;
using System.Globalization;
using System.Reflection;

namespace Microsoft.CodeAnalysis.CSharp
{
    internal static partial class ErrorFacts
    {
        private const string s_titleSuffix = "_Title";
        private const string s_descriptionSuffix = "_Description";
        private static readonly Lazy<ImmutableDictionary<ErrorCode, string>> s_categoriesMap = new Lazy<ImmutableDictionary<ErrorCode, string>>(CreateCategoriesMap);
        public static readonly ImmutableHashSet<string> NullableWarnings;

        static ErrorFacts()
        {
            ImmutableHashSet<string>.Builder nullableWarnings = ImmutableHashSet.CreateBuilder<string>();

            nullableWarnings.Add(GetId(ErrorCode.WRN_NullReferenceAssignment));
            nullableWarnings.Add(GetId(ErrorCode.WRN_NullReferenceReceiver));
            nullableWarnings.Add(GetId(ErrorCode.WRN_NullReferenceReturn));
            nullableWarnings.Add(GetId(ErrorCode.WRN_NullReferenceArgument));
            nullableWarnings.Add(GetId(ErrorCode.WRN_UninitializedNonNullableField));
            nullableWarnings.Add(GetId(ErrorCode.WRN_NullabilityMismatchInAssignment));
            nullableWarnings.Add(GetId(ErrorCode.WRN_NullabilityMismatchInArgument));
            nullableWarnings.Add(GetId(ErrorCode.WRN_NullabilityMismatchInArgumentForOutput));
            nullableWarnings.Add(GetId(ErrorCode.WRN_NullabilityMismatchInReturnTypeOfTargetDelegate));
            nullableWarnings.Add(GetId(ErrorCode.WRN_NullabilityMismatchInParameterTypeOfTargetDelegate));
            nullableWarnings.Add(GetId(ErrorCode.WRN_NullAsNonNullable));
            nullableWarnings.Add(GetId(ErrorCode.WRN_NullableValueTypeMayBeNull));
            nullableWarnings.Add(GetId(ErrorCode.WRN_NullabilityMismatchInTypeParameterConstraint));
            nullableWarnings.Add(GetId(ErrorCode.WRN_NullabilityMismatchInTypeParameterReferenceTypeConstraint));
            nullableWarnings.Add(GetId(ErrorCode.WRN_NullabilityMismatchInTypeParameterNotNullConstraint));
            nullableWarnings.Add(GetId(ErrorCode.WRN_ThrowPossibleNull));
            nullableWarnings.Add(GetId(ErrorCode.WRN_UnboxPossibleNull));
            nullableWarnings.Add(GetId(ErrorCode.WRN_SwitchExpressionNotExhaustiveForNull));
            nullableWarnings.Add(GetId(ErrorCode.WRN_SwitchExpressionNotExhaustiveForNullWithWhen));

            nullableWarnings.Add(GetId(ErrorCode.WRN_ConvertingNullableToNonNullable));
            nullableWarnings.Add(GetId(ErrorCode.WRN_DisallowNullAttributeForbidsMaybeNullAssignment));
            nullableWarnings.Add(GetId(ErrorCode.WRN_ParameterConditionallyDisallowsNull));

            nullableWarnings.Add(GetId(ErrorCode.WRN_NullabilityMismatchInTypeOnOverride));
            nullableWarnings.Add(GetId(ErrorCode.WRN_NullabilityMismatchInReturnTypeOnOverride));
            nullableWarnings.Add(GetId(ErrorCode.WRN_NullabilityMismatchInReturnTypeOnPartial));
            nullableWarnings.Add(GetId(ErrorCode.WRN_NullabilityMismatchInParameterTypeOnOverride));
            nullableWarnings.Add(GetId(ErrorCode.WRN_NullabilityMismatchInParameterTypeOnPartial));
            nullableWarnings.Add(GetId(ErrorCode.WRN_NullabilityMismatchInTypeOnImplicitImplementation));
            nullableWarnings.Add(GetId(ErrorCode.WRN_NullabilityMismatchInReturnTypeOnImplicitImplementation));
            nullableWarnings.Add(GetId(ErrorCode.WRN_NullabilityMismatchInParameterTypeOnImplicitImplementation));
            nullableWarnings.Add(GetId(ErrorCode.WRN_NullabilityMismatchInTypeOnExplicitImplementation));
            nullableWarnings.Add(GetId(ErrorCode.WRN_NullabilityMismatchInReturnTypeOnExplicitImplementation));
            nullableWarnings.Add(GetId(ErrorCode.WRN_NullabilityMismatchInParameterTypeOnExplicitImplementation));
            nullableWarnings.Add(GetId(ErrorCode.WRN_NullabilityMismatchInConstraintsOnImplicitImplementation));
            nullableWarnings.Add(GetId(ErrorCode.WRN_NullabilityMismatchInExplicitlyImplementedInterface));
            nullableWarnings.Add(GetId(ErrorCode.WRN_NullabilityMismatchInInterfaceImplementedByBase));
            nullableWarnings.Add(GetId(ErrorCode.WRN_DuplicateInterfaceWithNullabilityMismatchInBaseList));
            nullableWarnings.Add(GetId(ErrorCode.WRN_NullabilityMismatchInConstraintsOnPartialImplementation));
            nullableWarnings.Add(GetId(ErrorCode.WRN_NullReferenceInitializer));
            nullableWarnings.Add(GetId(ErrorCode.WRN_ShouldNotReturn));
            nullableWarnings.Add(GetId(ErrorCode.WRN_DoesNotReturnMismatch));
            nullableWarnings.Add(GetId(ErrorCode.WRN_TopLevelNullabilityMismatchInParameterTypeOnExplicitImplementation));
            nullableWarnings.Add(GetId(ErrorCode.WRN_TopLevelNullabilityMismatchInParameterTypeOnImplicitImplementation));
            nullableWarnings.Add(GetId(ErrorCode.WRN_TopLevelNullabilityMismatchInParameterTypeOnOverride));
            nullableWarnings.Add(GetId(ErrorCode.WRN_TopLevelNullabilityMismatchInReturnTypeOnExplicitImplementation));
            nullableWarnings.Add(GetId(ErrorCode.WRN_TopLevelNullabilityMismatchInReturnTypeOnImplicitImplementation));
            nullableWarnings.Add(GetId(ErrorCode.WRN_TopLevelNullabilityMismatchInReturnTypeOnOverride));
            nullableWarnings.Add(GetId(ErrorCode.WRN_MemberNotNull));
            nullableWarnings.Add(GetId(ErrorCode.WRN_MemberNotNullBadMember));
            nullableWarnings.Add(GetId(ErrorCode.WRN_MemberNotNullWhen));
            nullableWarnings.Add(GetId(ErrorCode.WRN_ParameterDisallowsNull));
            nullableWarnings.Add(GetId(ErrorCode.WRN_ParameterNotNullIfNotNull));
            nullableWarnings.Add(GetId(ErrorCode.WRN_ReturnNotNullIfNotNull));
            nullableWarnings.Add(GetId(ErrorCode.WRN_NullabilityMismatchInReturnTypeOnInterceptor));
            nullableWarnings.Add(GetId(ErrorCode.WRN_NullabilityMismatchInParameterTypeOnInterceptor));

            NullableWarnings = nullableWarnings.ToImmutable();
        }

        private static string GetId(ErrorCode errorCode)
        {
            return MessageProvider.Instance.GetIdForErrorCode((int)errorCode);
        }

        private static ImmutableDictionary<ErrorCode, string> CreateCategoriesMap()
        {
            var map = new Dictionary<ErrorCode, string>()
            {
                // { ERROR_CODE,    CATEGORY }
            };

            return map.ToImmutableDictionary();
        }

        internal static DiagnosticSeverity GetSeverity(ErrorCode code)
        {
            if (code == ErrorCode.Void)
            {
                return InternalDiagnosticSeverity.Void;
            }
            else if (code == ErrorCode.Unknown)
            {
                return InternalDiagnosticSeverity.Unknown;
            }
            else if (IsWarning(code))
            {
                return DiagnosticSeverity.Warning;
            }
            else if (IsInfo(code))
            {
                return DiagnosticSeverity.Info;
            }
            else if (IsHidden(code))
            {
                return DiagnosticSeverity.Hidden;
            }
            else
            {
                return DiagnosticSeverity.Error;
            }
        }

        /// <remarks>Don't call this during a parse--it loads resources</remarks>
        public static string GetMessage(MessageID code, CultureInfo culture)
        {
            string message = ResourceManager.GetString(code.ToString(), culture);
            Debug.Assert(!string.IsNullOrEmpty(message), code.ToString());
            return message;
        }

        /// <remarks>Don't call this during a parse--it loads resources</remarks>
        public static string GetMessage(ErrorCode code, CultureInfo culture)
        {
            string message = ResourceManager.GetString(code.ToString(), culture);
            Debug.Assert(!string.IsNullOrEmpty(message), code.ToString());
            return message;
        }

        public static LocalizableResourceString GetMessageFormat(ErrorCode code)
        {
            return new LocalizableResourceString(code.ToString(), ResourceManager, typeof(ErrorFacts));
        }

        public static LocalizableResourceString GetTitle(ErrorCode code)
        {
            return new LocalizableResourceString(code.ToString() + s_titleSuffix, ResourceManager, typeof(ErrorFacts));
        }

        public static LocalizableResourceString GetDescription(ErrorCode code)
        {
            return new LocalizableResourceString(code.ToString() + s_descriptionSuffix, ResourceManager, typeof(ErrorFacts));
        }

        public static string GetHelpLink(ErrorCode code)
        {
            return $"https://msdn.microsoft.com/query/roslyn.query?appId=roslyn&k=k({GetId(code)})";
        }

        public static string GetCategory(ErrorCode code)
        {
            string category;
            if (s_categoriesMap.Value.TryGetValue(code, out category))
            {
                return category;
            }

            return Diagnostic.CompilerDiagnosticCategory;
        }

        /// <remarks>Don't call this during a parse--it loads resources</remarks>
        public static string GetMessage(XmlParseErrorCode id, CultureInfo culture)
        {
            return ResourceManager.GetString(id.ToString(), culture);
        }

        private static System.Resources.ResourceManager s_resourceManager;
        private static System.Resources.ResourceManager ResourceManager
        {
            get
            {
                if (s_resourceManager == null)
                {
                    s_resourceManager = new System.Resources.ResourceManager(typeof(CSharpResources).FullName, typeof(ErrorCode).GetTypeInfo().Assembly);
                }

                return s_resourceManager;
            }
        }

        internal static int GetWarningLevel(ErrorCode code)
        {
            if (IsInfo(code) || IsHidden(code))
            {
                // Info and hidden diagnostics should always be produced because some analyzers depend on them.
                return Diagnostic.InfoAndHiddenWarningLevel;
            }

            // Warning wave warnings (warning level > 4) should be documented in
            // docs/compilers/CSharp/Warnversion Warning Waves.md
            switch (code)
            {
                case ErrorCode.WRN_AddressOfInAsync:
                case ErrorCode.WRN_ByValArraySizeConstRequired:
                    // Warning level 8 is exclusively for warnings introduced in the compiler
                    // shipped with dotnet 8 (C# 12) and that can be reported for pre-existing code.
                    return 8;
                case ErrorCode.WRN_LowerCaseTypeName:
                    // Warning level 7 is exclusively for warnings introduced in the compiler
                    // shipped with dotnet 7 (C# 11) and that can be reported for pre-existing code.
                    return 7;
                case ErrorCode.WRN_PartialMethodTypeDifference:
                    // Warning level 6 is exclusively for warnings introduced in the compiler
                    // shipped with dotnet 6 (C# 10) and that can be reported for pre-existing code.
                    return 6;
                case ErrorCode.WRN_NubExprIsConstBool2:
                case ErrorCode.WRN_StaticInAsOrIs:
                case ErrorCode.WRN_PrecedenceInversion:
                case ErrorCode.WRN_UseDefViolationPropertyUnsupportedVersion:
                case ErrorCode.WRN_UseDefViolationFieldUnsupportedVersion:
                case ErrorCode.WRN_UnassignedThisAutoPropertyUnsupportedVersion:
                case ErrorCode.WRN_UnassignedThisUnsupportedVersion:
                case ErrorCode.WRN_ParamUnassigned:
                case ErrorCode.WRN_UseDefViolationProperty:
                case ErrorCode.WRN_UseDefViolationField:
                case ErrorCode.WRN_UseDefViolationThisUnsupportedVersion:
                case ErrorCode.WRN_UseDefViolationOut:
                case ErrorCode.WRN_UseDefViolation:
                case ErrorCode.WRN_SyncAndAsyncEntryPoints:
                case ErrorCode.WRN_ParameterIsStaticClass:
                case ErrorCode.WRN_ReturnTypeIsStaticClass:
                    // Warning level 5 is exclusively for warnings introduced in the compiler
                    // shipped with dotnet 5 (C# 9) and that can be reported for pre-existing code.
                    return 5;
                case ErrorCode.WRN_InvalidMainSig:
                case ErrorCode.WRN_LowercaseEllSuffix:
                case ErrorCode.WRN_NewNotRequired:
                case ErrorCode.WRN_MainCantBeGeneric:
                case ErrorCode.WRN_ProtectedInSealed:
                case ErrorCode.WRN_UnassignedInternalField:
                case ErrorCode.WRN_MissingParamTag:
                case ErrorCode.WRN_MissingXMLComment:
                case ErrorCode.WRN_MissingTypeParamTag:
                case ErrorCode.WRN_InvalidVersionFormat:
                    return 4;
                case ErrorCode.WRN_UnreferencedEvent:
                case ErrorCode.WRN_DuplicateUsing:
                case ErrorCode.WRN_UnreferencedVar:
                case ErrorCode.WRN_UnreferencedField:
                case ErrorCode.WRN_UnreferencedVarAssg:
                case ErrorCode.WRN_UnreferencedLocalFunction:
                case ErrorCode.WRN_SequentialOnPartialClass:
                case ErrorCode.WRN_UnreferencedFieldAssg:
                case ErrorCode.WRN_AmbiguousXMLReference:
                case ErrorCode.WRN_PossibleMistakenNullStatement:
                case ErrorCode.WRN_EqualsWithoutGetHashCode:
                case ErrorCode.WRN_EqualityOpWithoutEquals:
                case ErrorCode.WRN_EqualityOpWithoutGetHashCode:
                case ErrorCode.WRN_IncorrectBooleanAssg:
                case ErrorCode.WRN_BitwiseOrSignExtend:
                case ErrorCode.WRN_TypeParameterSameAsOuterTypeParameter:
                case ErrorCode.WRN_InvalidAssemblyName:
                case ErrorCode.WRN_UnifyReferenceBldRev:
                case ErrorCode.WRN_AssignmentToSelf:
                case ErrorCode.WRN_ComparisonToSelf:
                case ErrorCode.WRN_IsDynamicIsConfusing:
                case ErrorCode.WRN_DebugFullNameTooLong:
                case ErrorCode.WRN_PdbLocalNameTooLong:
                case ErrorCode.WRN_RecordEqualsWithoutGetHashCode:
                    return 3;
                case ErrorCode.WRN_NewRequired:
                case ErrorCode.WRN_NewOrOverrideExpected:
                case ErrorCode.WRN_UnreachableCode:
                case ErrorCode.WRN_UnreferencedLabel:
                case ErrorCode.WRN_NegativeArrayIndex:
                case ErrorCode.WRN_BadRefCompareLeft:
                case ErrorCode.WRN_BadRefCompareRight:
                case ErrorCode.WRN_PatternIsAmbiguous:
                case ErrorCode.WRN_PatternNotPublicOrNotInstance:
                case ErrorCode.WRN_PatternBadSignature:
                case ErrorCode.WRN_SameFullNameThisNsAgg:
                case ErrorCode.WRN_SameFullNameThisAggAgg:
                case ErrorCode.WRN_SameFullNameThisAggNs:
                case ErrorCode.WRN_GlobalAliasDefn:
                case ErrorCode.WRN_AlwaysNull:
                case ErrorCode.WRN_CmpAlwaysFalse:
                case ErrorCode.WRN_GotoCaseShouldConvert:
                case ErrorCode.WRN_NubExprIsConstBool:
                case ErrorCode.WRN_ExplicitImplCollision:
                case ErrorCode.WRN_DeprecatedSymbolStr:
                case ErrorCode.WRN_VacuousIntegralComp:
                case ErrorCode.WRN_AssignmentToLockOrDispose:
                case ErrorCode.WRN_DeprecatedCollectionInitAddStr:
                case ErrorCode.WRN_DeprecatedCollectionInitAdd:
                case ErrorCode.WRN_DuplicateParamTag:
                case ErrorCode.WRN_UnmatchedParamTag:
                case ErrorCode.WRN_UnprocessedXMLComment:
                case ErrorCode.WRN_InvalidSearchPathDir:
                case ErrorCode.WRN_UnifyReferenceMajMin:
                case ErrorCode.WRN_DuplicateTypeParamTag:
                case ErrorCode.WRN_UnmatchedTypeParamTag:
                case ErrorCode.WRN_UnmatchedParamRefTag:
                case ErrorCode.WRN_UnmatchedTypeParamRefTag:
                case ErrorCode.WRN_CantHaveManifestForModule:
                case ErrorCode.WRN_DynamicDispatchToConditionalMethod:
                case ErrorCode.WRN_NoSources:
                case ErrorCode.WRN_CLS_MeaninglessOnPrivateType:
                case ErrorCode.WRN_CLS_AssemblyNotCLS2:
                case ErrorCode.WRN_MainIgnored:
                case ErrorCode.WRN_UnqualifiedNestedTypeInCref:
                case ErrorCode.WRN_NoRuntimeMetadataVersion:
                    return 2;
                case ErrorCode.WRN_IsAlwaysTrue:
                case ErrorCode.WRN_IsAlwaysFalse:
                case ErrorCode.WRN_ByRefNonAgileField:
                case ErrorCode.WRN_VolatileByRef:
                case ErrorCode.WRN_FinalizeMethod:
                case ErrorCode.WRN_DeprecatedSymbol:
                case ErrorCode.WRN_ExternMethodNoImplementation:
                case ErrorCode.WRN_AttributeLocationOnBadDeclaration:
                case ErrorCode.WRN_InvalidAttributeLocation:
                case ErrorCode.WRN_NonObsoleteOverridingObsolete:
                case ErrorCode.WRN_CoClassWithoutComImport:
                case ErrorCode.WRN_ObsoleteOverridingNonObsolete:
                case ErrorCode.WRN_ExternCtorNoImplementation:
                case ErrorCode.WRN_WarningDirective:
                case ErrorCode.WRN_UnreachableGeneralCatch:
                case ErrorCode.WRN_DefaultValueForUnconsumedLocation:
                case ErrorCode.WRN_EmptySwitch:
                case ErrorCode.WRN_XMLParseError:
                case ErrorCode.WRN_BadXMLRef:
                case ErrorCode.WRN_BadXMLRefParamType:
                case ErrorCode.WRN_BadXMLRefReturnType:
                case ErrorCode.WRN_BadXMLRefSyntax:
                case ErrorCode.WRN_FailedInclude:
                case ErrorCode.WRN_InvalidInclude:
                case ErrorCode.WRN_XMLParseIncludeError:
                case ErrorCode.WRN_ALinkWarn:
                case ErrorCode.WRN_AssemblyAttributeFromModuleIsOverridden:
                case ErrorCode.WRN_CmdOptionConflictsSource:
                case ErrorCode.WRN_IllegalPragma:
                case ErrorCode.WRN_IllegalPPWarning:
                case ErrorCode.WRN_BadRestoreNumber:
                case ErrorCode.WRN_NonECMAFeature:
                case ErrorCode.WRN_ErrorOverride:
                case ErrorCode.WRN_MultiplePredefTypes:
                case ErrorCode.WRN_TooManyLinesForDebugger:
                case ErrorCode.WRN_CallOnNonAgileField:
                case ErrorCode.WRN_InvalidNumber:
                case ErrorCode.WRN_IllegalPPChecksum:
                case ErrorCode.WRN_EndOfPPLineExpected:
                case ErrorCode.WRN_ConflictingChecksum:
                case ErrorCode.WRN_DotOnDefault:
                case ErrorCode.WRN_BadXMLRefTypeVar:
                case ErrorCode.WRN_ReferencedAssemblyReferencesLinkedPIA:
                case ErrorCode.WRN_MultipleRuntimeImplementationMatches:
                case ErrorCode.WRN_MultipleRuntimeOverrideMatches:
                case ErrorCode.WRN_FileAlreadyIncluded:
                case ErrorCode.WRN_NoConfigNotOnCommandLine:
                case ErrorCode.WRN_AnalyzerCannotBeCreated:
                case ErrorCode.WRN_NoAnalyzerInAssembly:
                case ErrorCode.WRN_UnableToLoadAnalyzer:
                case ErrorCode.WRN_DefineIdentifierRequired:
                case ErrorCode.WRN_CLS_NoVarArgs:
                case ErrorCode.WRN_CLS_BadArgType:
                case ErrorCode.WRN_CLS_BadReturnType:
                case ErrorCode.WRN_CLS_BadFieldPropType:
                case ErrorCode.WRN_CLS_BadIdentifierCase:
                case ErrorCode.WRN_CLS_OverloadRefOut:
                case ErrorCode.WRN_CLS_OverloadUnnamed:
                case ErrorCode.WRN_CLS_BadIdentifier:
                case ErrorCode.WRN_CLS_BadBase:
                case ErrorCode.WRN_CLS_BadInterfaceMember:
                case ErrorCode.WRN_CLS_NoAbstractMembers:
                case ErrorCode.WRN_CLS_NotOnModules:
                case ErrorCode.WRN_CLS_ModuleMissingCLS:
                case ErrorCode.WRN_CLS_AssemblyNotCLS:
                case ErrorCode.WRN_CLS_BadAttributeType:
                case ErrorCode.WRN_CLS_ArrayArgumentToAttribute:
                case ErrorCode.WRN_CLS_NotOnModules2:
                case ErrorCode.WRN_CLS_IllegalTrueInFalse:
                case ErrorCode.WRN_CLS_MeaninglessOnParam:
                case ErrorCode.WRN_CLS_MeaninglessOnReturn:
                case ErrorCode.WRN_CLS_BadTypeVar:
                case ErrorCode.WRN_CLS_VolatileField:
                case ErrorCode.WRN_CLS_BadInterface:
                case ErrorCode.WRN_UnobservedAwaitableExpression:
                case ErrorCode.WRN_CallerLineNumberParamForUnconsumedLocation:
                case ErrorCode.WRN_CallerFilePathParamForUnconsumedLocation:
                case ErrorCode.WRN_CallerMemberNameParamForUnconsumedLocation:
                case ErrorCode.WRN_CallerFilePathPreferredOverCallerMemberName:
                case ErrorCode.WRN_CallerLineNumberPreferredOverCallerMemberName:
                case ErrorCode.WRN_CallerLineNumberPreferredOverCallerFilePath:
                case ErrorCode.WRN_DelaySignButNoKey:
                case ErrorCode.WRN_UnimplementedCommandLineSwitch:
                case ErrorCode.WRN_AsyncLacksAwaits:
                case ErrorCode.WRN_BadUILang:
                case ErrorCode.WRN_RefCultureMismatch:
                case ErrorCode.WRN_ConflictingMachineAssembly:
                case ErrorCode.WRN_FilterIsConstantTrue:
                case ErrorCode.WRN_FilterIsConstantFalse:
                case ErrorCode.WRN_FilterIsConstantFalseRedundantTryCatch:
                case ErrorCode.WRN_IdentifierOrNumericLiteralExpected:
                case ErrorCode.WRN_ReferencedAssemblyDoesNotHaveStrongName:
                case ErrorCode.WRN_AlignmentMagnitude:
                case ErrorCode.WRN_AttributeIgnoredWhenPublicSigning:
                case ErrorCode.WRN_TupleLiteralNameMismatch:
                case ErrorCode.WRN_WindowsExperimental:
                case ErrorCode.WRN_AttributesOnBackingFieldsNotAvailable:
                case ErrorCode.WRN_TupleBinopLiteralNameMismatch:
                case ErrorCode.WRN_TypeParameterSameAsOuterMethodTypeParameter:
                case ErrorCode.WRN_ConvertingNullableToNonNullable:
                case ErrorCode.WRN_NullReferenceAssignment:
                case ErrorCode.WRN_NullReferenceReceiver:
                case ErrorCode.WRN_NullReferenceReturn:
                case ErrorCode.WRN_NullReferenceArgument:
                case ErrorCode.WRN_NullabilityMismatchInTypeOnOverride:
                case ErrorCode.WRN_NullabilityMismatchInReturnTypeOnOverride:
                case ErrorCode.WRN_NullabilityMismatchInReturnTypeOnPartial:
                case ErrorCode.WRN_NullabilityMismatchInParameterTypeOnOverride:
                case ErrorCode.WRN_NullabilityMismatchInParameterTypeOnPartial:
                case ErrorCode.WRN_NullabilityMismatchInConstraintsOnPartialImplementation:
                case ErrorCode.WRN_NullabilityMismatchInTypeOnImplicitImplementation:
                case ErrorCode.WRN_NullabilityMismatchInReturnTypeOnImplicitImplementation:
                case ErrorCode.WRN_NullabilityMismatchInParameterTypeOnImplicitImplementation:
                case ErrorCode.WRN_DuplicateInterfaceWithNullabilityMismatchInBaseList:
                case ErrorCode.WRN_NullabilityMismatchInInterfaceImplementedByBase:
                case ErrorCode.WRN_NullabilityMismatchInExplicitlyImplementedInterface:
                case ErrorCode.WRN_NullabilityMismatchInTypeOnExplicitImplementation:
                case ErrorCode.WRN_NullabilityMismatchInReturnTypeOnExplicitImplementation:
                case ErrorCode.WRN_NullabilityMismatchInParameterTypeOnExplicitImplementation:
                case ErrorCode.WRN_UninitializedNonNullableField:
                case ErrorCode.WRN_NullabilityMismatchInAssignment:
                case ErrorCode.WRN_NullabilityMismatchInArgument:
                case ErrorCode.WRN_NullabilityMismatchInArgumentForOutput:
                case ErrorCode.WRN_NullabilityMismatchInReturnTypeOfTargetDelegate:
                case ErrorCode.WRN_NullabilityMismatchInParameterTypeOfTargetDelegate:
                case ErrorCode.WRN_NullAsNonNullable:
                case ErrorCode.WRN_NullableValueTypeMayBeNull:
                case ErrorCode.WRN_NullabilityMismatchInTypeParameterConstraint:
                case ErrorCode.WRN_MissingNonNullTypesContextForAnnotation:
                case ErrorCode.WRN_MissingNonNullTypesContextForAnnotationInGeneratedCode:
                case ErrorCode.WRN_NullabilityMismatchInConstraintsOnImplicitImplementation:
                case ErrorCode.WRN_NullabilityMismatchInTypeParameterReferenceTypeConstraint:
                case ErrorCode.WRN_SwitchExpressionNotExhaustive:
                case ErrorCode.WRN_IsTypeNamedUnderscore:
                case ErrorCode.WRN_GivenExpressionNeverMatchesPattern:
                case ErrorCode.WRN_GivenExpressionAlwaysMatchesConstant:
                case ErrorCode.WRN_SwitchExpressionNotExhaustiveWithUnnamedEnumValue:
                case ErrorCode.WRN_CaseConstantNamedUnderscore:
                case ErrorCode.WRN_ThrowPossibleNull:
                case ErrorCode.WRN_UnboxPossibleNull:
                case ErrorCode.WRN_SwitchExpressionNotExhaustiveForNull:
                case ErrorCode.WRN_ImplicitCopyInReadOnlyMember:
                case ErrorCode.WRN_UnconsumedEnumeratorCancellationAttributeUsage:
                case ErrorCode.WRN_UndecoratedCancellationTokenParameter:
                case ErrorCode.WRN_NullabilityMismatchInTypeParameterNotNullConstraint:
                case ErrorCode.WRN_DisallowNullAttributeForbidsMaybeNullAssignment:
                case ErrorCode.WRN_ParameterConditionallyDisallowsNull:
                case ErrorCode.WRN_NullReferenceInitializer:
                case ErrorCode.WRN_ShouldNotReturn:
                case ErrorCode.WRN_DoesNotReturnMismatch:
                case ErrorCode.WRN_TopLevelNullabilityMismatchInReturnTypeOnOverride:
                case ErrorCode.WRN_TopLevelNullabilityMismatchInParameterTypeOnOverride:
                case ErrorCode.WRN_TopLevelNullabilityMismatchInReturnTypeOnImplicitImplementation:
                case ErrorCode.WRN_TopLevelNullabilityMismatchInParameterTypeOnImplicitImplementation:
                case ErrorCode.WRN_TopLevelNullabilityMismatchInReturnTypeOnExplicitImplementation:
                case ErrorCode.WRN_TopLevelNullabilityMismatchInParameterTypeOnExplicitImplementation:
                case ErrorCode.WRN_ConstOutOfRangeChecked:
                case ErrorCode.WRN_MemberNotNull:
                case ErrorCode.WRN_MemberNotNullBadMember:
                case ErrorCode.WRN_MemberNotNullWhen:
                case ErrorCode.WRN_GeneratorFailedDuringInitialization:
                case ErrorCode.WRN_GeneratorFailedDuringGeneration:
                case ErrorCode.WRN_ParameterDisallowsNull:
                case ErrorCode.WRN_GivenExpressionAlwaysMatchesPattern:
                case ErrorCode.WRN_IsPatternAlways:
                case ErrorCode.WRN_SwitchExpressionNotExhaustiveWithWhen:
                case ErrorCode.WRN_SwitchExpressionNotExhaustiveForNullWithWhen:
                case ErrorCode.WRN_RecordNamedDisallowed:
                case ErrorCode.WRN_ParameterNotNullIfNotNull:
                case ErrorCode.WRN_ReturnNotNullIfNotNull:
                case ErrorCode.WRN_AnalyzerReferencesFramework:
                case ErrorCode.WRN_UnreadRecordParameter:
                case ErrorCode.WRN_DoNotCompareFunctionPointers:
                case ErrorCode.WRN_CallerArgumentExpressionParamForUnconsumedLocation:
                case ErrorCode.WRN_CallerLineNumberPreferredOverCallerArgumentExpression:
                case ErrorCode.WRN_CallerFilePathPreferredOverCallerArgumentExpression:
                case ErrorCode.WRN_CallerMemberNamePreferredOverCallerArgumentExpression:
                case ErrorCode.WRN_CallerArgumentExpressionAttributeHasInvalidParameterName:
                case ErrorCode.WRN_CallerArgumentExpressionAttributeSelfReferential:
                case ErrorCode.WRN_ParameterOccursAfterInterpolatedStringHandlerParameter:
                case ErrorCode.WRN_InterpolatedStringHandlerArgumentAttributeIgnoredOnLambdaParameters:
                case ErrorCode.WRN_CompileTimeCheckedOverflow:
                case ErrorCode.WRN_MethGrpToNonDel:
                case ErrorCode.WRN_UseDefViolationPropertySupportedVersion:
                case ErrorCode.WRN_UseDefViolationFieldSupportedVersion:
                case ErrorCode.WRN_UseDefViolationThisSupportedVersion:
                case ErrorCode.WRN_UnassignedThisAutoPropertySupportedVersion:
                case ErrorCode.WRN_UnassignedThisSupportedVersion:
                case ErrorCode.WRN_ObsoleteMembersShouldNotBeRequired:
                case ErrorCode.WRN_AnalyzerReferencesNewerCompiler:
                case ErrorCode.WRN_DuplicateAnalyzerReference:
                case ErrorCode.WRN_ScopedMismatchInParameterOfTarget:
                case ErrorCode.WRN_ScopedMismatchInParameterOfOverrideOrImplementation:
                case ErrorCode.WRN_ManagedAddr:
                case ErrorCode.WRN_EscapeVariable:
                case ErrorCode.WRN_EscapeStackAlloc:
                case ErrorCode.WRN_RefReturnNonreturnableLocal:
                case ErrorCode.WRN_RefReturnNonreturnableLocal2:
                case ErrorCode.WRN_RefReturnStructThis:
                case ErrorCode.WRN_RefAssignNarrower:
                case ErrorCode.WRN_MismatchedRefEscapeInTernary:
                case ErrorCode.WRN_RefReturnParameter:
                case ErrorCode.WRN_RefReturnScopedParameter:
                case ErrorCode.WRN_RefReturnParameter2:
                case ErrorCode.WRN_RefReturnScopedParameter2:
                case ErrorCode.WRN_RefReturnLocal:
                case ErrorCode.WRN_RefReturnLocal2:
                case ErrorCode.WRN_RefAssignReturnOnly:
                case ErrorCode.WRN_RefReturnOnlyParameter:
                case ErrorCode.WRN_RefReturnOnlyParameter2:
                case ErrorCode.WRN_RefAssignValEscapeWider:
                case ErrorCode.WRN_OptionalParamValueMismatch:
                case ErrorCode.WRN_ParamsArrayInLambdaOnly:
                case ErrorCode.WRN_CapturedPrimaryConstructorParameterPassedToBase:
                case ErrorCode.WRN_UnreadPrimaryConstructorParameter:
                case ErrorCode.WRN_InterceptorSignatureMismatch:
                case ErrorCode.WRN_NullabilityMismatchInReturnTypeOnInterceptor:
                case ErrorCode.WRN_NullabilityMismatchInParameterTypeOnInterceptor:
                case ErrorCode.WRN_CapturedPrimaryConstructorParameterInFieldInitializer:
                case ErrorCode.WRN_PrimaryConstructorParameterIsShadowedAndNotPassedToBase:
                case ErrorCode.WRN_InlineArrayIndexerNotUsed:
                case ErrorCode.WRN_InlineArraySliceNotUsed:
                case ErrorCode.WRN_InlineArrayConversionOperatorNotUsed:
                case ErrorCode.WRN_InlineArrayNotSupportedByLanguage:
                case ErrorCode.WRN_BadArgRef:
                case ErrorCode.WRN_ArgExpectedRefOrIn:
                case ErrorCode.WRN_RefReadonlyNotVariable:
                case ErrorCode.WRN_ArgExpectedIn:
                case ErrorCode.WRN_OverridingDifferentRefness:
                case ErrorCode.WRN_HidingDifferentRefness:
                case ErrorCode.WRN_TargetDifferentRefness:
                case ErrorCode.WRN_RefReadonlyParameterDefaultValue:
                case ErrorCode.WRN_UseDefViolationRefField:
                case ErrorCode.WRN_Experimental:
                case ErrorCode.WRN_CollectionExpressionRefStructMayAllocate:
                case ErrorCode.WRN_CollectionExpressionRefStructSpreadMayAllocate:
                case ErrorCode.WRN_ConvertingLock:
                case ErrorCode.WRN_DynamicDispatchToParamsCollectionMethod:
                case ErrorCode.WRN_DynamicDispatchToParamsCollectionIndexer:
                case ErrorCode.WRN_DynamicDispatchToParamsCollectionConstructor:

                    return 1;
                default:
                    return 0;
            }
            // Note: when adding a warning here, consider whether it should be registered as a nullability warning too
        }

        /// <summary>
        /// Returns true if this is a build-only diagnostic that is never reported from
        /// <see cref="SemanticModel.GetDiagnostics(Text.TextSpan?, System.Threading.CancellationToken)"/> API.
        /// Diagnostics generated during compilation phases such as lowering, emit, etc.
        /// are example of build-only diagnostics.
        /// </summary>
        internal static bool IsBuildOnlyDiagnostic(ErrorCode code)
        {
            switch (code)
            {
                case ErrorCode.WRN_ALinkWarn:
                case ErrorCode.WRN_UnreferencedField:
                case ErrorCode.WRN_UnreferencedFieldAssg:
                case ErrorCode.WRN_UnreferencedEvent:
                case ErrorCode.WRN_UnassignedInternalField:
                case ErrorCode.ERR_MissingPredefinedMember:
                case ErrorCode.ERR_PredefinedTypeNotFound:
                case ErrorCode.ERR_NoEntryPoint:
                case ErrorCode.WRN_InvalidMainSig:
                case ErrorCode.ERR_MultipleEntryPoints:
                case ErrorCode.WRN_MainIgnored:
                case ErrorCode.ERR_MainClassNotClass:
                case ErrorCode.WRN_MainCantBeGeneric:
                case ErrorCode.ERR_NoMainInClass:
                case ErrorCode.ERR_MainClassNotFound:
                case ErrorCode.WRN_SyncAndAsyncEntryPoints:
                case ErrorCode.ERR_BadDelegateConstructor:
                case ErrorCode.ERR_InsufficientStack:
                case ErrorCode.ERR_ModuleEmitFailure:
                case ErrorCode.ERR_TooManyLocals:
                case ErrorCode.ERR_BindToBogus:
                case ErrorCode.ERR_ExportedTypeConflictsWithDeclaration:
                case ErrorCode.ERR_ForwardedTypeConflictsWithDeclaration:
                case ErrorCode.ERR_ExportedTypesConflict:
                case ErrorCode.ERR_ForwardedTypeConflictsWithExportedType:
                case ErrorCode.ERR_ByRefTypeAndAwait:
                case ErrorCode.ERR_RefReturningCallAndAwait:
                case ErrorCode.ERR_SpecialByRefInLambda:
                case ErrorCode.ERR_DynamicRequiredTypesMissing:
                case ErrorCode.ERR_CannotBeConvertedToUtf8:
                case ErrorCode.ERR_FileTypeNonUniquePath:
                case ErrorCode.ERR_InterceptorSignatureMismatch:
                case ErrorCode.ERR_InterceptorMustHaveMatchingThisParameter:
                case ErrorCode.ERR_InterceptorMustNotHaveThisParameter:
                case ErrorCode.ERR_DuplicateInterceptor:
                case ErrorCode.WRN_InterceptorSignatureMismatch:
                case ErrorCode.ERR_InterceptorNotAccessible:
                case ErrorCode.ERR_InterceptorScopedMismatch:
                case ErrorCode.WRN_NullabilityMismatchInReturnTypeOnInterceptor:
                case ErrorCode.WRN_NullabilityMismatchInParameterTypeOnInterceptor:
                case ErrorCode.ERR_InterceptorCannotInterceptNameof:
                case ErrorCode.ERR_SymbolDefinedInAssembly:
                case ErrorCode.ERR_InterceptorArityNotCompatible:
                case ErrorCode.ERR_InterceptorCannotBeGeneric:
                case ErrorCode.ERR_InterceptableMethodMustBeOrdinary:
                case ErrorCode.ERR_PossibleAsyncIteratorWithoutYield:
                case ErrorCode.ERR_PossibleAsyncIteratorWithoutYieldOrAwait:
                    // Update src\EditorFeatures\CSharp\LanguageServer\CSharpLspBuildOnlyDiagnostics.cs
                    // whenever new values are added here.
                    return true;
                case ErrorCode.Void:
                case ErrorCode.Unknown:
                case ErrorCode.ERR_NoMetadataFile:
                case ErrorCode.FTL_MetadataCantOpenFile:
                case ErrorCode.ERR_NoTypeDef:
                case ErrorCode.ERR_OutputWriteFailed:
                case ErrorCode.ERR_BadBinaryOps:
                case ErrorCode.ERR_IntDivByZero:
                case ErrorCode.ERR_BadIndexLHS:
                case ErrorCode.ERR_BadIndexCount:
                case ErrorCode.ERR_BadUnaryOp:
                case ErrorCode.ERR_ThisInStaticMeth:
                case ErrorCode.ERR_ThisInBadContext:
                case ErrorCode.ERR_NoImplicitConv:
                case ErrorCode.ERR_NoExplicitConv:
                case ErrorCode.ERR_ConstOutOfRange:
                case ErrorCode.ERR_AmbigBinaryOps:
                case ErrorCode.ERR_AmbigUnaryOp:
                case ErrorCode.ERR_InAttrOnOutParam:
                case ErrorCode.ERR_ValueCantBeNull:
                case ErrorCode.ERR_NoExplicitBuiltinConv:
                case ErrorCode.FTL_DebugEmitFailure:
                case ErrorCode.ERR_BadVisReturnType:
                case ErrorCode.ERR_BadVisParamType:
                case ErrorCode.ERR_BadVisFieldType:
                case ErrorCode.ERR_BadVisPropertyType:
                case ErrorCode.ERR_BadVisIndexerReturn:
                case ErrorCode.ERR_BadVisIndexerParam:
                case ErrorCode.ERR_BadVisOpReturn:
                case ErrorCode.ERR_BadVisOpParam:
                case ErrorCode.ERR_BadVisDelegateReturn:
                case ErrorCode.ERR_BadVisDelegateParam:
                case ErrorCode.ERR_BadVisBaseClass:
                case ErrorCode.ERR_BadVisBaseInterface:
                case ErrorCode.ERR_EventNeedsBothAccessors:
                case ErrorCode.ERR_EventNotDelegate:
                case ErrorCode.ERR_InterfaceEventInitializer:
                case ErrorCode.ERR_BadEventUsage:
                case ErrorCode.ERR_ExplicitEventFieldImpl:
                case ErrorCode.ERR_CantOverrideNonEvent:
                case ErrorCode.ERR_AddRemoveMustHaveBody:
                case ErrorCode.ERR_AbstractEventInitializer:
                case ErrorCode.ERR_PossibleBadNegCast:
                case ErrorCode.ERR_ReservedEnumerator:
                case ErrorCode.ERR_AsMustHaveReferenceType:
                case ErrorCode.WRN_LowercaseEllSuffix:
                case ErrorCode.ERR_BadEventUsageNoField:
                case ErrorCode.ERR_ConstraintOnlyAllowedOnGenericDecl:
                case ErrorCode.ERR_TypeParamMustBeIdentifier:
                case ErrorCode.ERR_MemberReserved:
                case ErrorCode.ERR_DuplicateParamName:
                case ErrorCode.ERR_DuplicateNameInNS:
                case ErrorCode.ERR_DuplicateNameInClass:
                case ErrorCode.ERR_NameNotInContext:
                case ErrorCode.ERR_AmbigContext:
                case ErrorCode.WRN_DuplicateUsing:
                case ErrorCode.ERR_BadMemberFlag:
                case ErrorCode.ERR_BadMemberProtection:
                case ErrorCode.WRN_NewRequired:
                case ErrorCode.WRN_NewNotRequired:
                case ErrorCode.ERR_CircConstValue:
                case ErrorCode.ERR_MemberAlreadyExists:
                case ErrorCode.ERR_StaticNotVirtual:
                case ErrorCode.ERR_OverrideNotNew:
                case ErrorCode.WRN_NewOrOverrideExpected:
                case ErrorCode.ERR_OverrideNotExpected:
                case ErrorCode.ERR_NamespaceUnexpected:
                case ErrorCode.ERR_NoSuchMember:
                case ErrorCode.ERR_BadSKknown:
                case ErrorCode.ERR_BadSKunknown:
                case ErrorCode.ERR_ObjectRequired:
                case ErrorCode.ERR_AmbigCall:
                case ErrorCode.ERR_BadAccess:
                case ErrorCode.ERR_MethDelegateMismatch:
                case ErrorCode.ERR_RetObjectRequired:
                case ErrorCode.ERR_RetNoObjectRequired:
                case ErrorCode.ERR_LocalDuplicate:
                case ErrorCode.ERR_AssgLvalueExpected:
                case ErrorCode.ERR_StaticConstParam:
                case ErrorCode.ERR_NotConstantExpression:
                case ErrorCode.ERR_NotNullConstRefField:
                case ErrorCode.ERR_LocalIllegallyOverrides:
                case ErrorCode.ERR_BadUsingNamespace:
                case ErrorCode.ERR_NoBreakOrCont:
                case ErrorCode.ERR_DuplicateLabel:
                case ErrorCode.ERR_NoConstructors:
                case ErrorCode.ERR_NoNewAbstract:
                case ErrorCode.ERR_ConstValueRequired:
                case ErrorCode.ERR_CircularBase:
                case ErrorCode.ERR_MethodNameExpected:
                case ErrorCode.ERR_ConstantExpected:
                case ErrorCode.ERR_V6SwitchGoverningTypeValueExpected:
                case ErrorCode.ERR_DuplicateCaseLabel:
                case ErrorCode.ERR_InvalidGotoCase:
                case ErrorCode.ERR_PropertyLacksGet:
                case ErrorCode.ERR_BadExceptionType:
                case ErrorCode.ERR_BadEmptyThrow:
                case ErrorCode.ERR_BadFinallyLeave:
                case ErrorCode.ERR_LabelShadow:
                case ErrorCode.ERR_LabelNotFound:
                case ErrorCode.ERR_UnreachableCatch:
                case ErrorCode.ERR_ReturnExpected:
                case ErrorCode.WRN_UnreachableCode:
                case ErrorCode.ERR_SwitchFallThrough:
                case ErrorCode.WRN_UnreferencedLabel:
                case ErrorCode.ERR_UseDefViolation:
                case ErrorCode.WRN_UnreferencedVar:
                case ErrorCode.ERR_UseDefViolationField:
                case ErrorCode.ERR_UnassignedThisUnsupportedVersion:
                case ErrorCode.ERR_AmbigQM:
                case ErrorCode.ERR_InvalidQM:
                case ErrorCode.ERR_NoBaseClass:
                case ErrorCode.ERR_BaseIllegal:
                case ErrorCode.ERR_ObjectProhibited:
                case ErrorCode.ERR_ParamUnassigned:
                case ErrorCode.ERR_InvalidArray:
                case ErrorCode.ERR_ExternHasBody:
                case ErrorCode.ERR_AbstractAndExtern:
                case ErrorCode.ERR_BadAttributeParamType:
                case ErrorCode.ERR_BadAttributeArgument:
                case ErrorCode.WRN_IsAlwaysTrue:
                case ErrorCode.WRN_IsAlwaysFalse:
                case ErrorCode.ERR_LockNeedsReference:
                case ErrorCode.ERR_NullNotValid:
                case ErrorCode.ERR_UseDefViolationThisUnsupportedVersion:
                case ErrorCode.ERR_ArgsInvalid:
                case ErrorCode.ERR_AssgReadonly:
                case ErrorCode.ERR_RefReadonly:
                case ErrorCode.ERR_PtrExpected:
                case ErrorCode.ERR_PtrIndexSingle:
                case ErrorCode.WRN_ByRefNonAgileField:
                case ErrorCode.ERR_AssgReadonlyStatic:
                case ErrorCode.ERR_RefReadonlyStatic:
                case ErrorCode.ERR_AssgReadonlyProp:
                case ErrorCode.ERR_IllegalStatement:
                case ErrorCode.ERR_BadGetEnumerator:
                case ErrorCode.ERR_AbstractBaseCall:
                case ErrorCode.ERR_RefProperty:
                case ErrorCode.ERR_ManagedAddr:
                case ErrorCode.ERR_BadFixedInitType:
                case ErrorCode.ERR_FixedMustInit:
                case ErrorCode.ERR_InvalidAddrOp:
                case ErrorCode.ERR_FixedNeeded:
                case ErrorCode.ERR_FixedNotNeeded:
                case ErrorCode.ERR_UnsafeNeeded:
                case ErrorCode.ERR_OpTFRetType:
                case ErrorCode.ERR_OperatorNeedsMatch:
                case ErrorCode.ERR_BadBoolOp:
                case ErrorCode.ERR_MustHaveOpTF:
                case ErrorCode.WRN_UnreferencedVarAssg:
                case ErrorCode.ERR_CheckedOverflow:
                case ErrorCode.ERR_ConstOutOfRangeChecked:
                case ErrorCode.ERR_BadVarargs:
                case ErrorCode.ERR_ParamsMustBeCollection:
                case ErrorCode.ERR_IllegalArglist:
                case ErrorCode.ERR_IllegalUnsafe:
                case ErrorCode.ERR_AmbigMember:
                case ErrorCode.ERR_BadForeachDecl:
                case ErrorCode.ERR_ParamsLast:
                case ErrorCode.ERR_SizeofUnsafe:
                case ErrorCode.ERR_DottedTypeNameNotFoundInNS:
                case ErrorCode.ERR_FieldInitRefNonstatic:
                case ErrorCode.ERR_SealedNonOverride:
                case ErrorCode.ERR_CantOverrideSealed:
                case ErrorCode.ERR_VoidError:
                case ErrorCode.ERR_ConditionalOnOverride:
                case ErrorCode.ERR_PointerInAsOrIs:
                case ErrorCode.ERR_CallingFinalizeDeprecated:
                case ErrorCode.ERR_SingleTypeNameNotFound:
                case ErrorCode.ERR_NegativeStackAllocSize:
                case ErrorCode.ERR_NegativeArraySize:
                case ErrorCode.ERR_OverrideFinalizeDeprecated:
                case ErrorCode.ERR_CallingBaseFinalizeDeprecated:
                case ErrorCode.WRN_NegativeArrayIndex:
                case ErrorCode.WRN_BadRefCompareLeft:
                case ErrorCode.WRN_BadRefCompareRight:
                case ErrorCode.ERR_BadCastInFixed:
                case ErrorCode.ERR_StackallocInCatchFinally:
                case ErrorCode.ERR_VarargsLast:
                case ErrorCode.ERR_MissingPartial:
                case ErrorCode.ERR_PartialTypeKindConflict:
                case ErrorCode.ERR_PartialModifierConflict:
                case ErrorCode.ERR_PartialMultipleBases:
                case ErrorCode.ERR_PartialWrongTypeParams:
                case ErrorCode.ERR_PartialWrongConstraints:
                case ErrorCode.ERR_NoImplicitConvCast:
                case ErrorCode.ERR_PartialMisplaced:
                case ErrorCode.ERR_ImportedCircularBase:
                case ErrorCode.ERR_UseDefViolationOut:
                case ErrorCode.ERR_ArraySizeInDeclaration:
                case ErrorCode.ERR_InaccessibleGetter:
                case ErrorCode.ERR_InaccessibleSetter:
                case ErrorCode.ERR_InvalidPropertyAccessMod:
                case ErrorCode.ERR_DuplicatePropertyAccessMods:
                case ErrorCode.ERR_AccessModMissingAccessor:
                case ErrorCode.ERR_UnimplementedInterfaceAccessor:
                case ErrorCode.WRN_PatternIsAmbiguous:
                case ErrorCode.WRN_PatternNotPublicOrNotInstance:
                case ErrorCode.WRN_PatternBadSignature:
                case ErrorCode.ERR_FriendRefNotEqualToThis:
                case ErrorCode.WRN_SequentialOnPartialClass:
                case ErrorCode.ERR_BadConstType:
                case ErrorCode.ERR_NoNewTyvar:
                case ErrorCode.ERR_BadArity:
                case ErrorCode.ERR_BadTypeArgument:
                case ErrorCode.ERR_TypeArgsNotAllowed:
                case ErrorCode.ERR_HasNoTypeVars:
                case ErrorCode.ERR_NewConstraintNotSatisfied:
                case ErrorCode.ERR_GenericConstraintNotSatisfiedRefType:
                case ErrorCode.ERR_GenericConstraintNotSatisfiedNullableEnum:
                case ErrorCode.ERR_GenericConstraintNotSatisfiedNullableInterface:
                case ErrorCode.ERR_GenericConstraintNotSatisfiedTyVar:
                case ErrorCode.ERR_GenericConstraintNotSatisfiedValType:
                case ErrorCode.ERR_DuplicateGeneratedName:
                case ErrorCode.ERR_GlobalSingleTypeNameNotFound:
                case ErrorCode.ERR_NewBoundMustBeLast:
                case ErrorCode.ERR_TypeVarCantBeNull:
                case ErrorCode.ERR_DuplicateBound:
                case ErrorCode.ERR_ClassBoundNotFirst:
                case ErrorCode.ERR_BadRetType:
                case ErrorCode.ERR_DuplicateConstraintClause:
                case ErrorCode.ERR_CantInferMethTypeArgs:
                case ErrorCode.ERR_LocalSameNameAsTypeParam:
                case ErrorCode.ERR_AsWithTypeVar:
                case ErrorCode.ERR_BadIndexerNameAttr:
                case ErrorCode.ERR_AttrArgWithTypeVars:
                case ErrorCode.ERR_NewTyvarWithArgs:
                case ErrorCode.ERR_AbstractSealedStatic:
                case ErrorCode.WRN_AmbiguousXMLReference:
                case ErrorCode.WRN_VolatileByRef:
                case ErrorCode.ERR_ComImportWithImpl:
                case ErrorCode.ERR_ComImportWithBase:
                case ErrorCode.ERR_ImplBadConstraints:
                case ErrorCode.ERR_DottedTypeNameNotFoundInAgg:
                case ErrorCode.ERR_MethGrpToNonDel:
                case ErrorCode.ERR_BadExternAlias:
                case ErrorCode.ERR_ColColWithTypeAlias:
                case ErrorCode.ERR_AliasNotFound:
                case ErrorCode.ERR_SameFullNameAggAgg:
                case ErrorCode.ERR_SameFullNameNsAgg:
                case ErrorCode.WRN_SameFullNameThisNsAgg:
                case ErrorCode.WRN_SameFullNameThisAggAgg:
                case ErrorCode.WRN_SameFullNameThisAggNs:
                case ErrorCode.ERR_SameFullNameThisAggThisNs:
                case ErrorCode.ERR_ExternAfterElements:
                case ErrorCode.WRN_GlobalAliasDefn:
                case ErrorCode.ERR_SealedStaticClass:
                case ErrorCode.ERR_PrivateAbstractAccessor:
                case ErrorCode.ERR_ValueExpected:
                case ErrorCode.ERR_UnboxNotLValue:
                case ErrorCode.ERR_AnonMethGrpInForEach:
                case ErrorCode.ERR_BadIncDecRetType:
                case ErrorCode.ERR_TypeConstraintsMustBeUniqueAndFirst:
                case ErrorCode.ERR_RefValBoundWithClass:
                case ErrorCode.ERR_NewBoundWithVal:
                case ErrorCode.ERR_RefConstraintNotSatisfied:
                case ErrorCode.ERR_ValConstraintNotSatisfied:
                case ErrorCode.ERR_CircularConstraint:
                case ErrorCode.ERR_BaseConstraintConflict:
                case ErrorCode.ERR_ConWithValCon:
                case ErrorCode.ERR_AmbigUDConv:
                case ErrorCode.WRN_AlwaysNull:
                case ErrorCode.ERR_OverrideWithConstraints:
                case ErrorCode.ERR_AmbigOverride:
                case ErrorCode.ERR_DecConstError:
                case ErrorCode.WRN_CmpAlwaysFalse:
                case ErrorCode.WRN_FinalizeMethod:
                case ErrorCode.ERR_ExplicitImplParams:
                case ErrorCode.WRN_GotoCaseShouldConvert:
                case ErrorCode.ERR_MethodImplementingAccessor:
                case ErrorCode.WRN_NubExprIsConstBool:
                case ErrorCode.WRN_ExplicitImplCollision:
                case ErrorCode.ERR_AbstractHasBody:
                case ErrorCode.ERR_ConcreteMissingBody:
                case ErrorCode.ERR_AbstractAndSealed:
                case ErrorCode.ERR_AbstractNotVirtual:
                case ErrorCode.ERR_StaticConstant:
                case ErrorCode.ERR_CantOverrideNonFunction:
                case ErrorCode.ERR_CantOverrideNonVirtual:
                case ErrorCode.ERR_CantChangeAccessOnOverride:
                case ErrorCode.ERR_CantChangeReturnTypeOnOverride:
                case ErrorCode.ERR_CantDeriveFromSealedType:
                case ErrorCode.ERR_AbstractInConcreteClass:
                case ErrorCode.ERR_StaticConstructorWithExplicitConstructorCall:
                case ErrorCode.ERR_StaticConstructorWithAccessModifiers:
                case ErrorCode.ERR_RecursiveConstructorCall:
                case ErrorCode.ERR_ObjectCallingBaseConstructor:
                case ErrorCode.ERR_StructWithBaseConstructorCall:
                case ErrorCode.ERR_StructLayoutCycle:
                case ErrorCode.ERR_InterfacesCantContainFields:
                case ErrorCode.ERR_InterfacesCantContainConstructors:
                case ErrorCode.ERR_NonInterfaceInInterfaceList:
                case ErrorCode.ERR_DuplicateInterfaceInBaseList:
                case ErrorCode.ERR_CycleInInterfaceInheritance:
                case ErrorCode.ERR_HidingAbstractMethod:
                case ErrorCode.ERR_UnimplementedAbstractMethod:
                case ErrorCode.ERR_UnimplementedInterfaceMember:
                case ErrorCode.ERR_ObjectCantHaveBases:
                case ErrorCode.ERR_ExplicitInterfaceImplementationNotInterface:
                case ErrorCode.ERR_InterfaceMemberNotFound:
                case ErrorCode.ERR_ClassDoesntImplementInterface:
                case ErrorCode.ERR_ExplicitInterfaceImplementationInNonClassOrStruct:
                case ErrorCode.ERR_MemberNameSameAsType:
                case ErrorCode.ERR_EnumeratorOverflow:
                case ErrorCode.ERR_CantOverrideNonProperty:
                case ErrorCode.ERR_NoGetToOverride:
                case ErrorCode.ERR_NoSetToOverride:
                case ErrorCode.ERR_PropertyCantHaveVoidType:
                case ErrorCode.ERR_PropertyWithNoAccessors:
                case ErrorCode.ERR_NewVirtualInSealed:
                case ErrorCode.ERR_ExplicitPropertyAddingAccessor:
                case ErrorCode.ERR_ExplicitPropertyMissingAccessor:
                case ErrorCode.ERR_ConversionWithInterface:
                case ErrorCode.ERR_ConversionWithBase:
                case ErrorCode.ERR_ConversionWithDerived:
                case ErrorCode.ERR_IdentityConversion:
                case ErrorCode.ERR_ConversionNotInvolvingContainedType:
                case ErrorCode.ERR_DuplicateConversionInClass:
                case ErrorCode.ERR_OperatorsMustBeStatic:
                case ErrorCode.ERR_BadIncDecSignature:
                case ErrorCode.ERR_BadUnaryOperatorSignature:
                case ErrorCode.ERR_BadBinaryOperatorSignature:
                case ErrorCode.ERR_BadShiftOperatorSignature:
                case ErrorCode.ERR_InterfacesCantContainConversionOrEqualityOperators:
                case ErrorCode.ERR_CantOverrideBogusMethod:
                case ErrorCode.ERR_CantCallSpecialMethod:
                case ErrorCode.ERR_BadTypeReference:
                case ErrorCode.ERR_BadDestructorName:
                case ErrorCode.ERR_OnlyClassesCanContainDestructors:
                case ErrorCode.ERR_ConflictAliasAndMember:
                case ErrorCode.ERR_ConditionalOnSpecialMethod:
                case ErrorCode.ERR_ConditionalMustReturnVoid:
                case ErrorCode.ERR_DuplicateAttribute:
                case ErrorCode.ERR_ConditionalOnInterfaceMethod:
                case ErrorCode.ERR_OperatorCantReturnVoid:
                case ErrorCode.ERR_InvalidAttributeArgument:
                case ErrorCode.ERR_AttributeOnBadSymbolType:
                case ErrorCode.ERR_FloatOverflow:
                case ErrorCode.ERR_InvalidReal:
                case ErrorCode.ERR_ComImportWithoutUuidAttribute:
                case ErrorCode.ERR_InvalidNamedArgument:
                case ErrorCode.ERR_DllImportOnInvalidMethod:
                case ErrorCode.ERR_FieldCantBeRefAny:
                case ErrorCode.ERR_ArrayElementCantBeRefAny:
                case ErrorCode.WRN_DeprecatedSymbol:
                case ErrorCode.ERR_NotAnAttributeClass:
                case ErrorCode.ERR_BadNamedAttributeArgument:
                case ErrorCode.WRN_DeprecatedSymbolStr:
                case ErrorCode.ERR_DeprecatedSymbolStr:
                case ErrorCode.ERR_IndexerCantHaveVoidType:
                case ErrorCode.ERR_VirtualPrivate:
                case ErrorCode.ERR_ArrayInitToNonArrayType:
                case ErrorCode.ERR_ArrayInitInBadPlace:
                case ErrorCode.ERR_MissingStructOffset:
                case ErrorCode.WRN_ExternMethodNoImplementation:
                case ErrorCode.WRN_ProtectedInSealed:
                case ErrorCode.ERR_InterfaceImplementedByConditional:
                case ErrorCode.ERR_InterfaceImplementedImplicitlyByVariadic:
                case ErrorCode.ERR_IllegalRefParam:
                case ErrorCode.ERR_BadArgumentToAttribute:
                case ErrorCode.ERR_StructOffsetOnBadStruct:
                case ErrorCode.ERR_StructOffsetOnBadField:
                case ErrorCode.ERR_AttributeUsageOnNonAttributeClass:
                case ErrorCode.WRN_PossibleMistakenNullStatement:
                case ErrorCode.ERR_DuplicateNamedAttributeArgument:
                case ErrorCode.ERR_DeriveFromEnumOrValueType:
                case ErrorCode.ERR_DefaultMemberOnIndexedType:
                case ErrorCode.ERR_BogusType:
                case ErrorCode.ERR_CStyleArray:
                case ErrorCode.WRN_VacuousIntegralComp:
                case ErrorCode.ERR_AbstractAttributeClass:
                case ErrorCode.ERR_BadNamedAttributeArgumentType:
                case ErrorCode.WRN_AttributeLocationOnBadDeclaration:
                case ErrorCode.WRN_InvalidAttributeLocation:
                case ErrorCode.WRN_EqualsWithoutGetHashCode:
                case ErrorCode.WRN_EqualityOpWithoutEquals:
                case ErrorCode.WRN_EqualityOpWithoutGetHashCode:
                case ErrorCode.ERR_OutAttrOnRefParam:
                case ErrorCode.ERR_OverloadRefKind:
                case ErrorCode.ERR_LiteralDoubleCast:
                case ErrorCode.WRN_IncorrectBooleanAssg:
                case ErrorCode.ERR_ProtectedInStruct:
                case ErrorCode.ERR_InconsistentIndexerNames:
                case ErrorCode.ERR_ComImportWithUserCtor:
                case ErrorCode.ERR_FieldCantHaveVoidType:
                case ErrorCode.WRN_NonObsoleteOverridingObsolete:
                case ErrorCode.ERR_SystemVoid:
                case ErrorCode.ERR_ExplicitParamArrayOrCollection:
                case ErrorCode.WRN_BitwiseOrSignExtend:
                case ErrorCode.ERR_VolatileStruct:
                case ErrorCode.ERR_VolatileAndReadonly:
                case ErrorCode.ERR_AbstractField:
                case ErrorCode.ERR_BogusExplicitImpl:
                case ErrorCode.ERR_ExplicitMethodImplAccessor:
                case ErrorCode.WRN_CoClassWithoutComImport:
                case ErrorCode.ERR_ConditionalWithOutParam:
                case ErrorCode.ERR_AccessorImplementingMethod:
                case ErrorCode.ERR_AliasQualAsExpression:
                case ErrorCode.ERR_DerivingFromATyVar:
                case ErrorCode.ERR_DuplicateTypeParameter:
                case ErrorCode.WRN_TypeParameterSameAsOuterTypeParameter:
                case ErrorCode.ERR_TypeVariableSameAsParent:
                case ErrorCode.ERR_UnifyingInterfaceInstantiations:
                case ErrorCode.ERR_TyVarNotFoundInConstraint:
                case ErrorCode.ERR_BadBoundType:
                case ErrorCode.ERR_SpecialTypeAsBound:
                case ErrorCode.ERR_BadVisBound:
                case ErrorCode.ERR_LookupInTypeVariable:
                case ErrorCode.ERR_BadConstraintType:
                case ErrorCode.ERR_InstanceMemberInStaticClass:
                case ErrorCode.ERR_StaticBaseClass:
                case ErrorCode.ERR_ConstructorInStaticClass:
                case ErrorCode.ERR_DestructorInStaticClass:
                case ErrorCode.ERR_InstantiatingStaticClass:
                case ErrorCode.ERR_StaticDerivedFromNonObject:
                case ErrorCode.ERR_StaticClassInterfaceImpl:
                case ErrorCode.ERR_OperatorInStaticClass:
                case ErrorCode.ERR_ConvertToStaticClass:
                case ErrorCode.ERR_ConstraintIsStaticClass:
                case ErrorCode.ERR_GenericArgIsStaticClass:
                case ErrorCode.ERR_ArrayOfStaticClass:
                case ErrorCode.ERR_IndexerInStaticClass:
                case ErrorCode.ERR_ParameterIsStaticClass:
                case ErrorCode.ERR_ReturnTypeIsStaticClass:
                case ErrorCode.ERR_VarDeclIsStaticClass:
                case ErrorCode.ERR_BadEmptyThrowInFinally:
                case ErrorCode.ERR_InvalidSpecifier:
                case ErrorCode.WRN_AssignmentToLockOrDispose:
                case ErrorCode.ERR_ForwardedTypeInThisAssembly:
                case ErrorCode.ERR_ForwardedTypeIsNested:
                case ErrorCode.ERR_CycleInTypeForwarder:
                case ErrorCode.ERR_AssemblyNameOnNonModule:
                case ErrorCode.ERR_InvalidFwdType:
                case ErrorCode.ERR_CloseUnimplementedInterfaceMemberStatic:
                case ErrorCode.ERR_CloseUnimplementedInterfaceMemberNotPublic:
                case ErrorCode.ERR_CloseUnimplementedInterfaceMemberWrongReturnType:
                case ErrorCode.ERR_DuplicateTypeForwarder:
                case ErrorCode.ERR_ExpectedSelectOrGroup:
                case ErrorCode.ERR_ExpectedContextualKeywordOn:
                case ErrorCode.ERR_ExpectedContextualKeywordEquals:
                case ErrorCode.ERR_ExpectedContextualKeywordBy:
                case ErrorCode.ERR_InvalidAnonymousTypeMemberDeclarator:
                case ErrorCode.ERR_InvalidInitializerElementInitializer:
                case ErrorCode.ERR_InconsistentLambdaParameterUsage:
                case ErrorCode.ERR_PartialMethodInvalidModifier:
                case ErrorCode.ERR_PartialMethodOnlyInPartialClass:
                case ErrorCode.ERR_PartialMethodNotExplicit:
                case ErrorCode.ERR_PartialMethodExtensionDifference:
                case ErrorCode.ERR_PartialMethodOnlyOneLatent:
                case ErrorCode.ERR_PartialMethodOnlyOneActual:
                case ErrorCode.ERR_PartialMethodParamsDifference:
                case ErrorCode.ERR_PartialMethodMustHaveLatent:
                case ErrorCode.ERR_PartialMethodInconsistentConstraints:
                case ErrorCode.ERR_PartialMethodToDelegate:
                case ErrorCode.ERR_PartialMethodStaticDifference:
                case ErrorCode.ERR_PartialMethodUnsafeDifference:
                case ErrorCode.ERR_PartialMethodInExpressionTree:
                case ErrorCode.ERR_ExplicitImplCollisionOnRefOut:
                case ErrorCode.ERR_IndirectRecursiveConstructorCall:
                case ErrorCode.WRN_ObsoleteOverridingNonObsolete:
                case ErrorCode.WRN_DebugFullNameTooLong:
                case ErrorCode.ERR_ImplicitlyTypedVariableAssignedBadValue:
                case ErrorCode.ERR_ImplicitlyTypedVariableWithNoInitializer:
                case ErrorCode.ERR_ImplicitlyTypedVariableMultipleDeclarator:
                case ErrorCode.ERR_ImplicitlyTypedVariableAssignedArrayInitializer:
                case ErrorCode.ERR_ImplicitlyTypedLocalCannotBeFixed:
                case ErrorCode.ERR_ImplicitlyTypedVariableCannotBeConst:
                case ErrorCode.WRN_ExternCtorNoImplementation:
                case ErrorCode.ERR_TypeVarNotFound:
                case ErrorCode.ERR_ImplicitlyTypedArrayNoBestType:
                case ErrorCode.ERR_AnonymousTypePropertyAssignedBadValue:
                case ErrorCode.ERR_ExpressionTreeContainsBaseAccess:
                case ErrorCode.ERR_ExpressionTreeContainsAssignment:
                case ErrorCode.ERR_AnonymousTypeDuplicatePropertyName:
                case ErrorCode.ERR_StatementLambdaToExpressionTree:
                case ErrorCode.ERR_ExpressionTreeMustHaveDelegate:
                case ErrorCode.ERR_AnonymousTypeNotAvailable:
                case ErrorCode.ERR_LambdaInIsAs:
                case ErrorCode.ERR_ExpressionTreeContainsMultiDimensionalArrayInitializer:
                case ErrorCode.ERR_MissingArgument:
                case ErrorCode.ERR_VariableUsedBeforeDeclaration:
                case ErrorCode.ERR_UnassignedThisAutoPropertyUnsupportedVersion:
                case ErrorCode.ERR_VariableUsedBeforeDeclarationAndHidesField:
                case ErrorCode.ERR_ExpressionTreeContainsBadCoalesce:
                case ErrorCode.ERR_ArrayInitializerExpected:
                case ErrorCode.ERR_ArrayInitializerIncorrectLength:
                case ErrorCode.ERR_ExpressionTreeContainsNamedArgument:
                case ErrorCode.ERR_ExpressionTreeContainsOptionalArgument:
                case ErrorCode.ERR_ExpressionTreeContainsIndexedProperty:
                case ErrorCode.ERR_IndexedPropertyRequiresParams:
                case ErrorCode.ERR_IndexedPropertyMustHaveAllOptionalParams:
                case ErrorCode.ERR_IdentifierExpected:
                case ErrorCode.ERR_SemicolonExpected:
                case ErrorCode.ERR_SyntaxError:
                case ErrorCode.ERR_DuplicateModifier:
                case ErrorCode.ERR_DuplicateAccessor:
                case ErrorCode.ERR_IntegralTypeExpected:
                case ErrorCode.ERR_IllegalEscape:
                case ErrorCode.ERR_NewlineInConst:
                case ErrorCode.ERR_EmptyCharConst:
                case ErrorCode.ERR_TooManyCharsInConst:
                case ErrorCode.ERR_InvalidNumber:
                case ErrorCode.ERR_GetOrSetExpected:
                case ErrorCode.ERR_ClassTypeExpected:
                case ErrorCode.ERR_NamedArgumentExpected:
                case ErrorCode.ERR_TooManyCatches:
                case ErrorCode.ERR_ThisOrBaseExpected:
                case ErrorCode.ERR_OvlUnaryOperatorExpected:
                case ErrorCode.ERR_OvlBinaryOperatorExpected:
                case ErrorCode.ERR_IntOverflow:
                case ErrorCode.ERR_EOFExpected:
                case ErrorCode.ERR_BadEmbeddedStmt:
                case ErrorCode.ERR_PPDirectiveExpected:
                case ErrorCode.ERR_EndOfPPLineExpected:
                case ErrorCode.ERR_CloseParenExpected:
                case ErrorCode.ERR_EndifDirectiveExpected:
                case ErrorCode.ERR_UnexpectedDirective:
                case ErrorCode.ERR_ErrorDirective:
                case ErrorCode.WRN_WarningDirective:
                case ErrorCode.ERR_TypeExpected:
                case ErrorCode.ERR_PPDefFollowsToken:
                case ErrorCode.ERR_OpenEndedComment:
                case ErrorCode.ERR_OvlOperatorExpected:
                case ErrorCode.ERR_EndRegionDirectiveExpected:
                case ErrorCode.ERR_UnterminatedStringLit:
                case ErrorCode.ERR_BadDirectivePlacement:
                case ErrorCode.ERR_IdentifierExpectedKW:
                case ErrorCode.ERR_SemiOrLBraceExpected:
                case ErrorCode.ERR_MultiTypeInDeclaration:
                case ErrorCode.ERR_AddOrRemoveExpected:
                case ErrorCode.ERR_UnexpectedCharacter:
                case ErrorCode.ERR_ProtectedInStatic:
                case ErrorCode.WRN_UnreachableGeneralCatch:
                case ErrorCode.ERR_IncrementLvalueExpected:
                case ErrorCode.ERR_NoSuchMemberOrExtension:
                case ErrorCode.WRN_DeprecatedCollectionInitAddStr:
                case ErrorCode.ERR_DeprecatedCollectionInitAddStr:
                case ErrorCode.WRN_DeprecatedCollectionInitAdd:
                case ErrorCode.ERR_DefaultValueNotAllowed:
                case ErrorCode.WRN_DefaultValueForUnconsumedLocation:
                case ErrorCode.ERR_PartialWrongTypeParamsVariance:
                case ErrorCode.ERR_GlobalSingleTypeNameNotFoundFwd:
                case ErrorCode.ERR_DottedTypeNameNotFoundInNSFwd:
                case ErrorCode.ERR_SingleTypeNameNotFoundFwd:
                case ErrorCode.WRN_IdentifierOrNumericLiteralExpected:
                case ErrorCode.ERR_UnexpectedToken:
                case ErrorCode.ERR_BadThisParam:
                case ErrorCode.ERR_BadTypeforThis:
                case ErrorCode.ERR_BadParamModThis:
                case ErrorCode.ERR_BadExtensionMeth:
                case ErrorCode.ERR_BadExtensionAgg:
                case ErrorCode.ERR_DupParamMod:
                case ErrorCode.ERR_ExtensionMethodsDecl:
                case ErrorCode.ERR_ExtensionAttrNotFound:
                case ErrorCode.ERR_ExplicitExtension:
                case ErrorCode.ERR_ValueTypeExtDelegate:
                case ErrorCode.ERR_BadArgCount:
                case ErrorCode.ERR_BadArgType:
                case ErrorCode.ERR_NoSourceFile:
                case ErrorCode.ERR_CantRefResource:
                case ErrorCode.ERR_ResourceNotUnique:
                case ErrorCode.ERR_ImportNonAssembly:
                case ErrorCode.ERR_RefLvalueExpected:
                case ErrorCode.ERR_BaseInStaticMeth:
                case ErrorCode.ERR_BaseInBadContext:
                case ErrorCode.ERR_RbraceExpected:
                case ErrorCode.ERR_LbraceExpected:
                case ErrorCode.ERR_InExpected:
                case ErrorCode.ERR_InvalidPreprocExpr:
                case ErrorCode.ERR_InvalidMemberDecl:
                case ErrorCode.ERR_MemberNeedsType:
                case ErrorCode.ERR_BadBaseType:
                case ErrorCode.WRN_EmptySwitch:
                case ErrorCode.ERR_ExpectedEndTry:
                case ErrorCode.ERR_InvalidExprTerm:
                case ErrorCode.ERR_BadNewExpr:
                case ErrorCode.ERR_NoNamespacePrivate:
                case ErrorCode.ERR_BadVarDecl:
                case ErrorCode.ERR_UsingAfterElements:
                case ErrorCode.ERR_BadBinOpArgs:
                case ErrorCode.ERR_BadUnOpArgs:
                case ErrorCode.ERR_NoVoidParameter:
                case ErrorCode.ERR_DuplicateAlias:
                case ErrorCode.ERR_BadProtectedAccess:
                case ErrorCode.ERR_AddModuleAssembly:
                case ErrorCode.ERR_BindToBogusProp2:
                case ErrorCode.ERR_BindToBogusProp1:
                case ErrorCode.ERR_NoVoidHere:
                case ErrorCode.ERR_IndexerNeedsParam:
                case ErrorCode.ERR_BadArraySyntax:
                case ErrorCode.ERR_BadOperatorSyntax:
                case ErrorCode.ERR_OutputNeedsName:
                case ErrorCode.ERR_CantHaveWin32ResAndManifest:
                case ErrorCode.ERR_CantHaveWin32ResAndIcon:
                case ErrorCode.ERR_CantReadResource:
                case ErrorCode.ERR_DocFileGen:
                case ErrorCode.WRN_XMLParseError:
                case ErrorCode.WRN_DuplicateParamTag:
                case ErrorCode.WRN_UnmatchedParamTag:
                case ErrorCode.WRN_MissingParamTag:
                case ErrorCode.WRN_BadXMLRef:
                case ErrorCode.ERR_BadStackAllocExpr:
                case ErrorCode.ERR_InvalidLineNumber:
                case ErrorCode.ERR_MissingPPFile:
                case ErrorCode.ERR_ForEachMissingMember:
                case ErrorCode.WRN_BadXMLRefParamType:
                case ErrorCode.WRN_BadXMLRefReturnType:
                case ErrorCode.ERR_BadWin32Res:
                case ErrorCode.WRN_BadXMLRefSyntax:
                case ErrorCode.ERR_BadModifierLocation:
                case ErrorCode.ERR_MissingArraySize:
                case ErrorCode.WRN_UnprocessedXMLComment:
                case ErrorCode.WRN_FailedInclude:
                case ErrorCode.WRN_InvalidInclude:
                case ErrorCode.WRN_MissingXMLComment:
                case ErrorCode.WRN_XMLParseIncludeError:
                case ErrorCode.ERR_BadDelArgCount:
                case ErrorCode.ERR_UnexpectedSemicolon:
                case ErrorCode.ERR_MethodReturnCantBeRefAny:
                case ErrorCode.ERR_CompileCancelled:
                case ErrorCode.ERR_MethodArgCantBeRefAny:
                case ErrorCode.ERR_AssgReadonlyLocal:
                case ErrorCode.ERR_RefReadonlyLocal:
                case ErrorCode.ERR_CantUseRequiredAttribute:
                case ErrorCode.ERR_NoModifiersOnAccessor:
                case ErrorCode.ERR_ParamsCantBeWithModifier:
                case ErrorCode.ERR_ReturnNotLValue:
                case ErrorCode.ERR_MissingCoClass:
                case ErrorCode.ERR_AmbiguousAttribute:
                case ErrorCode.ERR_BadArgExtraRef:
                case ErrorCode.WRN_CmdOptionConflictsSource:
                case ErrorCode.ERR_BadCompatMode:
                case ErrorCode.ERR_DelegateOnConditional:
                case ErrorCode.ERR_CantMakeTempFile:
                case ErrorCode.ERR_BadArgRef:
                case ErrorCode.ERR_YieldInAnonMeth:
                case ErrorCode.ERR_ReturnInIterator:
                case ErrorCode.ERR_BadIteratorArgType:
                case ErrorCode.ERR_BadIteratorReturn:
                case ErrorCode.ERR_BadYieldInFinally:
                case ErrorCode.ERR_BadYieldInTryOfCatch:
                case ErrorCode.ERR_EmptyYield:
                case ErrorCode.ERR_AnonDelegateCantUse:
                case ErrorCode.ERR_AnonDelegateCantUseRefLike:
                case ErrorCode.ERR_UnsupportedPrimaryConstructorParameterCapturingRef:
                case ErrorCode.ERR_UnsupportedPrimaryConstructorParameterCapturingRefLike:
                case ErrorCode.ERR_AnonDelegateCantUseStructPrimaryConstructorParameterInMember:
                case ErrorCode.ERR_AnonDelegateCantUseStructPrimaryConstructorParameterCaptured:
                case ErrorCode.ERR_IllegalInnerUnsafe:
                case ErrorCode.ERR_BadYieldInCatch:
                case ErrorCode.ERR_BadDelegateLeave:
                case ErrorCode.WRN_IllegalPragma:
                case ErrorCode.WRN_IllegalPPWarning:
                case ErrorCode.WRN_BadRestoreNumber:
                case ErrorCode.ERR_VarargsIterator:
                case ErrorCode.ERR_UnsafeIteratorArgType:
                case ErrorCode.ERR_BadCoClassSig:
                case ErrorCode.ERR_MultipleIEnumOfT:
                case ErrorCode.ERR_FixedDimsRequired:
                case ErrorCode.ERR_FixedNotInStruct:
                case ErrorCode.ERR_AnonymousReturnExpected:
                case ErrorCode.WRN_NonECMAFeature:
                case ErrorCode.ERR_ExpectedVerbatimLiteral:
                case ErrorCode.ERR_AssgReadonly2:
                case ErrorCode.ERR_RefReadonly2:
                case ErrorCode.ERR_AssgReadonlyStatic2:
                case ErrorCode.ERR_RefReadonlyStatic2:
                case ErrorCode.ERR_AssgReadonlyLocal2Cause:
                case ErrorCode.ERR_RefReadonlyLocal2Cause:
                case ErrorCode.ERR_AssgReadonlyLocalCause:
                case ErrorCode.ERR_RefReadonlyLocalCause:
                case ErrorCode.WRN_ErrorOverride:
                case ErrorCode.ERR_AnonMethToNonDel:
                case ErrorCode.ERR_CantConvAnonMethParams:
                case ErrorCode.ERR_CantConvAnonMethReturns:
                case ErrorCode.ERR_IllegalFixedType:
                case ErrorCode.ERR_FixedOverflow:
                case ErrorCode.ERR_InvalidFixedArraySize:
                case ErrorCode.ERR_FixedBufferNotFixed:
                case ErrorCode.ERR_AttributeNotOnAccessor:
                case ErrorCode.WRN_InvalidSearchPathDir:
                case ErrorCode.ERR_IllegalVarArgs:
                case ErrorCode.ERR_IllegalParams:
                case ErrorCode.ERR_BadModifiersOnNamespace:
                case ErrorCode.ERR_BadPlatformType:
                case ErrorCode.ERR_ThisStructNotInAnonMeth:
                case ErrorCode.ERR_NoConvToIDisp:
                case ErrorCode.ERR_BadParamRef:
                case ErrorCode.ERR_BadParamExtraRef:
                case ErrorCode.ERR_BadParamType:
                case ErrorCode.ERR_BadExternIdentifier:
                case ErrorCode.ERR_AliasMissingFile:
                case ErrorCode.ERR_GlobalExternAlias:
                case ErrorCode.WRN_MultiplePredefTypes:
                case ErrorCode.ERR_LocalCantBeFixedAndHoisted:
                case ErrorCode.WRN_TooManyLinesForDebugger:
                case ErrorCode.ERR_CantConvAnonMethNoParams:
                case ErrorCode.ERR_ConditionalOnNonAttributeClass:
                case ErrorCode.WRN_CallOnNonAgileField:
                case ErrorCode.WRN_InvalidNumber:
                case ErrorCode.WRN_IllegalPPChecksum:
                case ErrorCode.WRN_EndOfPPLineExpected:
                case ErrorCode.WRN_ConflictingChecksum:
                case ErrorCode.WRN_InvalidAssemblyName:
                case ErrorCode.WRN_UnifyReferenceMajMin:
                case ErrorCode.WRN_UnifyReferenceBldRev:
                case ErrorCode.ERR_DuplicateImport:
                case ErrorCode.ERR_DuplicateImportSimple:
                case ErrorCode.ERR_AssemblyMatchBadVersion:
                case ErrorCode.ERR_FixedNeedsLvalue:
                case ErrorCode.WRN_DuplicateTypeParamTag:
                case ErrorCode.WRN_UnmatchedTypeParamTag:
                case ErrorCode.WRN_MissingTypeParamTag:
                case ErrorCode.ERR_CantChangeTypeOnOverride:
                case ErrorCode.ERR_DoNotUseFixedBufferAttr:
                case ErrorCode.WRN_AssignmentToSelf:
                case ErrorCode.WRN_ComparisonToSelf:
                case ErrorCode.ERR_CantOpenWin32Res:
                case ErrorCode.WRN_DotOnDefault:
                case ErrorCode.ERR_NoMultipleInheritance:
                case ErrorCode.ERR_BaseClassMustBeFirst:
                case ErrorCode.WRN_BadXMLRefTypeVar:
                case ErrorCode.ERR_FriendAssemblyBadArgs:
                case ErrorCode.ERR_FriendAssemblySNReq:
                case ErrorCode.ERR_DelegateOnNullable:
                case ErrorCode.ERR_BadCtorArgCount:
                case ErrorCode.ERR_GlobalAttributesNotFirst:
                case ErrorCode.ERR_ExpressionExpected:
                case ErrorCode.WRN_UnmatchedParamRefTag:
                case ErrorCode.WRN_UnmatchedTypeParamRefTag:
                case ErrorCode.ERR_DefaultValueMustBeConstant:
                case ErrorCode.ERR_DefaultValueBeforeRequiredValue:
                case ErrorCode.ERR_NamedArgumentSpecificationBeforeFixedArgument:
                case ErrorCode.ERR_BadNamedArgument:
                case ErrorCode.ERR_DuplicateNamedArgument:
                case ErrorCode.ERR_RefOutDefaultValue:
                case ErrorCode.ERR_NamedArgumentForArray:
                case ErrorCode.ERR_DefaultValueForExtensionParameter:
                case ErrorCode.ERR_NamedArgumentUsedInPositional:
                case ErrorCode.ERR_DefaultValueUsedWithAttributes:
                case ErrorCode.ERR_BadNamedArgumentForDelegateInvoke:
                case ErrorCode.ERR_NoPIAAssemblyMissingAttribute:
                case ErrorCode.ERR_NoCanonicalView:
                case ErrorCode.ERR_NoConversionForDefaultParam:
                case ErrorCode.ERR_DefaultValueForParamsParameter:
                case ErrorCode.ERR_NewCoClassOnLink:
                case ErrorCode.ERR_NoPIANestedType:
                case ErrorCode.ERR_InteropTypeMissingAttribute:
                case ErrorCode.ERR_InteropStructContainsMethods:
                case ErrorCode.ERR_InteropTypesWithSameNameAndGuid:
                case ErrorCode.ERR_NoPIAAssemblyMissingAttributes:
                case ErrorCode.ERR_AssemblySpecifiedForLinkAndRef:
                case ErrorCode.ERR_LocalTypeNameClash:
                case ErrorCode.WRN_ReferencedAssemblyReferencesLinkedPIA:
                case ErrorCode.ERR_NotNullRefDefaultParameter:
                case ErrorCode.ERR_FixedLocalInLambda:
                case ErrorCode.ERR_MissingMethodOnSourceInterface:
                case ErrorCode.ERR_MissingSourceInterface:
                case ErrorCode.ERR_GenericsUsedInNoPIAType:
                case ErrorCode.ERR_GenericsUsedAcrossAssemblies:
                case ErrorCode.ERR_NoConversionForNubDefaultParam:
                case ErrorCode.ERR_InvalidSubsystemVersion:
                case ErrorCode.ERR_InteropMethodWithBody:
                case ErrorCode.ERR_BadWarningLevel:
                case ErrorCode.ERR_BadDebugType:
                case ErrorCode.ERR_BadResourceVis:
                case ErrorCode.ERR_DefaultValueTypeMustMatch:
                case ErrorCode.ERR_DefaultValueBadValueType:
                case ErrorCode.ERR_MemberAlreadyInitialized:
                case ErrorCode.ERR_MemberCannotBeInitialized:
                case ErrorCode.ERR_StaticMemberInObjectInitializer:
                case ErrorCode.ERR_ReadonlyValueTypeInObjectInitializer:
                case ErrorCode.ERR_ValueTypePropertyInObjectInitializer:
                case ErrorCode.ERR_UnsafeTypeInObjectCreation:
                case ErrorCode.ERR_EmptyElementInitializer:
                case ErrorCode.ERR_InitializerAddHasWrongSignature:
                case ErrorCode.ERR_CollectionInitRequiresIEnumerable:
                case ErrorCode.ERR_CantOpenWin32Manifest:
                case ErrorCode.WRN_CantHaveManifestForModule:
                case ErrorCode.ERR_BadInstanceArgType:
                case ErrorCode.ERR_QueryDuplicateRangeVariable:
                case ErrorCode.ERR_QueryRangeVariableOverrides:
                case ErrorCode.ERR_QueryRangeVariableAssignedBadValue:
                case ErrorCode.ERR_QueryNoProviderCastable:
                case ErrorCode.ERR_QueryNoProviderStandard:
                case ErrorCode.ERR_QueryNoProvider:
                case ErrorCode.ERR_QueryOuterKey:
                case ErrorCode.ERR_QueryInnerKey:
                case ErrorCode.ERR_QueryOutRefRangeVariable:
                case ErrorCode.ERR_QueryMultipleProviders:
                case ErrorCode.ERR_QueryTypeInferenceFailedMulti:
                case ErrorCode.ERR_QueryTypeInferenceFailed:
                case ErrorCode.ERR_QueryTypeInferenceFailedSelectMany:
                case ErrorCode.ERR_ExpressionTreeContainsPointerOp:
                case ErrorCode.ERR_ExpressionTreeContainsAnonymousMethod:
                case ErrorCode.ERR_AnonymousMethodToExpressionTree:
                case ErrorCode.ERR_QueryRangeVariableReadOnly:
                case ErrorCode.ERR_QueryRangeVariableSameAsTypeParam:
                case ErrorCode.ERR_TypeVarNotFoundRangeVariable:
                case ErrorCode.ERR_BadArgTypesForCollectionAdd:
                case ErrorCode.ERR_ByRefParameterInExpressionTree:
                case ErrorCode.ERR_VarArgsInExpressionTree:
                case ErrorCode.ERR_InitializerAddHasParamModifiers:
                case ErrorCode.ERR_NonInvocableMemberCalled:
                case ErrorCode.WRN_MultipleRuntimeImplementationMatches:
                case ErrorCode.WRN_MultipleRuntimeOverrideMatches:
                case ErrorCode.ERR_ObjectOrCollectionInitializerWithDelegateCreation:
                case ErrorCode.ERR_InvalidConstantDeclarationType:
                case ErrorCode.ERR_IllegalVarianceSyntax:
                case ErrorCode.ERR_UnexpectedVariance:
                case ErrorCode.ERR_BadDynamicTypeof:
                case ErrorCode.ERR_ExpressionTreeContainsDynamicOperation:
                case ErrorCode.ERR_BadDynamicConversion:
                case ErrorCode.ERR_DeriveFromDynamic:
                case ErrorCode.ERR_DeriveFromConstructedDynamic:
                case ErrorCode.ERR_DynamicTypeAsBound:
                case ErrorCode.ERR_ConstructedDynamicTypeAsBound:
                case ErrorCode.ERR_ExplicitDynamicAttr:
                case ErrorCode.ERR_NoDynamicPhantomOnBase:
                case ErrorCode.ERR_NoDynamicPhantomOnBaseIndexer:
                case ErrorCode.ERR_BadArgTypeDynamicExtension:
                case ErrorCode.WRN_DynamicDispatchToConditionalMethod:
                case ErrorCode.ERR_NoDynamicPhantomOnBaseCtor:
                case ErrorCode.ERR_BadDynamicMethodArgMemgrp:
                case ErrorCode.ERR_BadDynamicMethodArgLambda:
                case ErrorCode.ERR_BadDynamicMethodArg:
                case ErrorCode.ERR_BadDynamicQuery:
                case ErrorCode.ERR_DynamicAttributeMissing:
                case ErrorCode.WRN_IsDynamicIsConfusing:
                case ErrorCode.ERR_BadAsyncReturn:
                case ErrorCode.ERR_BadAwaitInFinally:
                case ErrorCode.ERR_BadAwaitInCatch:
                case ErrorCode.ERR_BadAwaitArg:
                case ErrorCode.ERR_BadAsyncArgType:
                case ErrorCode.ERR_BadAsyncExpressionTree:
                case ErrorCode.ERR_MixingWinRTEventWithRegular:
                case ErrorCode.ERR_BadAwaitWithoutAsync:
                case ErrorCode.ERR_BadAsyncLacksBody:
                case ErrorCode.ERR_BadAwaitInQuery:
                case ErrorCode.ERR_BadAwaitInLock:
                case ErrorCode.ERR_TaskRetNoObjectRequired:
                case ErrorCode.WRN_AsyncLacksAwaits:
                case ErrorCode.ERR_FileNotFound:
                case ErrorCode.WRN_FileAlreadyIncluded:
                case ErrorCode.ERR_NoFileSpec:
                case ErrorCode.ERR_SwitchNeedsString:
                case ErrorCode.ERR_BadSwitch:
                case ErrorCode.WRN_NoSources:
                case ErrorCode.ERR_OpenResponseFile:
                case ErrorCode.ERR_CantOpenFileWrite:
                case ErrorCode.ERR_BadBaseNumber:
                case ErrorCode.ERR_BinaryFile:
                case ErrorCode.FTL_BadCodepage:
                case ErrorCode.ERR_NoMainOnDLL:
                case ErrorCode.FTL_InvalidTarget:
                case ErrorCode.FTL_InvalidInputFileName:
                case ErrorCode.WRN_NoConfigNotOnCommandLine:
                case ErrorCode.ERR_InvalidFileAlignment:
                case ErrorCode.WRN_DefineIdentifierRequired:
                case ErrorCode.FTL_OutputFileExists:
                case ErrorCode.ERR_OneAliasPerReference:
                case ErrorCode.ERR_SwitchNeedsNumber:
                case ErrorCode.ERR_MissingDebugSwitch:
                case ErrorCode.ERR_ComRefCallInExpressionTree:
                case ErrorCode.WRN_BadUILang:
                case ErrorCode.ERR_InvalidFormatForGuidForOption:
                case ErrorCode.ERR_MissingGuidForOption:
                case ErrorCode.ERR_InvalidOutputName:
                case ErrorCode.ERR_InvalidDebugInformationFormat:
                case ErrorCode.ERR_LegacyObjectIdSyntax:
                case ErrorCode.ERR_SourceLinkRequiresPdb:
                case ErrorCode.ERR_CannotEmbedWithoutPdb:
                case ErrorCode.ERR_BadSwitchValue:
                case ErrorCode.WRN_CLS_NoVarArgs:
                case ErrorCode.WRN_CLS_BadArgType:
                case ErrorCode.WRN_CLS_BadReturnType:
                case ErrorCode.WRN_CLS_BadFieldPropType:
                case ErrorCode.WRN_CLS_BadIdentifierCase:
                case ErrorCode.WRN_CLS_OverloadRefOut:
                case ErrorCode.WRN_CLS_OverloadUnnamed:
                case ErrorCode.WRN_CLS_BadIdentifier:
                case ErrorCode.WRN_CLS_BadBase:
                case ErrorCode.WRN_CLS_BadInterfaceMember:
                case ErrorCode.WRN_CLS_NoAbstractMembers:
                case ErrorCode.WRN_CLS_NotOnModules:
                case ErrorCode.WRN_CLS_ModuleMissingCLS:
                case ErrorCode.WRN_CLS_AssemblyNotCLS:
                case ErrorCode.WRN_CLS_BadAttributeType:
                case ErrorCode.WRN_CLS_ArrayArgumentToAttribute:
                case ErrorCode.WRN_CLS_NotOnModules2:
                case ErrorCode.WRN_CLS_IllegalTrueInFalse:
                case ErrorCode.WRN_CLS_MeaninglessOnPrivateType:
                case ErrorCode.WRN_CLS_AssemblyNotCLS2:
                case ErrorCode.WRN_CLS_MeaninglessOnParam:
                case ErrorCode.WRN_CLS_MeaninglessOnReturn:
                case ErrorCode.WRN_CLS_BadTypeVar:
                case ErrorCode.WRN_CLS_VolatileField:
                case ErrorCode.WRN_CLS_BadInterface:
                case ErrorCode.FTL_BadChecksumAlgorithm:
                case ErrorCode.ERR_BadAwaitArgIntrinsic:
                case ErrorCode.ERR_BadAwaitAsIdentifier:
                case ErrorCode.ERR_AwaitInUnsafeContext:
                case ErrorCode.ERR_UnsafeAsyncArgType:
                case ErrorCode.ERR_VarargsAsync:
                case ErrorCode.ERR_BadAwaitArgVoidCall:
                case ErrorCode.ERR_NonTaskMainCantBeAsync:
                case ErrorCode.ERR_CantConvAsyncAnonFuncReturns:
                case ErrorCode.ERR_BadAwaiterPattern:
                case ErrorCode.ERR_BadSpecialByRefLocal:
                case ErrorCode.WRN_UnobservedAwaitableExpression:
                case ErrorCode.ERR_SynchronizedAsyncMethod:
                case ErrorCode.ERR_BadAsyncReturnExpression:
                case ErrorCode.ERR_NoConversionForCallerLineNumberParam:
                case ErrorCode.ERR_NoConversionForCallerFilePathParam:
                case ErrorCode.ERR_NoConversionForCallerMemberNameParam:
                case ErrorCode.ERR_BadCallerLineNumberParamWithoutDefaultValue:
                case ErrorCode.ERR_BadCallerFilePathParamWithoutDefaultValue:
                case ErrorCode.ERR_BadCallerMemberNameParamWithoutDefaultValue:
                case ErrorCode.ERR_BadPrefer32OnLib:
                case ErrorCode.WRN_CallerLineNumberParamForUnconsumedLocation:
                case ErrorCode.WRN_CallerFilePathParamForUnconsumedLocation:
                case ErrorCode.WRN_CallerMemberNameParamForUnconsumedLocation:
                case ErrorCode.ERR_DoesntImplementAwaitInterface:
                case ErrorCode.ERR_BadAwaitArg_NeedSystem:
                case ErrorCode.ERR_CantReturnVoid:
                case ErrorCode.ERR_SecurityCriticalOrSecuritySafeCriticalOnAsync:
                case ErrorCode.ERR_SecurityCriticalOrSecuritySafeCriticalOnAsyncInClassOrStruct:
                case ErrorCode.ERR_BadAwaitWithoutAsyncMethod:
                case ErrorCode.ERR_BadAwaitWithoutVoidAsyncMethod:
                case ErrorCode.ERR_BadAwaitWithoutAsyncLambda:
                case ErrorCode.ERR_NoSuchMemberOrExtensionNeedUsing:
                case ErrorCode.ERR_UnexpectedAliasedName:
                case ErrorCode.ERR_UnexpectedGenericName:
                case ErrorCode.ERR_UnexpectedUnboundGenericName:
                case ErrorCode.ERR_GlobalStatement:
                case ErrorCode.ERR_BadUsingType:
                case ErrorCode.ERR_ReservedAssemblyName:
                case ErrorCode.ERR_PPReferenceFollowsToken:
                case ErrorCode.ERR_ExpectedPPFile:
                case ErrorCode.ERR_ReferenceDirectiveOnlyAllowedInScripts:
                case ErrorCode.ERR_NameNotInContextPossibleMissingReference:
                case ErrorCode.ERR_MetadataNameTooLong:
                case ErrorCode.ERR_AttributesNotAllowed:
                case ErrorCode.ERR_ExternAliasNotAllowed:
                case ErrorCode.ERR_ConflictingAliasAndDefinition:
                case ErrorCode.ERR_GlobalDefinitionOrStatementExpected:
                case ErrorCode.ERR_ExpectedSingleScript:
                case ErrorCode.ERR_RecursivelyTypedVariable:
                case ErrorCode.ERR_YieldNotAllowedInScript:
                case ErrorCode.ERR_NamespaceNotAllowedInScript:
                case ErrorCode.WRN_StaticInAsOrIs:
                case ErrorCode.ERR_InvalidDelegateType:
                case ErrorCode.ERR_BadVisEventType:
                case ErrorCode.ERR_GlobalAttributesNotAllowed:
                case ErrorCode.ERR_PublicKeyFileFailure:
                case ErrorCode.ERR_PublicKeyContainerFailure:
                case ErrorCode.ERR_FriendRefSigningMismatch:
                case ErrorCode.ERR_CannotPassNullForFriendAssembly:
                case ErrorCode.ERR_SignButNoPrivateKey:
                case ErrorCode.WRN_DelaySignButNoKey:
                case ErrorCode.ERR_InvalidVersionFormat:
                case ErrorCode.WRN_InvalidVersionFormat:
                case ErrorCode.ERR_NoCorrespondingArgument:
                case ErrorCode.ERR_ResourceFileNameNotUnique:
                case ErrorCode.ERR_DllImportOnGenericMethod:
                case ErrorCode.ERR_EncUpdateFailedMissingAttribute:
                case ErrorCode.ERR_ParameterNotValidForType:
                case ErrorCode.ERR_AttributeParameterRequired1:
                case ErrorCode.ERR_AttributeParameterRequired2:
                case ErrorCode.ERR_SecurityAttributeMissingAction:
                case ErrorCode.ERR_SecurityAttributeInvalidAction:
                case ErrorCode.ERR_SecurityAttributeInvalidActionAssembly:
                case ErrorCode.ERR_SecurityAttributeInvalidActionTypeOrMethod:
                case ErrorCode.ERR_PrincipalPermissionInvalidAction:
                case ErrorCode.ERR_FeatureNotValidInExpressionTree:
                case ErrorCode.ERR_MarshalUnmanagedTypeNotValidForFields:
                case ErrorCode.ERR_MarshalUnmanagedTypeOnlyValidForFields:
                case ErrorCode.ERR_PermissionSetAttributeInvalidFile:
                case ErrorCode.ERR_PermissionSetAttributeFileReadError:
                case ErrorCode.ERR_InvalidVersionFormat2:
                case ErrorCode.ERR_InvalidAssemblyCultureForExe:
                case ErrorCode.ERR_DuplicateAttributeInNetModule:
                case ErrorCode.ERR_CantOpenIcon:
                case ErrorCode.ERR_ErrorBuildingWin32Resources:
                case ErrorCode.ERR_BadAttributeParamDefaultArgument:
                case ErrorCode.ERR_MissingTypeInSource:
                case ErrorCode.ERR_MissingTypeInAssembly:
                case ErrorCode.ERR_SecurityAttributeInvalidTarget:
                case ErrorCode.ERR_InvalidAssemblyName:
                case ErrorCode.ERR_NoTypeDefFromModule:
                case ErrorCode.WRN_CallerFilePathPreferredOverCallerMemberName:
                case ErrorCode.WRN_CallerLineNumberPreferredOverCallerMemberName:
                case ErrorCode.WRN_CallerLineNumberPreferredOverCallerFilePath:
                case ErrorCode.ERR_InvalidDynamicCondition:
                case ErrorCode.ERR_WinRtEventPassedByRef:
                case ErrorCode.ERR_NetModuleNameMismatch:
                case ErrorCode.ERR_BadModuleName:
                case ErrorCode.ERR_BadCompilationOptionValue:
                case ErrorCode.ERR_BadAppConfigPath:
                case ErrorCode.WRN_AssemblyAttributeFromModuleIsOverridden:
                case ErrorCode.ERR_CmdOptionConflictsSource:
                case ErrorCode.ERR_FixedBufferTooManyDimensions:
                case ErrorCode.ERR_CantReadConfigFile:
                case ErrorCode.ERR_BadAwaitInCatchFilter:
                case ErrorCode.WRN_FilterIsConstantTrue:
                case ErrorCode.ERR_EncNoPIAReference:
                case ErrorCode.ERR_LinkedNetmoduleMetadataMustProvideFullPEImage:
                case ErrorCode.ERR_MetadataReferencesNotSupported:
                case ErrorCode.ERR_InvalidAssemblyCulture:
                case ErrorCode.ERR_EncReferenceToAddedMember:
                case ErrorCode.ERR_MutuallyExclusiveOptions:
                case ErrorCode.ERR_InvalidDebugInfo:
                case ErrorCode.WRN_UnimplementedCommandLineSwitch:
                case ErrorCode.WRN_ReferencedAssemblyDoesNotHaveStrongName:
                case ErrorCode.ERR_InvalidSignaturePublicKey:
                case ErrorCode.ERR_ForwardedTypesConflict:
                case ErrorCode.WRN_RefCultureMismatch:
                case ErrorCode.ERR_AgnosticToMachineModule:
                case ErrorCode.ERR_ConflictingMachineModule:
                case ErrorCode.WRN_ConflictingMachineAssembly:
                case ErrorCode.ERR_CryptoHashFailed:
                case ErrorCode.ERR_MissingNetModuleReference:
                case ErrorCode.ERR_NetModuleNameMustBeUnique:
                case ErrorCode.ERR_UnsupportedTransparentIdentifierAccess:
                case ErrorCode.ERR_ParamDefaultValueDiffersFromAttribute:
                case ErrorCode.WRN_UnqualifiedNestedTypeInCref:
                case ErrorCode.HDN_UnusedUsingDirective:
                case ErrorCode.HDN_UnusedExternAlias:
                case ErrorCode.WRN_NoRuntimeMetadataVersion:
                case ErrorCode.ERR_FeatureNotAvailableInVersion1:
                case ErrorCode.ERR_FeatureNotAvailableInVersion2:
                case ErrorCode.ERR_FeatureNotAvailableInVersion3:
                case ErrorCode.ERR_FeatureNotAvailableInVersion4:
                case ErrorCode.ERR_FeatureNotAvailableInVersion5:
                case ErrorCode.ERR_FieldHasMultipleDistinctConstantValues:
                case ErrorCode.ERR_ComImportWithInitializers:
                case ErrorCode.WRN_PdbLocalNameTooLong:
                case ErrorCode.ERR_RetNoObjectRequiredLambda:
                case ErrorCode.ERR_TaskRetNoObjectRequiredLambda:
                case ErrorCode.WRN_AnalyzerCannotBeCreated:
                case ErrorCode.WRN_NoAnalyzerInAssembly:
                case ErrorCode.WRN_UnableToLoadAnalyzer:
                case ErrorCode.ERR_CantReadRulesetFile:
                case ErrorCode.ERR_BadPdbData:
                case ErrorCode.INF_UnableToLoadSomeTypesInAnalyzer:
                case ErrorCode.ERR_InitializerOnNonAutoProperty:
                case ErrorCode.ERR_AutoPropertyMustHaveGetAccessor:
                case ErrorCode.ERR_InstancePropertyInitializerInInterface:
                case ErrorCode.ERR_EnumsCantContainDefaultConstructor:
                case ErrorCode.ERR_EncodinglessSyntaxTree:
                case ErrorCode.ERR_BlockBodyAndExpressionBody:
                case ErrorCode.ERR_FeatureIsExperimental:
                case ErrorCode.ERR_FeatureNotAvailableInVersion6:
                case ErrorCode.ERR_SwitchFallOut:
                case ErrorCode.ERR_NullPropagatingOpInExpressionTree:
                case ErrorCode.WRN_NubExprIsConstBool2:
                case ErrorCode.ERR_DictionaryInitializerInExpressionTree:
                case ErrorCode.ERR_ExtensionCollectionElementInitializerInExpressionTree:
                case ErrorCode.ERR_UnclosedExpressionHole:
                case ErrorCode.ERR_UseDefViolationProperty:
                case ErrorCode.ERR_AutoPropertyMustOverrideSet:
                case ErrorCode.ERR_ExpressionHasNoName:
                case ErrorCode.ERR_SubexpressionNotInNameof:
                case ErrorCode.ERR_AliasQualifiedNameNotAnExpression:
                case ErrorCode.ERR_NameofMethodGroupWithTypeParameters:
                case ErrorCode.ERR_NoAliasHere:
                case ErrorCode.ERR_UnescapedCurly:
                case ErrorCode.ERR_EscapedCurly:
                case ErrorCode.ERR_TrailingWhitespaceInFormatSpecifier:
                case ErrorCode.ERR_EmptyFormatSpecifier:
                case ErrorCode.ERR_ErrorInReferencedAssembly:
                case ErrorCode.ERR_ExternHasConstructorInitializer:
                case ErrorCode.ERR_ExpressionOrDeclarationExpected:
                case ErrorCode.ERR_NameofExtensionMethod:
                case ErrorCode.WRN_AlignmentMagnitude:
                case ErrorCode.ERR_ConstantStringTooLong:
                case ErrorCode.ERR_DebugEntryPointNotSourceMethodDefinition:
                case ErrorCode.ERR_LoadDirectiveOnlyAllowedInScripts:
                case ErrorCode.ERR_PPLoadFollowsToken:
                case ErrorCode.ERR_SourceFileReferencesNotSupported:
                case ErrorCode.ERR_BadAwaitInStaticVariableInitializer:
                case ErrorCode.ERR_InvalidPathMap:
                case ErrorCode.ERR_PublicSignButNoKey:
                case ErrorCode.ERR_TooManyUserStrings:
                case ErrorCode.ERR_PeWritingFailure:
                case ErrorCode.WRN_AttributeIgnoredWhenPublicSigning:
                case ErrorCode.ERR_OptionMustBeAbsolutePath:
                case ErrorCode.ERR_FeatureNotAvailableInVersion7:
                case ErrorCode.ERR_DynamicLocalFunctionParamsParameter:
                case ErrorCode.ERR_ExpressionTreeContainsLocalFunction:
                case ErrorCode.ERR_InvalidInstrumentationKind:
                case ErrorCode.ERR_LocalFunctionMissingBody:
                case ErrorCode.ERR_InvalidHashAlgorithmName:
                case ErrorCode.ERR_ThrowMisplaced:
                case ErrorCode.ERR_PatternNullableType:
                case ErrorCode.ERR_BadPatternExpression:
                case ErrorCode.ERR_SwitchExpressionValueExpected:
                case ErrorCode.ERR_SwitchCaseSubsumed:
                case ErrorCode.ERR_PatternWrongType:
                case ErrorCode.ERR_ExpressionTreeContainsIsMatch:
                case ErrorCode.WRN_TupleLiteralNameMismatch:
                case ErrorCode.ERR_TupleTooFewElements:
                case ErrorCode.ERR_TupleReservedElementName:
                case ErrorCode.ERR_TupleReservedElementNameAnyPosition:
                case ErrorCode.ERR_TupleDuplicateElementName:
                case ErrorCode.ERR_PredefinedTypeMemberNotFoundInAssembly:
                case ErrorCode.ERR_MissingDeconstruct:
                case ErrorCode.ERR_TypeInferenceFailedForImplicitlyTypedDeconstructionVariable:
                case ErrorCode.ERR_DeconstructRequiresExpression:
                case ErrorCode.ERR_DeconstructWrongCardinality:
                case ErrorCode.ERR_CannotDeconstructDynamic:
                case ErrorCode.ERR_DeconstructTooFewElements:
                case ErrorCode.ERR_ConversionNotTupleCompatible:
                case ErrorCode.ERR_DeconstructionVarFormDisallowsSpecificType:
                case ErrorCode.ERR_TupleElementNamesAttributeMissing:
                case ErrorCode.ERR_ExplicitTupleElementNamesAttribute:
                case ErrorCode.ERR_CantChangeTupleNamesOnOverride:
                case ErrorCode.ERR_DuplicateInterfaceWithTupleNamesInBaseList:
                case ErrorCode.ERR_ImplBadTupleNames:
                case ErrorCode.ERR_PartialMethodInconsistentTupleNames:
                case ErrorCode.ERR_ExpressionTreeContainsTupleLiteral:
                case ErrorCode.ERR_ExpressionTreeContainsTupleConversion:
                case ErrorCode.ERR_AutoPropertyCannotBeRefReturning:
                case ErrorCode.ERR_RefPropertyMustHaveGetAccessor:
                case ErrorCode.ERR_RefPropertyCannotHaveSetAccessor:
                case ErrorCode.ERR_CantChangeRefReturnOnOverride:
                case ErrorCode.ERR_MustNotHaveRefReturn:
                case ErrorCode.ERR_MustHaveRefReturn:
                case ErrorCode.ERR_RefReturnMustHaveIdentityConversion:
                case ErrorCode.ERR_CloseUnimplementedInterfaceMemberWrongRefReturn:
                case ErrorCode.ERR_RefReturningCallInExpressionTree:
                case ErrorCode.ERR_BadIteratorReturnRef:
                case ErrorCode.ERR_BadRefReturnExpressionTree:
                case ErrorCode.ERR_RefReturnLvalueExpected:
                case ErrorCode.ERR_RefReturnNonreturnableLocal:
                case ErrorCode.ERR_RefReturnNonreturnableLocal2:
                case ErrorCode.ERR_RefReturnRangeVariable:
                case ErrorCode.ERR_RefReturnReadonly:
                case ErrorCode.ERR_RefReturnReadonlyStatic:
                case ErrorCode.ERR_RefReturnReadonly2:
                case ErrorCode.ERR_RefReturnReadonlyStatic2:
                case ErrorCode.ERR_RefReturnParameter:
                case ErrorCode.ERR_RefReturnParameter2:
                case ErrorCode.ERR_RefReturnLocal:
                case ErrorCode.ERR_RefReturnLocal2:
                case ErrorCode.ERR_RefReturnStructThis:
                case ErrorCode.ERR_InitializeByValueVariableWithReference:
                case ErrorCode.ERR_InitializeByReferenceVariableWithValue:
                case ErrorCode.ERR_RefAssignmentMustHaveIdentityConversion:
                case ErrorCode.ERR_ByReferenceVariableMustBeInitialized:
                case ErrorCode.ERR_AnonDelegateCantUseLocal:
                case ErrorCode.ERR_BadIteratorLocalType:
                case ErrorCode.ERR_BadAsyncLocalType:
                case ErrorCode.ERR_PredefinedValueTupleTypeNotFound:
                case ErrorCode.ERR_SemiOrLBraceOrArrowExpected:
                case ErrorCode.ERR_NewWithTupleTypeSyntax:
                case ErrorCode.ERR_PredefinedValueTupleTypeMustBeStruct:
                case ErrorCode.ERR_DiscardTypeInferenceFailed:
                case ErrorCode.ERR_DeclarationExpressionNotPermitted:
                case ErrorCode.ERR_MustDeclareForeachIteration:
                case ErrorCode.ERR_TupleElementNamesInDeconstruction:
                case ErrorCode.ERR_ExpressionTreeContainsThrowExpression:
                case ErrorCode.ERR_DelegateRefMismatch:
                case ErrorCode.ERR_BadSourceCodeKind:
                case ErrorCode.ERR_BadDocumentationMode:
                case ErrorCode.ERR_BadLanguageVersion:
                case ErrorCode.ERR_ImplicitlyTypedOutVariableUsedInTheSameArgumentList:
                case ErrorCode.ERR_TypeInferenceFailedForImplicitlyTypedOutVariable:
                case ErrorCode.ERR_ExpressionTreeContainsOutVariable:
                case ErrorCode.ERR_VarInvocationLvalueReserved:
                case ErrorCode.ERR_PublicSignNetModule:
                case ErrorCode.ERR_BadAssemblyName:
                case ErrorCode.ERR_BadAsyncMethodBuilderTaskProperty:
                case ErrorCode.ERR_TypeForwardedToMultipleAssemblies:
                case ErrorCode.ERR_ExpressionTreeContainsDiscard:
                case ErrorCode.ERR_PatternDynamicType:
                case ErrorCode.ERR_VoidAssignment:
                case ErrorCode.ERR_VoidInTuple:
                case ErrorCode.ERR_Merge_conflict_marker_encountered:
                case ErrorCode.ERR_InvalidPreprocessingSymbol:
                case ErrorCode.ERR_FeatureNotAvailableInVersion7_1:
                case ErrorCode.ERR_LanguageVersionCannotHaveLeadingZeroes:
                case ErrorCode.ERR_CompilerAndLanguageVersion:
                case ErrorCode.WRN_WindowsExperimental:
                case ErrorCode.ERR_TupleInferredNamesNotAvailable:
                case ErrorCode.ERR_TypelessTupleInAs:
                case ErrorCode.ERR_NoRefOutWhenRefOnly:
                case ErrorCode.ERR_NoNetModuleOutputWhenRefOutOrRefOnly:
                case ErrorCode.ERR_BadOpOnNullOrDefaultOrNew:
                case ErrorCode.ERR_DefaultLiteralNotValid:
                case ErrorCode.ERR_PatternWrongGenericTypeInVersion:
                case ErrorCode.ERR_AmbigBinaryOpsOnDefault:
                case ErrorCode.ERR_FeatureNotAvailableInVersion7_2:
                case ErrorCode.WRN_UnreferencedLocalFunction:
                case ErrorCode.ERR_DynamicLocalFunctionTypeParameter:
                case ErrorCode.ERR_BadNonTrailingNamedArgument:
                case ErrorCode.ERR_NamedArgumentSpecificationBeforeFixedArgumentInDynamicInvocation:
                case ErrorCode.ERR_RefConditionalAndAwait:
                case ErrorCode.ERR_RefConditionalNeedsTwoRefs:
                case ErrorCode.ERR_RefConditionalDifferentTypes:
                case ErrorCode.ERR_BadParameterModifiers:
                case ErrorCode.ERR_RefReadonlyNotField:
                case ErrorCode.ERR_RefReadonlyNotField2:
                case ErrorCode.ERR_AssignReadonlyNotField:
                case ErrorCode.ERR_AssignReadonlyNotField2:
                case ErrorCode.ERR_RefReturnReadonlyNotField:
                case ErrorCode.ERR_RefReturnReadonlyNotField2:
                case ErrorCode.ERR_ExplicitReservedAttr:
                case ErrorCode.ERR_TypeReserved:
                case ErrorCode.ERR_RefExtensionMustBeValueTypeOrConstrainedToOne:
                case ErrorCode.ERR_InExtensionMustBeValueType:
                case ErrorCode.ERR_FieldsInRoStruct:
                case ErrorCode.ERR_AutoPropsInRoStruct:
                case ErrorCode.ERR_FieldlikeEventsInRoStruct:
                case ErrorCode.ERR_RefStructInterfaceImpl:
                case ErrorCode.ERR_BadSpecialByRefIterator:
                case ErrorCode.ERR_FieldAutoPropCantBeByRefLike:
                case ErrorCode.ERR_StackAllocConversionNotPossible:
                case ErrorCode.ERR_EscapeCall:
                case ErrorCode.ERR_EscapeCall2:
                case ErrorCode.ERR_EscapeOther:
                case ErrorCode.ERR_CallArgMixing:
                case ErrorCode.ERR_MismatchedRefEscapeInTernary:
                case ErrorCode.ERR_EscapeVariable:
                case ErrorCode.ERR_EscapeStackAlloc:
                case ErrorCode.ERR_RefReturnThis:
                case ErrorCode.ERR_OutAttrOnInParam:
                case ErrorCode.ERR_PredefinedValueTupleTypeAmbiguous3:
                case ErrorCode.ERR_InvalidVersionFormatDeterministic:
                case ErrorCode.ERR_AttributeCtorInParameter:
                case ErrorCode.WRN_FilterIsConstantFalse:
                case ErrorCode.WRN_FilterIsConstantFalseRedundantTryCatch:
                case ErrorCode.ERR_ConditionalInInterpolation:
                case ErrorCode.ERR_CantUseVoidInArglist:
                case ErrorCode.ERR_InDynamicMethodArg:
                case ErrorCode.ERR_FeatureNotAvailableInVersion7_3:
                case ErrorCode.WRN_AttributesOnBackingFieldsNotAvailable:
                case ErrorCode.ERR_DoNotUseFixedBufferAttrOnProperty:
                case ErrorCode.ERR_RefLocalOrParamExpected:
                case ErrorCode.ERR_RefAssignNarrower:
                case ErrorCode.ERR_NewBoundWithUnmanaged:
                case ErrorCode.ERR_UnmanagedConstraintNotSatisfied:
                case ErrorCode.ERR_CantUseInOrOutInArglist:
                case ErrorCode.ERR_ConWithUnmanagedCon:
                case ErrorCode.ERR_UnmanagedBoundWithClass:
                case ErrorCode.ERR_InvalidStackAllocArray:
                case ErrorCode.ERR_ExpressionTreeContainsTupleBinOp:
                case ErrorCode.WRN_TupleBinopLiteralNameMismatch:
                case ErrorCode.ERR_TupleSizesMismatchForBinOps:
                case ErrorCode.ERR_ExprCannotBeFixed:
                case ErrorCode.ERR_InvalidObjectCreation:
                case ErrorCode.WRN_TypeParameterSameAsOuterMethodTypeParameter:
                case ErrorCode.ERR_OutVariableCannotBeByRef:
                case ErrorCode.ERR_DeconstructVariableCannotBeByRef:
                case ErrorCode.ERR_OmittedTypeArgument:
                case ErrorCode.ERR_FeatureNotAvailableInVersion8:
                case ErrorCode.ERR_AltInterpolatedVerbatimStringsNotAvailable:
                case ErrorCode.ERR_IteratorMustBeAsync:
                case ErrorCode.ERR_NoConvToIAsyncDisp:
                case ErrorCode.ERR_AwaitForEachMissingMember:
                case ErrorCode.ERR_BadGetAsyncEnumerator:
                case ErrorCode.ERR_MultipleIAsyncEnumOfT:
                case ErrorCode.ERR_ForEachMissingMemberWrongAsync:
                case ErrorCode.ERR_AwaitForEachMissingMemberWrongAsync:
                case ErrorCode.ERR_BadDynamicAwaitForEach:
                case ErrorCode.ERR_NoConvToIAsyncDispWrongAsync:
                case ErrorCode.ERR_NoConvToIDispWrongAsync:
                case ErrorCode.ERR_StaticLocalFunctionCannotCaptureVariable:
                case ErrorCode.ERR_StaticLocalFunctionCannotCaptureThis:
                case ErrorCode.ERR_AttributeNotOnEventAccessor:
                case ErrorCode.WRN_UnconsumedEnumeratorCancellationAttributeUsage:
                case ErrorCode.WRN_UndecoratedCancellationTokenParameter:
                case ErrorCode.ERR_MultipleEnumeratorCancellationAttributes:
                case ErrorCode.ERR_VarianceInterfaceNesting:
                case ErrorCode.ERR_ImplicitIndexIndexerWithName:
                case ErrorCode.ERR_ImplicitRangeIndexerWithName:
                case ErrorCode.ERR_WrongNumberOfSubpatterns:
                case ErrorCode.ERR_PropertyPatternNameMissing:
                case ErrorCode.ERR_MissingPattern:
                case ErrorCode.ERR_DefaultPattern:
                case ErrorCode.ERR_SwitchExpressionNoBestType:
                case ErrorCode.ERR_VarMayNotBindToType:
                case ErrorCode.WRN_SwitchExpressionNotExhaustive:
                case ErrorCode.ERR_SwitchArmSubsumed:
                case ErrorCode.ERR_ConstantPatternVsOpenType:
                case ErrorCode.WRN_CaseConstantNamedUnderscore:
                case ErrorCode.WRN_IsTypeNamedUnderscore:
                case ErrorCode.ERR_ExpressionTreeContainsSwitchExpression:
                case ErrorCode.ERR_SwitchGoverningExpressionRequiresParens:
                case ErrorCode.ERR_TupleElementNameMismatch:
                case ErrorCode.ERR_DeconstructParameterNameMismatch:
                case ErrorCode.ERR_IsPatternImpossible:
                case ErrorCode.WRN_GivenExpressionNeverMatchesPattern:
                case ErrorCode.WRN_GivenExpressionAlwaysMatchesConstant:
                case ErrorCode.ERR_PointerTypeInPatternMatching:
                case ErrorCode.ERR_ArgumentNameInITuplePattern:
                case ErrorCode.ERR_DiscardPatternInSwitchStatement:
                case ErrorCode.WRN_SwitchExpressionNotExhaustiveWithUnnamedEnumValue:
                case ErrorCode.WRN_ThrowPossibleNull:
                case ErrorCode.ERR_IllegalSuppression:
                case ErrorCode.WRN_ConvertingNullableToNonNullable:
                case ErrorCode.WRN_NullReferenceAssignment:
                case ErrorCode.WRN_NullReferenceReceiver:
                case ErrorCode.WRN_NullReferenceReturn:
                case ErrorCode.WRN_NullReferenceArgument:
                case ErrorCode.WRN_UnboxPossibleNull:
                case ErrorCode.WRN_DisallowNullAttributeForbidsMaybeNullAssignment:
                case ErrorCode.WRN_NullabilityMismatchInTypeOnOverride:
                case ErrorCode.WRN_NullabilityMismatchInReturnTypeOnOverride:
                case ErrorCode.WRN_NullabilityMismatchInParameterTypeOnOverride:
                case ErrorCode.WRN_NullabilityMismatchInParameterTypeOnPartial:
                case ErrorCode.WRN_NullabilityMismatchInTypeOnImplicitImplementation:
                case ErrorCode.WRN_NullabilityMismatchInReturnTypeOnImplicitImplementation:
                case ErrorCode.WRN_NullabilityMismatchInParameterTypeOnImplicitImplementation:
                case ErrorCode.WRN_NullabilityMismatchInTypeOnExplicitImplementation:
                case ErrorCode.WRN_NullabilityMismatchInReturnTypeOnExplicitImplementation:
                case ErrorCode.WRN_NullabilityMismatchInParameterTypeOnExplicitImplementation:
                case ErrorCode.WRN_UninitializedNonNullableField:
                case ErrorCode.WRN_NullabilityMismatchInAssignment:
                case ErrorCode.WRN_NullabilityMismatchInArgument:
                case ErrorCode.WRN_NullabilityMismatchInReturnTypeOfTargetDelegate:
                case ErrorCode.WRN_NullabilityMismatchInParameterTypeOfTargetDelegate:
                case ErrorCode.ERR_ExplicitNullableAttribute:
                case ErrorCode.WRN_NullabilityMismatchInArgumentForOutput:
                case ErrorCode.WRN_NullAsNonNullable:
                case ErrorCode.ERR_NullableUnconstrainedTypeParameter:
                case ErrorCode.ERR_AnnotationDisallowedInObjectCreation:
                case ErrorCode.WRN_NullableValueTypeMayBeNull:
                case ErrorCode.ERR_NullableOptionNotAvailable:
                case ErrorCode.WRN_NullabilityMismatchInTypeParameterConstraint:
                case ErrorCode.WRN_MissingNonNullTypesContextForAnnotation:
                case ErrorCode.WRN_NullabilityMismatchInConstraintsOnImplicitImplementation:
                case ErrorCode.WRN_NullabilityMismatchInTypeParameterReferenceTypeConstraint:
                case ErrorCode.ERR_TripleDotNotAllowed:
                case ErrorCode.ERR_BadNullableContextOption:
                case ErrorCode.ERR_NullableDirectiveQualifierExpected:
                case ErrorCode.ERR_BadNullableTypeof:
                case ErrorCode.ERR_ExpressionTreeCantContainRefStruct:
                case ErrorCode.ERR_ElseCannotStartStatement:
                case ErrorCode.ERR_ExpressionTreeCantContainNullCoalescingAssignment:
                case ErrorCode.WRN_NullabilityMismatchInExplicitlyImplementedInterface:
                case ErrorCode.WRN_NullabilityMismatchInInterfaceImplementedByBase:
                case ErrorCode.WRN_DuplicateInterfaceWithNullabilityMismatchInBaseList:
                case ErrorCode.ERR_DuplicateExplicitImpl:
                case ErrorCode.ERR_UsingVarInSwitchCase:
                case ErrorCode.ERR_GoToForwardJumpOverUsingVar:
                case ErrorCode.ERR_GoToBackwardJumpOverUsingVar:
                case ErrorCode.ERR_IsNullableType:
                case ErrorCode.ERR_AsNullableType:
                case ErrorCode.ERR_FeatureInPreview:
                case ErrorCode.WRN_SwitchExpressionNotExhaustiveForNull:
                case ErrorCode.WRN_ImplicitCopyInReadOnlyMember:
                case ErrorCode.ERR_StaticMemberCantBeReadOnly:
                case ErrorCode.ERR_AutoSetterCantBeReadOnly:
                case ErrorCode.ERR_AutoPropertyWithSetterCantBeReadOnly:
                case ErrorCode.ERR_InvalidPropertyReadOnlyMods:
                case ErrorCode.ERR_DuplicatePropertyReadOnlyMods:
                case ErrorCode.ERR_FieldLikeEventCantBeReadOnly:
                case ErrorCode.ERR_PartialMethodReadOnlyDifference:
                case ErrorCode.ERR_ReadOnlyModMissingAccessor:
                case ErrorCode.ERR_OverrideRefConstraintNotSatisfied:
                case ErrorCode.ERR_OverrideValConstraintNotSatisfied:
                case ErrorCode.WRN_NullabilityMismatchInConstraintsOnPartialImplementation:
                case ErrorCode.ERR_NullableDirectiveTargetExpected:
                case ErrorCode.WRN_MissingNonNullTypesContextForAnnotationInGeneratedCode:
                case ErrorCode.WRN_NullReferenceInitializer:
                case ErrorCode.ERR_MultipleAnalyzerConfigsInSameDir:
                case ErrorCode.ERR_RuntimeDoesNotSupportDefaultInterfaceImplementation:
                case ErrorCode.ERR_RuntimeDoesNotSupportDefaultInterfaceImplementationForMember:
                case ErrorCode.ERR_InvalidModifierForLanguageVersion:
                case ErrorCode.ERR_ImplicitImplementationOfNonPublicInterfaceMember:
                case ErrorCode.ERR_MostSpecificImplementationIsNotFound:
                case ErrorCode.ERR_LanguageVersionDoesNotSupportInterfaceImplementationForMember:
                case ErrorCode.ERR_RuntimeDoesNotSupportProtectedAccessForInterfaceMember:
                case ErrorCode.ERR_DefaultInterfaceImplementationInNoPIAType:
                case ErrorCode.ERR_AbstractEventHasAccessors:
                case ErrorCode.WRN_NullabilityMismatchInTypeParameterNotNullConstraint:
                case ErrorCode.ERR_DuplicateNullSuppression:
                case ErrorCode.ERR_DefaultLiteralNoTargetType:
                case ErrorCode.ERR_ReAbstractionInNoPIAType:
                case ErrorCode.ERR_InternalError:
                case ErrorCode.ERR_ImplicitObjectCreationIllegalTargetType:
                case ErrorCode.ERR_ImplicitObjectCreationNotValid:
                case ErrorCode.ERR_ImplicitObjectCreationNoTargetType:
                case ErrorCode.ERR_BadFuncPointerParamModifier:
                case ErrorCode.ERR_BadFuncPointerArgCount:
                case ErrorCode.ERR_MethFuncPtrMismatch:
                case ErrorCode.ERR_FuncPtrRefMismatch:
                case ErrorCode.ERR_FuncPtrMethMustBeStatic:
                case ErrorCode.ERR_ExternEventInitializer:
                case ErrorCode.ERR_AmbigBinaryOpsOnUnconstrainedDefault:
                case ErrorCode.WRN_ParameterConditionallyDisallowsNull:
                case ErrorCode.WRN_ShouldNotReturn:
                case ErrorCode.WRN_TopLevelNullabilityMismatchInReturnTypeOnOverride:
                case ErrorCode.WRN_TopLevelNullabilityMismatchInParameterTypeOnOverride:
                case ErrorCode.WRN_TopLevelNullabilityMismatchInReturnTypeOnImplicitImplementation:
                case ErrorCode.WRN_TopLevelNullabilityMismatchInParameterTypeOnImplicitImplementation:
                case ErrorCode.WRN_TopLevelNullabilityMismatchInReturnTypeOnExplicitImplementation:
                case ErrorCode.WRN_TopLevelNullabilityMismatchInParameterTypeOnExplicitImplementation:
                case ErrorCode.WRN_DoesNotReturnMismatch:
                case ErrorCode.ERR_NoOutputDirectory:
                case ErrorCode.ERR_StdInOptionProvidedButConsoleInputIsNotRedirected:
                case ErrorCode.ERR_FeatureNotAvailableInVersion9:
                case ErrorCode.WRN_MemberNotNull:
                case ErrorCode.WRN_MemberNotNullWhen:
                case ErrorCode.WRN_MemberNotNullBadMember:
                case ErrorCode.WRN_ParameterDisallowsNull:
                case ErrorCode.WRN_ConstOutOfRangeChecked:
                case ErrorCode.ERR_DuplicateInterfaceWithDifferencesInBaseList:
                case ErrorCode.ERR_DesignatorBeneathPatternCombinator:
                case ErrorCode.ERR_UnsupportedTypeForRelationalPattern:
                case ErrorCode.ERR_RelationalPatternWithNaN:
                case ErrorCode.ERR_ConditionalOnLocalFunction:
                case ErrorCode.WRN_GeneratorFailedDuringInitialization:
                case ErrorCode.WRN_GeneratorFailedDuringGeneration:
                case ErrorCode.ERR_WrongFuncPtrCallingConvention:
                case ErrorCode.ERR_MissingAddressOf:
                case ErrorCode.ERR_CannotUseReducedExtensionMethodInAddressOf:
                case ErrorCode.ERR_CannotUseFunctionPointerAsFixedLocal:
                case ErrorCode.ERR_ExpressionTreeContainsPatternImplicitIndexer:
                case ErrorCode.ERR_ExpressionTreeContainsFromEndIndexExpression:
                case ErrorCode.ERR_ExpressionTreeContainsRangeExpression:
                case ErrorCode.WRN_GivenExpressionAlwaysMatchesPattern:
                case ErrorCode.WRN_IsPatternAlways:
                case ErrorCode.ERR_PartialMethodWithAccessibilityModsMustHaveImplementation:
                case ErrorCode.ERR_PartialMethodWithNonVoidReturnMustHaveAccessMods:
                case ErrorCode.ERR_PartialMethodWithOutParamMustHaveAccessMods:
                case ErrorCode.ERR_PartialMethodWithExtendedModMustHaveAccessMods:
                case ErrorCode.ERR_PartialMethodAccessibilityDifference:
                case ErrorCode.ERR_PartialMethodExtendedModDifference:
                case ErrorCode.ERR_SimpleProgramLocalIsReferencedOutsideOfTopLevelStatement:
                case ErrorCode.ERR_SimpleProgramMultipleUnitsWithTopLevelStatements:
                case ErrorCode.ERR_TopLevelStatementAfterNamespaceOrType:
                case ErrorCode.ERR_SimpleProgramDisallowsMainType:
                case ErrorCode.ERR_SimpleProgramNotAnExecutable:
                case ErrorCode.ERR_UnsupportedCallingConvention:
                case ErrorCode.ERR_InvalidFunctionPointerCallingConvention:
                case ErrorCode.ERR_InvalidFuncPointerReturnTypeModifier:
                case ErrorCode.ERR_DupReturnTypeMod:
                case ErrorCode.ERR_AddressOfMethodGroupInExpressionTree:
                case ErrorCode.ERR_CannotConvertAddressOfToDelegate:
                case ErrorCode.ERR_AddressOfToNonFunctionPointer:
                case ErrorCode.ERR_ModuleInitializerMethodMustBeOrdinary:
                case ErrorCode.ERR_ModuleInitializerMethodMustBeAccessibleOutsideTopLevelType:
                case ErrorCode.ERR_ModuleInitializerMethodMustBeStaticParameterlessVoid:
                case ErrorCode.ERR_ModuleInitializerMethodAndContainingTypesMustNotBeGeneric:
                case ErrorCode.ERR_PartialMethodReturnTypeDifference:
                case ErrorCode.ERR_PartialMethodRefReturnDifference:
                case ErrorCode.WRN_NullabilityMismatchInReturnTypeOnPartial:
                case ErrorCode.ERR_StaticAnonymousFunctionCannotCaptureVariable:
                case ErrorCode.ERR_StaticAnonymousFunctionCannotCaptureThis:
                case ErrorCode.ERR_OverrideDefaultConstraintNotSatisfied:
                case ErrorCode.ERR_DefaultConstraintOverrideOnly:
                case ErrorCode.WRN_ParameterNotNullIfNotNull:
                case ErrorCode.WRN_ReturnNotNullIfNotNull:
                case ErrorCode.WRN_PartialMethodTypeDifference:
                case ErrorCode.ERR_RuntimeDoesNotSupportCovariantReturnsOfClasses:
                case ErrorCode.ERR_RuntimeDoesNotSupportCovariantPropertiesOfClasses:
                case ErrorCode.WRN_SwitchExpressionNotExhaustiveWithWhen:
                case ErrorCode.WRN_SwitchExpressionNotExhaustiveForNullWithWhen:
                case ErrorCode.WRN_PrecedenceInversion:
                case ErrorCode.ERR_ExpressionTreeContainsWithExpression:
                case ErrorCode.WRN_AnalyzerReferencesFramework:
                case ErrorCode.WRN_RecordEqualsWithoutGetHashCode:
                case ErrorCode.ERR_AssignmentInitOnly:
                case ErrorCode.ERR_CantChangeInitOnlyOnOverride:
                case ErrorCode.ERR_CloseUnimplementedInterfaceMemberWrongInitOnly:
                case ErrorCode.ERR_ExplicitPropertyMismatchInitOnly:
                case ErrorCode.ERR_BadInitAccessor:
                case ErrorCode.ERR_InvalidWithReceiverType:
                case ErrorCode.ERR_CannotClone:
                case ErrorCode.ERR_CloneDisallowedInRecord:
                case ErrorCode.WRN_RecordNamedDisallowed:
                case ErrorCode.ERR_UnexpectedArgumentList:
                case ErrorCode.ERR_UnexpectedOrMissingConstructorInitializerInRecord:
                case ErrorCode.ERR_MultipleRecordParameterLists:
                case ErrorCode.ERR_BadRecordBase:
                case ErrorCode.ERR_BadInheritanceFromRecord:
                case ErrorCode.ERR_BadRecordMemberForPositionalParameter:
                case ErrorCode.ERR_NoCopyConstructorInBaseType:
                case ErrorCode.ERR_CopyConstructorMustInvokeBaseCopyConstructor:
                case ErrorCode.ERR_DoesNotOverrideMethodFromObject:
                case ErrorCode.ERR_SealedAPIInRecord:
                case ErrorCode.ERR_DoesNotOverrideBaseMethod:
                case ErrorCode.ERR_NotOverridableAPIInRecord:
                case ErrorCode.ERR_NonPublicAPIInRecord:
                case ErrorCode.ERR_SignatureMismatchInRecord:
                case ErrorCode.ERR_NonProtectedAPIInRecord:
                case ErrorCode.ERR_DoesNotOverrideBaseEqualityContract:
                case ErrorCode.ERR_StaticAPIInRecord:
                case ErrorCode.ERR_CopyConstructorWrongAccessibility:
                case ErrorCode.ERR_NonPrivateAPIInRecord:
                case ErrorCode.WRN_UnassignedThisAutoPropertyUnsupportedVersion:
                case ErrorCode.WRN_UnassignedThisUnsupportedVersion:
                case ErrorCode.WRN_ParamUnassigned:
                case ErrorCode.WRN_UseDefViolationProperty:
                case ErrorCode.WRN_UseDefViolationField:
                case ErrorCode.WRN_UseDefViolationThisUnsupportedVersion:
                case ErrorCode.WRN_UseDefViolationOut:
                case ErrorCode.WRN_UseDefViolation:
                case ErrorCode.ERR_CannotSpecifyManagedWithUnmanagedSpecifiers:
                case ErrorCode.ERR_RuntimeDoesNotSupportUnmanagedDefaultCallConv:
                case ErrorCode.ERR_TypeNotFound:
                case ErrorCode.ERR_TypeMustBePublic:
                case ErrorCode.ERR_InvalidUnmanagedCallersOnlyCallConv:
                case ErrorCode.ERR_CannotUseManagedTypeInUnmanagedCallersOnly:
                case ErrorCode.ERR_UnmanagedCallersOnlyMethodOrTypeCannotBeGeneric:
                case ErrorCode.ERR_UnmanagedCallersOnlyRequiresStatic:
                case ErrorCode.WRN_ParameterIsStaticClass:
                case ErrorCode.WRN_ReturnTypeIsStaticClass:
                case ErrorCode.ERR_EntryPointCannotBeUnmanagedCallersOnly:
                case ErrorCode.ERR_ModuleInitializerCannotBeUnmanagedCallersOnly:
                case ErrorCode.ERR_UnmanagedCallersOnlyMethodsCannotBeCalledDirectly:
                case ErrorCode.ERR_UnmanagedCallersOnlyMethodsCannotBeConvertedToDelegate:
                case ErrorCode.ERR_InitCannotBeReadonly:
                case ErrorCode.ERR_UnexpectedVarianceStaticMember:
                case ErrorCode.ERR_FunctionPointersCannotBeCalledWithNamedArguments:
                case ErrorCode.ERR_EqualityContractRequiresGetter:
                case ErrorCode.WRN_UnreadRecordParameter:
                case ErrorCode.ERR_BadFieldTypeInRecord:
                case ErrorCode.WRN_DoNotCompareFunctionPointers:
                case ErrorCode.ERR_RecordAmbigCtor:
                case ErrorCode.ERR_FunctionPointerTypesInAttributeNotSupported:
                case ErrorCode.ERR_InheritingFromRecordWithSealedToString:
                case ErrorCode.ERR_HiddenPositionalMember:
                case ErrorCode.ERR_GlobalUsingInNamespace:
                case ErrorCode.ERR_GlobalUsingOutOfOrder:
                case ErrorCode.ERR_AttributesRequireParenthesizedLambdaExpression:
                case ErrorCode.ERR_CannotInferDelegateType:
                case ErrorCode.ERR_InvalidNameInSubpattern:
                case ErrorCode.ERR_RuntimeDoesNotSupportStaticAbstractMembersInInterfaces:
                case ErrorCode.ERR_GenericConstraintNotSatisfiedInterfaceWithStaticAbstractMembers:
                case ErrorCode.ERR_BadAbstractUnaryOperatorSignature:
                case ErrorCode.ERR_BadAbstractIncDecSignature:
                case ErrorCode.ERR_BadAbstractIncDecRetType:
                case ErrorCode.ERR_BadAbstractBinaryOperatorSignature:
                case ErrorCode.ERR_BadAbstractShiftOperatorSignature:
                case ErrorCode.ERR_BadAbstractStaticMemberAccess:
                case ErrorCode.ERR_ExpressionTreeContainsAbstractStaticMemberAccess:
                case ErrorCode.ERR_CloseUnimplementedInterfaceMemberNotStatic:
                case ErrorCode.ERR_RuntimeDoesNotSupportStaticAbstractMembersInInterfacesForMember:
                case ErrorCode.ERR_ExplicitImplementationOfOperatorsMustBeStatic:
                case ErrorCode.ERR_AbstractConversionNotInvolvingContainedType:
                case ErrorCode.ERR_InterfaceImplementedByUnmanagedCallersOnlyMethod:
                case ErrorCode.HDN_DuplicateWithGlobalUsing:
                case ErrorCode.ERR_CantConvAnonMethReturnType:
                case ErrorCode.ERR_BuilderAttributeDisallowed:
                case ErrorCode.ERR_FeatureNotAvailableInVersion10:
                case ErrorCode.ERR_SimpleProgramIsEmpty:
                case ErrorCode.ERR_LineSpanDirectiveInvalidValue:
                case ErrorCode.ERR_LineSpanDirectiveEndLessThanStart:
                case ErrorCode.ERR_WrongArityAsyncReturn:
                case ErrorCode.ERR_InterpolatedStringHandlerMethodReturnMalformed:
                case ErrorCode.ERR_InterpolatedStringHandlerMethodReturnInconsistent:
                case ErrorCode.ERR_NullInvalidInterpolatedStringHandlerArgumentName:
                case ErrorCode.ERR_NotInstanceInvalidInterpolatedStringHandlerArgumentName:
                case ErrorCode.ERR_InvalidInterpolatedStringHandlerArgumentName:
                case ErrorCode.ERR_TypeIsNotAnInterpolatedStringHandlerType:
                case ErrorCode.WRN_ParameterOccursAfterInterpolatedStringHandlerParameter:
                case ErrorCode.ERR_CannotUseSelfAsInterpolatedStringHandlerArgument:
                case ErrorCode.ERR_InterpolatedStringHandlerArgumentAttributeMalformed:
                case ErrorCode.ERR_InterpolatedStringHandlerArgumentLocatedAfterInterpolatedString:
                case ErrorCode.ERR_InterpolatedStringHandlerArgumentOptionalNotSpecified:
                case ErrorCode.ERR_ExpressionTreeContainsInterpolatedStringHandlerConversion:
                case ErrorCode.ERR_InterpolatedStringHandlerCreationCannotUseDynamic:
                case ErrorCode.ERR_MultipleFileScopedNamespace:
                case ErrorCode.ERR_FileScopedAndNormalNamespace:
                case ErrorCode.ERR_FileScopedNamespaceNotBeforeAllMembers:
                case ErrorCode.ERR_NoImplicitConvTargetTypedConditional:
                case ErrorCode.ERR_NonPublicParameterlessStructConstructor:
                case ErrorCode.ERR_NoConversionForCallerArgumentExpressionParam:
                case ErrorCode.WRN_CallerLineNumberPreferredOverCallerArgumentExpression:
                case ErrorCode.WRN_CallerFilePathPreferredOverCallerArgumentExpression:
                case ErrorCode.WRN_CallerMemberNamePreferredOverCallerArgumentExpression:
                case ErrorCode.WRN_CallerArgumentExpressionAttributeHasInvalidParameterName:
                case ErrorCode.ERR_BadCallerArgumentExpressionParamWithoutDefaultValue:
                case ErrorCode.WRN_CallerArgumentExpressionAttributeSelfReferential:
                case ErrorCode.WRN_CallerArgumentExpressionParamForUnconsumedLocation:
                case ErrorCode.ERR_NewlinesAreNotAllowedInsideANonVerbatimInterpolatedString:
                case ErrorCode.ERR_AttrTypeArgCannotBeTypeVar:
                case ErrorCode.ERR_AttrDependentTypeNotAllowed:
                case ErrorCode.WRN_InterpolatedStringHandlerArgumentAttributeIgnoredOnLambdaParameters:
                case ErrorCode.ERR_LambdaWithAttributesToExpressionTree:
                case ErrorCode.WRN_CompileTimeCheckedOverflow:
                case ErrorCode.WRN_MethGrpToNonDel:
                case ErrorCode.ERR_LambdaExplicitReturnTypeVar:
                case ErrorCode.ERR_InterpolatedStringsReferencingInstanceCannotBeInObjectInitializers:
                case ErrorCode.ERR_CannotUseRefInUnmanagedCallersOnly:
                case ErrorCode.ERR_CannotBeMadeNullable:
                case ErrorCode.ERR_UnsupportedTypeForListPattern:
                case ErrorCode.ERR_MisplacedSlicePattern:
                case ErrorCode.WRN_LowerCaseTypeName:
                case ErrorCode.ERR_RecordStructConstructorCallsDefaultConstructor:
                case ErrorCode.ERR_StructHasInitializersAndNoDeclaredConstructor:
                case ErrorCode.ERR_ListPatternRequiresLength:
                case ErrorCode.ERR_ScopedMismatchInParameterOfTarget:
                case ErrorCode.ERR_ScopedMismatchInParameterOfOverrideOrImplementation:
                case ErrorCode.ERR_ScopedMismatchInParameterOfPartial:
                case ErrorCode.ERR_ParameterNullCheckingNotSupported:
                case ErrorCode.ERR_RawStringNotInDirectives:
                case ErrorCode.ERR_UnterminatedRawString:
                case ErrorCode.ERR_TooManyQuotesForRawString:
                case ErrorCode.ERR_LineDoesNotStartWithSameWhitespace:
                case ErrorCode.ERR_RawStringDelimiterOnOwnLine:
                case ErrorCode.ERR_RawStringInVerbatimInterpolatedStrings:
                case ErrorCode.ERR_RawStringMustContainContent:
                case ErrorCode.ERR_LineContainsDifferentWhitespace:
                case ErrorCode.ERR_NotEnoughQuotesForRawString:
                case ErrorCode.ERR_NotEnoughCloseBracesForRawString:
                case ErrorCode.ERR_TooManyOpenBracesForRawString:
                case ErrorCode.ERR_TooManyCloseBracesForRawString:
                case ErrorCode.ERR_IllegalAtSequence:
                case ErrorCode.ERR_StringMustStartWithQuoteCharacter:
                case ErrorCode.ERR_NoEnumConstraint:
                case ErrorCode.ERR_NoDelegateConstraint:
                case ErrorCode.ERR_MisplacedRecord:
                case ErrorCode.ERR_PatternSpanCharCannotBeStringNull:
                case ErrorCode.ERR_UseDefViolationPropertyUnsupportedVersion:
                case ErrorCode.ERR_UseDefViolationFieldUnsupportedVersion:
                case ErrorCode.WRN_UseDefViolationPropertyUnsupportedVersion:
                case ErrorCode.WRN_UseDefViolationFieldUnsupportedVersion:
                case ErrorCode.WRN_UseDefViolationPropertySupportedVersion:
                case ErrorCode.WRN_UseDefViolationFieldSupportedVersion:
                case ErrorCode.WRN_UseDefViolationThisSupportedVersion:
                case ErrorCode.WRN_UnassignedThisAutoPropertySupportedVersion:
                case ErrorCode.WRN_UnassignedThisSupportedVersion:
                case ErrorCode.ERR_OperatorCantBeChecked:
                case ErrorCode.ERR_ImplicitConversionOperatorCantBeChecked:
                case ErrorCode.ERR_CheckedOperatorNeedsMatch:
                case ErrorCode.ERR_MisplacedUnchecked:
                case ErrorCode.ERR_LineSpanDirectiveRequiresSpace:
                case ErrorCode.ERR_RequiredNameDisallowed:
                case ErrorCode.ERR_OverrideMustHaveRequired:
                case ErrorCode.ERR_RequiredMemberCannotBeHidden:
                case ErrorCode.ERR_RequiredMemberCannotBeLessVisibleThanContainingType:
                case ErrorCode.ERR_ExplicitRequiredMember:
                case ErrorCode.ERR_RequiredMemberMustBeSettable:
                case ErrorCode.ERR_RequiredMemberMustBeSet:
                case ErrorCode.ERR_RequiredMembersMustBeAssignedValue:
                case ErrorCode.ERR_RequiredMembersInvalid:
                case ErrorCode.ERR_RequiredMembersBaseTypeInvalid:
                case ErrorCode.ERR_ChainingToSetsRequiredMembersRequiresSetsRequiredMembers:
                case ErrorCode.ERR_NewConstraintCannotHaveRequiredMembers:
                case ErrorCode.ERR_UnsupportedCompilerFeature:
                case ErrorCode.WRN_ObsoleteMembersShouldNotBeRequired:
                case ErrorCode.ERR_RefReturningPropertiesCannotBeRequired:
                case ErrorCode.ERR_ImplicitImplementationOfInaccessibleInterfaceMember:
                case ErrorCode.ERR_ScriptsAndSubmissionsCannotHaveRequiredMembers:
                case ErrorCode.ERR_BadAbstractEqualityOperatorSignature:
                case ErrorCode.ERR_BadBinaryReadOnlySpanConcatenation:
                case ErrorCode.ERR_ScopedRefAndRefStructOnly:
                case ErrorCode.ERR_ScopedDiscard:
                case ErrorCode.ERR_FixedFieldMustNotBeRef:
                case ErrorCode.ERR_RefFieldCannotReferToRefStruct:
                case ErrorCode.ERR_FileTypeDisallowedInSignature:
                case ErrorCode.ERR_FileTypeNoExplicitAccessibility:
                case ErrorCode.ERR_FileTypeBase:
                case ErrorCode.ERR_FileTypeNested:
                case ErrorCode.ERR_GlobalUsingStaticFileType:
                case ErrorCode.ERR_FileTypeNameDisallowed:
                case ErrorCode.ERR_FeatureNotAvailableInVersion11:
                case ErrorCode.ERR_RefFieldInNonRefStruct:
                case ErrorCode.WRN_AnalyzerReferencesNewerCompiler:
                case ErrorCode.ERR_CannotMatchOnINumberBase:
                case ErrorCode.ERR_ScopedTypeNameDisallowed:
                case ErrorCode.ERR_ImplicitlyTypedDefaultParameter:
                case ErrorCode.ERR_UnscopedRefAttributeUnsupportedTarget:
                case ErrorCode.ERR_RuntimeDoesNotSupportRefFields:
                case ErrorCode.ERR_ExplicitScopedRef:
                case ErrorCode.ERR_UnscopedScoped:
                case ErrorCode.WRN_DuplicateAnalyzerReference:
                case ErrorCode.ERR_FilePathCannotBeConvertedToUtf8:
                case ErrorCode.ERR_FileLocalDuplicateNameInNS:
                case ErrorCode.WRN_ScopedMismatchInParameterOfTarget:
                case ErrorCode.WRN_ScopedMismatchInParameterOfOverrideOrImplementation:
                case ErrorCode.ERR_RefReturnScopedParameter:
                case ErrorCode.ERR_RefReturnScopedParameter2:
                case ErrorCode.ERR_RefReturnOnlyParameter:
                case ErrorCode.ERR_RefReturnOnlyParameter2:
                case ErrorCode.ERR_RefAssignReturnOnly:
                case ErrorCode.WRN_ManagedAddr:
                case ErrorCode.WRN_EscapeVariable:
                case ErrorCode.WRN_EscapeStackAlloc:
                case ErrorCode.WRN_RefReturnNonreturnableLocal:
                case ErrorCode.WRN_RefReturnNonreturnableLocal2:
                case ErrorCode.WRN_RefReturnStructThis:
                case ErrorCode.WRN_RefAssignNarrower:
                case ErrorCode.WRN_MismatchedRefEscapeInTernary:
                case ErrorCode.WRN_RefReturnParameter:
                case ErrorCode.WRN_RefReturnScopedParameter:
                case ErrorCode.WRN_RefReturnParameter2:
                case ErrorCode.WRN_RefReturnScopedParameter2:
                case ErrorCode.WRN_RefReturnLocal:
                case ErrorCode.WRN_RefReturnLocal2:
                case ErrorCode.WRN_RefAssignReturnOnly:
                case ErrorCode.WRN_RefReturnOnlyParameter:
                case ErrorCode.WRN_RefReturnOnlyParameter2:
                case ErrorCode.ERR_RefAssignValEscapeWider:
                case ErrorCode.WRN_RefAssignValEscapeWider:
                case ErrorCode.WRN_OptionalParamValueMismatch:
                case ErrorCode.WRN_ParamsArrayInLambdaOnly:
                case ErrorCode.ERR_UnscopedRefAttributeUnsupportedMemberTarget:
                case ErrorCode.ERR_UnscopedRefAttributeInterfaceImplementation:
                case ErrorCode.ERR_UnrecognizedRefSafetyRulesAttributeVersion:
                case ErrorCode.ERR_BadSpecialByRefUsing:
                case ErrorCode.ERR_InvalidPrimaryConstructorParameterReference:
                case ErrorCode.ERR_AmbiguousPrimaryConstructorParameterAsColorColorReceiver:
                case ErrorCode.WRN_CapturedPrimaryConstructorParameterPassedToBase:
                case ErrorCode.WRN_UnreadPrimaryConstructorParameter:
                case ErrorCode.ERR_AssgReadonlyPrimaryConstructorParameter:
                case ErrorCode.ERR_RefReturnReadonlyPrimaryConstructorParameter:
                case ErrorCode.ERR_RefReadonlyPrimaryConstructorParameter:
                case ErrorCode.ERR_AssgReadonlyPrimaryConstructorParameter2:
                case ErrorCode.ERR_RefReturnReadonlyPrimaryConstructorParameter2:
                case ErrorCode.ERR_RefReadonlyPrimaryConstructorParameter2:
                case ErrorCode.ERR_RefReturnPrimaryConstructorParameter:
                case ErrorCode.ERR_StructLayoutCyclePrimaryConstructorParameter:
                case ErrorCode.ERR_UnexpectedParameterList:
                case ErrorCode.WRN_AddressOfInAsync:
                case ErrorCode.ERR_BadRefInUsingAlias:
                case ErrorCode.ERR_BadUnsafeInUsingDirective:
                case ErrorCode.ERR_BadNullableReferenceTypeInUsingAlias:
                case ErrorCode.ERR_BadStaticAfterUnsafe:
                case ErrorCode.ERR_BadCaseInSwitchArm:
                case ErrorCode.ERR_InterceptorsFeatureNotEnabled:
                case ErrorCode.ERR_InterceptorContainingTypeCannotBeGeneric:
                case ErrorCode.ERR_InterceptorPathNotInCompilation:
                case ErrorCode.ERR_InterceptorPathNotInCompilationWithCandidate:
                case ErrorCode.ERR_InterceptorPositionBadToken:
                case ErrorCode.ERR_InterceptorLineOutOfRange:
                case ErrorCode.ERR_InterceptorCharacterOutOfRange:
                case ErrorCode.ERR_InterceptorMethodMustBeOrdinary:
                case ErrorCode.ERR_InterceptorMustReferToStartOfTokenPosition:
                case ErrorCode.ERR_InterceptorFilePathCannotBeNull:
                case ErrorCode.ERR_InterceptorNameNotInvoked:
                case ErrorCode.ERR_InterceptorNonUniquePath:
                case ErrorCode.ERR_InterceptorLineCharacterMustBePositive:
                case ErrorCode.ERR_ConstantValueOfTypeExpected:
                case ErrorCode.ERR_UnsupportedPrimaryConstructorParameterCapturingRefAny:
                case ErrorCode.ERR_InterceptorCannotUseUnmanagedCallersOnly:
                case ErrorCode.ERR_BadUsingStaticType:
                case ErrorCode.WRN_CapturedPrimaryConstructorParameterInFieldInitializer:
                case ErrorCode.ERR_InlineArrayConversionToSpanNotSupported:
                case ErrorCode.ERR_InlineArrayConversionToReadOnlySpanNotSupported:
                case ErrorCode.ERR_InlineArrayIndexOutOfRange:
                case ErrorCode.ERR_InvalidInlineArrayLength:
                case ErrorCode.ERR_InvalidInlineArrayLayout:
                case ErrorCode.ERR_InvalidInlineArrayFields:
                case ErrorCode.ERR_ExpressionTreeContainsInlineArrayOperation:
                case ErrorCode.ERR_RuntimeDoesNotSupportInlineArrayTypes:
                case ErrorCode.ERR_InlineArrayBadIndex:
                case ErrorCode.ERR_NamedArgumentForInlineArray:
                case ErrorCode.ERR_CollectionExpressionTargetTypeNotConstructible:
                case ErrorCode.ERR_ExpressionTreeContainsCollectionExpression:
                case ErrorCode.ERR_CollectionExpressionNoTargetType:
                case ErrorCode.WRN_PrimaryConstructorParameterIsShadowedAndNotPassedToBase:
                case ErrorCode.ERR_InlineArrayUnsupportedElementFieldModifier:
                case ErrorCode.WRN_InlineArrayIndexerNotUsed:
                case ErrorCode.WRN_InlineArraySliceNotUsed:
                case ErrorCode.WRN_InlineArrayConversionOperatorNotUsed:
                case ErrorCode.WRN_InlineArrayNotSupportedByLanguage:
                case ErrorCode.ERR_CollectionBuilderAttributeMethodNotFound:
                case ErrorCode.ERR_CollectionBuilderAttributeInvalidType:
                case ErrorCode.ERR_CollectionBuilderAttributeInvalidMethodName:
                case ErrorCode.ERR_CollectionBuilderNoElementType:
                case ErrorCode.ERR_InlineArrayForEachNotSupported:
                case ErrorCode.ERR_RefReadOnlyWrongOrdering:
                case ErrorCode.WRN_BadArgRef:
                case ErrorCode.WRN_ArgExpectedRefOrIn:
                case ErrorCode.WRN_RefReadonlyNotVariable:
                case ErrorCode.ERR_BadArgExtraRefLangVersion:
                case ErrorCode.WRN_ArgExpectedIn:
                case ErrorCode.WRN_OverridingDifferentRefness:
                case ErrorCode.WRN_HidingDifferentRefness:
                case ErrorCode.WRN_TargetDifferentRefness:
                case ErrorCode.ERR_OutAttrOnRefReadonlyParam:
                case ErrorCode.WRN_RefReadonlyParameterDefaultValue:
                case ErrorCode.WRN_ByValArraySizeConstRequired:
                case ErrorCode.WRN_UseDefViolationRefField:
                case ErrorCode.ERR_FeatureNotAvailableInVersion12:
                case ErrorCode.ERR_CollectionExpressionEscape:
                case ErrorCode.WRN_Experimental:
                case ErrorCode.ERR_ExpectedInterpolatedString:
                case ErrorCode.ERR_InterceptorGlobalNamespace:
                case ErrorCode.WRN_CollectionExpressionRefStructMayAllocate:
                case ErrorCode.WRN_CollectionExpressionRefStructSpreadMayAllocate:
                case ErrorCode.ERR_CollectionExpressionImmutableArray:
                case ErrorCode.ERR_InvalidExperimentalDiagID:
                case ErrorCode.ERR_SpreadMissingMember:
                case ErrorCode.ERR_CollectionExpressionTargetNoElementType:
                case ErrorCode.ERR_CollectionExpressionMissingConstructor:
                case ErrorCode.ERR_CollectionExpressionMissingAdd:
                case ErrorCode.WRN_ConvertingLock:
                case ErrorCode.ERR_BadSpecialByRefLock:
<<<<<<< HEAD
                case ErrorCode.ERR_RuntimeDoesNotSupportByRefLikeGenerics:
                case ErrorCode.ERR_RefStructConstraintAlreadySpecified:
                case ErrorCode.ERR_AllowsClauseMustBeLast:
                case ErrorCode.ERR_ClassIsCombinedWithRefStruct:
=======
                case ErrorCode.ERR_CantInferMethTypeArgs_DynamicArgumentWithParamsCollections:
                case ErrorCode.ERR_ParamsCollectionAmbiguousDynamicArgument:
                case ErrorCode.WRN_DynamicDispatchToParamsCollectionMethod:
                case ErrorCode.WRN_DynamicDispatchToParamsCollectionIndexer:
                case ErrorCode.WRN_DynamicDispatchToParamsCollectionConstructor:
                case ErrorCode.ERR_ParamsCollectionInfiniteChainOfConstructorCalls:
                case ErrorCode.ERR_ParamsMemberCannotBeLessVisibleThanDeclaringMember:
                case ErrorCode.ERR_ParamsCollectionConstructorDoesntInitializeRequiredMember:
                case ErrorCode.ERR_ParamsCollectionExpressionTree:
                case ErrorCode.ERR_ParamsCollectionExtensionAddMethod:
                case ErrorCode.ERR_ParamsCollectionMissingConstructor:
>>>>>>> 5fc7ba04
                    return false;
                default:
                    // NOTE: All error codes must be explicitly handled in this switch statement
                    //       to ensure that we correctly classify all error codes as build-only or not.
                    throw new NotImplementedException($"ErrorCode.{code}");
            }
        }

        /// <summary>
        /// When converting an anonymous function to a delegate type, there are some diagnostics
        /// that will occur regardless of the delegate type - particularly those that do not
        /// depend on the substituted types (e.g. name uniqueness).  Even though we need to
        /// produce a diagnostic in such cases, we do not need to abandon overload resolution -
        /// we can choose the overload that is best without regard to such diagnostics.
        /// </summary>
        /// <returns>True if seeing the ErrorCode should prevent a delegate conversion
        /// from completing successfully.</returns>
        internal static bool PreventsSuccessfulDelegateConversion(ErrorCode code)
        {
            if (code == ErrorCode.Void || code == ErrorCode.Unknown)
            {
                return false;
            }

            if (IsWarning(code))
            {
                return false;
            }

            switch (code)
            {
                case ErrorCode.ERR_DuplicateParamName:
                case ErrorCode.ERR_LocalDuplicate:
                case ErrorCode.ERR_LocalIllegallyOverrides:
                case ErrorCode.ERR_LocalSameNameAsTypeParam:
                case ErrorCode.ERR_QueryRangeVariableOverrides:
                case ErrorCode.ERR_QueryRangeVariableSameAsTypeParam:
                case ErrorCode.ERR_DeprecatedCollectionInitAddStr:
                case ErrorCode.ERR_DeprecatedSymbolStr:
                case ErrorCode.ERR_MissingPredefinedMember:
                case ErrorCode.ERR_DefaultValueUsedWithAttributes:
                case ErrorCode.ERR_ExplicitParamArrayOrCollection:
                    return false;
                default:
                    return true;
            }
        }

        /// <remarks>
        /// WARNING: will resolve lazy diagnostics - do not call this before the member lists are completed
        /// or you could trigger infinite recursion.
        /// </remarks>
        internal static bool PreventsSuccessfulDelegateConversion(DiagnosticBag diagnostics)
        {
            foreach (Diagnostic diag in diagnostics.AsEnumerable()) // Checking the code would have resolved them anyway.
            {
                if (ErrorFacts.PreventsSuccessfulDelegateConversion((ErrorCode)diag.Code))
                {
                    return true;
                }
            }

            return false;
        }

        internal static bool PreventsSuccessfulDelegateConversion(ImmutableArray<Diagnostic> diagnostics)
        {
            foreach (var diag in diagnostics)
            {
                if (ErrorFacts.PreventsSuccessfulDelegateConversion((ErrorCode)diag.Code))
                {
                    return true;
                }
            }

            return false;
        }

        internal static ErrorCode GetStaticClassParameterCode(bool useWarning)
            => useWarning ? ErrorCode.WRN_ParameterIsStaticClass : ErrorCode.ERR_ParameterIsStaticClass;

        internal static ErrorCode GetStaticClassReturnCode(bool useWarning)
            => useWarning ? ErrorCode.WRN_ReturnTypeIsStaticClass : ErrorCode.ERR_ReturnTypeIsStaticClass;
    }
}<|MERGE_RESOLUTION|>--- conflicted
+++ resolved
@@ -2419,12 +2419,6 @@
                 case ErrorCode.ERR_CollectionExpressionMissingAdd:
                 case ErrorCode.WRN_ConvertingLock:
                 case ErrorCode.ERR_BadSpecialByRefLock:
-<<<<<<< HEAD
-                case ErrorCode.ERR_RuntimeDoesNotSupportByRefLikeGenerics:
-                case ErrorCode.ERR_RefStructConstraintAlreadySpecified:
-                case ErrorCode.ERR_AllowsClauseMustBeLast:
-                case ErrorCode.ERR_ClassIsCombinedWithRefStruct:
-=======
                 case ErrorCode.ERR_CantInferMethTypeArgs_DynamicArgumentWithParamsCollections:
                 case ErrorCode.ERR_ParamsCollectionAmbiguousDynamicArgument:
                 case ErrorCode.WRN_DynamicDispatchToParamsCollectionMethod:
@@ -2436,7 +2430,10 @@
                 case ErrorCode.ERR_ParamsCollectionExpressionTree:
                 case ErrorCode.ERR_ParamsCollectionExtensionAddMethod:
                 case ErrorCode.ERR_ParamsCollectionMissingConstructor:
->>>>>>> 5fc7ba04
+                case ErrorCode.ERR_RuntimeDoesNotSupportByRefLikeGenerics:
+                case ErrorCode.ERR_RefStructConstraintAlreadySpecified:
+                case ErrorCode.ERR_AllowsClauseMustBeLast:
+                case ErrorCode.ERR_ClassIsCombinedWithRefStruct:
                     return false;
                 default:
                     // NOTE: All error codes must be explicitly handled in this switch statement
