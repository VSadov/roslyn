--- conflicted
+++ resolved
@@ -198,12 +198,9 @@
         IDS_FeatureAndPattern = MessageBase + 12774,
         IDS_FeatureNotPattern = MessageBase + 12775,
         IDS_FeatureRelationalPattern = MessageBase + 12776,
-<<<<<<< HEAD
+        IDS_FeatureExtendedPartialMethods = MessageBase + 12777,
 
         IDS_TopLevelStatements = MessageBase + 12780,
-=======
-        IDS_FeatureExtendedPartialMethods = MessageBase + 12777,
->>>>>>> 6ea929dc
     }
 
     // Message IDs may refer to strings that need to be localized.
@@ -323,11 +320,8 @@
                 case MessageID.IDS_FeatureTypePattern:
                 case MessageID.IDS_FeatureRelationalPattern:
                 case MessageID.IDS_FeatureNativeInt:
-<<<<<<< HEAD
+                case MessageID.IDS_FeatureExtendedPartialMethods: // semantic check
                 case MessageID.IDS_TopLevelStatements:
-=======
-                case MessageID.IDS_FeatureExtendedPartialMethods: // semantic check
->>>>>>> 6ea929dc
                     return LanguageVersion.Preview;
 
                 // C# 8.0 features.
