--- conflicted
+++ resolved
@@ -241,13 +241,10 @@
         IDS_FeatureNewLinesInInterpolations = MessageBase + 12813,
         IDS_FeatureListPattern = MessageBase + 12814,
         IDS_ParameterNullChecking = MessageBase + 12815,
-<<<<<<< HEAD
 
         IDS_FeatureCacheStaticMethodGroupConversion = MessageBase + 12816,
         IDS_FeatureRawStringLiterals = MessageBase + 12817,
-=======
-        IDS_FeatureSpanCharConstantPattern = MessageBase + 12816,
->>>>>>> 849ec84d
+        IDS_FeatureSpanCharConstantPattern = MessageBase + 12818,
     }
 
     // Message IDs may refer to strings that need to be localized.
