﻿// Copyright (c) Microsoft.  All Rights Reserved.  Licensed under the Apache License, Version 2.0.  See License.txt in the project root for license information.

using System;
using System.Diagnostics;
using Roslyn.Utilities;

namespace Microsoft.CodeAnalysis.CSharp
{
    internal enum MessageID
    {
        None = 0,
        MessageBase = 1200,

        IDS_SK_METHOD = MessageBase + 2000,
        IDS_SK_TYPE = MessageBase + 2001,
        IDS_SK_NAMESPACE = MessageBase + 2002,
        IDS_SK_FIELD = MessageBase + 2003,
        IDS_SK_PROPERTY = MessageBase + 2004,
        IDS_SK_UNKNOWN = MessageBase + 2005,
        IDS_SK_VARIABLE = MessageBase + 2006,
        IDS_SK_EVENT = MessageBase + 2007,
        IDS_SK_TYVAR = MessageBase + 2008,
        //IDS_SK_GCLASS = MessageBase + 2009,
        IDS_SK_ALIAS = MessageBase + 2010,
        //IDS_SK_EXTERNALIAS = MessageBase + 2011,
        IDS_SK_LABEL = MessageBase + 2012,
        IDS_SK_CONSTRUCTOR = MessageBase + 2013,

        IDS_NULL = MessageBase + 10001,
        //IDS_RELATEDERROR = MessageBase + 10002,
        //IDS_RELATEDWARNING = MessageBase + 10003,
        IDS_XMLIGNORED = MessageBase + 10004,
        IDS_XMLIGNORED2 = MessageBase + 10005,
        IDS_XMLFAILEDINCLUDE = MessageBase + 10006,
        IDS_XMLBADINCLUDE = MessageBase + 10007,
        IDS_XMLNOINCLUDE = MessageBase + 10008,
        IDS_XMLMISSINGINCLUDEFILE = MessageBase + 10009,
        IDS_XMLMISSINGINCLUDEPATH = MessageBase + 10010,
        IDS_GlobalNamespace = MessageBase + 10011,
        IDS_FeatureGenerics = MessageBase + 12500,
        IDS_FeatureAnonDelegates = MessageBase + 12501,
        IDS_FeatureModuleAttrLoc = MessageBase + 12502,
        IDS_FeatureGlobalNamespace = MessageBase + 12503,
        IDS_FeatureFixedBuffer = MessageBase + 12504,
        IDS_FeaturePragma = MessageBase + 12505,
        IDS_FOREACHLOCAL = MessageBase + 12506,
        IDS_USINGLOCAL = MessageBase + 12507,
        IDS_FIXEDLOCAL = MessageBase + 12508,
        IDS_FeatureStaticClasses = MessageBase + 12511,
        IDS_FeaturePartialTypes = MessageBase + 12512,
        IDS_MethodGroup = MessageBase + 12513,
        IDS_AnonMethod = MessageBase + 12514,
        IDS_FeatureSwitchOnBool = MessageBase + 12517,
        //IDS_WarnAsError = MessageBase + 12518,
        IDS_Collection = MessageBase + 12520,
        IDS_FeaturePropertyAccessorMods = MessageBase + 12522,
        IDS_FeatureExternAlias = MessageBase + 12523,
        IDS_FeatureIterators = MessageBase + 12524,
        IDS_FeatureDefault = MessageBase + 12525,
        IDS_FeatureNullable = MessageBase + 12528,
        IDS_Lambda = MessageBase + 12531,
        IDS_FeaturePatternMatching = MessageBase + 12532,
        IDS_FeatureThrowExpression = MessageBase + 12533,

        IDS_FeatureImplicitArray = MessageBase + 12557,
        IDS_FeatureImplicitLocal = MessageBase + 12558,
        IDS_FeatureAnonymousTypes = MessageBase + 12559,
        IDS_FeatureAutoImplementedProperties = MessageBase + 12560,
        IDS_FeatureObjectInitializer = MessageBase + 12561,
        IDS_FeatureCollectionInitializer = MessageBase + 12562,
        IDS_FeatureLambda = MessageBase + 12563,
        IDS_FeatureQueryExpression = MessageBase + 12564,
        IDS_FeatureExtensionMethod = MessageBase + 12565,
        IDS_FeaturePartialMethod = MessageBase + 12566,
        IDS_FeatureDynamic = MessageBase + 12644,
        IDS_FeatureTypeVariance = MessageBase + 12645,
        IDS_FeatureNamedArgument = MessageBase + 12646,
        IDS_FeatureOptionalParameter = MessageBase + 12647,
        IDS_FeatureExceptionFilter = MessageBase + 12648,
        IDS_FeatureAutoPropertyInitializer = MessageBase + 12649,

        IDS_SK_TYPE_OR_NAMESPACE = MessageBase + 12652,
        IDS_Contravariant = MessageBase + 12659,
        IDS_Contravariantly = MessageBase + 12660,
        IDS_Covariant = MessageBase + 12661,
        IDS_Covariantly = MessageBase + 12662,
        IDS_Invariantly = MessageBase + 12663,

        IDS_FeatureAsync = MessageBase + 12668,

        IDS_LIB_ENV = MessageBase + 12680,
        IDS_LIB_OPTION = MessageBase + 12681,
        IDS_REFERENCEPATH_OPTION = MessageBase + 12682,
        IDS_DirectoryDoesNotExist = MessageBase + 12683,
        IDS_DirectoryHasInvalidPath = MessageBase + 12684,

        IDS_Namespace1 = MessageBase + 12685,
        IDS_PathList = MessageBase + 12686,
        IDS_Text = MessageBase + 12687,

        // available

        IDS_FeatureNullPropagatingOperator = MessageBase + 12690,
        IDS_FeatureExpressionBodiedMethod = MessageBase + 12691,
        IDS_FeatureExpressionBodiedProperty = MessageBase + 12692,
        IDS_FeatureExpressionBodiedIndexer = MessageBase + 12693,
        // IDS_VersionExperimental = MessageBase + 12694,
        IDS_FeatureNameof = MessageBase + 12695,
        IDS_FeatureDictionaryInitializer = MessageBase + 12696,

        IDS_ToolName = MessageBase + 12697,
        IDS_LogoLine1 = MessageBase + 12698,
        IDS_LogoLine2 = MessageBase + 12699,
        IDS_CSCHelp = MessageBase + 12700,

        IDS_FeatureUsingStatic = MessageBase + 12701,
        IDS_FeatureInterpolatedStrings = MessageBase + 12702,
        IDS_OperationCausedStackOverflow = MessageBase + 12703,
        IDS_AwaitInCatchAndFinally = MessageBase + 12704,
        IDS_FeatureReadonlyAutoImplementedProperties = MessageBase + 12705,
        IDS_FeatureBinaryLiteral = MessageBase + 12706,
        IDS_FeatureDigitSeparator = MessageBase + 12707,
        IDS_FeatureLocalFunctions = MessageBase + 12708,

        IDS_FeatureRefLocalsReturns = MessageBase + 12710,
        IDS_FeatureTuples = MessageBase + 12711,
        IDS_FeatureOutVar = MessageBase + 12713,

        IDS_FeatureIOperation = MessageBase + 12714,
        IDS_FeatureExpressionBodiedAccessor = MessageBase + 12715,
        IDS_FeatureExpressionBodiedDeOrConstructor = MessageBase + 12716,
        IDS_ThrowExpression = MessageBase + 12717,
<<<<<<< HEAD

        IDS_FeatureReadonlyReferences = MessageBase + 12718,
        IDS_FeatureRefStructs = MessageBase + 12719,
=======
        IDS_FeatureDefaultLiteral = MessageBase + 12718,
        IDS_FeatureInferredTupleNames = MessageBase + 12719,
        IDS_FeatureGenericPatternMatching = MessageBase + 12720,
        IDS_FeatureAsyncMain = MessageBase + 12721,
>>>>>>> c0d14727
    }

    // Message IDs may refer to strings that need to be localized.
    // This struct makes an IFormattable wrapper around a MessageID
    internal struct LocalizableErrorArgument : IFormattable, IMessageSerializable
    {
        private readonly MessageID _id;

        internal LocalizableErrorArgument(MessageID id)
        {
            _id = id;
        }

        public override string ToString()
        {
            return ToString(null, null);
        }

        public string ToString(string format, IFormatProvider formatProvider)
        {
            return ErrorFacts.GetMessage(_id, formatProvider as System.Globalization.CultureInfo);
        }
    }

    // And this extension method makes it easy to localize MessageIDs:

    internal static partial class MessageIDExtensions
    {
        public static LocalizableErrorArgument Localize(this MessageID id)
        {
            return new LocalizableErrorArgument(id);
        }

        // Returns the string to be used in the /features flag switch to enable the MessageID feature.
        // Always call this before RequiredVersion:
        //   If this method returns null, call RequiredVersion and use that.
        //   If this method returns non-null, use that.
        // Features should be mutually exclusive between RequiredFeature and RequiredVersion.
        //   (hence the above rule - RequiredVersion throws when RequiredFeature returns non-null)
        internal static string RequiredFeature(this MessageID feature)
        {
            switch (feature)
            {
                case MessageID.IDS_FeatureIOperation:
                    return "IOperation";
                default:
                    return null;
            }
        }

        internal static LanguageVersion RequiredVersion(this MessageID feature)
        {
            // Based on CSourceParser::GetFeatureUsage from SourceParser.cpp.
            // Checks are in the LanguageParser unless otherwise noted.
            switch (feature)
            {
                // C# 7.1 features.
<<<<<<< HEAD
                case MessageID.IDS_FeatureReadonlyReferences:
                case MessageID.IDS_FeatureRefStructs:
=======
                case MessageID.IDS_FeatureAsyncMain:
                case MessageID.IDS_FeatureDefaultLiteral:
                case MessageID.IDS_FeatureInferredTupleNames:
                case MessageID.IDS_FeatureGenericPatternMatching:
>>>>>>> c0d14727
                    return LanguageVersion.CSharp7_1;

                // C# 7 features.
                case MessageID.IDS_FeatureBinaryLiteral:
                case MessageID.IDS_FeatureDigitSeparator:
                case MessageID.IDS_FeatureLocalFunctions:
                case MessageID.IDS_FeatureRefLocalsReturns:
                case MessageID.IDS_FeaturePatternMatching:
                case MessageID.IDS_FeatureThrowExpression:
                case MessageID.IDS_FeatureTuples:
                case MessageID.IDS_FeatureOutVar:
                case MessageID.IDS_FeatureExpressionBodiedAccessor:
                case MessageID.IDS_FeatureExpressionBodiedDeOrConstructor:
                    return LanguageVersion.CSharp7;

                // C# 6 features.
                case MessageID.IDS_FeatureExceptionFilter:
                case MessageID.IDS_FeatureAutoPropertyInitializer:
                case MessageID.IDS_FeatureNullPropagatingOperator:
                case MessageID.IDS_FeatureExpressionBodiedMethod:
                case MessageID.IDS_FeatureExpressionBodiedProperty:
                case MessageID.IDS_FeatureExpressionBodiedIndexer:
                case MessageID.IDS_FeatureNameof:
                case MessageID.IDS_FeatureDictionaryInitializer:
                case MessageID.IDS_FeatureUsingStatic:
                case MessageID.IDS_FeatureInterpolatedStrings:
                case MessageID.IDS_AwaitInCatchAndFinally:
                case MessageID.IDS_FeatureReadonlyAutoImplementedProperties:
                    return LanguageVersion.CSharp6;

                // C# 5 features.
                case MessageID.IDS_FeatureAsync:
                    return LanguageVersion.CSharp5;

                // C# 4 features.
                case MessageID.IDS_FeatureDynamic: // Checked in the binder.
                case MessageID.IDS_FeatureTypeVariance:
                case MessageID.IDS_FeatureNamedArgument:
                case MessageID.IDS_FeatureOptionalParameter:
                    return LanguageVersion.CSharp4;

                // C# 3 features.
                case MessageID.IDS_FeatureImplicitArray:
                case MessageID.IDS_FeatureAnonymousTypes:
                case MessageID.IDS_FeatureObjectInitializer:
                case MessageID.IDS_FeatureCollectionInitializer:
                case MessageID.IDS_FeatureLambda:
                case MessageID.IDS_FeatureQueryExpression:
                case MessageID.IDS_FeatureExtensionMethod:
                case MessageID.IDS_FeaturePartialMethod:
                case MessageID.IDS_FeatureImplicitLocal: // Checked in the binder.
                case MessageID.IDS_FeatureAutoImplementedProperties:
                    return LanguageVersion.CSharp3;

                // C# 2 features.
                case MessageID.IDS_FeatureGenerics: // Also affects crefs.
                case MessageID.IDS_FeatureAnonDelegates:
                case MessageID.IDS_FeatureGlobalNamespace: // Also affects crefs.
                case MessageID.IDS_FeatureFixedBuffer:
                case MessageID.IDS_FeatureStaticClasses:
                case MessageID.IDS_FeaturePartialTypes:
                case MessageID.IDS_FeaturePropertyAccessorMods:
                case MessageID.IDS_FeatureExternAlias:
                case MessageID.IDS_FeatureIterators:
                case MessageID.IDS_FeatureDefault:
                case MessageID.IDS_FeatureNullable:
                case MessageID.IDS_FeaturePragma: // Checked in the directive parser.
                case MessageID.IDS_FeatureSwitchOnBool: // Checked in the binder.
                    return LanguageVersion.CSharp2;

                // Special C# 2 feature: only a warning in C# 1.
                case MessageID.IDS_FeatureModuleAttrLoc:
                    Debug.Assert(false, "Should be handled specially");
                    return LanguageVersion.CSharp1;

                default:
                    throw ExceptionUtilities.UnexpectedValue(feature);
            }
        }
    }
}<|MERGE_RESOLUTION|>--- conflicted
+++ resolved
@@ -130,16 +130,14 @@
         IDS_FeatureExpressionBodiedAccessor = MessageBase + 12715,
         IDS_FeatureExpressionBodiedDeOrConstructor = MessageBase + 12716,
         IDS_ThrowExpression = MessageBase + 12717,
-<<<<<<< HEAD
-
-        IDS_FeatureReadonlyReferences = MessageBase + 12718,
-        IDS_FeatureRefStructs = MessageBase + 12719,
-=======
         IDS_FeatureDefaultLiteral = MessageBase + 12718,
         IDS_FeatureInferredTupleNames = MessageBase + 12719,
         IDS_FeatureGenericPatternMatching = MessageBase + 12720,
         IDS_FeatureAsyncMain = MessageBase + 12721,
->>>>>>> c0d14727
+
+        //PROTOTYPE(readonly refs): make contiguous
+        IDS_FeatureReadonlyReferences = MessageBase + 12800,
+        IDS_FeatureRefStructs = MessageBase + 12801,
     }
 
     // Message IDs may refer to strings that need to be localized.
@@ -197,15 +195,16 @@
             switch (feature)
             {
                 // C# 7.1 features.
-<<<<<<< HEAD
-                case MessageID.IDS_FeatureReadonlyReferences:
-                case MessageID.IDS_FeatureRefStructs:
-=======
                 case MessageID.IDS_FeatureAsyncMain:
                 case MessageID.IDS_FeatureDefaultLiteral:
                 case MessageID.IDS_FeatureInferredTupleNames:
                 case MessageID.IDS_FeatureGenericPatternMatching:
->>>>>>> c0d14727
+                    return LanguageVersion.CSharp7_1;
+
+                //PROTOTYPE(readonly-refs): this should be 7.2
+                // C# 7.1 features.
+                case MessageID.IDS_FeatureReadonlyReferences:
+                case MessageID.IDS_FeatureRefStructs:
                     return LanguageVersion.CSharp7_1;
 
                 // C# 7 features.
