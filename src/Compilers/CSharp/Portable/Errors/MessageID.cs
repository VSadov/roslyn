﻿// Licensed to the .NET Foundation under one or more agreements.
// The .NET Foundation licenses this file to you under the MIT license.
// See the LICENSE file in the project root for more information.

using System;
using System.Diagnostics;
using Roslyn.Utilities;

namespace Microsoft.CodeAnalysis.CSharp
{
    internal enum MessageID
    {
        None = 0,
        MessageBase = 1200,

        IDS_SK_METHOD = MessageBase + 2000,
        IDS_SK_TYPE = MessageBase + 2001,
        IDS_SK_NAMESPACE = MessageBase + 2002,
        IDS_SK_FIELD = MessageBase + 2003,
        IDS_SK_PROPERTY = MessageBase + 2004,
        IDS_SK_UNKNOWN = MessageBase + 2005,
        IDS_SK_VARIABLE = MessageBase + 2006,
        IDS_SK_EVENT = MessageBase + 2007,
        IDS_SK_TYVAR = MessageBase + 2008,
        //IDS_SK_GCLASS = MessageBase + 2009,
        IDS_SK_ALIAS = MessageBase + 2010,
        //IDS_SK_EXTERNALIAS = MessageBase + 2011,
        IDS_SK_LABEL = MessageBase + 2012,
        IDS_SK_CONSTRUCTOR = MessageBase + 2013,

        IDS_NULL = MessageBase + 10001,
        //IDS_RELATEDERROR = MessageBase + 10002,
        //IDS_RELATEDWARNING = MessageBase + 10003,
        IDS_XMLIGNORED = MessageBase + 10004,
        IDS_XMLIGNORED2 = MessageBase + 10005,
        IDS_XMLFAILEDINCLUDE = MessageBase + 10006,
        IDS_XMLBADINCLUDE = MessageBase + 10007,
        IDS_XMLNOINCLUDE = MessageBase + 10008,
        IDS_XMLMISSINGINCLUDEFILE = MessageBase + 10009,
        IDS_XMLMISSINGINCLUDEPATH = MessageBase + 10010,
        IDS_GlobalNamespace = MessageBase + 10011,
        IDS_FeatureGenerics = MessageBase + 12500,
        IDS_FeatureAnonDelegates = MessageBase + 12501,
        IDS_FeatureModuleAttrLoc = MessageBase + 12502,
        IDS_FeatureGlobalNamespace = MessageBase + 12503,
        IDS_FeatureFixedBuffer = MessageBase + 12504,
        IDS_FeaturePragma = MessageBase + 12505,
        IDS_FOREACHLOCAL = MessageBase + 12506,
        IDS_USINGLOCAL = MessageBase + 12507,
        IDS_FIXEDLOCAL = MessageBase + 12508,
        IDS_FeatureStaticClasses = MessageBase + 12511,
        IDS_FeaturePartialTypes = MessageBase + 12512,
        IDS_MethodGroup = MessageBase + 12513,
        IDS_AnonMethod = MessageBase + 12514,
        IDS_FeatureSwitchOnBool = MessageBase + 12517,
        //IDS_WarnAsError = MessageBase + 12518,
        IDS_Collection = MessageBase + 12520,
        IDS_FeaturePropertyAccessorMods = MessageBase + 12522,
        IDS_FeatureExternAlias = MessageBase + 12523,
        IDS_FeatureIterators = MessageBase + 12524,
        IDS_FeatureDefault = MessageBase + 12525,
        IDS_FeatureNullable = MessageBase + 12528,
        IDS_Lambda = MessageBase + 12531,
        IDS_FeaturePatternMatching = MessageBase + 12532,
        IDS_FeatureThrowExpression = MessageBase + 12533,

        IDS_FeatureImplicitArray = MessageBase + 12557,
        IDS_FeatureImplicitLocal = MessageBase + 12558,
        IDS_FeatureAnonymousTypes = MessageBase + 12559,
        IDS_FeatureAutoImplementedProperties = MessageBase + 12560,
        IDS_FeatureObjectInitializer = MessageBase + 12561,
        IDS_FeatureCollectionInitializer = MessageBase + 12562,
        IDS_FeatureLambda = MessageBase + 12563,
        IDS_FeatureQueryExpression = MessageBase + 12564,
        IDS_FeatureExtensionMethod = MessageBase + 12565,
        IDS_FeaturePartialMethod = MessageBase + 12566,
        IDS_FeatureDynamic = MessageBase + 12644,
        IDS_FeatureTypeVariance = MessageBase + 12645,
        IDS_FeatureNamedArgument = MessageBase + 12646,
        IDS_FeatureOptionalParameter = MessageBase + 12647,
        IDS_FeatureExceptionFilter = MessageBase + 12648,
        IDS_FeatureAutoPropertyInitializer = MessageBase + 12649,

        IDS_SK_TYPE_OR_NAMESPACE = MessageBase + 12652,
        IDS_Contravariant = MessageBase + 12659,
        IDS_Contravariantly = MessageBase + 12660,
        IDS_Covariant = MessageBase + 12661,
        IDS_Covariantly = MessageBase + 12662,
        IDS_Invariantly = MessageBase + 12663,

        IDS_FeatureAsync = MessageBase + 12668,
        IDS_FeatureStaticAnonymousFunction = MessageBase + 12669,

        IDS_LIB_ENV = MessageBase + 12680,
        IDS_LIB_OPTION = MessageBase + 12681,
        IDS_REFERENCEPATH_OPTION = MessageBase + 12682,
        IDS_DirectoryDoesNotExist = MessageBase + 12683,
        IDS_DirectoryHasInvalidPath = MessageBase + 12684,

        IDS_Namespace1 = MessageBase + 12685,
        IDS_PathList = MessageBase + 12686,
        IDS_Text = MessageBase + 12687,

        IDS_FeatureDiscards = MessageBase + 12688,

        IDS_FeatureDefaultTypeParameterConstraint = MessageBase + 12689,
        IDS_FeatureNullPropagatingOperator = MessageBase + 12690,
        IDS_FeatureExpressionBodiedMethod = MessageBase + 12691,
        IDS_FeatureExpressionBodiedProperty = MessageBase + 12692,
        IDS_FeatureExpressionBodiedIndexer = MessageBase + 12693,
        // IDS_VersionExperimental = MessageBase + 12694,
        IDS_FeatureNameof = MessageBase + 12695,
        IDS_FeatureDictionaryInitializer = MessageBase + 12696,

        IDS_ToolName = MessageBase + 12697,
        IDS_LogoLine1 = MessageBase + 12698,
        IDS_LogoLine2 = MessageBase + 12699,
        IDS_CSCHelp = MessageBase + 12700,

        IDS_FeatureUsingStatic = MessageBase + 12701,
        IDS_FeatureInterpolatedStrings = MessageBase + 12702,
        IDS_OperationCausedStackOverflow = MessageBase + 12703,
        IDS_AwaitInCatchAndFinally = MessageBase + 12704,
        IDS_FeatureReadonlyAutoImplementedProperties = MessageBase + 12705,
        IDS_FeatureBinaryLiteral = MessageBase + 12706,
        IDS_FeatureDigitSeparator = MessageBase + 12707,
        IDS_FeatureLocalFunctions = MessageBase + 12708,
        IDS_FeatureNullableReferenceTypes = MessageBase + 12709,

        IDS_FeatureRefLocalsReturns = MessageBase + 12710,
        IDS_FeatureTuples = MessageBase + 12711,
        IDS_FeatureOutVar = MessageBase + 12713,

        // IDS_FeaturePragmaWarningEnable = MessageBase + 12714,
        IDS_FeatureExpressionBodiedAccessor = MessageBase + 12715,
        IDS_FeatureExpressionBodiedDeOrConstructor = MessageBase + 12716,
        IDS_ThrowExpression = MessageBase + 12717,
        IDS_FeatureDefaultLiteral = MessageBase + 12718,
        IDS_FeatureInferredTupleNames = MessageBase + 12719,
        IDS_FeatureGenericPatternMatching = MessageBase + 12720,
        IDS_FeatureAsyncMain = MessageBase + 12721,
        IDS_LangVersions = MessageBase + 12722,

        IDS_FeatureLeadingDigitSeparator = MessageBase + 12723,
        IDS_FeatureNonTrailingNamedArguments = MessageBase + 12724,

        IDS_FeatureReadOnlyReferences = MessageBase + 12725,
        IDS_FeatureRefStructs = MessageBase + 12726,
        IDS_FeatureReadOnlyStructs = MessageBase + 12727,
        IDS_FeatureRefExtensionMethods = MessageBase + 12728,
        // IDS_StackAllocExpression = MessageBase + 12729,
        IDS_FeaturePrivateProtected = MessageBase + 12730,

        IDS_FeatureRefConditional = MessageBase + 12731,
        IDS_FeatureAttributesOnBackingFields = MessageBase + 12732,
        IDS_FeatureImprovedOverloadCandidates = MessageBase + 12733,
        IDS_FeatureRefReassignment = MessageBase + 12734,
        IDS_FeatureRefFor = MessageBase + 12735,
        IDS_FeatureRefForEach = MessageBase + 12736,
        IDS_FeatureEnumGenericTypeConstraint = MessageBase + 12737,
        IDS_FeatureDelegateGenericTypeConstraint = MessageBase + 12738,
        IDS_FeatureUnmanagedGenericTypeConstraint = MessageBase + 12739,
        IDS_FeatureStackAllocInitializer = MessageBase + 12740,
        IDS_FeatureTupleEquality = MessageBase + 12741,
        IDS_FeatureExpressionVariablesInQueriesAndInitializers = MessageBase + 12742,
        IDS_FeatureExtensibleFixedStatement = MessageBase + 12743,
        IDS_FeatureIndexingMovableFixedBuffers = MessageBase + 12744,

        IDS_FeatureAltInterpolatedVerbatimStrings = MessageBase + 12745,
        IDS_FeatureCoalesceAssignmentExpression = MessageBase + 12746,
        IDS_FeatureUnconstrainedTypeParameterInNullCoalescingOperator = MessageBase + 12747,
        IDS_FeatureNotNullGenericTypeConstraint = MessageBase + 12748,
        IDS_FeatureIndexOperator = MessageBase + 12749,
        IDS_FeatureRangeOperator = MessageBase + 12750,
        IDS_FeatureAsyncStreams = MessageBase + 12751,
        IDS_FeatureRecursivePatterns = MessageBase + 12752,
        IDS_Disposable = MessageBase + 12753,
        IDS_FeatureUsingDeclarations = MessageBase + 12754,
        IDS_FeatureStaticLocalFunctions = MessageBase + 12755,
        IDS_FeatureNameShadowingInNestedFunctions = MessageBase + 12756,
        IDS_FeatureUnmanagedConstructedTypes = MessageBase + 12757,
        IDS_FeatureObsoleteOnPropertyAccessor = MessageBase + 12758,
        IDS_FeatureReadOnlyMembers = MessageBase + 12759,
        IDS_DefaultInterfaceImplementation = MessageBase + 12760,
        IDS_OverrideWithConstraints = MessageBase + 12761,
        IDS_FeatureNestedStackalloc = MessageBase + 12762,
        IDS_FeatureSwitchExpression = MessageBase + 12763,
        IDS_FeatureAsyncUsing = MessageBase + 12764,
        IDS_FeatureLambdaDiscardParameters = MessageBase + 12765,
        IDS_FeatureLocalFunctionAttributes = MessageBase + 12766,
        IDS_FeatureExternLocalFunctions = MessageBase + 12767,
        IDS_FeatureMemberNotNull = MessageBase + 12768,

        IDS_FeatureNativeInt = MessageBase + 12769,
        IDS_FeatureImplicitObjectCreation = MessageBase + 12770,
        IDS_FeatureTypePattern = MessageBase + 12771,
        IDS_FeatureParenthesizedPattern = MessageBase + 12772,
        IDS_FeatureOrPattern = MessageBase + 12773,
        IDS_FeatureAndPattern = MessageBase + 12774,
        IDS_FeatureNotPattern = MessageBase + 12775,
        IDS_FeatureRelationalPattern = MessageBase + 12776,
        IDS_FeatureExtendedPartialMethods = MessageBase + 12777,
        IDS_TopLevelStatements = MessageBase + 12778,
        IDS_FeatureFunctionPointers = MessageBase + 12779,
        IDS_AddressOfMethodGroup = MessageBase + 12780,
        IDS_FeatureInitOnlySetters = MessageBase + 12781,
        IDS_FeatureRecords = MessageBase + 12782,
        IDS_FeatureNullPointerConstantPattern = MessageBase + 12783,
        IDS_FeatureModuleInitializers = MessageBase + 12784,
        IDS_FeatureTargetTypedConditional = MessageBase + 12785,
        IDS_FeatureCovariantReturnsForOverrides = MessageBase + 12786,
        IDS_FeatureExtensionGetEnumerator = MessageBase + 12787,
        IDS_FeatureExtensionGetAsyncEnumerator = MessageBase + 12788,
        IDS_Parameter = MessageBase + 12789,
        IDS_Return = MessageBase + 12790,
        IDS_FeatureVarianceSafetyForStaticInterfaceMembers = MessageBase + 12791,
        IDS_FeatureConstantInterpolatedStrings = MessageBase + 12792,
        IDS_FeatureMixedDeclarationsAndExpressionsInDeconstruction = MessageBase + 12793,
        IDS_FeatureSealedToStringInRecord = MessageBase + 12794,
        IDS_FeatureRecordStructs = MessageBase + 12795,
        IDS_FeatureWithOnStructs = MessageBase + 12796,
        IDS_FeaturePositionalFieldsInRecords = MessageBase + 12797,
        IDS_FeatureGlobalUsing = MessageBase + 12798,
        IDS_FeatureInferredDelegateType = MessageBase + 12799,
        IDS_FeatureLambdaAttributes = MessageBase + 12800,
        IDS_FeatureWithOnAnonymousTypes = MessageBase + 12801,
<<<<<<< HEAD

        // PROTOTYPE: compact before merge
        IDS_FeatureCallerArgumentExpression = MessageBase + 13000,
=======
        IDS_FeatureExtendedPropertyPatterns = MessageBase + 12802,
        IDS_FeatureStaticAbstractMembersInInterfaces = MessageBase + 12803,
        IDS_FeatureLambdaReturnType = MessageBase + 12804,
        IDS_AsyncMethodBuilderOverride = MessageBase + 12805,
        IDS_FeatureImplicitImplementationOfNonPublicMemebers = MessageBase + 12806,
>>>>>>> eb025550
    }

    // Message IDs may refer to strings that need to be localized.
    // This struct makes an IFormattable wrapper around a MessageID
    internal struct LocalizableErrorArgument : IFormattable
    {
        private readonly MessageID _id;

        internal LocalizableErrorArgument(MessageID id)
        {
            _id = id;
        }

        public override string ToString()
        {
            return ToString(null, null);
        }

        public string ToString(string? format, IFormatProvider? formatProvider)
        {
            return ErrorFacts.GetMessage(_id, formatProvider as System.Globalization.CultureInfo);
        }
    }

    // And this extension method makes it easy to localize MessageIDs:

    internal static partial class MessageIDExtensions
    {
        public static LocalizableErrorArgument Localize(this MessageID id)
        {
            return new LocalizableErrorArgument(id);
        }

        // Returns the string to be used in the /features flag switch to enable the MessageID feature.
        // Always call this before RequiredVersion:
        //   If this method returns null, call RequiredVersion and use that.
        //   If this method returns non-null, use that.
        // Features should be mutually exclusive between RequiredFeature and RequiredVersion.
        //   (hence the above rule - RequiredVersion throws when RequiredFeature returns non-null)
        internal static string? RequiredFeature(this MessageID feature)
        {
            // Check for current experimental features, if any, in the current branch.
            switch (feature)
            {
                default:
                    return null;
            }
        }

        internal static bool CheckFeatureAvailability(
            this MessageID feature,
            BindingDiagnosticBag diagnostics,
            SyntaxNode syntax,
            Location? location = null)
        {
            var diag = GetFeatureAvailabilityDiagnosticInfo(feature, (CSharpParseOptions)syntax.SyntaxTree.Options);
            if (diag is object)
            {
                diagnostics.Add(diag, location ?? syntax.GetLocation());
                return false;
            }
            return true;
        }

        internal static bool CheckFeatureAvailability(
            this MessageID feature,
            BindingDiagnosticBag diagnostics,
            Compilation compilation,
            Location location)
        {
            if (GetFeatureAvailabilityDiagnosticInfo(feature, (CSharpCompilation)compilation) is { } diagInfo)
            {
                diagnostics.Add(diagInfo, location);
                return false;
            }
            return true;
        }

        internal static CSDiagnosticInfo? GetFeatureAvailabilityDiagnosticInfo(this MessageID feature, CSharpParseOptions options)
            => options.IsFeatureEnabled(feature) ? null : GetDisabledFeatureDiagnosticInfo(feature, options.LanguageVersion);

        internal static CSDiagnosticInfo? GetFeatureAvailabilityDiagnosticInfo(this MessageID feature, CSharpCompilation compilation)
            => compilation.IsFeatureEnabled(feature) ? null : GetDisabledFeatureDiagnosticInfo(feature, compilation.LanguageVersion);

        private static CSDiagnosticInfo GetDisabledFeatureDiagnosticInfo(MessageID feature, LanguageVersion availableVersion)
        {
            string? requiredFeature = feature.RequiredFeature();
            if (requiredFeature != null)
            {
                return new CSDiagnosticInfo(ErrorCode.ERR_FeatureIsExperimental, feature.Localize(), requiredFeature);
            }

            LanguageVersion requiredVersion = feature.RequiredVersion();
            return requiredVersion == LanguageVersion.Preview.MapSpecifiedToEffectiveVersion()
                ? new CSDiagnosticInfo(ErrorCode.ERR_FeatureInPreview, feature.Localize())
                : new CSDiagnosticInfo(availableVersion.GetErrorCode(), feature.Localize(), new CSharpRequiredLanguageVersion(requiredVersion));
        }

        internal static LanguageVersion RequiredVersion(this MessageID feature)
        {
            Debug.Assert(RequiredFeature(feature) == null);

            // Based on CSourceParser::GetFeatureUsage from SourceParser.cpp.
            // Checks are in the LanguageParser unless otherwise noted.
            switch (feature)
            {
                // C# preview features.
                case MessageID.IDS_FeatureStaticAbstractMembersInInterfaces: // semantic check
                    return LanguageVersion.Preview;

                // C# 10.0 features.
                case MessageID.IDS_FeatureMixedDeclarationsAndExpressionsInDeconstruction: // semantic check
                case MessageID.IDS_FeatureCallerArgumentExpression: // semantic check
                case MessageID.IDS_FeatureSealedToStringInRecord: // semantic check
                case MessageID.IDS_FeatureRecordStructs:
                case MessageID.IDS_FeatureWithOnStructs: // semantic check
                case MessageID.IDS_FeatureWithOnAnonymousTypes: // semantic check
                case MessageID.IDS_FeaturePositionalFieldsInRecords: // semantic check
                case MessageID.IDS_FeatureGlobalUsing:
                case MessageID.IDS_FeatureInferredDelegateType: // semantic check
                case MessageID.IDS_FeatureLambdaAttributes: // semantic check
                case MessageID.IDS_FeatureExtendedPropertyPatterns:
                case MessageID.IDS_FeatureLambdaReturnType: // semantic check
                case MessageID.IDS_AsyncMethodBuilderOverride: // semantic check
                case MessageID.IDS_FeatureConstantInterpolatedStrings: // semantic check
                case MessageID.IDS_FeatureImplicitImplementationOfNonPublicMemebers: // semantic check
                    return LanguageVersion.CSharp10;

                // C# 9.0 features.
                case MessageID.IDS_FeatureLambdaDiscardParameters: // semantic check
                case MessageID.IDS_FeatureFunctionPointers:
                case MessageID.IDS_FeatureLocalFunctionAttributes: // syntax check
                case MessageID.IDS_FeatureExternLocalFunctions: // syntax check
                case MessageID.IDS_FeatureImplicitObjectCreation: // syntax check
                case MessageID.IDS_FeatureMemberNotNull:
                case MessageID.IDS_FeatureAndPattern:
                case MessageID.IDS_FeatureNotPattern:
                case MessageID.IDS_FeatureOrPattern:
                case MessageID.IDS_FeatureParenthesizedPattern:
                case MessageID.IDS_FeatureTypePattern:
                case MessageID.IDS_FeatureRelationalPattern:
                case MessageID.IDS_FeatureExtensionGetEnumerator: // semantic check
                case MessageID.IDS_FeatureExtensionGetAsyncEnumerator: // semantic check
                case MessageID.IDS_FeatureNativeInt:
                case MessageID.IDS_FeatureExtendedPartialMethods: // semantic check
                case MessageID.IDS_TopLevelStatements:
                case MessageID.IDS_FeatureInitOnlySetters: // semantic check
                case MessageID.IDS_FeatureRecords:
                case MessageID.IDS_FeatureTargetTypedConditional:  // semantic check
                case MessageID.IDS_FeatureCovariantReturnsForOverrides: // semantic check
                case MessageID.IDS_FeatureStaticAnonymousFunction: // syntax check
                case MessageID.IDS_FeatureModuleInitializers: // semantic check on method attribute
                case MessageID.IDS_FeatureDefaultTypeParameterConstraint:
                case MessageID.IDS_FeatureVarianceSafetyForStaticInterfaceMembers: // semantic check
                    return LanguageVersion.CSharp9;

                // C# 8.0 features.
                case MessageID.IDS_FeatureAltInterpolatedVerbatimStrings:
                case MessageID.IDS_FeatureCoalesceAssignmentExpression:
                case MessageID.IDS_FeatureUnconstrainedTypeParameterInNullCoalescingOperator:
                case MessageID.IDS_FeatureNullableReferenceTypes: // syntax and semantic check
                case MessageID.IDS_FeatureIndexOperator: // semantic check
                case MessageID.IDS_FeatureRangeOperator: // semantic check
                case MessageID.IDS_FeatureAsyncStreams:
                case MessageID.IDS_FeatureRecursivePatterns:
                case MessageID.IDS_FeatureUsingDeclarations:
                case MessageID.IDS_FeatureStaticLocalFunctions:
                case MessageID.IDS_FeatureNameShadowingInNestedFunctions:
                case MessageID.IDS_FeatureUnmanagedConstructedTypes: // semantic check
                case MessageID.IDS_FeatureObsoleteOnPropertyAccessor:
                case MessageID.IDS_FeatureReadOnlyMembers:
                case MessageID.IDS_DefaultInterfaceImplementation: // semantic check
                case MessageID.IDS_OverrideWithConstraints: // semantic check
                case MessageID.IDS_FeatureNestedStackalloc: // semantic check
                case MessageID.IDS_FeatureNotNullGenericTypeConstraint:// semantic check
                case MessageID.IDS_FeatureSwitchExpression:
                case MessageID.IDS_FeatureAsyncUsing:
                case MessageID.IDS_FeatureNullPointerConstantPattern: //semantic check
                    return LanguageVersion.CSharp8;

                // C# 7.3 features.
                case MessageID.IDS_FeatureAttributesOnBackingFields: // semantic check
                case MessageID.IDS_FeatureImprovedOverloadCandidates: // semantic check
                case MessageID.IDS_FeatureTupleEquality: // semantic check
                case MessageID.IDS_FeatureRefReassignment:
                case MessageID.IDS_FeatureRefFor:
                case MessageID.IDS_FeatureRefForEach:
                case MessageID.IDS_FeatureEnumGenericTypeConstraint: // semantic check
                case MessageID.IDS_FeatureDelegateGenericTypeConstraint: // semantic check
                case MessageID.IDS_FeatureUnmanagedGenericTypeConstraint: // semantic check
                case MessageID.IDS_FeatureStackAllocInitializer:
                case MessageID.IDS_FeatureExpressionVariablesInQueriesAndInitializers: // semantic check
                case MessageID.IDS_FeatureExtensibleFixedStatement:  // semantic check
                case MessageID.IDS_FeatureIndexingMovableFixedBuffers: //semantic check
                    return LanguageVersion.CSharp7_3;

                // C# 7.2 features.
                case MessageID.IDS_FeatureNonTrailingNamedArguments: // semantic check
                case MessageID.IDS_FeatureLeadingDigitSeparator:
                case MessageID.IDS_FeaturePrivateProtected:
                case MessageID.IDS_FeatureReadOnlyReferences:
                case MessageID.IDS_FeatureRefStructs:
                case MessageID.IDS_FeatureReadOnlyStructs:
                case MessageID.IDS_FeatureRefExtensionMethods:
                case MessageID.IDS_FeatureRefConditional:
                    return LanguageVersion.CSharp7_2;

                // C# 7.1 features.
                case MessageID.IDS_FeatureAsyncMain:
                case MessageID.IDS_FeatureDefaultLiteral:
                case MessageID.IDS_FeatureInferredTupleNames:
                case MessageID.IDS_FeatureGenericPatternMatching:
                    return LanguageVersion.CSharp7_1;

                // C# 7 features.
                case MessageID.IDS_FeatureBinaryLiteral:
                case MessageID.IDS_FeatureDigitSeparator:
                case MessageID.IDS_FeatureLocalFunctions:
                case MessageID.IDS_FeatureRefLocalsReturns:
                case MessageID.IDS_FeaturePatternMatching:
                case MessageID.IDS_FeatureThrowExpression:
                case MessageID.IDS_FeatureTuples:
                case MessageID.IDS_FeatureOutVar:
                case MessageID.IDS_FeatureExpressionBodiedAccessor:
                case MessageID.IDS_FeatureExpressionBodiedDeOrConstructor:
                case MessageID.IDS_FeatureDiscards:
                    return LanguageVersion.CSharp7;

                // C# 6 features.
                case MessageID.IDS_FeatureExceptionFilter:
                case MessageID.IDS_FeatureAutoPropertyInitializer:
                case MessageID.IDS_FeatureNullPropagatingOperator:
                case MessageID.IDS_FeatureExpressionBodiedMethod:
                case MessageID.IDS_FeatureExpressionBodiedProperty:
                case MessageID.IDS_FeatureExpressionBodiedIndexer:
                case MessageID.IDS_FeatureNameof:
                case MessageID.IDS_FeatureDictionaryInitializer:
                case MessageID.IDS_FeatureUsingStatic:
                case MessageID.IDS_FeatureInterpolatedStrings:
                case MessageID.IDS_AwaitInCatchAndFinally:
                case MessageID.IDS_FeatureReadonlyAutoImplementedProperties:
                    return LanguageVersion.CSharp6;

                // C# 5 features.
                case MessageID.IDS_FeatureAsync:
                    return LanguageVersion.CSharp5;

                // C# 4 features.
                case MessageID.IDS_FeatureDynamic: // Checked in the binder.
                case MessageID.IDS_FeatureTypeVariance:
                case MessageID.IDS_FeatureNamedArgument:
                case MessageID.IDS_FeatureOptionalParameter:
                    return LanguageVersion.CSharp4;

                // C# 3 features.
                case MessageID.IDS_FeatureImplicitArray:
                case MessageID.IDS_FeatureAnonymousTypes:
                case MessageID.IDS_FeatureObjectInitializer:
                case MessageID.IDS_FeatureCollectionInitializer:
                case MessageID.IDS_FeatureLambda:
                case MessageID.IDS_FeatureQueryExpression:
                case MessageID.IDS_FeatureExtensionMethod:
                case MessageID.IDS_FeaturePartialMethod:
                case MessageID.IDS_FeatureImplicitLocal: // Checked in the binder.
                case MessageID.IDS_FeatureAutoImplementedProperties:
                    return LanguageVersion.CSharp3;

                // C# 2 features.
                case MessageID.IDS_FeatureGenerics: // Also affects crefs.
                case MessageID.IDS_FeatureAnonDelegates:
                case MessageID.IDS_FeatureGlobalNamespace: // Also affects crefs.
                case MessageID.IDS_FeatureFixedBuffer:
                case MessageID.IDS_FeatureStaticClasses:
                case MessageID.IDS_FeaturePartialTypes:
                case MessageID.IDS_FeaturePropertyAccessorMods:
                case MessageID.IDS_FeatureExternAlias:
                case MessageID.IDS_FeatureIterators:
                case MessageID.IDS_FeatureDefault:
                case MessageID.IDS_FeatureNullable:
                case MessageID.IDS_FeaturePragma: // Checked in the directive parser.
                case MessageID.IDS_FeatureSwitchOnBool: // Checked in the binder.
                    return LanguageVersion.CSharp2;

                // Special C# 2 feature: only a warning in C# 1.
                case MessageID.IDS_FeatureModuleAttrLoc:
                    return LanguageVersion.CSharp1;

                default:
                    throw ExceptionUtilities.UnexpectedValue(feature);
            }
        }
    }
}<|MERGE_RESOLUTION|>--- conflicted
+++ resolved
@@ -224,17 +224,14 @@
         IDS_FeatureInferredDelegateType = MessageBase + 12799,
         IDS_FeatureLambdaAttributes = MessageBase + 12800,
         IDS_FeatureWithOnAnonymousTypes = MessageBase + 12801,
-<<<<<<< HEAD
-
-        // PROTOTYPE: compact before merge
-        IDS_FeatureCallerArgumentExpression = MessageBase + 13000,
-=======
         IDS_FeatureExtendedPropertyPatterns = MessageBase + 12802,
         IDS_FeatureStaticAbstractMembersInInterfaces = MessageBase + 12803,
         IDS_FeatureLambdaReturnType = MessageBase + 12804,
         IDS_AsyncMethodBuilderOverride = MessageBase + 12805,
         IDS_FeatureImplicitImplementationOfNonPublicMemebers = MessageBase + 12806,
->>>>>>> eb025550
+
+        // PROTOTYPE: compact before merge
+        IDS_FeatureCallerArgumentExpression = MessageBase + 13000,
     }
 
     // Message IDs may refer to strings that need to be localized.
