--- conflicted
+++ resolved
@@ -173,11 +173,8 @@
         IDS_Disposable = MessageBase + 12753,
         IDS_FeatureUsingDeclarations = MessageBase + 12754,
         IDS_FeatureStaticLocalFunctions = MessageBase + 12755,
-<<<<<<< HEAD
         IDS_FeatureNameShadowingInNestedFunctions = MessageBase + 12756,
-=======
-        IDS_FeatureUnmanagedConstructedTypes = MessageBase + 12756
->>>>>>> 8f0df20a
+        IDS_FeatureUnmanagedConstructedTypes = MessageBase + 12757,
     }
 
     // Message IDs may refer to strings that need to be localized.
@@ -257,11 +254,8 @@
                 case MessageID.IDS_FeatureRecursivePatterns:
                 case MessageID.IDS_FeatureUsingDeclarations:
                 case MessageID.IDS_FeatureStaticLocalFunctions:
-<<<<<<< HEAD
                 case MessageID.IDS_FeatureNameShadowingInNestedFunctions:
-=======
                 case MessageID.IDS_FeatureUnmanagedConstructedTypes: // semantic check
->>>>>>> 8f0df20a
                     return LanguageVersion.CSharp8;
 
                 // C# 7.3 features.
