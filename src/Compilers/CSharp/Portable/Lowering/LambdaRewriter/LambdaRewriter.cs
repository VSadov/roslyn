--- conflicted
+++ resolved
@@ -375,7 +375,6 @@
                         var hoistedField = LambdaCapturedVariable.Create(frame, captured, ref _synthesizedFieldNameIdDispenser);
                         proxies.Add(captured, new CapturedToFrameSymbolReplacement(hoistedField, isReusable: false));
                         CompilationState.ModuleBuilderOpt.AddSynthesizedDefinition(frame, hoistedField);
-<<<<<<< HEAD
 
                         //PROTOTYPE(span): move the check to the binding?
                         if (hoistedField.Type.IsRestrictedType())
@@ -386,65 +385,6 @@
                                 this.Diagnostics.Add(ErrorCode.ERR_SpecialByRefInLambda, syntax.Location, hoistedField.Type);
                             }
                         }
-                    }
-                }
-            }
-        }
-
-
-        private SmallDictionary<LocalFunctionSymbol, bool> _onlyCapturesThisMemoTable;
-        /// <summary>
-        /// Helper for determining whether a local function transitively
-        /// only captures this (only captures this or other local functions
-        /// which only capture this).
-        /// </summary>
-        private bool OnlyCapturesThis<T>(
-            LocalFunctionSymbol closure,
-            T capturedVars, 
-            PooledHashSet<LocalFunctionSymbol> localFuncsInProgress = null)
-            where T : IEnumerable<Symbol>
-        {
-            bool result = false;
-            if (_onlyCapturesThisMemoTable?.TryGetValue(closure, out result) == true)
-            {
-                return result;
-            }
-
-            result = true;
-            foreach (var captured in capturedVars)
-            {
-                var param = captured as ParameterSymbol;
-                if (param != null && param.IsThis)
-                {
-                    continue;
-                }
-
-                var localFunc = captured as LocalFunctionSymbol;
-                if (localFunc != null)
-                {
-                    bool freePool = false;
-                    if (localFuncsInProgress == null)
-                    {
-                        localFuncsInProgress = PooledHashSet<LocalFunctionSymbol>.GetInstance();
-                        freePool = true;
-                    }
-                    else if (localFuncsInProgress.Contains(localFunc))
-                    {
-                        continue;
-                    }
-
-                    localFuncsInProgress.Add(localFunc);
-                    bool transitivelyTrue = OnlyCapturesThis(
-                          localFunc,
-                          _analysis.CapturedVariablesByLambda[localFunc],
-                          localFuncsInProgress);
-
-                    if (freePool)
-                    {
-                        localFuncsInProgress.Free();
-                        localFuncsInProgress = null;
-=======
->>>>>>> 2fc43441
                     }
 
                     _frames.Add(scope.BoundNode, env);
