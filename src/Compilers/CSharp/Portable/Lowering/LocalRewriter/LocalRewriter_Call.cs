--- conflicted
+++ resolved
@@ -1080,11 +1080,7 @@
                 defaultValue = new BoundFieldAccess(syntax, null, fieldSymbol, ConstantValue.NotAvailable);
             }
 
-<<<<<<< HEAD
-            defaultValue = MakeConversion(defaultValue, parameter.Type.TypeSymbol, @checked: false);
-=======
-            defaultValue = MakeConversionNode(defaultValue, parameter.Type, @checked: false);
->>>>>>> 2355a7be
+            defaultValue = MakeConversionNode(defaultValue, parameter.Type.TypeSymbol, @checked: false);
 
             return defaultValue;
         }
