﻿// Copyright (c) Microsoft.  All Rights Reserved.  Licensed under the Apache License, Version 2.0.  See License.txt in the project root for license information.

using System;
using System.Collections.Immutable;
using System.Threading;
using Microsoft.CodeAnalysis.CSharp.Symbols;
using Microsoft.CodeAnalysis.CSharp.Syntax;
using Microsoft.CodeAnalysis.Text;
using Roslyn.Utilities;

namespace Microsoft.CodeAnalysis.CSharp.Symbols
{
    /// <summary>
    /// Type parameters in documentation comments are complicated since they sort of act as declarations,
    /// rather than references.  Consider the following example:
    /// 
    /// <![CDATA[
    /// /// <summary>See <see cref="B{U}.M(U)" />.</summary>
    /// class B<T> { void M(T t) { } }
    /// ]]>
    /// 
    /// We make some key observations:
    ///   1) The type parameter name in the cref is not tied to the type parameter name in the type declaration.
    ///   2) A relationship exists between the two occurrences of "U" in the cref: they both refer to (or define)
    ///        the same symbol.
    /// 
    /// In Roslyn, we've decided on the following representation: within the (entire) scope of a cref, the names
    /// of all type parameters "declared" in the cref are in scope and bind to the corresponding type parameters.
    /// This representation has one major advantage: as long as the appropriate binder (i.e. the one that knows
    /// about the implicitly-declared type parameters) is used, TypeSyntaxes within the cref can be bound by
    /// calling BindType.  In addition to eliminating the necessity for custom binding code in the batch case,
    /// this reduces the problem of exposing such nodes in the SemanticModel to one of ensuring that the right
    /// enclosing binder is chosen.  That is, new code will have to be written to handle CrefSyntaxes, but the
    /// existing code for TypeSyntaxes should just work!
    /// 
    /// In the example above, this means that, between the cref quotation marks, the name "U" binds to an
    /// implicitly declared type parameter, whether it is in "B{U}", "M{U}", or "M{List{U[]}}".
    /// 
    /// Of course, it's not all gravy.  One thing we're giving up by using this representation is the ability to
    /// distinguish between "declared" type parameters with the same name.  Consider the following example:
    /// 
    /// <![CDATA[
    /// <summary>See <see cref=""A{T, T}.M(T)""/>.</summary>
    /// class A<T, U>
    /// {
    ///     void M(T t) { }
    ///     void M(U u) { }
    /// }
    /// ]]>
    /// </summary>
    /// 
    /// The native compiler interprets this in the same way as it would interpret A{T1, T2}.M(T2) and unambiguously
    /// (i.e. without a warning) binds to A{T, U}.M(U).  Since Roslyn does not distinguish between the T's, Roslyn
    /// reports an ambiguity warning and picks the first method.  Furthermore, renaming one 'T' will rename all of
    /// them.
    /// 
    /// This class represents such an implicitly declared type parameter.  The declaring syntax is expected to be
    /// an IdentifierNameSyntax in the type argument list of a QualifiedNameSyntax.
    internal sealed class CrefTypeParameterSymbol : TypeParameterSymbol
    {
        private readonly string _name;
        private readonly int _ordinal;
        private readonly SyntaxReference _declaringSyntax;

        public CrefTypeParameterSymbol(string name, int ordinal, IdentifierNameSyntax declaringSyntax)
        {
            _name = name;
            _ordinal = ordinal;
            _declaringSyntax = declaringSyntax.GetReference();
        }

        public override TypeParameterKind TypeParameterKind
        {
            get
            {
                return TypeParameterKind.Cref;
            }
        }

        public override string Name
        {
            get { return _name; }
        }

        public override int Ordinal
        {
            get { return _ordinal; }
        }

<<<<<<< HEAD
        internal override bool Equals(TypeSymbol t2, TypeSymbolEqualityOptions options)
=======
        internal override bool Equals(TypeSymbol t2, TypeCompareKind comparison)
>>>>>>> c28d8bac
        {
            if (ReferenceEquals(this, t2))
            {
                return true;
            }

            if ((object)t2 == null)
            {
                return false;
            }

            CrefTypeParameterSymbol other = t2 as CrefTypeParameterSymbol;
            return (object)other != null &&
                other._name == _name &&
                other._ordinal == _ordinal &&
                other._declaringSyntax.GetSyntax() == _declaringSyntax.GetSyntax();
        }

        public override int GetHashCode()
        {
            return Hash.Combine(_name, _ordinal);
        }

        public override VarianceKind Variance
        {
            get { return VarianceKind.None; }
        }

        public override bool HasValueTypeConstraint
        {
            get { return false; }
        }

        public override bool HasReferenceTypeConstraint
        {
            get { return false; }
        }

        public override bool HasConstructorConstraint
        {
            get { return false; }
        }

        public override Symbol ContainingSymbol
        {
            get
            {
                return null;
            }
        }

        public override ImmutableArray<Location> Locations
        {
            get
            {
                return ImmutableArray.Create<Location>(_declaringSyntax.GetLocation());
            }
        }

        public override ImmutableArray<SyntaxReference> DeclaringSyntaxReferences
        {
            get
            {
                return ImmutableArray.Create<SyntaxReference>(_declaringSyntax);
            }
        }

        internal override void EnsureAllConstraintsAreResolved()
        {
        }

        internal override ImmutableArray<TypeSymbolWithAnnotations> GetConstraintTypes(ConsList<TypeParameterSymbol> inProgress)
        {
            return ImmutableArray<TypeSymbolWithAnnotations>.Empty;
        }

        internal override ImmutableArray<NamedTypeSymbol> GetInterfaces(ConsList<TypeParameterSymbol> inProgress)
        {
            return ImmutableArray<NamedTypeSymbol>.Empty;
        }

        internal override NamedTypeSymbol GetEffectiveBaseClass(ConsList<TypeParameterSymbol> inProgress)
        {
            // Constraints are not checked in crefs, so this should never be examined.
            throw ExceptionUtilities.Unreachable;
        }

        internal override TypeSymbol GetDeducedBaseType(ConsList<TypeParameterSymbol> inProgress)
        {
            // Constraints are not checked in crefs, so this should never be examined.
            throw ExceptionUtilities.Unreachable;
        }

        public override bool IsImplicitlyDeclared
        {
            get { return false; }
        }
    }
}<|MERGE_RESOLUTION|>--- conflicted
+++ resolved
@@ -87,11 +87,7 @@
             get { return _ordinal; }
         }
 
-<<<<<<< HEAD
-        internal override bool Equals(TypeSymbol t2, TypeSymbolEqualityOptions options)
-=======
         internal override bool Equals(TypeSymbol t2, TypeCompareKind comparison)
->>>>>>> c28d8bac
         {
             if (ReferenceEquals(this, t2))
             {
