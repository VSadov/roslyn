--- conflicted
+++ resolved
@@ -14,12 +14,8 @@
         private readonly MessageID _messageID;
         private readonly CSharpSyntaxNode _syntax;
         private readonly ImmutableArray<ParameterSymbol> _parameters;
-<<<<<<< HEAD
+        private RefKind _refKind;
         private TypeSymbolWithAnnotations _returnType;
-=======
-        private RefKind _refKind;
-        private TypeSymbol _returnType;
->>>>>>> c7afb2d2
         private readonly bool _isSynthesized;
         private readonly bool _isAsync;
 
@@ -40,12 +36,8 @@
             _containingSymbol = containingSymbol;
             _messageID = unboundLambda.Data.MessageID;
             _syntax = unboundLambda.Syntax;
-<<<<<<< HEAD
+            _refKind = refKind;
             _returnType = (object)returnType == null ? ReturnTypeIsBeingInferred : TypeSymbolWithAnnotations.Create(returnType);
-=======
-            _refKind = refKind;
-            _returnType = returnType;
->>>>>>> c7afb2d2
             _isSynthesized = unboundLambda.WasCompilerGenerated;
             _isAsync = unboundLambda.IsAsync;
             // No point in making this lazy. We are always going to need these soon after creation of the symbol.
@@ -65,7 +57,7 @@
             _containingSymbol = containingSymbol;
             _messageID = messageID;
             _syntax = syntax;
-<<<<<<< HEAD
+            _refKind = refKind;
             _returnType = (object)returnType == null ? ReturnTypeIsBeingInferred : TypeSymbolWithAnnotations.Create(returnType); 
             _isSynthesized = isSynthesized;
             _isAsync = isAsync;
@@ -75,6 +67,7 @@
         public LambdaSymbol(
             Symbol containingSymbol,
             ImmutableArray<ParameterSymbol> parameters,
+            RefKind refKind,
             TypeSymbolWithAnnotations returnType,
             MessageID messageID,
             CSharpSyntaxNode syntax,
@@ -84,9 +77,7 @@
             _containingSymbol = containingSymbol;
             _messageID = messageID;
             _syntax = syntax;
-=======
             _refKind = refKind;
->>>>>>> c7afb2d2
             _returnType = returnType;
             _isSynthesized = isSynthesized;
             _isAsync = isAsync;
@@ -221,16 +212,12 @@
             get { return (object)this.ReturnType != null && this.ReturnType.SpecialType == SpecialType.System_Void; }
         }
 
-<<<<<<< HEAD
+        internal override RefKind RefKind
+        {
+            get { return _refKind; }
+        }
+
         public override TypeSymbolWithAnnotations ReturnType
-=======
-        internal override RefKind RefKind
-        {
-            get { return _refKind; }
-        }
-
-        public override TypeSymbol ReturnType
->>>>>>> c7afb2d2
         {
             get { return _returnType; }
         }
@@ -241,20 +228,10 @@
         // IDE might inspect the symbol and want to know the return type.
         internal void SetInferredReturnType(RefKind refKind, TypeSymbol inferredReturnType)
         {
-<<<<<<< HEAD
             Debug.Assert((object)inferredReturnType != null);
             Debug.Assert((object)_returnType == ReturnTypeIsBeingInferred);
+            _refKind = refKind;
             _returnType = TypeSymbolWithAnnotations.Create(inferredReturnType);
-=======
-            Debug.Assert((object)inferredReturnType != null && (object)_returnType == null);
-            _refKind = refKind;
-            _returnType = inferredReturnType;
-        }
-
-        public override ImmutableArray<CustomModifier> ReturnTypeCustomModifiers
-        {
-            get { return ImmutableArray<CustomModifier>.Empty; }
->>>>>>> c7afb2d2
         }
 
         internal override bool IsExplicitInterfaceImplementation
@@ -398,13 +375,8 @@
         private static ParameterSymbol CopyParameter(ParameterSymbol parameter, MethodSymbol owner)
         {
             return new SynthesizedParameterSymbol(
-<<<<<<< HEAD
                     owner,
                 parameter.Type.TypeSymbol,
-=======
-                owner,
-                parameter.Type,
->>>>>>> c7afb2d2
                 parameter.Ordinal,
                 parameter.RefKind,
                 GeneratedNames.LambdaCopyParameterName(parameter)); // Make sure nothing binds to this.
@@ -417,12 +389,8 @@
             var lambda = symbol as LambdaSymbol;
             return (object)lambda != null
                 && lambda._syntax == _syntax
-<<<<<<< HEAD
+                && lambda._refKind == _refKind
                 && lambda.ReturnType.TypeSymbol == this.ReturnType.TypeSymbol
-=======
-                && lambda._refKind == _refKind
-                && lambda.ReturnType == this.ReturnType
->>>>>>> c7afb2d2
                 && System.Linq.ImmutableArrayExtensions.SequenceEqual(lambda.ParameterTypes, this.ParameterTypes)
                 && Equals(lambda.ContainingSymbol, this.ContainingSymbol);
         }
