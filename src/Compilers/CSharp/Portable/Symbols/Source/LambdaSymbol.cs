--- conflicted
+++ resolved
@@ -367,14 +367,9 @@
                 var name = unboundLambda.ParameterName(p);
                 var location = unboundLambda.ParameterLocation(p);
                 var locations = location == null ? ImmutableArray<Location>.Empty : ImmutableArray.Create<Location>(location);
-<<<<<<< HEAD
-                var parameter = new SourceSimpleParameterSymbol(this, type, p, refKind, name, locations);
+                var parameter = new SourceSimpleParameterSymbol(owner: this, type, ordinal: p, refKind, name, unboundLambda.ParameterIsDiscard(p), locations);
                 ParameterHelpers.AddNullCheckingErrorsToParameter(diagnostics, parameter);
-=======
-
-                var parameter = new SourceSimpleParameterSymbol(owner: this, type, ordinal: p, refKind, name, unboundLambda.ParameterIsDiscard(p), locations);
-
->>>>>>> 88bd81b7
+
                 builder.Add(parameter);
             }
 
