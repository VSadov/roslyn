--- conflicted
+++ resolved
@@ -22,21 +22,12 @@
         }
 
         private SourceConstructorSymbol(
-<<<<<<< HEAD
-            SourceMemberContainerTypeSymbol containingType,
-            Location location,
-            ConstructorDeclarationSyntax syntax,
-            MethodKind methodKind,
-            BindingDiagnosticBag diagnostics) :
-            base(containingType, syntax.GetReference(), ImmutableArray.Create(location), isIterator: SyntaxFacts.HasYieldOperations(syntax.Body))
-=======
              SourceMemberContainerTypeSymbol containingType,
              Location location,
              ConstructorDeclarationSyntax syntax,
              MethodKind methodKind,
-             DiagnosticBag diagnostics) :
+             BindingDiagnosticBag diagnostics) :
              base(containingType, location, syntax)
->>>>>>> 29542b0a
         {
             bool hasBlockBody = syntax.Body != null;
             _isExpressionBodied = !hasBlockBody && syntax.ExpressionBody != null;
@@ -85,67 +76,6 @@
                 syntax.Body, syntax.ExpressionBody, syntax, diagnostics);
         }
 
-<<<<<<< HEAD
-        protected override void MethodChecks(BindingDiagnosticBag diagnostics)
-        {
-            var syntax = GetSyntax();
-            var binderFactory = this.DeclaringCompilation.GetBinderFactory(syntax.SyntaxTree);
-            ParameterListSyntax parameterList = syntax.ParameterList;
-
-            // NOTE: if we asked for the binder for the body of the constructor, we'd risk a stack overflow because
-            // we might still be constructing the member list of the containing type.  However, getting the binder
-            // for the parameters should be safe.
-            var bodyBinder = binderFactory.GetBinder(parameterList, syntax, this).WithContainingMemberOrLambda(this);
-
-            // Constraint checking for parameter and return types must be delayed until
-            // the method has been added to the containing type member list since
-            // evaluating the constraints may depend on accessing this method from
-            // the container (comparing this method to others to find overrides for
-            // instance). Constraints are checked in AfterAddingTypeMembersChecks.
-            var signatureBinder = bodyBinder.WithAdditionalFlagsAndContainingMemberOrLambda(BinderFlags.SuppressConstraintChecks, this);
-
-            SyntaxToken arglistToken;
-            _lazyParameters = ParameterHelpers.MakeParameters(
-                signatureBinder, this, parameterList, out arglistToken,
-                allowRefOrOut: true,
-                allowThis: false,
-                addRefReadOnlyModifier: false,
-                diagnostics: diagnostics);
-
-            _lazyIsVararg = (arglistToken.Kind() == SyntaxKind.ArgListKeyword);
-            _lazyReturnType = TypeWithAnnotations.Create(bodyBinder.GetSpecialType(SpecialType.System_Void, diagnostics, syntax));
-
-            var location = this.Locations[0];
-            if (MethodKind == MethodKind.StaticConstructor && (_lazyParameters.Length != 0))
-            {
-                diagnostics.Add(ErrorCode.ERR_StaticConstParam, location, this);
-            }
-
-            this.CheckEffectiveAccessibility(_lazyReturnType, _lazyParameters, diagnostics);
-
-            if (_lazyIsVararg && (IsGenericMethod || ContainingType.IsGenericType || _lazyParameters.Length > 0 && _lazyParameters[_lazyParameters.Length - 1].IsParams))
-            {
-                diagnostics.Add(ErrorCode.ERR_BadVarargs, location);
-            }
-        }
-
-        internal override void AfterAddingTypeMembersChecks(ConversionsBase conversions, BindingDiagnosticBag diagnostics)
-        {
-            base.AfterAddingTypeMembersChecks(conversions, diagnostics);
-
-            var compilation = DeclaringCompilation;
-            ParameterHelpers.EnsureIsReadOnlyAttributeExists(compilation, Parameters, diagnostics, modifyCompilation: true);
-            ParameterHelpers.EnsureNativeIntegerAttributeExists(compilation, Parameters, diagnostics, modifyCompilation: true);
-            ParameterHelpers.EnsureNullableAttributeExists(compilation, this, Parameters, diagnostics, modifyCompilation: true);
-
-            foreach (var parameter in this.Parameters)
-            {
-                parameter.Type.CheckAllConstraints(compilation, conversions, parameter.Locations[0], diagnostics);
-            }
-        }
-
-=======
->>>>>>> 29542b0a
         internal ConstructorDeclarationSyntax GetSyntax()
         {
             Debug.Assert(syntaxReferenceOpt != null);
