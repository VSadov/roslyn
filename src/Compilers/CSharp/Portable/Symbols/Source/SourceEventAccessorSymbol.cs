﻿// Copyright (c) Microsoft.  All Rights Reserved.  Licensed under the Apache License, Version 2.0.  See License.txt in the project root for license information.

using System;
using System.Collections.Immutable;
using System.Diagnostics;
using Microsoft.CodeAnalysis.CSharp.Symbols;
using Microsoft.CodeAnalysis.CSharp.Syntax;
using Microsoft.CodeAnalysis.Text;

namespace Microsoft.CodeAnalysis.CSharp.Symbols
{
    /// <summary>
    /// Base class for event accessors - synthesized and user defined.
    /// </summary>
    internal abstract class SourceEventAccessorSymbol : SourceMethodSymbol
    {
        private readonly SourceEventSymbol _event;

        private ImmutableArray<ParameterSymbol> _lazyParameters;
        private TypeSymbolWithAnnotations _lazyReturnType;

        public SourceEventAccessorSymbol(
            SourceEventSymbol @event,
            SyntaxReference syntaxReference,
            SyntaxReference blockSyntaxReference,
            ImmutableArray<Location> locations)
            : base(@event.containingType, syntaxReference, blockSyntaxReference, locations)
        {
            _event = @event;
        }

        public SourceEventSymbol AssociatedEvent
        {
            get { return _event; }
        }

        public sealed override Symbol AssociatedSymbol
        {
            get { return _event; }
        }

        protected sealed override void MethodChecks(DiagnosticBag diagnostics)
        {
            Debug.Assert(_lazyParameters.IsDefault == ((object)_lazyReturnType == null));

            // CONSIDER: currently, we're copying the custom modifiers of the event overridden
            // by this method's associated event (by using the associated event's type, which is
            // copied from the overridden event).  It would be more correct to copy them from
            // the specific accessor that this method is overriding (as in SourceMemberMethodSymbol).

            if ((object)_lazyReturnType == null)
            {
                CSharpCompilation compilation = this.DeclaringCompilation;
                Debug.Assert(compilation != null);

                // NOTE: LazyMethodChecks calls us within a lock, so we use regular assignments,
                // rather than Interlocked.CompareExchange.
                if (_event.IsWindowsRuntimeEvent)
                {
                    TypeSymbol eventTokenType = compilation.GetWellKnownType(WellKnownType.System_Runtime_InteropServices_WindowsRuntime_EventRegistrationToken);
                    Binder.ReportUseSiteDiagnostics(eventTokenType, diagnostics, this.Location);

                    if (this.MethodKind == MethodKind.EventAdd)
                    {
                        // EventRegistrationToken add_E(EventDelegate d);

                        // Leave the returns void bit in this.flags false.
                        _lazyReturnType = TypeSymbolWithAnnotations.Create(eventTokenType);

                        var parameter = new SynthesizedAccessorValueParameterSymbol(this, _event.Type, 0);
                        _lazyParameters = ImmutableArray.Create<ParameterSymbol>(parameter);
                    }
                    else
                    {
                        Debug.Assert(this.MethodKind == MethodKind.EventRemove);

                        // void remove_E(EventRegistrationToken t);

                        TypeSymbol voidType = compilation.GetSpecialType(SpecialType.System_Void);
                        Binder.ReportUseSiteDiagnostics(voidType, diagnostics, this.Location);
                        _lazyReturnType = TypeSymbolWithAnnotations.Create(voidType);
                        this.SetReturnsVoid(returnsVoid: true);

                        var parameter = new SynthesizedAccessorValueParameterSymbol(this, TypeSymbolWithAnnotations.Create(eventTokenType), 0);
                        _lazyParameters = ImmutableArray.Create<ParameterSymbol>(parameter);
                    }
                }
                else
                {
                    // void add_E(EventDelegate d);
                    // void remove_E(EventDelegate d);

                    TypeSymbol voidType = compilation.GetSpecialType(SpecialType.System_Void);
                    Binder.ReportUseSiteDiagnostics(voidType, diagnostics, this.Location);
                    _lazyReturnType = TypeSymbolWithAnnotations.Create(voidType);
                    this.SetReturnsVoid(returnsVoid: true);

                    var parameter = new SynthesizedAccessorValueParameterSymbol(this, _event.Type, 0);
                    _lazyParameters = ImmutableArray.Create<ParameterSymbol>(parameter);
                }
            }
        }

        public sealed override bool ReturnsVoid
        {
            get
            {
                LazyMethodChecks();
                Debug.Assert((object)_lazyReturnType != null);
                return base.ReturnsVoid;
            }
        }

        internal override RefKind RefKind
        {
            get { return RefKind.None; }
        }

        public sealed override TypeSymbolWithAnnotations ReturnType
        {
            get
            {
                LazyMethodChecks();
                Debug.Assert((object)_lazyReturnType != null);
                return _lazyReturnType;
            }
        }

<<<<<<< HEAD
=======
        public sealed override ImmutableArray<CustomModifier> ReturnTypeCustomModifiers
        {
            get
            {
                return ImmutableArray<CustomModifier>.Empty; // Same as base, but this is clear and explicit.
            }
        }

        public sealed override ImmutableArray<CustomModifier> RefCustomModifiers
        {
            get
            {
                return ImmutableArray<CustomModifier>.Empty; // Same as base, but this is clear and explicit.
            }
        }

>>>>>>> 2355a7be
        public sealed override ImmutableArray<ParameterSymbol> Parameters
        {
            get
            {
                LazyMethodChecks();
                Debug.Assert(!_lazyParameters.IsDefault);
                return _lazyParameters;
            }
        }

        public sealed override bool IsVararg
        {
            get { return false; }
        }

        public sealed override ImmutableArray<TypeParameterSymbol> TypeParameters
        {
            get { return ImmutableArray<TypeParameterSymbol>.Empty; }
        }

        internal Location Location
        {
            get
            {
                Debug.Assert(this.Locations.Length == 1);
                return this.Locations[0];
            }
        }

        protected string GetOverriddenAccessorName(SourceEventSymbol @event, bool isAdder)
        {
            if (this.IsOverride)
            {
                // NOTE: What we'd really like to do is ask for the OverriddenMethod of this symbol.
                // Unfortunately, we can't do that, because it would inspect the signature of this
                // method, which depends on whether @event is a WinRT event, which depends on
                // interface implementation, which we can't check during construction of the 
                // member list of the type containing this accessor (infinite recursion).  Instead,
                // we inline part of the implementation of OverriddenMethod - we look for the
                // overridden event (which does not depend on WinRT-ness) and then grab the corresponding
                // accessor.
                EventSymbol overriddenEvent = @event.OverriddenEvent;
                if ((object)overriddenEvent != null)
                {
                    // If this accessor is overriding an accessor from metadata, it is possible that
                    // the name of the overridden accessor doesn't follow the C# add_X/remove_X pattern.
                    // We should copy the name so that the runtime will recognize this as an override.
                    MethodSymbol overriddenAccessor = overriddenEvent.GetOwnOrInheritedAccessor(isAdder);
                    return (object)overriddenAccessor == null ? null : overriddenAccessor.Name;
                }
            }

            return null;
        }

        internal override bool IsExpressionBodied
        {
            // Events cannot be expression-bodied
            get { return false; }
        }
    }
}<|MERGE_RESOLUTION|>--- conflicted
+++ resolved
@@ -126,16 +126,6 @@
             }
         }
 
-<<<<<<< HEAD
-=======
-        public sealed override ImmutableArray<CustomModifier> ReturnTypeCustomModifiers
-        {
-            get
-            {
-                return ImmutableArray<CustomModifier>.Empty; // Same as base, but this is clear and explicit.
-            }
-        }
-
         public sealed override ImmutableArray<CustomModifier> RefCustomModifiers
         {
             get
@@ -144,7 +134,6 @@
             }
         }
 
->>>>>>> 2355a7be
         public sealed override ImmutableArray<ParameterSymbol> Parameters
         {
             get
