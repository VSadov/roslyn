--- conflicted
+++ resolved
@@ -1256,12 +1256,8 @@
                 {
                     var baseParameter = baseParameters[i];
                     var baseParameterType = baseParameter.TypeWithAnnotations;
-<<<<<<< HEAD
-                    var overrideParameter = overrideParameters[i + overrideParameterOffset];
-=======
                     int parameterIndex = i + overrideParameterOffset;
                     var overrideParameter = overrideParameters[parameterIndex];
->>>>>>> 67d940c4
                     var overrideParameterType = getNotNullIfNotNullOutputType(overrideParameter.TypeWithAnnotations, overrideParameter.NotNullIfParameterNotNull);
                     // check nested nullability
                     if (!isValidNullableConversion(
@@ -1297,11 +1293,7 @@
                     {
                         var overrideParam = overrideParameters[i + overrideParameterOffset];
                         var baseParam = baseParameters[i];
-<<<<<<< HEAD
-                        if (notNullIfParameterNotNull.Contains(overrideParam.Name) && NullableWalker.GetParameterState(baseParam.TypeWithAnnotations, baseParam.FlowAnalysisAnnotations).IsNotNull)
-=======
                         if (notNullIfParameterNotNull.Contains(overrideParam.Name) && NullableWalker.GetParameterState(baseParam.TypeWithAnnotations, baseParam.FlowAnalysisAnnotations, baseParam.IsNullChecked).IsNotNull)
->>>>>>> 67d940c4
                         {
                             return outputType.AsNotAnnotated();
                         }
