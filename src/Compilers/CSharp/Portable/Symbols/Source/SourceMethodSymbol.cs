﻿// Copyright (c) Microsoft.  All Rights Reserved.  Licensed under the Apache License, Version 2.0.  See License.txt in the project root for license information.

using System.Collections.Immutable;
using Microsoft.CodeAnalysis.CSharp.Syntax;

namespace Microsoft.CodeAnalysis.CSharp.Symbols
{
    /// <summary>
    /// Base class to represent all source method-like symbols. This includes
    /// things like ordinary methods and constructors, and functions
    /// like lambdas and local functions.
    /// </summary>
    internal abstract class SourceMethodSymbol : MethodSymbol
    {
        /// <summary>
        /// If there are no constraints, returns an empty immutable array. Otherwise, returns an immutable
        /// array of clauses, indexed by the constrained type parameter in <see cref="MethodSymbol.TypeParameters"/>.
        /// If a type parameter does not have constraints, the corresponding entry in the array is null.
        /// The `early` parameter indicates whether the clauses can be from the first phase of constraint
        /// checking where the constraint types may still contain invalid or duplicate types.
        /// </summary>
<<<<<<< HEAD
        public abstract ImmutableArray<TypeParameterConstraintClause> TypeParameterConstraintClauses { get; }

        protected static void ReportBadRefToken(TypeSyntax returnTypeSyntax, DiagnosticBag diagnostics)
        {
            if (!returnTypeSyntax.HasErrors)
            {
                var refKeyword = returnTypeSyntax.GetFirstToken();
                diagnostics.Add(ErrorCode.ERR_UnexpectedToken, refKeyword.GetLocation(), refKeyword.ToString());
            }
        }
=======
        public abstract ImmutableArray<TypeParameterConstraintClause> GetTypeParameterConstraintClauses(bool early);
>>>>>>> 906781b4
    }
}<|MERGE_RESOLUTION|>--- conflicted
+++ resolved
@@ -19,8 +19,7 @@
         /// The `early` parameter indicates whether the clauses can be from the first phase of constraint
         /// checking where the constraint types may still contain invalid or duplicate types.
         /// </summary>
-<<<<<<< HEAD
-        public abstract ImmutableArray<TypeParameterConstraintClause> TypeParameterConstraintClauses { get; }
+        public abstract ImmutableArray<TypeParameterConstraintClause> GetTypeParameterConstraintClauses(bool early);
 
         protected static void ReportBadRefToken(TypeSyntax returnTypeSyntax, DiagnosticBag diagnostics)
         {
@@ -30,8 +29,5 @@
                 diagnostics.Add(ErrorCode.ERR_UnexpectedToken, refKeyword.GetLocation(), refKeyword.ToString());
             }
         }
-=======
-        public abstract ImmutableArray<TypeParameterConstraintClause> GetTypeParameterConstraintClauses(bool early);
->>>>>>> 906781b4
     }
 }