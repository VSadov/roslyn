--- conflicted
+++ resolved
@@ -2878,7 +2878,6 @@
         }
 
         [Fact]
-<<<<<<< HEAD
         [WorkItem(16947, "https://github.com/dotnet/roslyn/issues/16947")]
         public void Dynamic001a()
         {
@@ -3030,8 +3029,6 @@
         }
 
         [Fact]
-=======
->>>>>>> 8dd264ba
         [WorkItem(16947, "https://github.com/dotnet/roslyn/issues/16947")]
         public void Dynamic002()
         {
@@ -3104,11 +3101,7 @@
                 Diagnostic(ErrorCode.ERR_RefReturnLvalueExpected, "d.Length").WithLocation(14, 26),
                 // (14,20): error CS8164: Cannot return by reference a result of 'C.G(ref dynamic)' because the argument passed to parameter 'd' cannot be returned by reference
                 //         return ref G(ref d.Length);
-<<<<<<< HEAD
-                Diagnostic(ErrorCode.ERR_RefReturnCall, "G(ref d.Length)").WithArguments("C.G(ref dynamic)", "d")
-=======
                 Diagnostic(ErrorCode.ERR_RefReturnCall, "G(ref d.Length)").WithArguments("C.G(ref dynamic)", "d").WithLocation(14, 20)
->>>>>>> 8dd264ba
             );
         }
 
