--- conflicted
+++ resolved
@@ -409,11 +409,7 @@
 {
     private protected int M();
 }";
-<<<<<<< HEAD
-            CreateStandardCompilation(source, parseOptions: TestOptions.Regular7) // PROTOTYPE(DefaultInterfaceImplementation): Change to TestOptions.Regular7_2
-=======
-            CreateCompilation(source, parseOptions: TestOptions.Regular7_2)
->>>>>>> fcceec9f
+            CreateCompilation(source, parseOptions: TestOptions.Regular7) // PROTOTYPE(DefaultInterfaceImplementation): Change to TestOptions.Regular7_2
                 .VerifyDiagnostics(
                 // (3,27): error CS8107: Feature 'private protected' is not available in C# 7.0. Please use language version 7.2 or greater.
                 //     private protected int M();
