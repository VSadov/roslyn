// Copyright (c) Microsoft.  All Rights Reserved.  Licensed under the Apache License, Version 2.0.  See License.txt in the project root for license information.

using Microsoft.CodeAnalysis.CSharp.Syntax;
using Microsoft.CodeAnalysis.Test.Utilities;
using Roslyn.Test.Utilities;
using Xunit;


namespace Microsoft.CodeAnalysis.CSharp.UnitTests
{
    public partial class IOperationTests : SemanticModelTestBase
    {
        [CompilerTrait(CompilerFeature.IOperation)]
        [Fact, WorkItem(17602, "https://github.com/dotnet/roslyn/issues/17602")]
        public void IWhileUntilLoopStatement_DoWhileLoopsTest()
        {
            string source = @"
class Program
{
    static void Main()
    {
        int[] ids = new int[] { 6, 7, 8, 10 };
        int sum = 0;
        int i = 0;
        /*<bind>*/do
        {
            sum += ids[i];
            i++;
        } while (i < 4);/*</bind>*/

        System.Console.WriteLine(sum);
    }
}
";
            string expectedOperationTree = @"
IWhileUntilLoopStatement (IsTopTest: False, IsWhile: True) (LoopKind.WhileUntil) (OperationKind.LoopStatement) (Syntax: 'do ... le (i < 4);')
  Condition: IBinaryOperatorExpression (BinaryOperatorKind.LessThan) (OperationKind.BinaryOperatorExpression, Type: System.Boolean) (Syntax: 'i < 4')
      Left: ILocalReferenceExpression: i (OperationKind.LocalReferenceExpression, Type: System.Int32) (Syntax: 'i')
      Right: ILiteralExpression (OperationKind.LiteralExpression, Type: System.Int32, Constant: 4) (Syntax: '4')
  Body: IBlockStatement (2 statements) (OperationKind.BlockStatement) (Syntax: '{ ... }')
      IExpressionStatement (OperationKind.ExpressionStatement) (Syntax: 'sum += ids[i];')
        Expression: ICompoundAssignmentExpression (BinaryOperatorKind.Add) (OperationKind.CompoundAssignmentExpression, Type: System.Int32) (Syntax: 'sum += ids[i]')
            Left: ILocalReferenceExpression: sum (OperationKind.LocalReferenceExpression, Type: System.Int32) (Syntax: 'sum')
            Right: IArrayElementReferenceExpression (OperationKind.ArrayElementReferenceExpression, Type: System.Int32) (Syntax: 'ids[i]')
                Array reference: ILocalReferenceExpression: ids (OperationKind.LocalReferenceExpression, Type: System.Int32[]) (Syntax: 'ids')
                Indices(1):
                    ILocalReferenceExpression: i (OperationKind.LocalReferenceExpression, Type: System.Int32) (Syntax: 'i')
      IExpressionStatement (OperationKind.ExpressionStatement) (Syntax: 'i++;')
        Expression: IIncrementExpression (PostfixIncrement) (OperationKind.IncrementExpression, Type: System.Int32) (Syntax: 'i++')
            Target: ILocalReferenceExpression: i (OperationKind.LocalReferenceExpression, Type: System.Int32) (Syntax: 'i')
";
            VerifyOperationTreeForTest<DoStatementSyntax>(source, expectedOperationTree);
        }

        [CompilerTrait(CompilerFeature.IOperation)]
        [Fact, WorkItem(17602, "https://github.com/dotnet/roslyn/issues/17602")]
        public void IWhileUntilLoopStatement_WhileLoopsTest()
        {
            string source = @"
class Program
{
    static int SumWhile()
    {
        //
        // Sum numbers 0 .. 4
        //
        int sum = 0;
        int i = 0;
        /*<bind>*/while (i < 5)
        {
            sum += i;
            i++;
        }/*</bind>*/
        return sum;
    }
}
";
            string expectedOperationTree = @"
IWhileUntilLoopStatement (IsTopTest: True, IsWhile: True) (LoopKind.WhileUntil) (OperationKind.LoopStatement) (Syntax: 'while (i <  ... }')
  Condition: IBinaryOperatorExpression (BinaryOperatorKind.LessThan) (OperationKind.BinaryOperatorExpression, Type: System.Boolean) (Syntax: 'i < 5')
      Left: ILocalReferenceExpression: i (OperationKind.LocalReferenceExpression, Type: System.Int32) (Syntax: 'i')
      Right: ILiteralExpression (OperationKind.LiteralExpression, Type: System.Int32, Constant: 5) (Syntax: '5')
  Body: IBlockStatement (2 statements) (OperationKind.BlockStatement) (Syntax: '{ ... }')
      IExpressionStatement (OperationKind.ExpressionStatement) (Syntax: 'sum += i;')
        Expression: ICompoundAssignmentExpression (BinaryOperatorKind.Add) (OperationKind.CompoundAssignmentExpression, Type: System.Int32) (Syntax: 'sum += i')
            Left: ILocalReferenceExpression: sum (OperationKind.LocalReferenceExpression, Type: System.Int32) (Syntax: 'sum')
            Right: ILocalReferenceExpression: i (OperationKind.LocalReferenceExpression, Type: System.Int32) (Syntax: 'i')
      IExpressionStatement (OperationKind.ExpressionStatement) (Syntax: 'i++;')
        Expression: IIncrementExpression (PostfixIncrement) (OperationKind.IncrementExpression, Type: System.Int32) (Syntax: 'i++')
            Target: ILocalReferenceExpression: i (OperationKind.LocalReferenceExpression, Type: System.Int32) (Syntax: 'i')
";
            VerifyOperationTreeForTest<WhileStatementSyntax>(source, expectedOperationTree);
        }

        [CompilerTrait(CompilerFeature.IOperation)]
        [Fact, WorkItem(17602, "https://github.com/dotnet/roslyn/issues/17602")]
        public void IWhileUntilLoopStatement_WhileConditionTrue()
        {
            string source = @"
using System;

class Program
{
    static void Main()
    {
        int index = 0;
        bool condition = true;
        /*<bind>*/while (condition)
        {
            int value = ++index;
            if (value > 10)
            {
                condition = false;
            }
        }/*</bind>*/
    }
}
";
            string expectedOperationTree = @"
IWhileUntilLoopStatement (IsTopTest: True, IsWhile: True) (LoopKind.WhileUntil) (OperationKind.LoopStatement) (Syntax: 'while (cond ... }')
  Condition: ILocalReferenceExpression: condition (OperationKind.LocalReferenceExpression, Type: System.Boolean) (Syntax: 'condition')
  Body: IBlockStatement (2 statements, 1 locals) (OperationKind.BlockStatement) (Syntax: '{ ... }')
      Locals: Local_1: System.Int32 value
      IVariableDeclarationStatement (1 declarations) (OperationKind.VariableDeclarationStatement) (Syntax: 'int value = ++index;')
        IVariableDeclaration (1 variables) (OperationKind.VariableDeclaration) (Syntax: 'int value = ++index;')
          Variables: Local_1: System.Int32 value
          Initializer: IIncrementExpression (PrefixIncrement) (OperationKind.IncrementExpression, Type: System.Int32) (Syntax: '++index')
              Target: ILocalReferenceExpression: index (OperationKind.LocalReferenceExpression, Type: System.Int32) (Syntax: 'index')
      IIfStatement (OperationKind.IfStatement) (Syntax: 'if (value > ... }')
        Condition: IBinaryOperatorExpression (BinaryOperatorKind.GreaterThan) (OperationKind.BinaryOperatorExpression, Type: System.Boolean) (Syntax: 'value > 10')
            Left: ILocalReferenceExpression: value (OperationKind.LocalReferenceExpression, Type: System.Int32) (Syntax: 'value')
            Right: ILiteralExpression (OperationKind.LiteralExpression, Type: System.Int32, Constant: 10) (Syntax: '10')
        IfTrue: IBlockStatement (1 statements) (OperationKind.BlockStatement) (Syntax: '{ ... }')
            IExpressionStatement (OperationKind.ExpressionStatement) (Syntax: 'condition = false;')
              Expression: ISimpleAssignmentExpression (OperationKind.SimpleAssignmentExpression, Type: System.Boolean) (Syntax: 'condition = false')
                  Left: ILocalReferenceExpression: condition (OperationKind.LocalReferenceExpression, Type: System.Boolean) (Syntax: 'condition')
                  Right: ILiteralExpression (OperationKind.LiteralExpression, Type: System.Boolean, Constant: False) (Syntax: 'false')
        IfFalse: null
";
            VerifyOperationTreeForTest<WhileStatementSyntax>(source, expectedOperationTree);
        }

        [CompilerTrait(CompilerFeature.IOperation)]
        [Fact, WorkItem(17602, "https://github.com/dotnet/roslyn/issues/17602")]
        public void IWhileUntilLoopStatement_WhileWithBreak()
        {
            string source = @"
using System;

class Program
{
    static void Main()
    {
        int index = 0;
        /*<bind>*/while (true)
        {
            int value = ++index;
            if (value > 5)
            {
                Console.WriteLine(""While-loop break"");
                break;
            }
            Console.WriteLine(""While-loop statement"");
        }/*</bind>*/
    }
}
";
            string expectedOperationTree = @"
IWhileUntilLoopStatement (IsTopTest: True, IsWhile: True) (LoopKind.WhileUntil) (OperationKind.LoopStatement) (Syntax: 'while (true ... }')
  Condition: ILiteralExpression (OperationKind.LiteralExpression, Type: System.Boolean, Constant: True) (Syntax: 'true')
  Body: IBlockStatement (3 statements, 1 locals) (OperationKind.BlockStatement) (Syntax: '{ ... }')
      Locals: Local_1: System.Int32 value
      IVariableDeclarationStatement (1 declarations) (OperationKind.VariableDeclarationStatement) (Syntax: 'int value = ++index;')
        IVariableDeclaration (1 variables) (OperationKind.VariableDeclaration) (Syntax: 'int value = ++index;')
          Variables: Local_1: System.Int32 value
          Initializer: IIncrementExpression (PrefixIncrement) (OperationKind.IncrementExpression, Type: System.Int32) (Syntax: '++index')
              Target: ILocalReferenceExpression: index (OperationKind.LocalReferenceExpression, Type: System.Int32) (Syntax: 'index')
      IIfStatement (OperationKind.IfStatement) (Syntax: 'if (value > ... }')
        Condition: IBinaryOperatorExpression (BinaryOperatorKind.GreaterThan) (OperationKind.BinaryOperatorExpression, Type: System.Boolean) (Syntax: 'value > 5')
            Left: ILocalReferenceExpression: value (OperationKind.LocalReferenceExpression, Type: System.Int32) (Syntax: 'value')
            Right: ILiteralExpression (OperationKind.LiteralExpression, Type: System.Int32, Constant: 5) (Syntax: '5')
        IfTrue: IBlockStatement (2 statements) (OperationKind.BlockStatement) (Syntax: '{ ... }')
            IExpressionStatement (OperationKind.ExpressionStatement) (Syntax: 'Console.Wri ... op break"");')
              Expression: IInvocationExpression (void System.Console.WriteLine(System.String value)) (OperationKind.InvocationExpression, Type: System.Void) (Syntax: 'Console.Wri ... oop break"")')
                  Instance Receiver: null
                  Arguments(1):
                      IArgument (ArgumentKind.Explicit, Matching Parameter: value) (OperationKind.Argument) (Syntax: '""While-loop break""')
                        ILiteralExpression (OperationKind.LiteralExpression, Type: System.String, Constant: ""While-loop break"") (Syntax: '""While-loop break""')
                        InConversion: null
                        OutConversion: null
            IBranchStatement (BranchKind.Break) (OperationKind.BranchStatement) (Syntax: 'break;')
        IfFalse: null
      IExpressionStatement (OperationKind.ExpressionStatement) (Syntax: 'Console.Wri ... tatement"");')
        Expression: IInvocationExpression (void System.Console.WriteLine(System.String value)) (OperationKind.InvocationExpression, Type: System.Void) (Syntax: 'Console.Wri ... statement"")')
            Instance Receiver: null
            Arguments(1):
                IArgument (ArgumentKind.Explicit, Matching Parameter: value) (OperationKind.Argument) (Syntax: '""While-loop statement""')
                  ILiteralExpression (OperationKind.LiteralExpression, Type: System.String, Constant: ""While-loop statement"") (Syntax: '""While-loop statement""')
                  InConversion: null
                  OutConversion: null
";
            VerifyOperationTreeForTest<WhileStatementSyntax>(source, expectedOperationTree);
        }

        [CompilerTrait(CompilerFeature.IOperation)]
        [Fact, WorkItem(17602, "https://github.com/dotnet/roslyn/issues/17602")]
        public void IWhileUntilLoopStatement_WhileWithThrow()
        {
            string source = @"
using System;

class Program
{
    static void Main()
    {
        int index = 0;
        /*<bind>*/while (true)
        {
            int value = ++index;
            if (value > 100)
            {
                throw new Exception(""Never hit"");
            }
            Console.WriteLine(""While-loop statement"");
        }/*</bind>*/
    }
}
";
            string expectedOperationTree = @"
IWhileUntilLoopStatement (IsTopTest: True, IsWhile: True) (LoopKind.WhileUntil) (OperationKind.LoopStatement) (Syntax: 'while (true ... }')
  Condition: ILiteralExpression (OperationKind.LiteralExpression, Type: System.Boolean, Constant: True) (Syntax: 'true')
  Body: IBlockStatement (3 statements, 1 locals) (OperationKind.BlockStatement) (Syntax: '{ ... }')
      Locals: Local_1: System.Int32 value
      IVariableDeclarationStatement (1 declarations) (OperationKind.VariableDeclarationStatement) (Syntax: 'int value = ++index;')
        IVariableDeclaration (1 variables) (OperationKind.VariableDeclaration) (Syntax: 'int value = ++index;')
          Variables: Local_1: System.Int32 value
          Initializer: IIncrementExpression (PrefixIncrement) (OperationKind.IncrementExpression, Type: System.Int32) (Syntax: '++index')
              Target: ILocalReferenceExpression: index (OperationKind.LocalReferenceExpression, Type: System.Int32) (Syntax: 'index')
      IIfStatement (OperationKind.IfStatement) (Syntax: 'if (value > ... }')
        Condition: IBinaryOperatorExpression (BinaryOperatorKind.GreaterThan) (OperationKind.BinaryOperatorExpression, Type: System.Boolean) (Syntax: 'value > 100')
            Left: ILocalReferenceExpression: value (OperationKind.LocalReferenceExpression, Type: System.Int32) (Syntax: 'value')
            Right: ILiteralExpression (OperationKind.LiteralExpression, Type: System.Int32, Constant: 100) (Syntax: '100')
        IfTrue: IBlockStatement (1 statements) (OperationKind.BlockStatement) (Syntax: '{ ... }')
            IExpressionStatement (OperationKind.ExpressionStatement) (Syntax: 'throw new E ... ever hit"");')
              Expression: IThrowExpression (OperationKind.ThrowExpression, Type: System.Exception) (Syntax: 'throw new E ... ever hit"");')
                  IObjectCreationExpression (Constructor: System.Exception..ctor(System.String message)) (OperationKind.ObjectCreationExpression, Type: System.Exception) (Syntax: 'new Excepti ... Never hit"")')
                    Arguments(1):
                        IArgument (ArgumentKind.Explicit, Matching Parameter: message) (OperationKind.Argument) (Syntax: '""Never hit""')
                          ILiteralExpression (OperationKind.LiteralExpression, Type: System.String, Constant: ""Never hit"") (Syntax: '""Never hit""')
                          InConversion: null
                          OutConversion: null
                    Initializer: null
        IfFalse: null
      IExpressionStatement (OperationKind.ExpressionStatement) (Syntax: 'Console.Wri ... tatement"");')
        Expression: IInvocationExpression (void System.Console.WriteLine(System.String value)) (OperationKind.InvocationExpression, Type: System.Void) (Syntax: 'Console.Wri ... statement"")')
            Instance Receiver: null
            Arguments(1):
                IArgument (ArgumentKind.Explicit, Matching Parameter: value) (OperationKind.Argument) (Syntax: '""While-loop statement""')
                  ILiteralExpression (OperationKind.LiteralExpression, Type: System.String, Constant: ""While-loop statement"") (Syntax: '""While-loop statement""')
                  InConversion: null
                  OutConversion: null
";
            VerifyOperationTreeForTest<WhileStatementSyntax>(source, expectedOperationTree);
        }

        [CompilerTrait(CompilerFeature.IOperation)]
        [Fact, WorkItem(17602, "https://github.com/dotnet/roslyn/issues/17602")]
        public void IWhileUntilLoopStatement_WhileWithAssignment()
        {
            string source = @"
using System;

class Program
{
    static void Main()
    {
        int value = 4;
        int i;
        /*<bind>*/while ((i = value) >= 0)
        {
             Console.WriteLine(""While {0} {1}"", i, value);
            value--;
        }/*</bind>*/
    }
}
";
            string expectedOperationTree = @"
IWhileUntilLoopStatement (IsTopTest: True, IsWhile: True) (LoopKind.WhileUntil) (OperationKind.LoopStatement) (Syntax: 'while ((i = ... }')
  Condition: IBinaryOperatorExpression (BinaryOperatorKind.GreaterThanOrEqual) (OperationKind.BinaryOperatorExpression, Type: System.Boolean) (Syntax: '(i = value) >= 0')
      Left: ISimpleAssignmentExpression (OperationKind.SimpleAssignmentExpression, Type: System.Int32) (Syntax: 'i = value')
          Left: ILocalReferenceExpression: i (OperationKind.LocalReferenceExpression, Type: System.Int32) (Syntax: 'i')
          Right: ILocalReferenceExpression: value (OperationKind.LocalReferenceExpression, Type: System.Int32) (Syntax: 'value')
      Right: ILiteralExpression (OperationKind.LiteralExpression, Type: System.Int32, Constant: 0) (Syntax: '0')
  Body: IBlockStatement (2 statements) (OperationKind.BlockStatement) (Syntax: '{ ... }')
      IExpressionStatement (OperationKind.ExpressionStatement) (Syntax: 'Console.Wri ...  i, value);')
        Expression: IInvocationExpression (void System.Console.WriteLine(System.String format, System.Object arg0, System.Object arg1)) (OperationKind.InvocationExpression, Type: System.Void) (Syntax: 'Console.Wri ... , i, value)')
            Instance Receiver: null
            Arguments(3):
                IArgument (ArgumentKind.Explicit, Matching Parameter: format) (OperationKind.Argument) (Syntax: '""While {0} {1}""')
                  ILiteralExpression (OperationKind.LiteralExpression, Type: System.String, Constant: ""While {0} {1}"") (Syntax: '""While {0} {1}""')
                  InConversion: null
                  OutConversion: null
                IArgument (ArgumentKind.Explicit, Matching Parameter: arg0) (OperationKind.Argument) (Syntax: 'i')
                  IConversionExpression (Implicit, TryCast: False, Unchecked) (OperationKind.ConversionExpression, Type: System.Object) (Syntax: 'i')
                    Conversion: CommonConversion (Exists: True, IsIdentity: False, IsNumeric: False, IsReference: False, IsUserDefined: False) (MethodSymbol: null)
                    Operand: ILocalReferenceExpression: i (OperationKind.LocalReferenceExpression, Type: System.Int32) (Syntax: 'i')
                  InConversion: null
                  OutConversion: null
                IArgument (ArgumentKind.Explicit, Matching Parameter: arg1) (OperationKind.Argument) (Syntax: 'value')
                  IConversionExpression (Implicit, TryCast: False, Unchecked) (OperationKind.ConversionExpression, Type: System.Object) (Syntax: 'value')
                    Conversion: CommonConversion (Exists: True, IsIdentity: False, IsNumeric: False, IsReference: False, IsUserDefined: False) (MethodSymbol: null)
                    Operand: ILocalReferenceExpression: value (OperationKind.LocalReferenceExpression, Type: System.Int32) (Syntax: 'value')
                  InConversion: null
                  OutConversion: null
      IExpressionStatement (OperationKind.ExpressionStatement) (Syntax: 'value--;')
        Expression: IIncrementExpression (PostfixDecrement) (OperationKind.IncrementExpression, Type: System.Int32) (Syntax: 'value--')
            Target: ILocalReferenceExpression: value (OperationKind.LocalReferenceExpression, Type: System.Int32) (Syntax: 'value')
";
            VerifyOperationTreeForTest<WhileStatementSyntax>(source, expectedOperationTree);
        }

        [CompilerTrait(CompilerFeature.IOperation)]
        [Fact, WorkItem(17602, "https://github.com/dotnet/roslyn/issues/17602")]
        public void IWhileUntilLoopStatement_WhileInvalidCondition()
        {
            string source = @"
class Program
{
    static void Main()
    {
        int number = 10;
        /*<bind>*/while (number)
        {
        }/*</bind>*/
    }
}
";
            string expectedOperationTree = @"
IWhileUntilLoopStatement (IsTopTest: True, IsWhile: True) (LoopKind.WhileUntil) (OperationKind.LoopStatement, IsInvalid) (Syntax: 'while (numb ... }')
  Condition: IConversionExpression (Implicit, TryCast: False, Unchecked) (OperationKind.ConversionExpression, Type: System.Boolean, IsInvalid) (Syntax: 'number')
      Conversion: CommonConversion (Exists: False, IsIdentity: False, IsNumeric: False, IsReference: False, IsUserDefined: False) (MethodSymbol: null)
      Operand: ILocalReferenceExpression: number (OperationKind.LocalReferenceExpression, Type: System.Int32, IsInvalid) (Syntax: 'number')
  Body: IBlockStatement (0 statements) (OperationKind.BlockStatement) (Syntax: '{ ... }')
";
            VerifyOperationTreeForTest<WhileStatementSyntax>(source, expectedOperationTree);
        }

        [CompilerTrait(CompilerFeature.IOperation)]
        [Fact, WorkItem(17602, "https://github.com/dotnet/roslyn/issues/17602")]
        public void IWhileUntilLoopStatement_WhileWithReturn()
        {
            string source = @"
class Program
{
    static void Main()
    {
        System.Console.WriteLine(GetFirstEvenNumber(33));
    }
    public static int GetFirstEvenNumber(int number)
    {
        /*<bind>*/while (true)
        {
            if ((number % 2) == 0)
            {
                return number;
            }
            number++;

        }/*</bind>*/
    }
}
";

            string expectedOperationTree = @"
IWhileUntilLoopStatement (IsTopTest: True, IsWhile: True) (LoopKind.WhileUntil) (OperationKind.LoopStatement) (Syntax: 'while (true ... }')
  Condition: ILiteralExpression (OperationKind.LiteralExpression, Type: System.Boolean, Constant: True) (Syntax: 'true')
  Body: IBlockStatement (2 statements) (OperationKind.BlockStatement) (Syntax: '{ ... }')
      IIfStatement (OperationKind.IfStatement) (Syntax: 'if ((number ... }')
        Condition: IBinaryOperatorExpression (BinaryOperatorKind.Equals) (OperationKind.BinaryOperatorExpression, Type: System.Boolean) (Syntax: '(number % 2) == 0')
            Left: IBinaryOperatorExpression (BinaryOperatorKind.Remainder) (OperationKind.BinaryOperatorExpression, Type: System.Int32) (Syntax: 'number % 2')
                Left: IParameterReferenceExpression: number (OperationKind.ParameterReferenceExpression, Type: System.Int32) (Syntax: 'number')
                Right: ILiteralExpression (OperationKind.LiteralExpression, Type: System.Int32, Constant: 2) (Syntax: '2')
            Right: ILiteralExpression (OperationKind.LiteralExpression, Type: System.Int32, Constant: 0) (Syntax: '0')
        IfTrue: IBlockStatement (1 statements) (OperationKind.BlockStatement) (Syntax: '{ ... }')
            IReturnStatement (OperationKind.ReturnStatement) (Syntax: 'return number;')
              ReturnedValue: IParameterReferenceExpression: number (OperationKind.ParameterReferenceExpression, Type: System.Int32) (Syntax: 'number')
        IfFalse: null
      IExpressionStatement (OperationKind.ExpressionStatement) (Syntax: 'number++;')
        Expression: IIncrementExpression (PostfixIncrement) (OperationKind.IncrementExpression, Type: System.Int32) (Syntax: 'number++')
            Target: IParameterReferenceExpression: number (OperationKind.ParameterReferenceExpression, Type: System.Int32) (Syntax: 'number')
";
            VerifyOperationTreeForTest<WhileStatementSyntax>(source, expectedOperationTree);
        }

        [CompilerTrait(CompilerFeature.IOperation)]
        [Fact, WorkItem(17602, "https://github.com/dotnet/roslyn/issues/17602")]
        public void IWhileUntilLoopStatement_WhileWithGoto()
        {
            string source = @"
class Program
{
    static void Main()
    {
        System.Console.WriteLine(GetFirstEvenNumber(33));
    }
    public static int GetFirstEvenNumber(int number)
    {
        /*<bind>*/while (true)
        {
            if ((number % 2) == 0)
            {
                goto Even;
            }
            number++;
        Even:
            return number;
        }/*</bind>*/
    }
}
";
            string expectedOperationTree = @"
IWhileUntilLoopStatement (IsTopTest: True, IsWhile: True) (LoopKind.WhileUntil) (OperationKind.LoopStatement) (Syntax: 'while (true ... }')
  Condition: ILiteralExpression (OperationKind.LiteralExpression, Type: System.Boolean, Constant: True) (Syntax: 'true')
  Body: IBlockStatement (3 statements) (OperationKind.BlockStatement) (Syntax: '{ ... }')
      IIfStatement (OperationKind.IfStatement) (Syntax: 'if ((number ... }')
        Condition: IBinaryOperatorExpression (BinaryOperatorKind.Equals) (OperationKind.BinaryOperatorExpression, Type: System.Boolean) (Syntax: '(number % 2) == 0')
            Left: IBinaryOperatorExpression (BinaryOperatorKind.Remainder) (OperationKind.BinaryOperatorExpression, Type: System.Int32) (Syntax: 'number % 2')
                Left: IParameterReferenceExpression: number (OperationKind.ParameterReferenceExpression, Type: System.Int32) (Syntax: 'number')
                Right: ILiteralExpression (OperationKind.LiteralExpression, Type: System.Int32, Constant: 2) (Syntax: '2')
            Right: ILiteralExpression (OperationKind.LiteralExpression, Type: System.Int32, Constant: 0) (Syntax: '0')
        IfTrue: IBlockStatement (1 statements) (OperationKind.BlockStatement) (Syntax: '{ ... }')
            IBranchStatement (BranchKind.GoTo, Label: Even) (OperationKind.BranchStatement) (Syntax: 'goto Even;')
        IfFalse: null
      IExpressionStatement (OperationKind.ExpressionStatement) (Syntax: 'number++;')
        Expression: IIncrementExpression (PostfixIncrement) (OperationKind.IncrementExpression, Type: System.Int32) (Syntax: 'number++')
            Target: IParameterReferenceExpression: number (OperationKind.ParameterReferenceExpression, Type: System.Int32) (Syntax: 'number')
      ILabeledStatement (Label: Even) (OperationKind.LabeledStatement) (Syntax: 'Even: ... urn number;')
        Statement: IReturnStatement (OperationKind.ReturnStatement) (Syntax: 'return number;')
            ReturnedValue: IParameterReferenceExpression: number (OperationKind.ParameterReferenceExpression, Type: System.Int32) (Syntax: 'number')
";
            VerifyOperationTreeForTest<WhileStatementSyntax>(source, expectedOperationTree);
        }

        [CompilerTrait(CompilerFeature.IOperation)]
        [Fact, WorkItem(17602, "https://github.com/dotnet/roslyn/issues/17602")]
        public void IWhileUntilLoopStatement_WhileMissingCondition()
        {
            string source = @"
class Program
{
    static void Main()
    {
        int index = 0;
        bool condition = true;
        /*<bind>*/while ()
        {
            int value = ++index;
            if (value > 100)
            {
                condition = false;
            }
        }/*</bind>*/
    }
}
";
            string expectedOperationTree = @"
IWhileUntilLoopStatement (IsTopTest: True, IsWhile: True) (LoopKind.WhileUntil) (OperationKind.LoopStatement, IsInvalid) (Syntax: 'while () ... }')
  Condition: IConversionExpression (Implicit, TryCast: False, Unchecked) (OperationKind.ConversionExpression, Type: System.Boolean, IsInvalid) (Syntax: '')
      Conversion: CommonConversion (Exists: False, IsIdentity: False, IsNumeric: False, IsReference: False, IsUserDefined: False) (MethodSymbol: null)
      Operand: IInvalidExpression (OperationKind.InvalidExpression, Type: ?, IsInvalid) (Syntax: '')
          Children(0)
  Body: IBlockStatement (2 statements, 1 locals) (OperationKind.BlockStatement) (Syntax: '{ ... }')
      Locals: Local_1: System.Int32 value
      IVariableDeclarationStatement (1 declarations) (OperationKind.VariableDeclarationStatement) (Syntax: 'int value = ++index;')
        IVariableDeclaration (1 variables) (OperationKind.VariableDeclaration) (Syntax: 'int value = ++index;')
          Variables: Local_1: System.Int32 value
          Initializer: IIncrementExpression (PrefixIncrement) (OperationKind.IncrementExpression, Type: System.Int32) (Syntax: '++index')
              Target: ILocalReferenceExpression: index (OperationKind.LocalReferenceExpression, Type: System.Int32) (Syntax: 'index')
      IIfStatement (OperationKind.IfStatement) (Syntax: 'if (value > ... }')
        Condition: IBinaryOperatorExpression (BinaryOperatorKind.GreaterThan) (OperationKind.BinaryOperatorExpression, Type: System.Boolean) (Syntax: 'value > 100')
            Left: ILocalReferenceExpression: value (OperationKind.LocalReferenceExpression, Type: System.Int32) (Syntax: 'value')
            Right: ILiteralExpression (OperationKind.LiteralExpression, Type: System.Int32, Constant: 100) (Syntax: '100')
        IfTrue: IBlockStatement (1 statements) (OperationKind.BlockStatement) (Syntax: '{ ... }')
            IExpressionStatement (OperationKind.ExpressionStatement) (Syntax: 'condition = false;')
              Expression: ISimpleAssignmentExpression (OperationKind.SimpleAssignmentExpression, Type: System.Boolean) (Syntax: 'condition = false')
                  Left: ILocalReferenceExpression: condition (OperationKind.LocalReferenceExpression, Type: System.Boolean) (Syntax: 'condition')
                  Right: ILiteralExpression (OperationKind.LiteralExpression, Type: System.Boolean, Constant: False) (Syntax: 'false')
        IfFalse: null
";
            VerifyOperationTreeForTest<WhileStatementSyntax>(source, expectedOperationTree);
        }

        [CompilerTrait(CompilerFeature.IOperation)]
        [Fact, WorkItem(17602, "https://github.com/dotnet/roslyn/issues/17602")]
        public void IWhileUntilLoopStatement_WhileMissingStatement()
        {
            string source = @"
class ContinueTest
{
    static void Main()
    {
        int i = 0;
        /*<bind>*/while(i <= 10)
        {

        }/*</bind>*/
    }
}
";
            string expectedOperationTree = @"
IWhileUntilLoopStatement (IsTopTest: True, IsWhile: True) (LoopKind.WhileUntil) (OperationKind.LoopStatement) (Syntax: 'while(i <=  ... }')
  Condition: IBinaryOperatorExpression (BinaryOperatorKind.LessThanOrEqual) (OperationKind.BinaryOperatorExpression, Type: System.Boolean) (Syntax: 'i <= 10')
      Left: ILocalReferenceExpression: i (OperationKind.LocalReferenceExpression, Type: System.Int32) (Syntax: 'i')
      Right: ILiteralExpression (OperationKind.LiteralExpression, Type: System.Int32, Constant: 10) (Syntax: '10')
  Body: IBlockStatement (0 statements) (OperationKind.BlockStatement) (Syntax: '{ ... }')
";
            VerifyOperationTreeForTest<WhileStatementSyntax>(source, expectedOperationTree);
        }

        [CompilerTrait(CompilerFeature.IOperation)]
        [Fact, WorkItem(17602, "https://github.com/dotnet/roslyn/issues/17602")]
        public void IWhileUntilLoopStatement_WhileWithContinue()
        {
            string source = @"
class ContinueTest
{
    static void Main()
    {
        int i = 0;
        /*<bind>*/while(i <= 10)
        {
            i++;
            if (i < 9)
            {
                continue;
            }
            System.Console.WriteLine(i);
        }/*</bind>*/
    }
}
";
            string expectedOperationTree = @"
IWhileUntilLoopStatement (IsTopTest: True, IsWhile: True) (LoopKind.WhileUntil) (OperationKind.LoopStatement) (Syntax: 'while(i <=  ... }')
  Condition: IBinaryOperatorExpression (BinaryOperatorKind.LessThanOrEqual) (OperationKind.BinaryOperatorExpression, Type: System.Boolean) (Syntax: 'i <= 10')
      Left: ILocalReferenceExpression: i (OperationKind.LocalReferenceExpression, Type: System.Int32) (Syntax: 'i')
      Right: ILiteralExpression (OperationKind.LiteralExpression, Type: System.Int32, Constant: 10) (Syntax: '10')
  Body: IBlockStatement (3 statements) (OperationKind.BlockStatement) (Syntax: '{ ... }')
      IExpressionStatement (OperationKind.ExpressionStatement) (Syntax: 'i++;')
        Expression: IIncrementExpression (PostfixIncrement) (OperationKind.IncrementExpression, Type: System.Int32) (Syntax: 'i++')
            Target: ILocalReferenceExpression: i (OperationKind.LocalReferenceExpression, Type: System.Int32) (Syntax: 'i')
      IIfStatement (OperationKind.IfStatement) (Syntax: 'if (i < 9) ... }')
        Condition: IBinaryOperatorExpression (BinaryOperatorKind.LessThan) (OperationKind.BinaryOperatorExpression, Type: System.Boolean) (Syntax: 'i < 9')
            Left: ILocalReferenceExpression: i (OperationKind.LocalReferenceExpression, Type: System.Int32) (Syntax: 'i')
            Right: ILiteralExpression (OperationKind.LiteralExpression, Type: System.Int32, Constant: 9) (Syntax: '9')
        IfTrue: IBlockStatement (1 statements) (OperationKind.BlockStatement) (Syntax: '{ ... }')
            IBranchStatement (BranchKind.Continue) (OperationKind.BranchStatement) (Syntax: 'continue;')
        IfFalse: null
      IExpressionStatement (OperationKind.ExpressionStatement) (Syntax: 'System.Cons ... iteLine(i);')
        Expression: IInvocationExpression (void System.Console.WriteLine(System.Int32 value)) (OperationKind.InvocationExpression, Type: System.Void) (Syntax: 'System.Cons ... riteLine(i)')
            Instance Receiver: null
            Arguments(1):
                IArgument (ArgumentKind.Explicit, Matching Parameter: value) (OperationKind.Argument) (Syntax: 'i')
                  ILocalReferenceExpression: i (OperationKind.LocalReferenceExpression, Type: System.Int32) (Syntax: 'i')
                  InConversion: null
                  OutConversion: null
";
            VerifyOperationTreeForTest<WhileStatementSyntax>(source, expectedOperationTree);
        }

        [CompilerTrait(CompilerFeature.IOperation)]
        [Fact, WorkItem(17602, "https://github.com/dotnet/roslyn/issues/17602")]
        public void IWhileUntilLoopStatement_WhileNested()
        {
            string source = @"
class Test
{
    static void Main()
    {
        int i = 0;
        /*<bind>*/while(i<10)
        {
            i++;
            int j = 0;
            while (j < 10)
            {
                j++;
                System.Console.WriteLine(j);
            }
            System.Console.WriteLine(i);
        }/*</bind>*/
    }
}
";
            string expectedOperationTree = @"
IWhileUntilLoopStatement (IsTopTest: True, IsWhile: True) (LoopKind.WhileUntil) (OperationKind.LoopStatement) (Syntax: 'while(i<10) ... }')
  Condition: IBinaryOperatorExpression (BinaryOperatorKind.LessThan) (OperationKind.BinaryOperatorExpression, Type: System.Boolean) (Syntax: 'i<10')
      Left: ILocalReferenceExpression: i (OperationKind.LocalReferenceExpression, Type: System.Int32) (Syntax: 'i')
      Right: ILiteralExpression (OperationKind.LiteralExpression, Type: System.Int32, Constant: 10) (Syntax: '10')
  Body: IBlockStatement (4 statements, 1 locals) (OperationKind.BlockStatement) (Syntax: '{ ... }')
      Locals: Local_1: System.Int32 j
      IExpressionStatement (OperationKind.ExpressionStatement) (Syntax: 'i++;')
        Expression: IIncrementExpression (PostfixIncrement) (OperationKind.IncrementExpression, Type: System.Int32) (Syntax: 'i++')
            Target: ILocalReferenceExpression: i (OperationKind.LocalReferenceExpression, Type: System.Int32) (Syntax: 'i')
      IVariableDeclarationStatement (1 declarations) (OperationKind.VariableDeclarationStatement) (Syntax: 'int j = 0;')
        IVariableDeclaration (1 variables) (OperationKind.VariableDeclaration) (Syntax: 'int j = 0;')
          Variables: Local_1: System.Int32 j
          Initializer: ILiteralExpression (OperationKind.LiteralExpression, Type: System.Int32, Constant: 0) (Syntax: '0')
      IWhileUntilLoopStatement (IsTopTest: True, IsWhile: True) (LoopKind.WhileUntil) (OperationKind.LoopStatement) (Syntax: 'while (j <  ... }')
        Condition: IBinaryOperatorExpression (BinaryOperatorKind.LessThan) (OperationKind.BinaryOperatorExpression, Type: System.Boolean) (Syntax: 'j < 10')
            Left: ILocalReferenceExpression: j (OperationKind.LocalReferenceExpression, Type: System.Int32) (Syntax: 'j')
            Right: ILiteralExpression (OperationKind.LiteralExpression, Type: System.Int32, Constant: 10) (Syntax: '10')
        Body: IBlockStatement (2 statements) (OperationKind.BlockStatement) (Syntax: '{ ... }')
            IExpressionStatement (OperationKind.ExpressionStatement) (Syntax: 'j++;')
              Expression: IIncrementExpression (PostfixIncrement) (OperationKind.IncrementExpression, Type: System.Int32) (Syntax: 'j++')
                  Target: ILocalReferenceExpression: j (OperationKind.LocalReferenceExpression, Type: System.Int32) (Syntax: 'j')
            IExpressionStatement (OperationKind.ExpressionStatement) (Syntax: 'System.Cons ... iteLine(j);')
              Expression: IInvocationExpression (void System.Console.WriteLine(System.Int32 value)) (OperationKind.InvocationExpression, Type: System.Void) (Syntax: 'System.Cons ... riteLine(j)')
                  Instance Receiver: null
                  Arguments(1):
                      IArgument (ArgumentKind.Explicit, Matching Parameter: value) (OperationKind.Argument) (Syntax: 'j')
                        ILocalReferenceExpression: j (OperationKind.LocalReferenceExpression, Type: System.Int32) (Syntax: 'j')
                        InConversion: null
                        OutConversion: null
      IExpressionStatement (OperationKind.ExpressionStatement) (Syntax: 'System.Cons ... iteLine(i);')
        Expression: IInvocationExpression (void System.Console.WriteLine(System.Int32 value)) (OperationKind.InvocationExpression, Type: System.Void) (Syntax: 'System.Cons ... riteLine(i)')
            Instance Receiver: null
            Arguments(1):
                IArgument (ArgumentKind.Explicit, Matching Parameter: value) (OperationKind.Argument) (Syntax: 'i')
                  ILocalReferenceExpression: i (OperationKind.LocalReferenceExpression, Type: System.Int32) (Syntax: 'i')
                  InConversion: null
                  OutConversion: null
";
            VerifyOperationTreeForTest<WhileStatementSyntax>(source, expectedOperationTree);
        }

        [CompilerTrait(CompilerFeature.IOperation)]
        [Fact, WorkItem(17602, "https://github.com/dotnet/roslyn/issues/17602")]
        public void IWhileUntilLoopStatement_WhileChangeOuterInnerValue()
        {
            string source = @"
class Test
{
    static void Main()
    {
        int i = 0;
        /*<bind>*/while(i<10)
        {
            i++;
            int j = 0;
            while (j < 10)
            {
                j++;
                i = i + j;
                System.Console.WriteLine(j);
            }
            System.Console.WriteLine(i);
        }/*</bind>*/
    }
}
";
            string expectedOperationTree = @"
IWhileUntilLoopStatement (IsTopTest: True, IsWhile: True) (LoopKind.WhileUntil) (OperationKind.LoopStatement) (Syntax: 'while(i<10) ... }')
  Condition: IBinaryOperatorExpression (BinaryOperatorKind.LessThan) (OperationKind.BinaryOperatorExpression, Type: System.Boolean) (Syntax: 'i<10')
      Left: ILocalReferenceExpression: i (OperationKind.LocalReferenceExpression, Type: System.Int32) (Syntax: 'i')
      Right: ILiteralExpression (OperationKind.LiteralExpression, Type: System.Int32, Constant: 10) (Syntax: '10')
  Body: IBlockStatement (4 statements, 1 locals) (OperationKind.BlockStatement) (Syntax: '{ ... }')
      Locals: Local_1: System.Int32 j
      IExpressionStatement (OperationKind.ExpressionStatement) (Syntax: 'i++;')
        Expression: IIncrementExpression (PostfixIncrement) (OperationKind.IncrementExpression, Type: System.Int32) (Syntax: 'i++')
            Target: ILocalReferenceExpression: i (OperationKind.LocalReferenceExpression, Type: System.Int32) (Syntax: 'i')
      IVariableDeclarationStatement (1 declarations) (OperationKind.VariableDeclarationStatement) (Syntax: 'int j = 0;')
        IVariableDeclaration (1 variables) (OperationKind.VariableDeclaration) (Syntax: 'int j = 0;')
          Variables: Local_1: System.Int32 j
          Initializer: ILiteralExpression (OperationKind.LiteralExpression, Type: System.Int32, Constant: 0) (Syntax: '0')
      IWhileUntilLoopStatement (IsTopTest: True, IsWhile: True) (LoopKind.WhileUntil) (OperationKind.LoopStatement) (Syntax: 'while (j <  ... }')
        Condition: IBinaryOperatorExpression (BinaryOperatorKind.LessThan) (OperationKind.BinaryOperatorExpression, Type: System.Boolean) (Syntax: 'j < 10')
            Left: ILocalReferenceExpression: j (OperationKind.LocalReferenceExpression, Type: System.Int32) (Syntax: 'j')
            Right: ILiteralExpression (OperationKind.LiteralExpression, Type: System.Int32, Constant: 10) (Syntax: '10')
        Body: IBlockStatement (3 statements) (OperationKind.BlockStatement) (Syntax: '{ ... }')
            IExpressionStatement (OperationKind.ExpressionStatement) (Syntax: 'j++;')
              Expression: IIncrementExpression (PostfixIncrement) (OperationKind.IncrementExpression, Type: System.Int32) (Syntax: 'j++')
                  Target: ILocalReferenceExpression: j (OperationKind.LocalReferenceExpression, Type: System.Int32) (Syntax: 'j')
            IExpressionStatement (OperationKind.ExpressionStatement) (Syntax: 'i = i + j;')
              Expression: ISimpleAssignmentExpression (OperationKind.SimpleAssignmentExpression, Type: System.Int32) (Syntax: 'i = i + j')
                  Left: ILocalReferenceExpression: i (OperationKind.LocalReferenceExpression, Type: System.Int32) (Syntax: 'i')
                  Right: IBinaryOperatorExpression (BinaryOperatorKind.Add) (OperationKind.BinaryOperatorExpression, Type: System.Int32) (Syntax: 'i + j')
                      Left: ILocalReferenceExpression: i (OperationKind.LocalReferenceExpression, Type: System.Int32) (Syntax: 'i')
                      Right: ILocalReferenceExpression: j (OperationKind.LocalReferenceExpression, Type: System.Int32) (Syntax: 'j')
            IExpressionStatement (OperationKind.ExpressionStatement) (Syntax: 'System.Cons ... iteLine(j);')
              Expression: IInvocationExpression (void System.Console.WriteLine(System.Int32 value)) (OperationKind.InvocationExpression, Type: System.Void) (Syntax: 'System.Cons ... riteLine(j)')
                  Instance Receiver: null
                  Arguments(1):
                      IArgument (ArgumentKind.Explicit, Matching Parameter: value) (OperationKind.Argument) (Syntax: 'j')
                        ILocalReferenceExpression: j (OperationKind.LocalReferenceExpression, Type: System.Int32) (Syntax: 'j')
                        InConversion: null
                        OutConversion: null
      IExpressionStatement (OperationKind.ExpressionStatement) (Syntax: 'System.Cons ... iteLine(i);')
        Expression: IInvocationExpression (void System.Console.WriteLine(System.Int32 value)) (OperationKind.InvocationExpression, Type: System.Void) (Syntax: 'System.Cons ... riteLine(i)')
            Instance Receiver: null
            Arguments(1):
                IArgument (ArgumentKind.Explicit, Matching Parameter: value) (OperationKind.Argument) (Syntax: 'i')
                  ILocalReferenceExpression: i (OperationKind.LocalReferenceExpression, Type: System.Int32) (Syntax: 'i')
                  InConversion: null
                  OutConversion: null
";
            VerifyOperationTreeForTest<WhileStatementSyntax>(source, expectedOperationTree);
        }

        [CompilerTrait(CompilerFeature.IOperation)]
        [Fact, WorkItem(17602, "https://github.com/dotnet/roslyn/issues/17602")]
        public void IWhileUntilLoopStatement_WhileWithDynamic()
        {
            string source = @"
class C
{
    static void Main(string[] args)
    {
        dynamic d = new MyWhile();
        d.Initialize(5);
        /*<bind>*/while (d.Done)
        {
            d.Next();
        }/*</bind>*/
    }
}

public class MyWhile
{
    int index;
    int max;
    public void Initialize(int max)
    {
        index = 0;
        this.max = max;
        System.Console.WriteLine(""Initialize"");
    }
    public bool Done
    {
        get
        {
            System.Console.WriteLine(""Done"");
            return index < max;
        }
    }
    public void Next()
    {
        index = index + 1;
        System.Console.WriteLine(""Next"");
    }
}
";
            string expectedOperationTree = @"
IWhileUntilLoopStatement (IsTopTest: True, IsWhile: True) (LoopKind.WhileUntil) (OperationKind.LoopStatement) (Syntax: 'while (d.Do ... }')
  Condition: IUnaryOperatorExpression (UnaryOperatorKind.True) (OperationKind.UnaryOperatorExpression, Type: System.Boolean) (Syntax: 'd.Done')
      Operand: IDynamicMemberReferenceExpression (Member Name: ""Done"", Containing Type: null) (OperationKind.DynamicMemberReferenceExpression, Type: dynamic) (Syntax: 'd.Done')
          Type Arguments(0)
          Instance Receiver: ILocalReferenceExpression: d (OperationKind.LocalReferenceExpression, Type: dynamic) (Syntax: 'd')
  Body: IBlockStatement (1 statements) (OperationKind.BlockStatement) (Syntax: '{ ... }')
      IExpressionStatement (OperationKind.ExpressionStatement) (Syntax: 'd.Next();')
        Expression: IOperation:  (OperationKind.None) (Syntax: 'd.Next()')
            Children(1):
                IDynamicMemberReferenceExpression (Member Name: ""Next"", Containing Type: null) (OperationKind.DynamicMemberReferenceExpression, Type: dynamic) (Syntax: 'd.Next')
                  Type Arguments(0)
                  Instance Receiver: ILocalReferenceExpression: d (OperationKind.LocalReferenceExpression, Type: dynamic) (Syntax: 'd')
";
            VerifyOperationTreeForTest<WhileStatementSyntax>(source, expectedOperationTree);
        }

        [CompilerTrait(CompilerFeature.IOperation)]
        [Fact, WorkItem(17602, "https://github.com/dotnet/roslyn/issues/17602")]
        public void IWhileUntilLoopStatement_WhileIncrementInCondition()
        {
            string source = @"
class Program
{
    static void Main(string[] args)
    {
        int i = 0;
        /*<bind>*/while ( ++i < 5)
        {
            System.Console.WriteLine(i);
        }/*</bind>*/
    }
}

";
            string expectedOperationTree = @"
IWhileUntilLoopStatement (IsTopTest: True, IsWhile: True) (LoopKind.WhileUntil) (OperationKind.LoopStatement) (Syntax: 'while ( ++i ... }')
  Condition: IBinaryOperatorExpression (BinaryOperatorKind.LessThan) (OperationKind.BinaryOperatorExpression, Type: System.Boolean) (Syntax: '++i < 5')
      Left: IIncrementExpression (PrefixIncrement) (OperationKind.IncrementExpression, Type: System.Int32) (Syntax: '++i')
          Target: ILocalReferenceExpression: i (OperationKind.LocalReferenceExpression, Type: System.Int32) (Syntax: 'i')
      Right: ILiteralExpression (OperationKind.LiteralExpression, Type: System.Int32, Constant: 5) (Syntax: '5')
  Body: IBlockStatement (1 statements) (OperationKind.BlockStatement) (Syntax: '{ ... }')
      IExpressionStatement (OperationKind.ExpressionStatement) (Syntax: 'System.Cons ... iteLine(i);')
        Expression: IInvocationExpression (void System.Console.WriteLine(System.Int32 value)) (OperationKind.InvocationExpression, Type: System.Void) (Syntax: 'System.Cons ... riteLine(i)')
            Instance Receiver: null
            Arguments(1):
                IArgument (ArgumentKind.Explicit, Matching Parameter: value) (OperationKind.Argument) (Syntax: 'i')
                  ILocalReferenceExpression: i (OperationKind.LocalReferenceExpression, Type: System.Int32) (Syntax: 'i')
                  InConversion: null
                  OutConversion: null
";
            VerifyOperationTreeForTest<WhileStatementSyntax>(source, expectedOperationTree);
        }

        [CompilerTrait(CompilerFeature.IOperation)]
        [Fact, WorkItem(17602, "https://github.com/dotnet/roslyn/issues/17602")]
        public void IWhileUntilLoopStatement_WhileInfiniteLoop()
        {
            string source = @"
class C
{
    static void Main(string[] args)
    {
        int i = 1;
        /*<bind>*/while (i > 0)
        {
            i++;
        }/*</bind>*/
    }
}";
            string expectedOperationTree = @"
IWhileUntilLoopStatement (IsTopTest: True, IsWhile: True) (LoopKind.WhileUntil) (OperationKind.LoopStatement) (Syntax: 'while (i >  ... }')
  Condition: IBinaryOperatorExpression (BinaryOperatorKind.GreaterThan) (OperationKind.BinaryOperatorExpression, Type: System.Boolean) (Syntax: 'i > 0')
      Left: ILocalReferenceExpression: i (OperationKind.LocalReferenceExpression, Type: System.Int32) (Syntax: 'i')
      Right: ILiteralExpression (OperationKind.LiteralExpression, Type: System.Int32, Constant: 0) (Syntax: '0')
  Body: IBlockStatement (1 statements) (OperationKind.BlockStatement) (Syntax: '{ ... }')
      IExpressionStatement (OperationKind.ExpressionStatement) (Syntax: 'i++;')
        Expression: IIncrementExpression (PostfixIncrement) (OperationKind.IncrementExpression, Type: System.Int32) (Syntax: 'i++')
            Target: ILocalReferenceExpression: i (OperationKind.LocalReferenceExpression, Type: System.Int32) (Syntax: 'i')
";
            VerifyOperationTreeForTest<WhileStatementSyntax>(source, expectedOperationTree);
        }

        [CompilerTrait(CompilerFeature.IOperation)]
        [Fact, WorkItem(17602, "https://github.com/dotnet/roslyn/issues/17602")]
        public void IWhileUntilLoopStatement_WhileConstantCheck()
        {
            string source = @"
class Program
{
    bool foo()
    {
        const bool b = true;
        /*<bind>*/while (b == b)
        {
            return b;
        }/*</bind>*/
    }
}
";
            string expectedOperationTree = @"
IWhileUntilLoopStatement (IsTopTest: True, IsWhile: True) (LoopKind.WhileUntil) (OperationKind.LoopStatement) (Syntax: 'while (b == ... }')
  Condition: IBinaryOperatorExpression (BinaryOperatorKind.Equals) (OperationKind.BinaryOperatorExpression, Type: System.Boolean, Constant: True) (Syntax: 'b == b')
      Left: ILocalReferenceExpression: b (OperationKind.LocalReferenceExpression, Type: System.Boolean, Constant: True) (Syntax: 'b')
      Right: ILocalReferenceExpression: b (OperationKind.LocalReferenceExpression, Type: System.Boolean, Constant: True) (Syntax: 'b')
  Body: IBlockStatement (1 statements) (OperationKind.BlockStatement) (Syntax: '{ ... }')
      IReturnStatement (OperationKind.ReturnStatement) (Syntax: 'return b;')
        ReturnedValue: ILocalReferenceExpression: b (OperationKind.LocalReferenceExpression, Type: System.Boolean, Constant: True) (Syntax: 'b')
";
            VerifyOperationTreeForTest<WhileStatementSyntax>(source, expectedOperationTree);
        }

        [CompilerTrait(CompilerFeature.IOperation)]
        [Fact, WorkItem(17602, "https://github.com/dotnet/roslyn/issues/17602")]
        public void IWhileUntilLoopStatement_WhileWithTryCatch()
        {
            string source = @"
public class TryCatchFinally
{
    public void TryMethod()
    {
        sbyte x = 111, y;
        /*<bind>*/while (x-- > 0)
        {
            try
            {
                y = (sbyte)(x / 2);
            }
            finally
            {
                throw new System.Exception(); 
            }
        }/*</bind>*/
       
    }
}
";
            string expectedOperationTree = @"
IWhileUntilLoopStatement (IsTopTest: True, IsWhile: True) (LoopKind.WhileUntil) (OperationKind.LoopStatement) (Syntax: 'while (x--  ... }')
  Condition: IBinaryOperatorExpression (BinaryOperatorKind.GreaterThan) (OperationKind.BinaryOperatorExpression, Type: System.Boolean) (Syntax: 'x-- > 0')
      Left: IConversionExpression (Implicit, TryCast: False, Unchecked) (OperationKind.ConversionExpression, Type: System.Int32) (Syntax: 'x--')
          Conversion: CommonConversion (Exists: True, IsIdentity: False, IsNumeric: True, IsReference: False, IsUserDefined: False) (MethodSymbol: null)
          Operand: IIncrementExpression (PostfixDecrement) (OperationKind.IncrementExpression, Type: System.SByte) (Syntax: 'x--')
              Target: ILocalReferenceExpression: x (OperationKind.LocalReferenceExpression, Type: System.SByte) (Syntax: 'x')
      Right: ILiteralExpression (OperationKind.LiteralExpression, Type: System.Int32, Constant: 0) (Syntax: '0')
  Body: IBlockStatement (1 statements) (OperationKind.BlockStatement) (Syntax: '{ ... }')
      ITryStatement (OperationKind.TryStatement) (Syntax: 'try ... }')
        Body: IBlockStatement (1 statements) (OperationKind.BlockStatement) (Syntax: '{ ... }')
            IExpressionStatement (OperationKind.ExpressionStatement) (Syntax: 'y = (sbyte)(x / 2);')
              Expression: ISimpleAssignmentExpression (OperationKind.SimpleAssignmentExpression, Type: System.SByte) (Syntax: 'y = (sbyte)(x / 2)')
                  Left: ILocalReferenceExpression: y (OperationKind.LocalReferenceExpression, Type: System.SByte) (Syntax: 'y')
                  Right: IConversionExpression (Explicit, TryCast: False, Unchecked) (OperationKind.ConversionExpression, Type: System.SByte) (Syntax: '(sbyte)(x / 2)')
<<<<<<< HEAD
                      Conversion: CommonConversion (Exists: True, IsIdentity: False, IsNumeric: True, IsReference: False, IsUserDefined: False) (MethodSymbol: null)
                      Operand: IBinaryOperatorExpression (BinaryOperationKind.IntegerDivide) (OperationKind.BinaryOperatorExpression, Type: System.Int32) (Syntax: 'x / 2')
=======
                      Conversion: CommonConversion (Exists: True, IsIdentity: True, IsNumeric: False, IsReference: False, IsUserDefined: False) (MethodSymbol: null)
                      Operand: IBinaryOperatorExpression (BinaryOperatorKind.Divide) (OperationKind.BinaryOperatorExpression, Type: System.Int32) (Syntax: 'x / 2')
>>>>>>> 6ea94ada
                          Left: IConversionExpression (Implicit, TryCast: False, Unchecked) (OperationKind.ConversionExpression, Type: System.Int32) (Syntax: 'x')
                              Conversion: CommonConversion (Exists: True, IsIdentity: False, IsNumeric: True, IsReference: False, IsUserDefined: False) (MethodSymbol: null)
                              Operand: ILocalReferenceExpression: x (OperationKind.LocalReferenceExpression, Type: System.SByte) (Syntax: 'x')
                          Right: ILiteralExpression (OperationKind.LiteralExpression, Type: System.Int32, Constant: 2) (Syntax: '2')
        Catch clauses(0)
        Finally: IBlockStatement (1 statements) (OperationKind.BlockStatement) (Syntax: '{ ... }')
            IExpressionStatement (OperationKind.ExpressionStatement) (Syntax: 'throw new S ... xception();')
              Expression: IThrowExpression (OperationKind.ThrowExpression, Type: System.Exception) (Syntax: 'throw new S ... xception();')
                  IObjectCreationExpression (Constructor: System.Exception..ctor()) (OperationKind.ObjectCreationExpression, Type: System.Exception) (Syntax: 'new System.Exception()')
                    Arguments(0)
                    Initializer: null
";
            VerifyOperationTreeForTest<WhileStatementSyntax>(source, expectedOperationTree);
        }

        [CompilerTrait(CompilerFeature.IOperation)]
        [Fact, WorkItem(17602, "https://github.com/dotnet/roslyn/issues/17602")]
        public void IWhileUntilLoopStatement_WhileWithOutVar()
        {
            string source = @"
public class X
{
    public static void Main()
    {
        bool f = true;

        /*<bind>*/while (Dummy(f, TakeOutParam((f ? 1 : 2), out var x1), x1))
        {
            System.Console.WriteLine(x1);
            f = false;
        }/*</bind>*/
    }

    static bool Dummy(bool x, object y, object z)
    {
        System.Console.WriteLine(z);
        return x;
    }

    static bool TakeOutParam<T>(T y, out T x)
    {
        x = y;
        return true;
    }
}
";
            string expectedOperationTree = @"
IWhileUntilLoopStatement (IsTopTest: True, IsWhile: True) (LoopKind.WhileUntil) (OperationKind.LoopStatement) (Syntax: 'while (Dumm ... }')
  Condition: IInvocationExpression (System.Boolean X.Dummy(System.Boolean x, System.Object y, System.Object z)) (OperationKind.InvocationExpression, Type: System.Boolean) (Syntax: 'Dummy(f, Ta ... ar x1), x1)')
      Instance Receiver: null
      Arguments(3):
          IArgument (ArgumentKind.Explicit, Matching Parameter: x) (OperationKind.Argument) (Syntax: 'f')
            ILocalReferenceExpression: f (OperationKind.LocalReferenceExpression, Type: System.Boolean) (Syntax: 'f')
            InConversion: null
            OutConversion: null
          IArgument (ArgumentKind.Explicit, Matching Parameter: y) (OperationKind.Argument) (Syntax: 'TakeOutPara ... out var x1)')
            IConversionExpression (Implicit, TryCast: False, Unchecked) (OperationKind.ConversionExpression, Type: System.Object) (Syntax: 'TakeOutPara ... out var x1)')
              Conversion: CommonConversion (Exists: True, IsIdentity: False, IsNumeric: False, IsReference: False, IsUserDefined: False) (MethodSymbol: null)
              Operand: IInvocationExpression (System.Boolean X.TakeOutParam<System.Int32>(System.Int32 y, out System.Int32 x)) (OperationKind.InvocationExpression, Type: System.Boolean) (Syntax: 'TakeOutPara ... out var x1)')
                  Instance Receiver: null
                  Arguments(2):
                      IArgument (ArgumentKind.Explicit, Matching Parameter: y) (OperationKind.Argument) (Syntax: 'f ? 1 : 2')
                        IConditionalExpression (OperationKind.ConditionalExpression, Type: System.Int32) (Syntax: 'f ? 1 : 2')
                          Condition: ILocalReferenceExpression: f (OperationKind.LocalReferenceExpression, Type: System.Boolean) (Syntax: 'f')
                          WhenTrue: ILiteralExpression (OperationKind.LiteralExpression, Type: System.Int32, Constant: 1) (Syntax: '1')
                          WhenFalse: ILiteralExpression (OperationKind.LiteralExpression, Type: System.Int32, Constant: 2) (Syntax: '2')
                        InConversion: null
                        OutConversion: null
                      IArgument (ArgumentKind.Explicit, Matching Parameter: x) (OperationKind.Argument) (Syntax: 'var x1')
                        ILocalReferenceExpression: x1 (OperationKind.LocalReferenceExpression, Type: System.Int32) (Syntax: 'var x1')
                        InConversion: null
                        OutConversion: null
            InConversion: null
            OutConversion: null
          IArgument (ArgumentKind.Explicit, Matching Parameter: z) (OperationKind.Argument) (Syntax: 'x1')
            IConversionExpression (Implicit, TryCast: False, Unchecked) (OperationKind.ConversionExpression, Type: System.Object) (Syntax: 'x1')
              Conversion: CommonConversion (Exists: True, IsIdentity: False, IsNumeric: False, IsReference: False, IsUserDefined: False) (MethodSymbol: null)
              Operand: ILocalReferenceExpression: x1 (OperationKind.LocalReferenceExpression, Type: System.Int32) (Syntax: 'x1')
            InConversion: null
            OutConversion: null
  Body: IBlockStatement (2 statements) (OperationKind.BlockStatement) (Syntax: '{ ... }')
      IExpressionStatement (OperationKind.ExpressionStatement) (Syntax: 'System.Cons ... teLine(x1);')
        Expression: IInvocationExpression (void System.Console.WriteLine(System.Int32 value)) (OperationKind.InvocationExpression, Type: System.Void) (Syntax: 'System.Cons ... iteLine(x1)')
            Instance Receiver: null
            Arguments(1):
                IArgument (ArgumentKind.Explicit, Matching Parameter: value) (OperationKind.Argument) (Syntax: 'x1')
                  ILocalReferenceExpression: x1 (OperationKind.LocalReferenceExpression, Type: System.Int32) (Syntax: 'x1')
                  InConversion: null
                  OutConversion: null
      IExpressionStatement (OperationKind.ExpressionStatement) (Syntax: 'f = false;')
        Expression: ISimpleAssignmentExpression (OperationKind.SimpleAssignmentExpression, Type: System.Boolean) (Syntax: 'f = false')
            Left: ILocalReferenceExpression: f (OperationKind.LocalReferenceExpression, Type: System.Boolean) (Syntax: 'f')
            Right: ILiteralExpression (OperationKind.LiteralExpression, Type: System.Boolean, Constant: False) (Syntax: 'false')
";
            VerifyOperationTreeForTest<WhileStatementSyntax>(source, expectedOperationTree);
        }
    }
}<|MERGE_RESOLUTION|>--- conflicted
+++ resolved
@@ -901,13 +901,8 @@
               Expression: ISimpleAssignmentExpression (OperationKind.SimpleAssignmentExpression, Type: System.SByte) (Syntax: 'y = (sbyte)(x / 2)')
                   Left: ILocalReferenceExpression: y (OperationKind.LocalReferenceExpression, Type: System.SByte) (Syntax: 'y')
                   Right: IConversionExpression (Explicit, TryCast: False, Unchecked) (OperationKind.ConversionExpression, Type: System.SByte) (Syntax: '(sbyte)(x / 2)')
-<<<<<<< HEAD
                       Conversion: CommonConversion (Exists: True, IsIdentity: False, IsNumeric: True, IsReference: False, IsUserDefined: False) (MethodSymbol: null)
-                      Operand: IBinaryOperatorExpression (BinaryOperationKind.IntegerDivide) (OperationKind.BinaryOperatorExpression, Type: System.Int32) (Syntax: 'x / 2')
-=======
-                      Conversion: CommonConversion (Exists: True, IsIdentity: True, IsNumeric: False, IsReference: False, IsUserDefined: False) (MethodSymbol: null)
                       Operand: IBinaryOperatorExpression (BinaryOperatorKind.Divide) (OperationKind.BinaryOperatorExpression, Type: System.Int32) (Syntax: 'x / 2')
->>>>>>> 6ea94ada
                           Left: IConversionExpression (Implicit, TryCast: False, Unchecked) (OperationKind.ConversionExpression, Type: System.Int32) (Syntax: 'x')
                               Conversion: CommonConversion (Exists: True, IsIdentity: False, IsNumeric: True, IsReference: False, IsUserDefined: False) (MethodSymbol: null)
                               Operand: ILocalReferenceExpression: x (OperationKind.LocalReferenceExpression, Type: System.SByte) (Syntax: 'x')
