﻿// Licensed to the .NET Foundation under one or more agreements.
// The .NET Foundation licenses this file to you under the MIT license.
// See the LICENSE file in the project root for more information.

#nullable disable

using System;
using System.Collections.Generic;
using System.Collections.Immutable;
using System.IO;
using System.Linq;
using System.Text;
using Microsoft.CodeAnalysis.CSharp.Symbols;
using Microsoft.CodeAnalysis.CSharp.Syntax;
using Microsoft.CodeAnalysis.CSharp.Test.Utilities;
using Microsoft.CodeAnalysis.Emit;
using Microsoft.CodeAnalysis.Test.Utilities;
using Roslyn.Test.Utilities;
using Xunit;

namespace Microsoft.CodeAnalysis.CSharp.UnitTests
{
    public class LambdaTests : CSharpTestBase
    {
        [Fact, WorkItem(37456, "https://github.com/dotnet/roslyn/issues/37456")]
        public void Verify37456()
        {
            var comp = CreateCompilation(@"
using System;
using System.Collections.Generic;
using System.Linq;

public static partial class EnumerableEx
{
    public static void Join1<TA, TKey, T>(this IEnumerable<TA> a, Func<TA, TKey> aKey, Func<TA, T> aSel, Func<TA, TA, T> sel)
    {
        KeyValuePair<TK, TV> Pair<TK, TV>(TK k, TV v) => new KeyValuePair<TK, TV>(k, v);

        _ = a.GroupJoin(a, aKey, aKey, (f, ss) => Pair(f, ss.Select(s => Pair(true, s)))); // simplified repro
    }

    public static IEnumerable<T> Join2<TA, TB, TKey, T>(this IEnumerable<TA> a, IEnumerable<TB> b, Func<TA, TKey> aKey, Func<TB, TKey> bKey, Func<TA, T> aSel, Func<TA, TB, T> sel, IEqualityComparer<TKey> comp) 
    {
        KeyValuePair<TK, TV> Pair<TK, TV>(TK k, TV v) => new KeyValuePair<TK, TV>(k, v);

        return
            from j in a.GroupJoin(b, aKey, bKey, (f, ss) => Pair(f, from s in ss select Pair(true, s)), comp)
            from s in j.Value.DefaultIfEmpty()
            select s.Key ? sel(j.Key, s.Value) : aSel(j.Key);
    }
}");

            comp.VerifyDiagnostics();
            CompileAndVerify(comp);
            // emitting should not hang
        }

        [Fact, WorkItem(608181, "http://vstfdevdiv:8080/DevDiv2/DevDiv/_workitems/edit/608181")]
        public void BadInvocationInLambda()
        {
            var src = @"
using System;
using System.Linq.Expressions;

class C
{
    Expression<Action<dynamic>> e = x => new object[](x);
}";
            var comp = CreateCompilationWithMscorlib40AndSystemCore(src);
            comp.VerifyDiagnostics(
                // (7,52): error CS1586: Array creation must have array size or array initializer
                //     Expression<Action<dynamic>> e = x => new object[](x);
                Diagnostic(ErrorCode.ERR_MissingArraySize, "[]").WithLocation(7, 52)
                );
        }

        [Fact]
        public void TestLambdaErrors01()
        {
            var comp = CreateCompilationWithMscorlib40AndSystemCore(@"
using System;
using System.Linq.Expressions;

namespace System.Linq.Expressions
{
    public class Expression<T> {}
}

class C 
{ 
    delegate void D1(ref int x, out int y, int z);
    delegate void D2(out int x);
    void M() 
    { 
        int q1 = ()=>1;
        int q2 = delegate { return 1; };
        Func<int> q3 = x3=>1;
        Func<int, int> q4 = (System.Itn23 x4)=>1; // type mismatch error should be suppressed on error type
        Func<double> q5 = (System.Duobel x5)=>1;  // but arity error should not be suppressed on error type
        D1 q6 = (double x6, ref int y6, ref int z6)=>1; 

        // COMPATIBILITY: The C# 4 compiler produces two errors:
        //
        // error CS1676: Parameter 2 must be declared with the 'out' keyword
        // error CS1688: Cannot convert anonymous method block without a parameter list 
        // to delegate type 'D1' because it has one or more out parameters
        //
        // This seems redundant (because there is no 'parameter 2' in the source code)
        // I propose that we eliminate the first error.

        D1 q7 = delegate {};

        Frob q8 = ()=>{};

        D2 q9 = x9=>{};

        D1 q10 = (x10,y10,z10)=>{}; 

        // COMPATIBILITY: The C# 4 compiler produces two errors:
        //
        // error CS0127: Since 'System.Action' returns void, a return keyword must 
        // not be followed by an object expression
        //
        // error CS1662: Cannot convert lambda expression to delegate type 'System.Action' 
        // because some of the return types in the block are not implicitly convertible to 
        // the delegate return type
        //
        // The problem is adequately characterized by the first message; I propose we 
        // eliminate the second, which seems both redundant and wrong.

        Action q11 = ()=>{ return 1; };

        Action q12 = ()=>1;

        Func<int> q13 = ()=>{ if (false) return 1; };

        Func<int> q14 = ()=>123.456;

        // Note that the type error is still an error even if the offending 
        // return is unreachable.
        Func<double> q15 = ()=>{if (false) return 1m; else return 0; };
        // In the native compiler these errors were caught at parse time. In Roslyn, these are now semantic
        // analysis errors. See changeset 1674 for details.

        Action<int[]> q16 = delegate (params int[] p) { };
        Action<string[]> q17 = (params string[] s)=>{};
        Action<int, double[]> q18 = (int x, params double[] s)=>{};

        object q19 = new Action( (int x)=>{} );
 
        Expression<int> ex1 = ()=>1;

    }
}");

            comp.VerifyDiagnostics(
    // (16,18): error CS1660: Cannot convert lambda expression to type 'int' because it is not a delegate type
    //         int q1 = ()=>1;
    Diagnostic(ErrorCode.ERR_AnonMethToNonDel, "()=>1").WithArguments("lambda expression", "int").WithLocation(16, 18),
    // (17,18): error CS1660: Cannot convert anonymous method to type 'int' because it is not a delegate type
    //         int q2 = delegate { return 1; };
    Diagnostic(ErrorCode.ERR_AnonMethToNonDel, "delegate { return 1; }").WithArguments("anonymous method", "int").WithLocation(17, 18),
    // (18,24): error CS1593: Delegate 'Func<int>' does not take 1 arguments
    //         Func<int> q3 = x3=>1;
    Diagnostic(ErrorCode.ERR_BadDelArgCount, "x3=>1").WithArguments("System.Func<int>", "1").WithLocation(18, 24),
    // (19,37): error CS0234: The type or namespace name 'Itn23' does not exist in the namespace 'System' (are you missing an assembly reference?)
    //         Func<int, int> q4 = (System.Itn23 x4)=>1; // type mismatch error should be suppressed on error type
    Diagnostic(ErrorCode.ERR_DottedTypeNameNotFoundInNS, "Itn23").WithArguments("Itn23", "System").WithLocation(19, 37),
    // (20,35): error CS0234: The type or namespace name 'Duobel' does not exist in the namespace 'System' (are you missing an assembly reference?)
    //         Func<double> q5 = (System.Duobel x5)=>1;  // but arity error should not be suppressed on error type
    Diagnostic(ErrorCode.ERR_DottedTypeNameNotFoundInNS, "Duobel").WithArguments("Duobel", "System").WithLocation(20, 35),
    // (20,27): error CS1593: Delegate 'Func<double>' does not take 1 arguments
    //         Func<double> q5 = (System.Duobel x5)=>1;  // but arity error should not be suppressed on error type
    Diagnostic(ErrorCode.ERR_BadDelArgCount, "(System.Duobel x5)=>1").WithArguments("System.Func<double>", "1").WithLocation(20, 27),
    // (21,17): error CS1661: Cannot convert lambda expression to delegate type 'C.D1' because the parameter types do not match the delegate parameter types
    //         D1 q6 = (double x6, ref int y6, ref int z6)=>1; 
    Diagnostic(ErrorCode.ERR_CantConvAnonMethParams, "(double x6, ref int y6, ref int z6)=>1").WithArguments("lambda expression", "C.D1").WithLocation(21, 17),
    // (21,25): error CS1678: Parameter 1 is declared as type 'double' but should be 'ref int'
    //         D1 q6 = (double x6, ref int y6, ref int z6)=>1; 
    Diagnostic(ErrorCode.ERR_BadParamType, "x6").WithArguments("1", "", "double", "ref ", "int").WithLocation(21, 25),
    // (21,37): error CS1676: Parameter 2 must be declared with the 'out' keyword
    //         D1 q6 = (double x6, ref int y6, ref int z6)=>1; 
    Diagnostic(ErrorCode.ERR_BadParamRef, "y6").WithArguments("2", "out").WithLocation(21, 37),
    // (21,49): error CS1677: Parameter 3 should not be declared with the 'ref' keyword
    //         D1 q6 = (double x6, ref int y6, ref int z6)=>1; 
    Diagnostic(ErrorCode.ERR_BadParamExtraRef, "z6").WithArguments("3", "ref").WithLocation(21, 49),
    // (32,17): error CS1688: Cannot convert anonymous method block without a parameter list to delegate type 'C.D1' because it has one or more out parameters
    //         D1 q7 = delegate {};
    Diagnostic(ErrorCode.ERR_CantConvAnonMethNoParams, "delegate {}").WithArguments("C.D1").WithLocation(32, 17),
    // (34,9): error CS0246: The type or namespace name 'Frob' could not be found (are you missing a using directive or an assembly reference?)
    //         Frob q8 = ()=>{};
    Diagnostic(ErrorCode.ERR_SingleTypeNameNotFound, "Frob").WithArguments("Frob").WithLocation(34, 9),
    // (36,17): error CS1676: Parameter 1 must be declared with the 'out' keyword
    //         D2 q9 = x9=>{};
    Diagnostic(ErrorCode.ERR_BadParamRef, "x9").WithArguments("1", "out").WithLocation(36, 17),
    // (38,19): error CS1676: Parameter 1 must be declared with the 'ref' keyword
    //         D1 q10 = (x10,y10,z10)=>{}; 
    Diagnostic(ErrorCode.ERR_BadParamRef, "x10").WithArguments("1", "ref").WithLocation(38, 19),
    // (38,23): error CS1676: Parameter 2 must be declared with the 'out' keyword
    //         D1 q10 = (x10,y10,z10)=>{}; 
    Diagnostic(ErrorCode.ERR_BadParamRef, "y10").WithArguments("2", "out").WithLocation(38, 23),
    // (52,28): error CS8030: Anonymous function converted to a void returning delegate cannot return a value
    //         Action q11 = ()=>{ return 1; };
    Diagnostic(ErrorCode.ERR_RetNoObjectRequiredLambda, "return").WithLocation(52, 28),
    // (54,26): error CS0201: Only assignment, call, increment, decrement, await, and new object expressions can be used as a statement
    //         Action q12 = ()=>1;
    Diagnostic(ErrorCode.ERR_IllegalStatement, "1").WithLocation(54, 26),
    // (56,42): warning CS0162: Unreachable code detected
    //         Func<int> q13 = ()=>{ if (false) return 1; };
    Diagnostic(ErrorCode.WRN_UnreachableCode, "return").WithLocation(56, 42),
    // (56,27): error CS1643: Not all code paths return a value in lambda expression of type 'Func<int>'
    //         Func<int> q13 = ()=>{ if (false) return 1; };
    Diagnostic(ErrorCode.ERR_AnonymousReturnExpected, "=>").WithArguments("lambda expression", "System.Func<int>").WithLocation(56, 27),
    // (58,29): error CS0266: Cannot implicitly convert type 'double' to 'int'. An explicit conversion exists (are you missing a cast?)
    //         Func<int> q14 = ()=>123.456;
    Diagnostic(ErrorCode.ERR_NoImplicitConvCast, "123.456").WithArguments("double", "int").WithLocation(58, 29),
    // (58,29): error CS1662: Cannot convert lambda expression to intended delegate type because some of the return types in the block are not implicitly convertible to the delegate return type
    //         Func<int> q14 = ()=>123.456;
    Diagnostic(ErrorCode.ERR_CantConvAnonMethReturns, "123.456").WithArguments("lambda expression").WithLocation(58, 29),
    // (62,51): error CS0266: Cannot implicitly convert type 'decimal' to 'double'. An explicit conversion exists (are you missing a cast?)
    //         Func<double> q15 = ()=>{if (false) return 1m; else return 0; };
    Diagnostic(ErrorCode.ERR_NoImplicitConvCast, "1m").WithArguments("decimal", "double").WithLocation(62, 51),
    // (62,51): error CS1662: Cannot convert lambda expression to intended delegate type because some of the return types in the block are not implicitly convertible to the delegate return type
    //         Func<double> q15 = ()=>{if (false) return 1m; else return 0; };
    Diagnostic(ErrorCode.ERR_CantConvAnonMethReturns, "1m").WithArguments("lambda expression").WithLocation(62, 51),
    // (62,44): warning CS0162: Unreachable code detected
    //         Func<double> q15 = ()=>{if (false) return 1m; else return 0; };
    Diagnostic(ErrorCode.WRN_UnreachableCode, "return").WithLocation(62, 44),
    // (66,39): error CS1670: params is not valid in this context
    //         Action<int[]> q16 = delegate (params int[] p) { };
    Diagnostic(ErrorCode.ERR_IllegalParams, "params int[] p").WithLocation(66, 39),
    // (67,33): error CS1670: params is not valid in this context
    //         Action<string[]> q17 = (params string[] s)=>{};
    Diagnostic(ErrorCode.ERR_IllegalParams, "params string[] s").WithLocation(67, 33),
    // (68,45): error CS1670: params is not valid in this context
    //         Action<int, double[]> q18 = (int x, params double[] s)=>{};
    Diagnostic(ErrorCode.ERR_IllegalParams, "params double[] s").WithLocation(68, 45),
    // (70,34): error CS1593: Delegate 'Action' does not take 1 arguments
    //         object q19 = new Action( (int x)=>{} );
    Diagnostic(ErrorCode.ERR_BadDelArgCount, "(int x)=>{}").WithArguments("System.Action", "1").WithLocation(70, 34),
    // (72,9): warning CS0436: The type 'Expression<T>' in '' conflicts with the imported type 'Expression<TDelegate>' in 'System.Core, Version=4.0.0.0, Culture=neutral, PublicKeyToken=b77a5c561934e089'. Using the type defined in ''.
    //         Expression<int> ex1 = ()=>1;  
    Diagnostic(ErrorCode.WRN_SameFullNameThisAggAgg, "Expression<int>").WithArguments("", "System.Linq.Expressions.Expression<T>", "System.Core, Version=4.0.0.0, Culture=neutral, PublicKeyToken=b77a5c561934e089", "System.Linq.Expressions.Expression<TDelegate>").WithLocation(72, 9),
    // (72,31): error CS0835: Cannot convert lambda to an expression tree whose type argument 'int' is not a delegate type
    //         Expression<int> ex1 = ()=>1;  
    Diagnostic(ErrorCode.ERR_ExpressionTreeMustHaveDelegate, "()=>1").WithArguments("int").WithLocation(72, 31)
                );
        }

        [Fact] // 5368
        public void TestLambdaErrors02()
        {
            string code = @"
class C
{
    void M()
    {
        System.Func<int, int> del = x => x + 1;
    }
}";
            var compilation = CreateCompilation(code);
            compilation.VerifyDiagnostics(); // no errors expected
        }

        [WorkItem(539538, "http://vstfdevdiv:8080/DevDiv2/DevDiv/_workitems/edit/539538")]
        [Fact]
        public void TestLambdaErrors03()
        {
            string source = @"
using System;

interface I : IComparable<IComparable<I>> { }

class C
{
    static void Goo(Func<IComparable<I>> x) { }
    static void Goo(Func<I> x) {}
    static void M()
    {
        Goo(() => null);
    }
}
";
            CreateCompilation(source).VerifyDiagnostics(
                // (12,9): error CS0121: The call is ambiguous between the following methods or properties: 'C.Goo(Func<IComparable<I>>)' and 'C.Goo(Func<I>)'
                //         Goo(() => null);
                Diagnostic(ErrorCode.ERR_AmbigCall, "Goo").WithArguments("C.Goo(System.Func<System.IComparable<I>>)", "C.Goo(System.Func<I>)").WithLocation(12, 9));
        }

        [WorkItem(18645, "https://github.com/dotnet/roslyn/issues/18645")]
        [Fact]
        public void LambdaExpressionTreesErrors()
        {
            string source = @"
using System;
using System.Linq.Expressions;

class C
{
    void M()
    {
        Expression<Func<int,int>> ex1 = () => 1;
        Expression<Func<int,int>> ex2 = (double d) => 1;
    }
}
";

            CreateCompilation(source).VerifyDiagnostics(
                // (9,41): error CS1593: Delegate 'Func<int, int>' does not take 0 arguments
                //         Expression<Func<int,int>> ex1 = () => 1;
                Diagnostic(ErrorCode.ERR_BadDelArgCount, "() => 1").WithArguments("System.Func<int, int>", "0").WithLocation(9, 41),
                // (10,41): error CS1661: Cannot convert lambda expression to type 'Expression<Func<int, int>>' because the parameter types do not match the delegate parameter types
                //         Expression<Func<int,int>> ex2 = (double d) => 1;
                Diagnostic(ErrorCode.ERR_CantConvAnonMethParams, "(double d) => 1").WithArguments("lambda expression", "System.Linq.Expressions.Expression<System.Func<int, int>>").WithLocation(10, 41),
                // (10,49): error CS1678: Parameter 1 is declared as type 'double' but should be 'int'
                //         Expression<Func<int,int>> ex2 = (double d) => 1;
                Diagnostic(ErrorCode.ERR_BadParamType, "d").WithArguments("1", "", "double", "", "int").WithLocation(10, 49));
        }

        [WorkItem(539976, "http://vstfdevdiv:8080/DevDiv2/DevDiv/_workitems/edit/539976")]
        [Fact]
        public void LambdaArgumentToOverloadedDelegate()
        {
            var text = @"class W
{
    delegate T Func<A0, T>(A0 a0);

    static int F(Func<short, int> f) { return 0; }
    static int F(Func<short, double> f) { return 1; }

    static int Main()
    {
        return F(c => c);
    }
}
";
            var comp = CreateCompilation(Parse(text));
            comp.VerifyDiagnostics();
        }

        [WorkItem(528044, "http://vstfdevdiv:8080/DevDiv2/DevDiv/_workitems/edit/528044")]
        [Fact]
        public void MissingReferenceInOverloadResolution()
        {
            var text1 = @"
using System;
public static class A
{
    public static void Goo(Func<B, object> func) { }
    public static void Goo(Func<C, object> func) { }
}

public class B
{
    public Uri GetUrl()
    {
        return null;
    }
}

public class C
{
    public string GetUrl()
    {
        return null;
    }
}";

            var comp1 = CreateCompilationWithMscorlib40(
                new[] { Parse(text1) },
                new[] { TestMetadata.Net451.System });

            var text2 = @"
class Program
{
    static void Main()
    {
        A.Goo(x => x.GetUrl());
    }
}
";

            var comp2 = CreateCompilationWithMscorlib40(
                new[] { Parse(text2) },
                new[] { new CSharpCompilationReference(comp1) });

            Assert.Equal(0, comp2.GetDiagnostics().Count());
        }

        [WorkItem(528047, "http://vstfdevdiv:8080/DevDiv2/DevDiv/_workitems/edit/528047")]
        [Fact()]
        public void OverloadResolutionWithEmbeddedInteropType()
        {
            var text1 = @"
using System;
using System.Collections.Generic;
using stdole;

public static class A
{
    public static void Goo(Func<X> func) 
    { 
        System.Console.WriteLine(""X"");
}
    public static void Goo(Func<Y> func) 
    { 
        System.Console.WriteLine(""Y"");
    }
}

public delegate void X(List<IDispatch> addin);
public delegate void Y(List<string> addin);
";

            var comp1 = CreateCompilation(
                Parse(text1),
                new[] { TestReferences.SymbolsTests.NoPia.StdOle.WithEmbedInteropTypes(true) },
                options: TestOptions.ReleaseDll);

            var text2 = @"
public class Program
{
    public static void Main()
    {
        A.Goo(() => delegate { });
    }
}
";

            var comp2 = CreateCompilation(
                Parse(text2),
                new MetadataReference[]
                    {
                        new CSharpCompilationReference(comp1),
                        TestReferences.SymbolsTests.NoPia.StdOle.WithEmbedInteropTypes(true)
                    },
                options: TestOptions.ReleaseExe);

            CompileAndVerify(comp2, expectedOutput: "Y").Diagnostics.Verify();

            var comp3 = CreateCompilation(
                Parse(text2),
                new MetadataReference[]
                    {
                        comp1.EmitToImageReference(),
                        TestReferences.SymbolsTests.NoPia.StdOle.WithEmbedInteropTypes(true)
                    },
                options: TestOptions.ReleaseExe);

            CompileAndVerify(comp3, expectedOutput: "Y").Diagnostics.Verify();
        }

        [WorkItem(6358, "DevDiv_Projects/Roslyn")]
        [Fact]
        public void InvalidExpressionInvolveLambdaOperator()
        {
            var text1 = @"
class C
{
    static void X() 
    {
        int x=0; int y=0;
        if(x-=>*y)  // CS1525
            return;

        return; 
    }
}
";

            var comp = CreateCompilation(Parse(text1));
            var errs = comp.GetDiagnostics();
            Assert.True(0 < errs.Count(), "Diagnostics not empty");
            Assert.True(0 < errs.Where(e => e.Code == 1525).Select(e => e).Count(), "Diagnostics contains CS1525");
        }

        [WorkItem(540219, "http://vstfdevdiv:8080/DevDiv2/DevDiv/_workitems/edit/540219")]
        [Fact]
        public void OverloadResolutionWithStaticType()
        {
            var vbSource = @"
Imports System

Namespace Microsoft.VisualBasic.CompilerServices

    <System.AttributeUsage(System.AttributeTargets.Class, Inherited:=False, AllowMultiple:=False)>
    Public NotInheritable Class StandardModuleAttribute
      Inherits System.Attribute

      Public Sub New()
        MyBase.New()
      End Sub

    End Class

End Namespace


Public Module M
  Sub Goo(x as Action(Of String))
  End Sub
  Sub Goo(x as Action(Of GC))
  End Sub
End Module
";

            var vbProject = VisualBasic.VisualBasicCompilation.Create(
                "VBProject",
                references: new[] { MscorlibRef },
                syntaxTrees: new[] { VisualBasic.VisualBasicSyntaxTree.ParseText(vbSource) });

            var csSource = @"
class Program
{
    static void Main()
    {
        M.Goo(x => { });
    }
}
";
            var metadataStream = new MemoryStream();
            var emitResult = vbProject.Emit(metadataStream, options: new EmitOptions(metadataOnly: true));
            Assert.True(emitResult.Success);

            var csProject = CreateCompilation(
                Parse(csSource),
                new[] { MetadataReference.CreateFromImage(metadataStream.ToImmutable()) });

            Assert.Equal(0, csProject.GetDiagnostics().Count());
        }

        [Fact]
        public void OverloadResolutionWithStaticTypeError()
        {
            var vbSource = @"
Imports System

Namespace Microsoft.VisualBasic.CompilerServices

    <System.AttributeUsage(System.AttributeTargets.Class, Inherited:=False, AllowMultiple:=False)>
    Public NotInheritable Class StandardModuleAttribute
      Inherits System.Attribute

      Public Sub New()
        MyBase.New()
      End Sub

    End Class

End Namespace

Public Module M
  Public Dim F As Action(Of GC)
End Module
";

            var vbProject = VisualBasic.VisualBasicCompilation.Create(
                "VBProject",
                references: new[] { MscorlibRef },
                syntaxTrees: new[] { VisualBasic.VisualBasicSyntaxTree.ParseText(vbSource) });

            var csSource = @"
class Program
{
    static void Main()
    {
        M.F = x=>{};
    }
}
";
            var vbMetadata = vbProject.EmitToArray(options: new EmitOptions(metadataOnly: true));
            var csProject = CreateCompilation(Parse(csSource), new[] { MetadataReference.CreateFromImage(vbMetadata) });
            csProject.VerifyDiagnostics(
                // (6,15): error CS0721: 'GC': static types cannot be used as parameters
                //         M.F = x=>{};
                Diagnostic(ErrorCode.ERR_ParameterIsStaticClass, "x").WithArguments("System.GC").WithLocation(6, 15));
        }

        [WorkItem(540251, "http://vstfdevdiv:8080/DevDiv2/DevDiv/_workitems/edit/540251")]
        [Fact]
        public void AttributesCannotBeUsedInAnonymousMethods()
        {
            var csSource = @"
using System;

class Program
{
    static void Main()
    {
        const string message = ""The parameter is obsolete"";
        Action<int> a = delegate ([ObsoleteAttribute(message)] int x) { };
    }
}
";

            var csProject = CreateCompilation(csSource);
            csProject.VerifyEmitDiagnostics(
                // (8,22): warning CS0219: The variable 'message' is assigned but its value is never used
                //         const string message = "The parameter is obsolete";
                Diagnostic(ErrorCode.WRN_UnreferencedVarAssg, "message").WithArguments("message").WithLocation(8, 22),
                // (9,35): error CS7014: Attributes are not valid in this context.
                //         Action<int> a = delegate ([ObsoleteAttribute(message)] int x) { };
                Diagnostic(ErrorCode.ERR_AttributesNotAllowed, "[ObsoleteAttribute(message)]").WithLocation(9, 35));
        }

        [WorkItem(540263, "http://vstfdevdiv:8080/DevDiv2/DevDiv/_workitems/edit/540263")]
        [Fact]
        public void ErrorsInUnboundLambdas()
        {
            var csSource = @"using System;

class Program
{
    static void Main()
    {
        ((Func<int>)delegate { return """"; })();
        ((Func<int>)delegate { })();
        ((Func<int>)delegate { 1 / 0; })();
    }
}
";

            CreateCompilation(csSource).VerifyDiagnostics(
    // (7,39): error CS0029: Cannot implicitly convert type 'string' to 'int'
    //         ((Func<int>)delegate { return ""; })();
    Diagnostic(ErrorCode.ERR_NoImplicitConv, @"""""").WithArguments("string", "int").WithLocation(7, 39),
    // (7,39): error CS1662: Cannot convert anonymous method to intended delegate type because some of the return types in the block are not implicitly convertible to the delegate return type
    //         ((Func<int>)delegate { return ""; })();
    Diagnostic(ErrorCode.ERR_CantConvAnonMethReturns, @"""""").WithArguments("anonymous method").WithLocation(7, 39),
    // (8,21): error CS1643: Not all code paths return a value in anonymous method of type 'Func<int>'
    //         ((Func<int>)delegate { })();
    Diagnostic(ErrorCode.ERR_AnonymousReturnExpected, "delegate").WithArguments("anonymous method", "System.Func<int>").WithLocation(8, 21),
    // (9,32): error CS0020: Division by constant zero
    //         ((Func<int>)delegate { 1 / 0; })();
    Diagnostic(ErrorCode.ERR_IntDivByZero, "1 / 0").WithLocation(9, 32),
    // (9,32): error CS0201: Only assignment, call, increment, decrement, await, and new object expressions can be used as a statement
    //         ((Func<int>)delegate { 1 / 0; })();
    Diagnostic(ErrorCode.ERR_IllegalStatement, "1 / 0").WithLocation(9, 32),
    // (9,21): error CS1643: Not all code paths return a value in anonymous method of type 'Func<int>'
    //         ((Func<int>)delegate { 1 / 0; })();
    Diagnostic(ErrorCode.ERR_AnonymousReturnExpected, "delegate").WithArguments("anonymous method", "System.Func<int>").WithLocation(9, 21)
            );
        }

        [WorkItem(540181, "http://vstfdevdiv:8080/DevDiv2/DevDiv/_workitems/edit/540181")]
        [Fact]
        public void ErrorInLambdaArgumentList()
        {
            var csSource = @"using System;

class Program
{
    public Program(string x) : this(() => x) { }
    static void Main(string[] args)
    {
        ((Action<string>)(f => Console.WriteLine(f)))(nulF);
    }
}";

            CreateCompilation(csSource).VerifyDiagnostics(
                // (5,37): error CS1660: Cannot convert lambda expression to type 'string' because it is not a delegate type
                //     public Program(string x) : this(() => x) { }
                Diagnostic(ErrorCode.ERR_AnonMethToNonDel, "() => x").WithArguments("lambda expression", "string").WithLocation(5, 37),
                // (8,55): error CS0103: The name 'nulF' does not exist in the current context
                //         ((Action<string>)(f => Console.WriteLine(f)))(nulF);
                Diagnostic(ErrorCode.ERR_NameNotInContext, "nulF").WithArguments("nulF").WithLocation(8, 55));
        }

        [WorkItem(541725, "http://vstfdevdiv:8080/DevDiv2/DevDiv/_workitems/edit/541725")]
        [Fact]
        public void DelegateCreationIsNotStatement()
        {
            var csSource = @"
delegate void D();
class Program
{
    public static void Main(string[] args)
    {
        D d = () => new D(() => { });
        new D(()=>{});
    }
}";

            // Though it is legal to have an object-creation-expression, because it might be useful
            // for its side effects, a delegate-creation-expression is not allowed as a
            // statement expression.

            CreateCompilation(csSource).VerifyDiagnostics(
                // (7,21): error CS0201: Only assignment, call, increment, decrement, await, and new object expressions can be used as a statement
                //         D d = () => new D(() => { });
                Diagnostic(ErrorCode.ERR_IllegalStatement, "new D(() => { })"),
                // (8,9): error CS0201: Only assignment, call, increment, decrement, await, and new object expressions can be used as a statement
                //         new D(()=>{});
                Diagnostic(ErrorCode.ERR_IllegalStatement, "new D(()=>{})"));
        }

        [WorkItem(542336, "http://vstfdevdiv:8080/DevDiv2/DevDiv/_workitems/edit/542336")]
        [Fact]
        public void ThisInStaticContext()
        {
            var csSource = @"
delegate void D();
class Program
{
    public static void Main(string[] args)
    {
        D d = () => {
            object o = this;
        };
    }
}";
            CreateCompilation(csSource).VerifyDiagnostics(
                // (8,24): error CS0026: Keyword 'this' is not valid in a static property, static method, or static field initializer
                //             object o = this;
                Diagnostic(ErrorCode.ERR_ThisInStaticMeth, "this")
                );
        }

        [WorkItem(542431, "http://vstfdevdiv:8080/DevDiv2/DevDiv/_workitems/edit/542431")]
        [Fact]
        public void LambdaHasMoreParametersThanDelegate()
        {
            var csSource = @"
class C
{
    static void Main()
    {
        System.Func<int> f = new System.Func<int>(r => 0);
    }
}";
            CreateCompilation(csSource).VerifyDiagnostics(
                // (6,51): error CS1593: Delegate 'System.Func<int>' does not take 1 arguments
                Diagnostic(ErrorCode.ERR_BadDelArgCount, "r => 0").WithArguments("System.Func<int>", "1"));
        }

        [Fact, WorkItem(529054, "http://vstfdevdiv:8080/DevDiv2/DevDiv/_workitems/edit/529054")]
        public void LambdaInDynamicCall()
        {
            var source = @"
public class Program
{
    static void Main()
    {
        dynamic b = new string[] { ""AA"" };
        bool exists = System.Array.Exists(b, o => o != ""BB"");
    }
}";
            CreateCompilation(source).VerifyDiagnostics(
    // (7,46): error CS1977: Cannot use a lambda expression as an argument to a dynamically dispatched operation without first casting it to a delegate or expression tree type.
    //         bool exists = System.Array.Exists(b, o => o != "BB");
    Diagnostic(ErrorCode.ERR_BadDynamicMethodArgLambda, @"o => o != ""BB""")
                );
        }

        [Fact, WorkItem(529389, "http://vstfdevdiv:8080/DevDiv2/DevDiv/_workitems/edit/529389")]
        public void ParenthesizedLambdaInCastExpression()
        {
            var source = @"
using System;
using System.Collections.Generic;
class Program
{
    static void Main()
    {
        int x = 1;
        byte y = (byte) (x + x);
        Func<int> f1 = (() => { return 1; });
        Func<int> f2 = (Func<int>) (() => { return 2; });
    }
}
";
            var tree = SyntaxFactory.ParseSyntaxTree(source);
            var comp = CreateCompilation(tree);
            var model = comp.GetSemanticModel(tree);

            ExpressionSyntax expr = tree.GetCompilationUnitRoot().DescendantNodes().OfType<BinaryExpressionSyntax>().
                Where(e => e.Kind() == SyntaxKind.AddExpression).Single();

            var tinfo = model.GetTypeInfo(expr);
            var conv = model.GetConversion(expr);
            // Not byte
            Assert.Equal("int", tinfo.Type.ToDisplayString());

            var exprs = tree.GetCompilationUnitRoot().DescendantNodes().OfType<ParenthesizedLambdaExpressionSyntax>();
            expr = exprs.First();
            tinfo = model.GetTypeInfo(expr);
            conv = model.GetConversion(expr);
            Assert.True(conv.IsAnonymousFunction, "LambdaConversion");
            Assert.Null(tinfo.Type);
            var sym = model.GetSymbolInfo(expr).Symbol;
            Assert.NotNull(sym);
            Assert.Equal(SymbolKind.Method, sym.Kind);
            Assert.Equal(MethodKind.AnonymousFunction, (sym as IMethodSymbol).MethodKind);

            expr = exprs.Last();
            tinfo = model.GetTypeInfo(expr);
            conv = model.GetConversion(expr);
            Assert.True(conv.IsAnonymousFunction, "LambdaConversion");
            Assert.Null(tinfo.Type);
            sym = model.GetSymbolInfo(expr).Symbol;
            Assert.NotNull(sym);
            Assert.Equal(SymbolKind.Method, sym.Kind);
            Assert.Equal(MethodKind.AnonymousFunction, (sym as IMethodSymbol).MethodKind);
        }

        [WorkItem(544594, "http://vstfdevdiv:8080/DevDiv2/DevDiv/_workitems/edit/544594")]
        [Fact]
        public void LambdaInEnumMemberDecl()
        {
            var csSource = @"
public class TestClass
{
    public enum Test { aa = ((System.Func<int>)(() => 1))() }
    Test MyTest = Test.aa;
    public static void Main()
    {
    }
}
";
            CreateCompilation(csSource).VerifyDiagnostics(
                // (4,29): error CS0133: The expression being assigned to 'TestClass.Test.aa' must be constant
                Diagnostic(ErrorCode.ERR_NotConstantExpression, "((System.Func<int>)(() => 1))()").WithArguments("TestClass.Test.aa"),
                // (5,10): warning CS0414: The field 'TestClass.MyTest' is assigned but its value is never used
                Diagnostic(ErrorCode.WRN_UnreferencedFieldAssg, "MyTest").WithArguments("TestClass.MyTest"));
        }

        [WorkItem(544932, "http://vstfdevdiv:8080/DevDiv2/DevDiv/_workitems/edit/544932")]
        [Fact]
        public void AnonymousLambdaInEnumSubtraction()
        {
            string source = @"
class Test
{
    enum E1 : byte
    {
        A = byte.MinValue,
        C = 1
    }

    static void Main()
    {
        int j = ((System.Func<Test.E1>)(() => E1.A))() - E1.C;
        System.Console.WriteLine(j);
    }
}
";
            string expectedOutput = @"255";

            CompileAndVerify(new[] { source }, expectedOutput: expectedOutput);
        }

        [WorkItem(545156, "http://vstfdevdiv:8080/DevDiv2/DevDiv/_workitems/edit/545156")]
        [Fact]
        public void SpeculativelyBindOverloadResolution()
        {
            string source = @"
using System;
using System.Collections;
using System.Collections.Generic;
 
class Program
{
    static void Main()
    {
        Goo(() => () => { var x = (IEnumerable<int>)null; return x; });
    }
 
    static void Goo(Func<Func<IEnumerable>> x) { }
    static void Goo(Func<Func<IFormattable>> x) { }
}
";
            var compilation = CreateCompilation(source);
            var tree = compilation.SyntaxTrees.Single();
            var model = compilation.GetSemanticModel(tree);

            var invocation = tree.GetCompilationUnitRoot().DescendantNodes().OfType<InvocationExpressionSyntax>().Single();

            // Used to throw a NRE because of the ExpressionSyntax's null SyntaxTree.
            model.GetSpeculativeSymbolInfo(
                invocation.SpanStart,
                SyntaxFactory.ParseExpression("Goo(() => () => { var x = null; return x; })"), // cast removed
                SpeculativeBindingOption.BindAsExpression);
        }

        [WorkItem(545343, "http://vstfdevdiv:8080/DevDiv2/DevDiv/_workitems/edit/545343")]
        [Fact]
        public void LambdaUsingFieldInConstructor()
        {
            string source = @"
using System;

public class Derived
{
    int field = 1;

    Derived()
    {
        int local = 2;

        // A lambda that captures a local and refers to an instance field.
        Action a = () => Console.WriteLine(""Local = {0}, Field = {1}"", local, field); 

        // NullReferenceException if the ""this"" field of the display class hasn't been set.
        a();
    }

    public static void Main()
    {
        Derived d = new Derived();
    }
}";
            CompileAndVerify(source, expectedOutput: "Local = 2, Field = 1");
        }

        [WorkItem(642222, "http://vstfdevdiv:8080/DevDiv2/DevDiv/_workitems/edit/642222")]
        [Fact]
        public void SpeculativelyBindOverloadResolutionAndInferenceWithError()
        {
            string source = @"
using System;using System.Linq.Expressions;
namespace IntellisenseBug
{
    public class Program
    {
        void M(Mapper<FromData, ToData> mapper)
        {
            // Intellisense is broken here when you type . after the x:
            mapper.Map(x => x/* */.
        }
    }
    public class Mapper<TTypeFrom, TTypeTo>
    {
        public void Map<TPropertyFrom, TPropertyTo>(
            Expression<Func<TTypeFrom, TPropertyFrom>> from,
            Expression<Func<TTypeTo, TPropertyTo>> to)
        { }
    }
    public class FromData
    {
        public int Int { get; set; }
        public string String { get; set; }
    }
    public class ToData
    {
        public int Id { get; set; }
        public string Name
        {
            get; set;
        }
    }
}";
            var compilation = CreateCompilationWithMscorlib40AndSystemCore(source);
            // We don't actually require any particular diagnostics, but these are what we get.
            compilation.VerifyDiagnostics(
                // (10,36): error CS1001: Identifier expected
                //             mapper.Map(x => x/* */.
                Diagnostic(ErrorCode.ERR_IdentifierExpected, ""),
                // (10,36): error CS1026: ) expected
                //             mapper.Map(x => x/* */.
                Diagnostic(ErrorCode.ERR_CloseParenExpected, ""),
                // (10,36): error CS1002: ; expected
                //             mapper.Map(x => x/* */.
                Diagnostic(ErrorCode.ERR_SemicolonExpected, "")
                );
            var tree = compilation.SyntaxTrees.Single();
            var model = compilation.GetSemanticModel(tree);
            var xReference =
                tree
                .GetCompilationUnitRoot()
                .DescendantNodes()
                .OfType<ExpressionSyntax>()
                .Where(e => e.ToFullString() == "x/* */")
                .Last();
            var typeInfo = model.GetTypeInfo(xReference);
            Assert.NotNull(((ITypeSymbol)typeInfo.Type).GetMember("String"));
        }

        [WorkItem(722288, "http://vstfdevdiv:8080/DevDiv2/DevDiv/_workitems/edit/722288")]
        [Fact]
        public void CompletionInLambdaInIncompleteInvocation()
        {
            string source = @"
using System;
using System.Linq.Expressions;
 
public class SomeType
{
    public string SomeProperty { get; set; }
}
public class IntelliSenseError
{
    public static void Test1<T>(Expression<Func<T, object>> expr)
    {
        Console.WriteLine(((MemberExpression)expr.Body).Member.Name);
    }
    public static void Test2<T>(Expression<Func<T, object>> expr, bool additionalParameter)
    {
        Test1(expr);
    }
    public static void Main()
    {
        Test2<SomeType>(o => o/* */.
    }
}
";
            var compilation = CreateCompilationWithMscorlib40AndSystemCore(source);
            // We don't actually require any particular diagnostics, but these are what we get.
            compilation.VerifyDiagnostics(
                // (21,37): error CS1001: Identifier expected
                //         Test2<SomeType>(o => o/* */.
                Diagnostic(ErrorCode.ERR_IdentifierExpected, ""),
                // (21,37): error CS1026: ) expected
                //         Test2<SomeType>(o => o/* */.
                Diagnostic(ErrorCode.ERR_CloseParenExpected, ""),
                // (21,37): error CS1002: ; expected
                //         Test2<SomeType>(o => o/* */.
                Diagnostic(ErrorCode.ERR_SemicolonExpected, "")
                );
            var tree = compilation.SyntaxTrees.Single();
            var model = compilation.GetSemanticModel(tree);
            var oReference =
                tree
                .GetCompilationUnitRoot()
                .DescendantNodes()
                .OfType<NameSyntax>()
                .Where(e => e.ToFullString() == "o/* */")
                .Last();
            var typeInfo = model.GetTypeInfo(oReference);
            Assert.NotNull(((ITypeSymbol)typeInfo.Type).GetMember("SomeProperty"));
        }

        [WorkItem(871896, "http://vstfdevdiv:8080/DevDiv2/DevDiv/_workitems/edit/871896")]
        [Fact]
        public void Bug871896()
        {
            string source = @"
using System.Threading;
using System.Threading.Tasks;
class TestDataPointBase
{
    private readonly IVisualStudioIntegrationService integrationService;
    protected void TryGetDocumentId(CancellationToken token)
    {
        DocumentId documentId = null;
        if (!await Task.Run(() => this.integrationService.TryGetDocumentId(null, out documentId), token).ConfigureAwait(false))
        {
        }
    }
}

";
            var compilation = CreateCompilationWithMscorlib40AndSystemCore(source);

            var tree = compilation.SyntaxTrees.Single();
            var model = compilation.GetSemanticModel(tree);
            var oReference =
                tree
                .GetCompilationUnitRoot()
                .DescendantNodes()
                .OfType<ExpressionSyntax>()
                .OrderByDescending(s => s.SpanStart);

            foreach (var name in oReference)
            {
                CSharpExtensions.GetSymbolInfo(model, name);
            }

            // We should get a bunch of errors, but no asserts.
            compilation.VerifyDiagnostics(
    // (6,22): error CS0246: The type or namespace name 'IVisualStudioIntegrationService' could not be found (are you missing a using directive or an assembly reference?)
    //     private readonly IVisualStudioIntegrationService integrationService;
    Diagnostic(ErrorCode.ERR_SingleTypeNameNotFound, "IVisualStudioIntegrationService").WithArguments("IVisualStudioIntegrationService").WithLocation(6, 22),
    // (9,9): error CS0246: The type or namespace name 'DocumentId' could not be found (are you missing a using directive or an assembly reference?)
    //         DocumentId documentId = null;
    Diagnostic(ErrorCode.ERR_SingleTypeNameNotFound, "DocumentId").WithArguments("DocumentId").WithLocation(9, 9),
    // (10,25): error CS0117: 'System.Threading.Tasks.Task' does not contain a definition for 'Run'
    //         if (!await Task.Run(() => this.integrationService.TryGetDocumentId(null, out documentId), token).ConfigureAwait(false))
    Diagnostic(ErrorCode.ERR_NoSuchMember, "Run").WithArguments("System.Threading.Tasks.Task", "Run").WithLocation(10, 25),
    // (10,14): error CS4033: The 'await' operator can only be used within an async method. Consider marking this method with the 'async' modifier and changing its return type to 'Task'.
    //         if (!await Task.Run(() => this.integrationService.TryGetDocumentId(null, out documentId), token).ConfigureAwait(false))
    Diagnostic(ErrorCode.ERR_BadAwaitWithoutVoidAsyncMethod, "await Task.Run(() => this.integrationService.TryGetDocumentId(null, out documentId), token).ConfigureAwait(false)").WithLocation(10, 14),
    // (6,54): warning CS0649: Field 'TestDataPointBase.integrationService' is never assigned to, and will always have its default value null
    //     private readonly IVisualStudioIntegrationService integrationService;
    Diagnostic(ErrorCode.WRN_UnassignedInternalField, "integrationService").WithArguments("TestDataPointBase.integrationService", "null").WithLocation(6, 54)
                );
        }

        [Fact, WorkItem(960755, "http://vstfdevdiv:8080/DevDiv2/DevDiv/_workitems/edit/960755")]
        public void Bug960755_01()
        {
            var source = @"
using System.Collections.Generic;
 
class C
{
    static void M(IList<C> c)
    {
        var tmp = new C();
        tmp.M((a, b) => c.Add);
    }
}

";
            var tree = SyntaxFactory.ParseSyntaxTree(source, options: TestOptions.Regular9);
            var comp = CreateCompilation(tree);
            comp.VerifyDiagnostics(
                // (9,15): error CS1660: Cannot convert lambda expression to type 'IList<C>' because it is not a delegate type
                //         tmp.M((a, b) => c.Add);
                Diagnostic(ErrorCode.ERR_AnonMethToNonDel, "(a, b) => c.Add").WithArguments("lambda expression", "System.Collections.Generic.IList<C>").WithLocation(9, 15));

            var model = comp.GetSemanticModel(tree);

            var expr = (ExpressionSyntax)tree.GetCompilationUnitRoot().DescendantNodes().OfType<ParenthesizedLambdaExpressionSyntax>().Single().Body;

            var symbolInfo = model.GetSymbolInfo(expr);

            Assert.Null(symbolInfo.Symbol);
            Assert.Equal("void System.Collections.Generic.ICollection<C>.Add(C item)", symbolInfo.CandidateSymbols.Single().ToTestDisplayString());
            Assert.Equal(CandidateReason.OverloadResolutionFailure, symbolInfo.CandidateReason);
        }

        [Fact, WorkItem(960755, "http://vstfdevdiv:8080/DevDiv2/DevDiv/_workitems/edit/960755")]
        public void Bug960755_02()
        {
            var source = @"
using System.Collections.Generic;
 
class C
{
    static void M(IList<C> c)
    {
        int tmp = c.Add;
    }
}

";
            var tree = SyntaxFactory.ParseSyntaxTree(source);
            var comp = CreateCompilation(tree);
            var model = comp.GetSemanticModel(tree);

            var expr = (ExpressionSyntax)tree.GetCompilationUnitRoot().DescendantNodes().OfType<VariableDeclaratorSyntax>().Single().Initializer.Value;

            var symbolInfo = model.GetSymbolInfo(expr);

            Assert.Null(symbolInfo.Symbol);
            Assert.Equal("void System.Collections.Generic.ICollection<C>.Add(C item)", symbolInfo.CandidateSymbols.Single().ToTestDisplayString());
            Assert.Equal(CandidateReason.OverloadResolutionFailure, symbolInfo.CandidateReason);
        }

        [Fact, WorkItem(960755, "http://vstfdevdiv:8080/DevDiv2/DevDiv/_workitems/edit/960755")]
        public void Bug960755_03()
        {
            var source = @"
using System.Collections.Generic;
 
class C
{
    static void M(IList<C> c)
    {
        var tmp = new C();
        tmp.M((a, b) => c.Add);
    }

    static void M(System.Func<int, int, System.Action<C>> x)
    {}
}

";
            var tree = SyntaxFactory.ParseSyntaxTree(source);
            var comp = CreateCompilation(tree);
            var model = comp.GetSemanticModel(tree);

            var expr = (ExpressionSyntax)tree.GetCompilationUnitRoot().DescendantNodes().OfType<ParenthesizedLambdaExpressionSyntax>().Single().Body;

            var symbolInfo = model.GetSymbolInfo(expr);

            Assert.Equal("void System.Collections.Generic.ICollection<C>.Add(C item)", symbolInfo.Symbol.ToTestDisplayString());
            Assert.Equal(0, symbolInfo.CandidateSymbols.Length);
            Assert.Equal(CandidateReason.None, symbolInfo.CandidateReason);
        }

        [Fact]
        public void RefLambdaInferenceMethodArgument()
        {
            var text = @"
delegate ref int D();

class C
{
    static void MD(D d) { }

    static int i = 0;
    static void M()
    {
        MD(() => ref i);
        MD(() => { return ref i; });
        MD(delegate { return ref i; });
    }
}
";

            CreateCompilationWithMscorlib45(text).VerifyDiagnostics();
        }


        [Fact]
        public void RefLambdaInferenceDelegateCreation()
        {
            var text = @"
delegate ref int D();

class C
{
    static int i = 0;
    static void M()
    {
        var d = new D(() => ref i);
        d = new D(() => { return ref i; });
        d = new D(delegate { return ref i; });
    }
}
";

            CreateCompilationWithMscorlib45(text).VerifyDiagnostics();
        }

        [Fact]
        public void RefLambdaInferenceOverloadedDelegateType()
        {
            var text = @"
delegate ref int D();
delegate int E();

class C
{
    static void M(D d) { }
    static void M(E e) { }

    static int i = 0;
    static void M()
    {
        M(() => ref i);
        M(() => { return ref i; });
        M(delegate { return ref i; });
        M(() => i);
        M(() => { return i; });
        M(delegate { return i; });
    }
}
";

            CreateCompilationWithMscorlib45(text).VerifyDiagnostics();
        }

        [Fact]
        public void RefLambdaInferenceArgumentBadRefReturn()
        {
            var text = @"
delegate int E();

class C
{
    static void ME(E e) { }

    static int i = 0;
    static void M()
    {
        ME(() => ref i);
        ME(() => { return ref i; });
        ME(delegate { return ref i; });
    }
}
";

            CreateCompilationWithMscorlib45(text).VerifyDiagnostics(
                // (11,22): error CS8149: By-reference returns may only be used in by-reference returning methods.
                //         ME(() => ref i);
                Diagnostic(ErrorCode.ERR_MustNotHaveRefReturn, "i").WithLocation(11, 22),
                // (12,20): error CS8149: By-reference returns may only be used in by-reference returning methods.
                //         ME(() => { return ref i; });
                Diagnostic(ErrorCode.ERR_MustNotHaveRefReturn, "return").WithLocation(12, 20),
                // (13,23): error CS8149: By-reference returns may only be used in by-reference returning methods.
                //         ME(delegate { return ref i; });
                Diagnostic(ErrorCode.ERR_MustNotHaveRefReturn, "return").WithLocation(13, 23));
        }

        [Fact]
        public void RefLambdaInferenceDelegateCreationBadRefReturn()
        {
            var text = @"
delegate int E();

class C
{
    static int i = 0;
    static void M()
    {
        var e = new E(() => ref i);
        e = new E(() => { return ref i; });
        e = new E(delegate { return ref i; });
    }
}
";

            CreateCompilationWithMscorlib45(text).VerifyDiagnostics(
                // (9,33): error CS8149: By-reference returns may only be used in by-reference returning methods.
                //         var e = new E(() => ref i);
                Diagnostic(ErrorCode.ERR_MustNotHaveRefReturn, "i").WithLocation(9, 33),
                // (10,27): error CS8149: By-reference returns may only be used in by-reference returning methods.
                //         e = new E(() => { return ref i; });
                Diagnostic(ErrorCode.ERR_MustNotHaveRefReturn, "return").WithLocation(10, 27),
                // (11,30): error CS8149: By-reference returns may only be used in by-reference returning methods.
                //         e = new E(delegate { return ref i; });
                Diagnostic(ErrorCode.ERR_MustNotHaveRefReturn, "return").WithLocation(11, 30));
        }

        [Fact]
        public void RefLambdaInferenceMixedByValueAndByRefReturns()
        {
            var text = @"
delegate ref int D();
delegate int E();

class C
{
    static void MD(D e) { }
    static void ME(E e) { }

    static int i = 0;
    static void M()
    {
        MD(() => {
            if (i == 0)
            {
                return ref i;
            }
            return i;
        });
        ME(() => {
            if (i == 0)
            {
                return ref i;
            }
            return i;
        });
    }
}
";

            CreateCompilationWithMscorlib45(text).VerifyDiagnostics(
                // (18,13): error CS8150: By-value returns may only be used in by-value returning methods.
                //             return i;
                Diagnostic(ErrorCode.ERR_MustHaveRefReturn, "return").WithLocation(18, 13),
                // (23,17): error CS8149: By-reference returns may only be used in by-reference returning methods.
                //                 return ref i;
                Diagnostic(ErrorCode.ERR_MustNotHaveRefReturn, "return").WithLocation(23, 17));
        }

        [WorkItem(1112875, "DevDiv")]
        [WorkItem(1112875, "http://vstfdevdiv:8080/DevDiv2/DevDiv/_workitems/edit/1112875")]
        [Fact]
        public void Bug1112875_1()
        {
            var comp = CreateCompilation(@"
using System;
 
class Program
{
    static void Main()
    {
        ICloneable c = """";
        Goo(() => (c.Clone()), null);
    }
 
    static void Goo(Action x, string y) { }
    static void Goo(Func<object> x, object y) { Console.WriteLine(42); }
}", options: TestOptions.ReleaseExe);
            comp.VerifyDiagnostics();

            CompileAndVerify(comp, expectedOutput: "42");
        }

        [WorkItem(1112875, "http://vstfdevdiv:8080/DevDiv2/DevDiv/_workitems/edit/1112875")]
        [Fact]
        public void Bug1112875_2()
        {
            var comp = CreateCompilation(@"
class Program
{
    void M()
    {
        var d = new System.Action(() => (new object()));
    }
}
");
            comp.VerifyDiagnostics(
                // (6,41): error CS0201: Only assignment, call, increment, decrement, await, and new object expressions can be used as a statement
                //         var d = new System.Action(() => (new object()));
                Diagnostic(ErrorCode.ERR_IllegalStatement, "(new object())").WithLocation(6, 41));
        }

        [WorkItem(1830, "https://github.com/dotnet/roslyn/issues/1830")]
        [Fact]
        public void FuncOfVoid()
        {
            var comp = CreateCompilation(@"
using System;
class Program
{
    void M1<T>(Func<T> f) {}
    void Main(string[] args)
    {
        M1(() => { return System.Console.Beep(); });
    }
}
");
            comp.VerifyDiagnostics(
                // (8,27): error CS4029: Cannot return an expression of type 'void'
                //         M1(() => { return System.Console.Beep(); });
                Diagnostic(ErrorCode.ERR_CantReturnVoid, "System.Console.Beep()").WithLocation(8, 27)
                );
        }

        [Fact, WorkItem(1179899, "http://vstfdevdiv:8080/DevDiv2/DevDiv/_workitems/edit/1179899")]
        public void ParameterReference_01()
        {
            var src = @"
using System;

class Program
{
    static Func<Program, string> stuff()
    {
        return a => a.
    }
}
";
            var compilation = CreateCompilation(src);
            compilation.VerifyDiagnostics(
    // (8,23): error CS1001: Identifier expected
    //         return a => a.
    Diagnostic(ErrorCode.ERR_IdentifierExpected, "").WithLocation(8, 23),
    // (8,23): error CS1002: ; expected
    //         return a => a.
    Diagnostic(ErrorCode.ERR_SemicolonExpected, "").WithLocation(8, 23)
                );

            var tree = compilation.SyntaxTrees.Single();
            var node = tree.GetRoot().DescendantNodes().OfType<IdentifierNameSyntax>().Where(id => id.Identifier.ValueText == "a").Single();

            Assert.Equal("a.", node.Parent.ToString().Trim());

            var semanticModel = compilation.GetSemanticModel(tree);
            var symbolInfo = semanticModel.GetSymbolInfo(node);

            Assert.Equal("Program a", symbolInfo.Symbol.ToTestDisplayString());
        }

        [Fact, WorkItem(1179899, "http://vstfdevdiv:8080/DevDiv2/DevDiv/_workitems/edit/1179899")]
        public void ParameterReference_02()
        {
            var src = @"
using System;

class Program
{
    static void stuff()
    {
        Func<Program, string> l = a => a.
    }
}
";
            var compilation = CreateCompilation(src);
            compilation.VerifyDiagnostics(
    // (8,42): error CS1001: Identifier expected
    //         Func<Program, string> l = a => a.
    Diagnostic(ErrorCode.ERR_IdentifierExpected, "").WithLocation(8, 42),
    // (8,42): error CS1002: ; expected
    //         Func<Program, string> l = a => a.
    Diagnostic(ErrorCode.ERR_SemicolonExpected, "").WithLocation(8, 42)
                );

            var tree = compilation.SyntaxTrees.Single();
            var node = tree.GetRoot().DescendantNodes().OfType<IdentifierNameSyntax>().Where(id => id.Identifier.ValueText == "a").Single();

            Assert.Equal("a.", node.Parent.ToString().Trim());

            var semanticModel = compilation.GetSemanticModel(tree);
            var symbolInfo = semanticModel.GetSymbolInfo(node);

            Assert.Equal("Program a", symbolInfo.Symbol.ToTestDisplayString());
        }

        [Fact, WorkItem(1179899, "http://vstfdevdiv:8080/DevDiv2/DevDiv/_workitems/edit/1179899")]
        public void ParameterReference_03()
        {
            var src = @"
using System;

class Program
{
    static void stuff()
    {
         M1(a => a.);
    }

    static void M1(Func<Program, string> l){}
}
";
            var compilation = CreateCompilation(src);
            compilation.VerifyDiagnostics(
    // (8,20): error CS1001: Identifier expected
    //          M1(a => a.);
    Diagnostic(ErrorCode.ERR_IdentifierExpected, ")").WithLocation(8, 20)
                );

            var tree = compilation.SyntaxTrees.Single();
            var node = tree.GetRoot().DescendantNodes().OfType<IdentifierNameSyntax>().Where(id => id.Identifier.ValueText == "a").Single();

            Assert.Equal("a.", node.Parent.ToString().Trim());

            var semanticModel = compilation.GetSemanticModel(tree);
            var symbolInfo = semanticModel.GetSymbolInfo(node);

            Assert.Equal("Program a", symbolInfo.Symbol.ToTestDisplayString());
        }

        [Fact, WorkItem(1179899, "http://vstfdevdiv:8080/DevDiv2/DevDiv/_workitems/edit/1179899")]
        public void ParameterReference_04()
        {
            var src = @"
using System;

class Program
{
    static void stuff()
    {
        var l = (Func<Program, string>) (a => a.);
    }
}
";
            var compilation = CreateCompilation(src);
            compilation.VerifyDiagnostics(
    // (8,49): error CS1001: Identifier expected
    //         var l = (Func<Program, string>) (a => a.);
    Diagnostic(ErrorCode.ERR_IdentifierExpected, ")").WithLocation(8, 49)
                );

            var tree = compilation.SyntaxTrees.Single();
            var node = tree.GetRoot().DescendantNodes().OfType<IdentifierNameSyntax>().Where(id => id.Identifier.ValueText == "a").Single();

            Assert.Equal("a.", node.Parent.ToString().Trim());

            var semanticModel = compilation.GetSemanticModel(tree);
            var symbolInfo = semanticModel.GetSymbolInfo(node);

            Assert.Equal("Program a", symbolInfo.Symbol.ToTestDisplayString());
        }

        [Fact]
        [WorkItem(3826, "https://github.com/dotnet/roslyn/issues/3826")]
        public void ExpressionTreeSelfAssignmentShouldError()
        {
            var source = @"
using System;
using System.Linq.Expressions;

class Program
{
    static void Main()
    {
        Expression<Func<int, int>> x = y => y = y;
    }
}";
            var compilation = CreateCompilationWithMscorlib40AndSystemCore(source);
            compilation.VerifyDiagnostics(
                // (9,45): warning CS1717: Assignment made to same variable; did you mean to assign something else?
                //         Expression<Func<int, int>> x = y => y = y;
                Diagnostic(ErrorCode.WRN_AssignmentToSelf, "y = y").WithLocation(9, 45),
                // (9,45): error CS0832: An expression tree may not contain an assignment operator
                //         Expression<Func<int, int>> x = y => y = y;
                Diagnostic(ErrorCode.ERR_ExpressionTreeContainsAssignment, "y = y").WithLocation(9, 45));
        }

        [Fact, WorkItem(30776, "https://github.com/dotnet/roslyn/issues/30776")]
        public void RefStructExpressionTree()
        {
            var text = @"
using System;
using System.Linq.Expressions;
public class Class1
{
    public void Method1()
    {
        Method((Class1 c) => c.Method2(default(Struct1)));
    }

    public void Method2(Struct1 s1) { }

    public static void Method<T>(Expression<Action<T>> expression) { }
}

public ref struct Struct1 { }
";
            var compilation = CreateCompilationWithMscorlib40AndSystemCore(text).VerifyDiagnostics(
                // (8,40): error CS8640: Expression tree cannot contain value of ref struct or restricted type 'Struct1'.
                //         Method((Class1 c) => c.Method2(default(Struct1)));
                Diagnostic(ErrorCode.ERR_ExpressionTreeCantContainRefStruct, "default(Struct1)").WithArguments("Struct1").WithLocation(8, 40));
        }

        [Fact, WorkItem(30776, "https://github.com/dotnet/roslyn/issues/30776")]
        public void RefStructDefaultExpressionTree()
        {
            var text = @"
using System;
using System.Linq.Expressions;
public class Class1
{
    public void Method1()
    {
        Method((Class1 c) => c.Method2(default));
    }

    public void Method2(Struct1 s1) { }

    public static void Method<T>(Expression<Action<T>> expression) { }
}

public ref struct Struct1 { }
";
            var compilation = CreateCompilationWithMscorlib40AndSystemCore(text).VerifyDiagnostics(
                // (8,40): error CS8640: Expression tree cannot contain value of ref struct or restricted type 'Struct1'.
                //         Method((Class1 c) => c.Method2(default));
                Diagnostic(ErrorCode.ERR_ExpressionTreeCantContainRefStruct, "default").WithArguments("Struct1").WithLocation(8, 40));
        }

        [Fact, WorkItem(30776, "https://github.com/dotnet/roslyn/issues/30776")]
        public void RefStructDefaultCastExpressionTree()
        {
            var text = @"
using System;
using System.Linq.Expressions;
public class Class1
{
    public void Method1()
    {
        Method((Class1 c) => c.Method2((Struct1) default));
    }

    public void Method2(Struct1 s1) { }

    public static void Method<T>(Expression<Action<T>> expression) { }
}

public ref struct Struct1 { }
";
            var compilation = CreateCompilationWithMscorlib40AndSystemCore(text).VerifyDiagnostics(
                // (8,50): error CS8640: Expression tree cannot contain value of ref struct or restricted type 'Struct1'.
                //         Method((Class1 c) => c.Method2((Struct1) default));
                Diagnostic(ErrorCode.ERR_ExpressionTreeCantContainRefStruct, "default").WithArguments("Struct1").WithLocation(8, 50));
        }

        [Fact, WorkItem(30776, "https://github.com/dotnet/roslyn/issues/30776")]
        public void RefStructNewExpressionTree()
        {
            var text = @"
using System;
using System.Linq.Expressions;
public class Class1
{
    public void Method1()
    {
        Method((Class1 c) => c.Method2(new Struct1()));
    }

    public void Method2(Struct1 s1) { }

    public static void Method<T>(Expression<Action<T>> expression) { }
}

public ref struct Struct1 { }
";
            var compilation = CreateCompilationWithMscorlib40AndSystemCore(text).VerifyDiagnostics(
                // (8,40): error CS8640: Expression tree cannot contain value of ref struct or restricted type 'Struct1'.
                //         Method((Class1 c) => c.Method2(new Struct1()));
                Diagnostic(ErrorCode.ERR_ExpressionTreeCantContainRefStruct, "new Struct1()").WithArguments("Struct1").WithLocation(8, 40));
        }

        [Fact, WorkItem(30776, "https://github.com/dotnet/roslyn/issues/30776")]
        public void RefStructParamExpressionTree()
        {
            var text = @"
using System.Linq.Expressions;

public delegate void Delegate1(Struct1 s);
public class Class1
{
    public void Method1()
    {
        Method((Struct1 s) => Method2());
    }

    public void Method2() { }

    public static void Method(Expression<Delegate1> expression) { }
}

public ref struct Struct1 { }
";
            var compilation = CreateCompilationWithMscorlib40AndSystemCore(text).VerifyDiagnostics(
                // (9,25): error CS8640: Expression tree cannot contain value of ref struct or restricted type 'Struct1'.
                //         Method((Struct1 s) => Method2());
                Diagnostic(ErrorCode.ERR_ExpressionTreeCantContainRefStruct, "s").WithArguments("Struct1").WithLocation(9, 25));
        }

        [Fact, WorkItem(30776, "https://github.com/dotnet/roslyn/issues/30776")]
        public void RefStructParamLambda()
        {
            var text = @"
public delegate void Delegate1(Struct1 s);
public class Class1
{
    public void Method1()
    {
        Method((Struct1 s) => Method2());
    }

    public void Method2() { }

    public static void Method(Delegate1 expression) { }
}

public ref struct Struct1 { }
";
            var compilation = CreateCompilationWithMscorlib40AndSystemCore(text).VerifyDiagnostics();
        }

        [Fact, WorkItem(30776, "https://github.com/dotnet/roslyn/issues/30776")]
        public void TypedReferenceExpressionTree()
        {
            var text = @"
using System;
using System.Linq.Expressions;
public class Class1
{
    public void Method1()
    {
        Method(() => Method2(default));
    }

    public void Method2(TypedReference tr) { }

    public static void Method(Expression<Action> expression) { }
}
";
            var compilation = CreateCompilationWithMscorlib40AndSystemCore(text).VerifyDiagnostics(
                // (8,30): error CS8640: Expression tree cannot contain value of ref struct or restricted type 'TypedReference'.
                //         Method(() => Method2(default));
                Diagnostic(ErrorCode.ERR_ExpressionTreeCantContainRefStruct, "default").WithArguments("TypedReference").WithLocation(8, 30));
        }

        [Fact, WorkItem(30776, "https://github.com/dotnet/roslyn/issues/30776")]
        public void TypedReferenceParamExpressionTree()
        {
            var text = @"
using System;
using System.Linq.Expressions;
public delegate void Delegate1(TypedReference tr);
public class Class1
{
    public void Method1()
    {
        Method((TypedReference tr) => Method2());
    }

    public void Method2() { }

    public static void Method(Expression<Delegate1> expression) { }
}
";
            var compilation = CreateCompilationWithMscorlib40AndSystemCore(text).VerifyDiagnostics(
                // (9,32): error CS8640: Expression tree cannot contain value of ref struct or restricted type 'TypedReference'.
                //         Method((TypedReference tr) => Method2());
                Diagnostic(ErrorCode.ERR_ExpressionTreeCantContainRefStruct, "tr").WithArguments("TypedReference").WithLocation(9, 32));
        }

        [Fact, WorkItem(5363, "https://github.com/dotnet/roslyn/issues/5363")]
        public void ReturnInferenceCache_Dynamic_vs_Object_01()
        {
            var source =
@"
using System;
using System.Collections;
using System.Collections.Generic;

public static class Program
{
    public static void Main(string[] args)
    {
        IEnumerable<dynamic> dynX = null;

        // CS1061 'object' does not contain a definition for 'Text'...
        // tooltip on 'var' shows IColumn instead of IEnumerable<dynamic>
        var result = dynX.Select(_ => _.Text);
    }

    public static IColumn Select<TResult>(this IColumn source, Func<object, TResult> selector)
    {
        throw new NotImplementedException();
    }

    public static IEnumerable<S> Select<T, S>(this IEnumerable<T> source, Func<T, S> selector)
    {
        System.Console.WriteLine(""Select<T, S>"");
        return null;
    }
}

public interface IColumn { }
";
            var compilation = CreateCompilation(source, new[] { CSharpRef }, options: TestOptions.ReleaseExe);
            CompileAndVerify(compilation, expectedOutput: "Select<T, S>");
        }

        [Fact, WorkItem(5363, "https://github.com/dotnet/roslyn/issues/5363")]
        public void ReturnInferenceCache_Dynamic_vs_Object_02()
        {
            var source =
@"
using System;
using System.Collections;
using System.Collections.Generic;

public static class Program
{
    public static void Main(string[] args)
    {
        IEnumerable<dynamic> dynX = null;

        // CS1061 'object' does not contain a definition for 'Text'...
        // tooltip on 'var' shows IColumn instead of IEnumerable<dynamic>
        var result = dynX.Select(_ => _.Text);
    }

    public static IEnumerable<S> Select<T, S>(this IEnumerable<T> source, Func<T, S> selector)
    {
        System.Console.WriteLine(""Select<T, S>"");
        return null;
    }

    public static IColumn Select<TResult>(this IColumn source, Func<object, TResult> selector)
    {
        throw new NotImplementedException();
    }
}

public interface IColumn { }
";
            var compilation = CreateCompilation(source, new[] { CSharpRef }, options: TestOptions.ReleaseExe);
            CompileAndVerify(compilation, expectedOutput: "Select<T, S>");
        }

        [Fact, WorkItem(1867, "https://github.com/dotnet/roslyn/issues/1867")]
        public void SyntaxAndSemanticErrorInLambda()
        {
            var source =
@"
using System;
class C
{
    public static void Main(string[] args)
    {
        Action a = () => { new X().ToString() };
        a();
    }
}
";
            CreateCompilation(source).VerifyDiagnostics(
                // (7,47): error CS1002: ; expected
                //         Action a = () => { new X().ToString() };
                Diagnostic(ErrorCode.ERR_SemicolonExpected, "}").WithLocation(7, 47),
                // (7,32): error CS0246: The type or namespace name 'X' could not be found (are you missing a using directive or an assembly reference?)
                //         Action a = () => { new X().ToString() };
                Diagnostic(ErrorCode.ERR_SingleTypeNameNotFound, "X").WithArguments("X").WithLocation(7, 32)
                );
        }

        [Fact, WorkItem(4527, "https://github.com/dotnet/roslyn/issues/4527")]
        public void AnonymousMethodExpressionWithoutParameterList()
        {
            var source =
@"
using System;
using System.Threading.Tasks;

namespace RoslynAsyncDelegate
{
    class Program
    {
        static EventHandler MyEvent;

        static void Main(string[] args)
        {
           MyEvent += async delegate { await Task.Delay(0); };
        }
    }
}

";
            var compilation = CreateCompilationWithMscorlib45(source, options: TestOptions.DebugExe);

            var tree = compilation.SyntaxTrees[0];
            var model = compilation.GetSemanticModel(tree);

            var node1 = tree.GetRoot().DescendantNodes().Where(n => n.IsKind(SyntaxKind.AnonymousMethodExpression)).Single();

            Assert.Equal("async delegate { await Task.Delay(0); }", node1.ToString());

            Assert.Equal("void System.EventHandler.Invoke(System.Object sender, System.EventArgs e)", model.GetTypeInfo(node1).ConvertedType.GetMembers("Invoke").Single().ToTestDisplayString());

            var lambdaParameters = ((IMethodSymbol)(model.GetSymbolInfo(node1)).Symbol).Parameters;

            Assert.Equal("System.Object <p0>", lambdaParameters[0].ToTestDisplayString());
            Assert.Equal("System.EventArgs <p1>", lambdaParameters[1].ToTestDisplayString());

            CompileAndVerify(compilation);
        }

        [Fact]
        [WorkItem(1867, "https://github.com/dotnet/roslyn/issues/1867")]
        public void TestLambdaWithError01()
        {
            var source =
@"using System.Linq;
class C { C() { string.Empty.Select(() => { new Unbound1 }); } }";
            CreateCompilationWithMscorlib40AndSystemCore(source).VerifyDiagnostics(
    // (2,58): error CS1526: A new expression requires (), [], or {} after type
    // class C { C() { string.Empty.Select(() => { new Unbound1 }); } }
    Diagnostic(ErrorCode.ERR_BadNewExpr, "}").WithLocation(2, 58),
    // (2,58): error CS1002: ; expected
    // class C { C() { string.Empty.Select(() => { new Unbound1 }); } }
    Diagnostic(ErrorCode.ERR_SemicolonExpected, "}").WithLocation(2, 58),
    // (2,49): error CS0246: The type or namespace name 'Unbound1' could not be found (are you missing a using directive or an assembly reference?)
    // class C { C() { string.Empty.Select(() => { new Unbound1 }); } }
    Diagnostic(ErrorCode.ERR_SingleTypeNameNotFound, "Unbound1").WithArguments("Unbound1").WithLocation(2, 49)
                );
        }

        [Fact]
        [WorkItem(1867, "https://github.com/dotnet/roslyn/issues/1867")]
        public void TestLambdaWithError02()
        {
            var source =
@"using System.Linq;
class C { C() { string.Empty.Select(() => { new Unbound1 ( ) }); } }";
            CreateCompilationWithMscorlib40AndSystemCore(source).VerifyDiagnostics(
    // (2,62): error CS1002: ; expected
    // class C { C() { string.Empty.Select(() => { new Unbound1 ( ) }); } }
    Diagnostic(ErrorCode.ERR_SemicolonExpected, "}").WithLocation(2, 62),
    // (2,49): error CS0246: The type or namespace name 'Unbound1' could not be found (are you missing a using directive or an assembly reference?)
    // class C { C() { string.Empty.Select(() => { new Unbound1 ( ) }); } }
    Diagnostic(ErrorCode.ERR_SingleTypeNameNotFound, "Unbound1").WithArguments("Unbound1").WithLocation(2, 49)
                );
        }

        [Fact]
        [WorkItem(1867, "https://github.com/dotnet/roslyn/issues/1867")]
        public void TestLambdaWithError03()
        {
            var source =
@"using System.Linq;
class C { C() { string.Empty.Select(x => Unbound1, Unbound2 Unbound2); } }";
            CreateCompilationWithMscorlib40AndSystemCore(source).VerifyDiagnostics(
    // (2,61): error CS1003: Syntax error, ',' expected
    // class C { C() { string.Empty.Select(x => Unbound1, Unbound2 Unbound2); } }
    Diagnostic(ErrorCode.ERR_SyntaxError, "Unbound2").WithArguments(",", "").WithLocation(2, 61),
    // (2,52): error CS0103: The name 'Unbound2' does not exist in the current context
    // class C { C() { string.Empty.Select(x => Unbound1, Unbound2 Unbound2); } }
    Diagnostic(ErrorCode.ERR_NameNotInContext, "Unbound2").WithArguments("Unbound2").WithLocation(2, 52),
    // (2,61): error CS0103: The name 'Unbound2' does not exist in the current context
    // class C { C() { string.Empty.Select(x => Unbound1, Unbound2 Unbound2); } }
    Diagnostic(ErrorCode.ERR_NameNotInContext, "Unbound2").WithArguments("Unbound2").WithLocation(2, 61),
    // (2,42): error CS0103: The name 'Unbound1' does not exist in the current context
    // class C { C() { string.Empty.Select(x => Unbound1, Unbound2 Unbound2); } }
    Diagnostic(ErrorCode.ERR_NameNotInContext, "Unbound1").WithArguments("Unbound1").WithLocation(2, 42)
                );
        }

        [Fact]
        [WorkItem(1867, "https://github.com/dotnet/roslyn/issues/1867")]
        public void TestLambdaWithError04()
        {
            var source =
@"using System.Linq;
class C { C() { string.Empty.Select(x => Unbound1, Unbound2); } }";
            CreateCompilationWithMscorlib40AndSystemCore(source).VerifyDiagnostics(
    // (2,52): error CS0103: The name 'Unbound2' does not exist in the current context
    // class C { C() { string.Empty.Select(x => Unbound1, Unbound2); } }
    Diagnostic(ErrorCode.ERR_NameNotInContext, "Unbound2").WithArguments("Unbound2").WithLocation(2, 52),
    // (2,42): error CS0103: The name 'Unbound1' does not exist in the current context
    // class C { C() { string.Empty.Select(x => Unbound1, Unbound2); } }
    Diagnostic(ErrorCode.ERR_NameNotInContext, "Unbound1").WithArguments("Unbound1").WithLocation(2, 42)
                );
        }

        [Fact]
        [WorkItem(1867, "https://github.com/dotnet/roslyn/issues/1867")]
        public void TestLambdaWithError05()
        {
            var source =
@"using System.Linq;
class C { C() { Unbound2.Select(x => Unbound1); } }";
            CreateCompilationWithMscorlib40AndSystemCore(source).VerifyDiagnostics(
    // (2,17): error CS0103: The name 'Unbound2' does not exist in the current context
    // class C { C() { Unbound2.Select(x => Unbound1); } }
    Diagnostic(ErrorCode.ERR_NameNotInContext, "Unbound2").WithArguments("Unbound2").WithLocation(2, 17),
    // (2,38): error CS0103: The name 'Unbound1' does not exist in the current context
    // class C { C() { Unbound2.Select(x => Unbound1); } }
    Diagnostic(ErrorCode.ERR_NameNotInContext, "Unbound1").WithArguments("Unbound1").WithLocation(2, 38)
                );
        }

        [Fact]
        [WorkItem(4480, "https://github.com/dotnet/roslyn/issues/4480")]
        public void TestLambdaWithError06()
        {
            var source =
@"class Program
{
    static void Main(string[] args)
    {
        // completion should work even in a syntactically invalid lambda
        var handler = new MyDelegateType((s, e) => { e. });
    }
}

public delegate void MyDelegateType(
    object sender,
    MyArgumentType e
);

public class MyArgumentType
{
    public int SomePublicMember;
}";
            var compilation = CreateCompilationWithMscorlib40AndSystemCore(source)
                .VerifyDiagnostics(
                //         var handler = new MyDelegateType((s, e) => { e. });
                Diagnostic(ErrorCode.ERR_IdentifierExpected, "}").WithLocation(6, 57),
                // (6,57): error CS1002: ; expected
                //         var handler = new MyDelegateType((s, e) => { e. });
                Diagnostic(ErrorCode.ERR_SemicolonExpected, "}").WithLocation(6, 57)
                );
            var tree = compilation.SyntaxTrees[0];
            var sm = compilation.GetSemanticModel(tree);
            var lambda = tree.GetCompilationUnitRoot().DescendantNodes().OfType<LambdaExpressionSyntax>().Single();
            var eReference = lambda.Body.DescendantNodes().OfType<IdentifierNameSyntax>().First();
            Assert.Equal("e", eReference.ToString());
            var typeInfo = sm.GetTypeInfo(eReference);
            Assert.Equal("MyArgumentType", typeInfo.Type.Name);
            Assert.Equal(TypeKind.Class, typeInfo.Type.TypeKind);
            Assert.NotEmpty(typeInfo.Type.GetMembers("SomePublicMember"));
        }

        [Fact]
        [WorkItem(11053, "https://github.com/dotnet/roslyn/issues/11053")]
        [WorkItem(11358, "https://github.com/dotnet/roslyn/issues/11358")]
        public void TestLambdaWithError07()
        {
            var source =
@"using System;
using System.Collections.Generic;

public static class Program
{
    public static void Main()
    {
        var parameter = new List<string>();
        var result = parameter.FirstOrDefault(x => x. );
    }
}

public static class Enumerable
{
    public static TSource FirstOrDefault<TSource>(this IEnumerable<TSource> source, TSource defaultValue)
    {
        return default(TSource);
    }

    public static TSource FirstOrDefault<TSource>(this IEnumerable<TSource> source, Func<TSource, bool> predicate, TSource defaultValue)
    {
        return default(TSource);
    }
}";
            var compilation = CreateCompilationWithMscorlib40AndSystemCore(source).VerifyDiagnostics(
                // (9,55): error CS1001: Identifier expected
                //         var result = parameter.FirstOrDefault(x => x. );
                Diagnostic(ErrorCode.ERR_IdentifierExpected, ")").WithLocation(9, 55)
                );
            var tree = compilation.SyntaxTrees[0];
            var sm = compilation.GetSemanticModel(tree);
            var lambda = tree.GetCompilationUnitRoot().DescendantNodes().OfType<LambdaExpressionSyntax>().Single();
            var eReference = lambda.Body.DescendantNodes().OfType<IdentifierNameSyntax>().First();
            Assert.Equal("x", eReference.ToString());
            var typeInfo = sm.GetTypeInfo(eReference);
            Assert.Equal(TypeKind.Class, typeInfo.Type.TypeKind);
            Assert.Equal("String", typeInfo.Type.Name);
            Assert.NotEmpty(typeInfo.Type.GetMembers("Replace"));
        }

        [Fact]
        [WorkItem(11053, "https://github.com/dotnet/roslyn/issues/11053")]
        [WorkItem(11358, "https://github.com/dotnet/roslyn/issues/11358")]
        public void TestLambdaWithError08()
        {
            var source =
@"using System;
using System.Collections.Generic;

public static class Program
{
    public static void Main()
    {
        var parameter = new List<string>();
        var result = parameter.FirstOrDefault(x => x. );
    }
}

public static class Enumerable
{
    public static TSource FirstOrDefault<TSource>(this IEnumerable<TSource> source, params TSource[] defaultValue)
    {
        return default(TSource);
    }

    public static TSource FirstOrDefault<TSource>(this IEnumerable<TSource> source, Func<TSource, bool> predicate, params TSource[] defaultValue)
    {
        return default(TSource);
}
}";
            var compilation = CreateCompilationWithMscorlib40AndSystemCore(source).VerifyDiagnostics(
                // (9,55): error CS1001: Identifier expected
                //         var result = parameter.FirstOrDefault(x => x. );
                Diagnostic(ErrorCode.ERR_IdentifierExpected, ")").WithLocation(9, 55)
                );
            var tree = compilation.SyntaxTrees[0];
            var sm = compilation.GetSemanticModel(tree);
            var lambda = tree.GetCompilationUnitRoot().DescendantNodes().OfType<LambdaExpressionSyntax>().Single();
            var eReference = lambda.Body.DescendantNodes().OfType<IdentifierNameSyntax>().First();
            Assert.Equal("x", eReference.ToString());
            var typeInfo = sm.GetTypeInfo(eReference);
            Assert.Equal(TypeKind.Class, typeInfo.Type.TypeKind);
            Assert.Equal("String", typeInfo.Type.Name);
            Assert.NotEmpty(typeInfo.Type.GetMembers("Replace"));
        }

        [Fact]
        [WorkItem(11053, "https://github.com/dotnet/roslyn/issues/11053")]
        [WorkItem(11358, "https://github.com/dotnet/roslyn/issues/11358")]
        public void TestLambdaWithError09()
        {
            var source =
@"using System;

public static class Program
{
    public static void Main()
    {
        var parameter = new MyList<string>();
        var result = parameter.FirstOrDefault(x => x. );
    }
}

public class MyList<TSource>
{
    public TSource FirstOrDefault(TSource defaultValue)
    {
        return default(TSource);
    }

    public TSource FirstOrDefault(Func<TSource, bool> predicate, TSource defaultValue)
    {
        return default(TSource);
    }
}
";
            var compilation = CreateCompilationWithMscorlib40AndSystemCore(source).VerifyDiagnostics(
                // (8,55): error CS1001: Identifier expected
                //         var result = parameter.FirstOrDefault(x => x. );
                Diagnostic(ErrorCode.ERR_IdentifierExpected, ")").WithLocation(8, 55)
                );
            var tree = compilation.SyntaxTrees[0];
            var sm = compilation.GetSemanticModel(tree);
            var lambda = tree.GetCompilationUnitRoot().DescendantNodes().OfType<LambdaExpressionSyntax>().Single();
            var eReference = lambda.Body.DescendantNodes().OfType<IdentifierNameSyntax>().First();
            Assert.Equal("x", eReference.ToString());
            var typeInfo = sm.GetTypeInfo(eReference);
            Assert.Equal(TypeKind.Class, typeInfo.Type.TypeKind);
            Assert.Equal("String", typeInfo.Type.Name);
            Assert.NotEmpty(typeInfo.Type.GetMembers("Replace"));
        }

        [Fact]
        [WorkItem(11053, "https://github.com/dotnet/roslyn/issues/11053")]
        [WorkItem(11358, "https://github.com/dotnet/roslyn/issues/11358")]
        public void TestLambdaWithError10()
        {
            var source =
@"using System;

public static class Program
{
    public static void Main()
    {
        var parameter = new MyList<string>();
        var result = parameter.FirstOrDefault(x => x. );
    }
}

public class MyList<TSource>
{
    public TSource FirstOrDefault(params TSource[] defaultValue)
    {
        return default(TSource);
    }

    public TSource FirstOrDefault(Func<TSource, bool> predicate, params TSource[] defaultValue)
    {
        return default(TSource);
    }
}
";
            var compilation = CreateCompilationWithMscorlib40AndSystemCore(source).VerifyDiagnostics(
                // (8,55): error CS1001: Identifier expected
                //         var result = parameter.FirstOrDefault(x => x. );
                Diagnostic(ErrorCode.ERR_IdentifierExpected, ")").WithLocation(8, 55)
                );
            var tree = compilation.SyntaxTrees[0];
            var sm = compilation.GetSemanticModel(tree);
            var lambda = tree.GetCompilationUnitRoot().DescendantNodes().OfType<LambdaExpressionSyntax>().Single();
            var eReference = lambda.Body.DescendantNodes().OfType<IdentifierNameSyntax>().First();
            Assert.Equal("x", eReference.ToString());
            var typeInfo = sm.GetTypeInfo(eReference);
            Assert.Equal(TypeKind.Class, typeInfo.Type.TypeKind);
            Assert.Equal("String", typeInfo.Type.Name);
            Assert.NotEmpty(typeInfo.Type.GetMembers("Replace"));
        }

        [Fact]
        [WorkItem(557, "https://github.com/dotnet/roslyn/issues/557")]
        public void TestLambdaWithError11()
        {
            var source =
@"using System.Linq;

public static class Program
{
    public static void Main()
    {
        var x = new {
            X = """".Select(c => c.
            Y = 0,
        };
    }
}
";
            var compilation = CreateCompilationWithMscorlib40AndSystemCore(source);
            var tree = compilation.SyntaxTrees[0];
            var sm = compilation.GetSemanticModel(tree);
            var lambda = tree.GetCompilationUnitRoot().DescendantNodes().OfType<LambdaExpressionSyntax>().Single();
            var eReference = lambda.Body.DescendantNodes().OfType<IdentifierNameSyntax>().First();
            Assert.Equal("c", eReference.ToString());
            var typeInfo = sm.GetTypeInfo(eReference);
            Assert.Equal(TypeKind.Struct, typeInfo.Type.TypeKind);
            Assert.Equal("Char", typeInfo.Type.Name);
            Assert.NotEmpty(typeInfo.Type.GetMembers("IsHighSurrogate")); // check it is the char we know and love
        }

        [Fact]
        [WorkItem(5498, "https://github.com/dotnet/roslyn/issues/5498")]
        public void TestLambdaWithError12()
        {
            var source =
@"using System.Linq;

class Program
{
    static void Main(string[] args)
    {
        var z = args.Select(a => a.
        var goo = 
    }
}";
            var compilation = CreateCompilationWithMscorlib40AndSystemCore(source);
            var tree = compilation.SyntaxTrees[0];
            var sm = compilation.GetSemanticModel(tree);
            var lambda = tree.GetCompilationUnitRoot().DescendantNodes().OfType<LambdaExpressionSyntax>().Single();
            var eReference = lambda.Body.DescendantNodes().OfType<IdentifierNameSyntax>().First();
            Assert.Equal("a", eReference.ToString());
            var typeInfo = sm.GetTypeInfo(eReference);
            Assert.Equal(TypeKind.Class, typeInfo.Type.TypeKind);
            Assert.Equal("String", typeInfo.Type.Name);
            Assert.NotEmpty(typeInfo.Type.GetMembers("Replace"));
        }

        [WorkItem(5498, "https://github.com/dotnet/roslyn/issues/5498")]
        [WorkItem(11358, "https://github.com/dotnet/roslyn/issues/11358")]
        [Fact]
        public void TestLambdaWithError13()
        {
            // These tests ensure we attempt to perform type inference and bind a lambda expression
            // argument even when there are too many or too few arguments to an invocation, in the
            // case when there is more than one method in the method group.
            // See https://github.com/dotnet/roslyn/issues/11901 for the case of one method in the group
            var source =
@"using System;

class Program
{
    static void Main(string[] args)
    {
        Thing<string> t = null;
        t.X1(x => x, 1); // too many args
        t.X2(x => x);    // too few args
        t.M2(string.Empty, x => x, 1); // too many args
        t.M3(string.Empty, x => x); // too few args
    }
}
public class Thing<T>
{
    public void M2<T>(T x, Func<T, T> func) {}
    public void M3<T>(T x, Func<T, T> func, T y) {}

    // Ensure we have more than one method in the method group
    public void M2() {}
    public void M3() {}
}
public static class XThing
{
    public static Thing<T> X1<T>(this Thing<T> self, Func<T, T> func) => null;
    public static Thing<T> X2<T>(this Thing<T> self, Func<T, T> func, int i) => null;

    // Ensure we have more than one method in the method group
    public static void X1(this object self) {}
    public static void X2(this object self) {}
}
";
            var compilation = CreateCompilationWithMscorlib40AndSystemCore(source);
            var tree = compilation.SyntaxTrees[0];
            var sm = compilation.GetSemanticModel(tree);
            foreach (var lambda in tree.GetRoot().DescendantNodes().OfType<LambdaExpressionSyntax>())
            {
                var reference = lambda.Body.DescendantNodesAndSelf().OfType<IdentifierNameSyntax>().First();
                Assert.Equal("x", reference.ToString());
                var typeInfo = sm.GetTypeInfo(reference);
                Assert.Equal(TypeKind.Class, typeInfo.Type.TypeKind);
                Assert.Equal("String", typeInfo.Type.Name);
                Assert.NotEmpty(typeInfo.Type.GetMembers("Replace"));
            }
        }

        [Fact]
        [WorkItem(11901, "https://github.com/dotnet/roslyn/issues/11901")]
        public void TestLambdaWithError15()
        {
            // These tests ensure we attempt to perform type inference and bind a lambda expression
            // argument even when there are too many or too few arguments to an invocation, in the
            // case when there is exactly one method in the method group.
            var source =
@"using System;

class Program
{
    static void Main(string[] args)
    {
        Thing<string> t = null;
        t.X1(x => x, 1); // too many args
        t.X2(x => x);    // too few args
        t.M2(string.Empty, x => x, 1); // too many args
        t.M3(string.Empty, x => x); // too few args
    }
}
public class Thing<T>
{
    public void M2<T>(T x, Func<T, T> func) {}
    public void M3<T>(T x, Func<T, T> func, T y) {}
}
public static class XThing
{
    public static Thing<T> X1<T>(this Thing<T> self, Func<T, T> func) => null;
    public static Thing<T> X2<T>(this Thing<T> self, Func<T, T> func, int i) => null;
}
";
            var compilation = CreateCompilationWithMscorlib40AndSystemCore(source);
            var tree = compilation.SyntaxTrees[0];
            var sm = compilation.GetSemanticModel(tree);
            foreach (var lambda in tree.GetRoot().DescendantNodes().OfType<LambdaExpressionSyntax>())
            {
                var reference = lambda.Body.DescendantNodesAndSelf().OfType<IdentifierNameSyntax>().First();
                Assert.Equal("x", reference.ToString());
                var typeInfo = sm.GetTypeInfo(reference);
                Assert.Equal(TypeKind.Class, typeInfo.Type.TypeKind);
                Assert.Equal("String", typeInfo.Type.Name);
                Assert.NotEmpty(typeInfo.Type.GetMembers("Replace"));
            }
        }

        [Fact]
        [WorkItem(11901, "https://github.com/dotnet/roslyn/issues/11901")]
        public void TestLambdaWithError16()
        {
            // These tests ensure we use the substituted method to bind a lambda expression
            // argument even when there are too many or too few arguments to an invocation, in the
            // case when there is exactly one method in the method group.
            var source =
@"using System;

class Program
{
    static void Main(string[] args)
    {
        Thing<string> t = null;
        t.X1<string>(x => x, 1); // too many args
        t.X2<string>(x => x);    // too few args
        t.M2<string>(string.Empty, x => x, 1); // too many args
        t.M3<string>(string.Empty, x => x); // too few args
    }
}
public class Thing<T>
{
    public void M2<T>(T x, Func<T, T> func) {}
    public void M3<T>(T x, Func<T, T> func, T y) {}
}
public static class XThing
{
    public static Thing<T> X1<T>(this Thing<T> self, Func<T, T> func) => null;
    public static Thing<T> X2<T>(this Thing<T> self, Func<T, T> func, int i) => null;
}
";
            var compilation = CreateCompilationWithMscorlib40AndSystemCore(source);
            var tree = compilation.SyntaxTrees[0];
            var sm = compilation.GetSemanticModel(tree);
            foreach (var lambda in tree.GetRoot().DescendantNodes().OfType<LambdaExpressionSyntax>())
            {
                var reference = lambda.Body.DescendantNodesAndSelf().OfType<IdentifierNameSyntax>().First();
                Assert.Equal("x", reference.ToString());
                var typeInfo = sm.GetTypeInfo(reference);
                Assert.Equal(TypeKind.Class, typeInfo.Type.TypeKind);
                Assert.Equal("String", typeInfo.Type.Name);
                Assert.NotEmpty(typeInfo.Type.GetMembers("Replace"));
            }
        }

        [Fact]
        [WorkItem(12063, "https://github.com/dotnet/roslyn/issues/12063")]
        public void TestLambdaWithError17()
        {
            var source =
@"using System;

class Program
{
    static void Main(string[] args)
    {
        Ma(action: (x, y) => x.ToString(), t: string.Empty);
        Mb(action: (x, y) => x.ToString(), t: string.Empty);
    }
    static void Ma<T>(T t, Action<T, T, int> action) { }
    static void Mb<T>(T t, Action<T, T, int> action) { }
    static void Mb() { }
}
";
            var compilation = CreateCompilationWithMscorlib40AndSystemCore(source);
            var tree = compilation.SyntaxTrees[0];
            var sm = compilation.GetSemanticModel(tree);
            foreach (var lambda in tree.GetRoot().DescendantNodes().OfType<LambdaExpressionSyntax>())
            {
                var reference = lambda.Body.DescendantNodesAndSelf().OfType<IdentifierNameSyntax>().First();
                Assert.Equal("x", reference.ToString());
                var typeInfo = sm.GetTypeInfo(reference);
                Assert.Equal(TypeKind.Class, typeInfo.Type.TypeKind);
                Assert.Equal("String", typeInfo.Type.Name);
                Assert.NotEmpty(typeInfo.Type.GetMembers("Replace"));
            }
        }

        [Fact]
        [WorkItem(12063, "https://github.com/dotnet/roslyn/issues/12063")]
        public void TestLambdaWithError18()
        {
            var source =
@"using System;

class Program
{
    static void Main(string[] args)
    {
        Ma(string.Empty, (x, y) => x.ToString());
        Mb(string.Empty, (x, y) => x.ToString());
    }
    static void Ma<T>(T t, Action<T, T, int> action) { }
    static void Mb<T>(T t, Action<T, T, int> action) { }
    static void Mb() { }
}
";
            var compilation = CreateCompilationWithMscorlib40AndSystemCore(source);
            var tree = compilation.SyntaxTrees[0];
            var sm = compilation.GetSemanticModel(tree);
            foreach (var lambda in tree.GetRoot().DescendantNodes().OfType<LambdaExpressionSyntax>())
            {
                var reference = lambda.Body.DescendantNodesAndSelf().OfType<IdentifierNameSyntax>().First();
                Assert.Equal("x", reference.ToString());
                var typeInfo = sm.GetTypeInfo(reference);
                Assert.Equal(TypeKind.Class, typeInfo.Type.TypeKind);
                Assert.Equal("String", typeInfo.Type.Name);
                Assert.NotEmpty(typeInfo.Type.GetMembers("Replace"));
            }
        }

        [Fact]
        [WorkItem(12063, "https://github.com/dotnet/roslyn/issues/12063")]
        public void TestLambdaWithError19()
        {
            var source =
@"using System;
using System.Linq.Expressions;

class Program
{
    static void Main(string[] args)
    {
        Ma(string.Empty, (x, y) => x.ToString());
        Mb(string.Empty, (x, y) => x.ToString());
        Mc(string.Empty, (x, y) => x.ToString());
    }
    static void Ma<T>(T t, Expression<Action<T, T, int>> action) { }
    static void Mb<T>(T t, Expression<Action<T, T, int>> action) { }
    static void Mb<T>(T t, Action<T, T, int> action) { }
    static void Mc<T>(T t, Expression<Action<T, T, int>> action) { }
    static void Mc() { }
}
";
            var compilation = CreateCompilationWithMscorlib40AndSystemCore(source);
            var tree = compilation.SyntaxTrees[0];
            var sm = compilation.GetSemanticModel(tree);
            foreach (var lambda in tree.GetRoot().DescendantNodes().OfType<LambdaExpressionSyntax>())
            {
                var reference = lambda.Body.DescendantNodesAndSelf().OfType<IdentifierNameSyntax>().First();
                Assert.Equal("x", reference.ToString());
                var typeInfo = sm.GetTypeInfo(reference);
                Assert.Equal(TypeKind.Class, typeInfo.Type.TypeKind);
                Assert.Equal("String", typeInfo.Type.Name);
                Assert.NotEmpty(typeInfo.Type.GetMembers("Replace"));
            }
        }

        // See MaxParameterListsForErrorRecovery.
        [Fact]
        public void BuildArgumentsForErrorRecovery_ManyOverloads()
        {
            BuildArgumentsForErrorRecovery_ManyOverloads_Internal(Binder.MaxParameterListsForErrorRecovery - 1, tooMany: false);
            BuildArgumentsForErrorRecovery_ManyOverloads_Internal(Binder.MaxParameterListsForErrorRecovery, tooMany: true);
        }

        private void BuildArgumentsForErrorRecovery_ManyOverloads_Internal(int n, bool tooMany)
        {
            var builder = new StringBuilder();
            builder.AppendLine("using System;");
            for (int i = 0; i < n; i++)
            {
                builder.AppendLine($"class C{i} {{ }}");
            }
            builder.Append(
@"class A { }
class B { }
class C
{
    void M()
    {
        F(1, (t, a, b, c) => { });
        var o = this[(a, b, c) => { }];
    }
");
            // Too few parameters.
            AppendLines(builder, n, i => $"    void F<T>(T t, Action<T, A, C{i}> a) {{ }}");
            AppendLines(builder, n, i => $"    object this[Action<A, C{i}> a] => {i}");
            // Type inference failure.
            AppendLines(builder, n, i => $"    void F<T, U>(T t, Action<T, U, C{i}> a) where U : T {{ }}");
            // Too many parameters.
            AppendLines(builder, n, i => $"    void F<T>(T t, Action<T, A, B, C, C{i}> a) {{ }}");
            AppendLines(builder, n, i => $"    object this[Action<A, B, C, C{i}> a] => {i}");
            builder.AppendLine("}");

            var source = builder.ToString();
            var compilation = CreateCompilationWithMscorlib40AndSystemCore(source);
            var tree = compilation.SyntaxTrees[0];
            var sm = compilation.GetSemanticModel(tree);
            var lambdas = tree.GetRoot().DescendantNodes().OfType<ParenthesizedLambdaExpressionSyntax>().ToArray();

            // F(1, (t, a, b, c) => { });
            var lambda = lambdas[0];
            var parameters = lambda.ParameterList.Parameters;
            var parameter = (IParameterSymbol)sm.GetDeclaredSymbol(parameters[0]);
            Assert.False(parameter.Type.IsErrorType());
            Assert.Equal("System.Int32 t", parameter.ToTestDisplayString());
            parameter = (IParameterSymbol)sm.GetDeclaredSymbol(parameters[1]);
            Assert.False(parameter.Type.IsErrorType());
            Assert.Equal("A a", parameter.ToTestDisplayString());
            parameter = (IParameterSymbol)sm.GetDeclaredSymbol(parameters[3]);
            Assert.Equal(tooMany, parameter.Type.IsErrorType());
            Assert.Equal(tooMany ? "? c" : "C c", parameter.ToTestDisplayString());

            // var o = this[(a, b, c) => { }];
            lambda = lambdas[1];
            parameters = lambda.ParameterList.Parameters;
            parameter = (IParameterSymbol)sm.GetDeclaredSymbol(parameters[0]);
            Assert.False(parameter.Type.IsErrorType());
            Assert.Equal("A a", parameter.ToTestDisplayString());
            parameter = (IParameterSymbol)sm.GetDeclaredSymbol(parameters[2]);
            Assert.Equal(tooMany, parameter.Type.IsErrorType());
            Assert.Equal(tooMany ? "? c" : "C c", parameter.ToTestDisplayString());
        }

        private static void AppendLines(StringBuilder builder, int n, Func<int, string> getLine)
        {
            for (int i = 0; i < n; i++)
            {
                builder.AppendLine(getLine(i));
            }
        }

        [Fact]
        [WorkItem(13797, "https://github.com/dotnet/roslyn/issues/13797")]
        public void DelegateAsAction()
        {
            var source = @"
using System;

public static class C
{
    public static void M() => Dispatch(delegate { });

    public static T Dispatch<T>(Func<T> func) => default(T);

    public static void Dispatch(Action func) { }
}";
            var comp = CreateCompilation(source);
            CompileAndVerify(comp);
        }

        [Fact, WorkItem(278481, "https://devdiv.visualstudio.com/DevDiv/_workitems?id=278481")]
        public void LambdaReturningNull_1()
        {
            var src = @"
public static class ExtensionMethods
{
    public static System.Linq.IQueryable<TResult> LeftOuterJoin<TOuter, TInner, TKey, TResult>(
        this System.Linq.IQueryable<TOuter> outerValues,
        System.Linq.IQueryable<TInner> innerValues,
        System.Linq.Expressions.Expression<System.Func<TOuter, TKey>> outerKeySelector,
        System.Linq.Expressions.Expression<System.Func<TInner, TKey>> innerKeySelector,
        System.Linq.Expressions.Expression<System.Func<TOuter, TInner, TResult>> fullResultSelector,
        System.Linq.Expressions.Expression<System.Func<TOuter, TResult>> partialResultSelector,
        System.Collections.Generic.IEqualityComparer<TKey> comparer)
    { return null; }

    public static System.Linq.IQueryable<TResult> LeftOuterJoin<TOuter, TInner, TKey, TResult>(
        this System.Linq.IQueryable<TOuter> outerValues, 
        System.Linq.IQueryable<TInner> innerValues, 
        System.Linq.Expressions.Expression<System.Func<TOuter, TKey>> outerKeySelector, 
        System.Linq.Expressions.Expression<System.Func<TInner, TKey>> innerKeySelector, 
        System.Linq.Expressions.Expression<System.Func<TOuter, TInner, TResult>> fullResultSelector, 
        System.Linq.Expressions.Expression<System.Func<TOuter, TResult>> partialResultSelector)
    {
        System.Console.WriteLine(""1""); 
        return null; 
    }

    public static System.Collections.Generic.IEnumerable<TResult> LeftOuterJoin<TOuter, TInner, TKey, TResult>(
        this System.Collections.Generic.IEnumerable<TOuter> outerValues, 
        System.Linq.IQueryable<TInner> innerValues, 
        System.Func<TOuter, TKey> outerKeySelector, 
        System.Func<TInner, TKey> innerKeySelector, 
        System.Func<TOuter, TInner, TResult> fullResultSelector, 
        System.Func<TOuter, TResult> partialResultSelector)
    {
        System.Console.WriteLine(""2""); 
        return null; 
    }

    public static System.Collections.Generic.IEnumerable<TResult> LeftOuterJoin<TOuter, TInner, TKey, TResult>(
        this System.Collections.Generic.IEnumerable<TOuter> outerQueryable,
        System.Collections.Generic.IEnumerable<TInner> innerQueryable,
        System.Func<TOuter, TKey> outerKeySelector,
        System.Func<TInner, TKey> innerKeySelector,
        System.Func<TOuter, TInner, TResult> resultSelector)
    { return null; }
}

partial class C
{
    public static void Main()
    {
        System.Linq.IQueryable<A> outerValue = null;
        System.Linq.IQueryable<B> innerValues = null;

        outerValue.LeftOuterJoin(innerValues,
                    co => co.id,
                    coa => coa.id,
                    (co, coa) => null,
                    co => co);
    }
}

class A
{
    public int id=2;
}

class B
{
    public int id = 2;
}";
            var comp = CreateCompilationWithMscorlib40AndSystemCore(src, options: TestOptions.DebugExe);
            CompileAndVerify(comp, expectedOutput: "1");
        }

        [Fact, WorkItem(296550, "https://devdiv.visualstudio.com/DevDiv/_workitems?id=296550")]
        public void LambdaReturningNull_2()
        {
            var src = @"
class Test1<T>
    {
        public void M1(System.Func<T> x) {}
        public void M1<S>(System.Func<S> x) {}
        public void M2<S>(System.Func<S> x) {}
        public void M2(System.Func<T> x) {}
    }

    class Test2 : Test1<System.>
    {
        void Main()
        {
            M1(()=> null);
            M2(()=> null);
        }
    }
";
            var comp = CreateCompilation(src, options: TestOptions.DebugDll);

            comp.VerifyDiagnostics(
                // (10,32): error CS1001: Identifier expected
                //     class Test2 : Test1<System.>
                Diagnostic(ErrorCode.ERR_IdentifierExpected, ">").WithLocation(10, 32)
                );
        }

        [Fact, WorkItem(22662, "https://github.com/dotnet/roslyn/issues/22662")]
        public void LambdaSquigglesArea()
        {
            var src = @"
class C
{
    void M()
    {
        System.Func<bool, System.Action<bool>> x = x1 => x2 =>
        {
            error();
        };
    }
}
";
            var comp = CreateCompilation(src);
            comp.VerifyDiagnostics(
                // (8,13): error CS0103: The name 'error' does not exist in the current context
                //             error();
                Diagnostic(ErrorCode.ERR_NameNotInContext, "error").WithArguments("error").WithLocation(8, 13),
                // (6,58): error CS1662: Cannot convert lambda expression to intended delegate type because some of the return types in the block are not implicitly convertible to the delegate return type
                //         System.Func<bool, System.Action<bool>> x = x1 => x2 =>
                Diagnostic(ErrorCode.ERR_CantConvAnonMethReturns, "x2 =>").WithArguments("lambda expression").WithLocation(6, 58)
                );
        }

        [Fact, WorkItem(22662, "https://github.com/dotnet/roslyn/issues/22662")]
        public void LambdaSquigglesAreaInAsync()
        {
            var src = @"
class C
{
    void M()
    {
        System.Func<bool, System.Threading.Tasks.Task<System.Action<bool>>> x = async x1 => x2 =>
        {
            error();
        };
    }
}
";
            var comp = CreateCompilation(src);
            comp.VerifyDiagnostics(
                // (8,13): error CS0103: The name 'error' does not exist in the current context
                //             error();
                Diagnostic(ErrorCode.ERR_NameNotInContext, "error").WithArguments("error").WithLocation(8, 13),
                // (6,93): error CS4010: Cannot convert async lambda expression to delegate type 'Task<Action<bool>>'. An async lambda expression may return void, Task or Task<T>, none of which are convertible to 'Task<Action<bool>>'.
                //         System.Func<bool, System.Threading.Tasks.Task<System.Action<bool>>> x = async x1 => x2 =>
                Diagnostic(ErrorCode.ERR_CantConvAsyncAnonFuncReturns, "x2 =>").WithArguments("lambda expression", "System.Threading.Tasks.Task<System.Action<bool>>").WithLocation(6, 93),
                // (6,90): warning CS1998: This async method lacks 'await' operators and will run synchronously. Consider using the 'await' operator to await non-blocking API calls, or 'await Task.Run(...)' to do CPU-bound work on a background thread.
                //         System.Func<bool, System.Threading.Tasks.Task<System.Action<bool>>> x = async x1 => x2 =>
                Diagnostic(ErrorCode.WRN_AsyncLacksAwaits, "=>").WithLocation(6, 90)
                );
        }

        [Fact, WorkItem(22662, "https://github.com/dotnet/roslyn/issues/22662")]
        public void DelegateSquigglesArea()
        {
            var src = @"
class C
{
    void M()
    {
        System.Func<bool, System.Action<bool>> x = x1 => delegate(bool x2)
        {
            error();
        };
    }
}
";
            var comp = CreateCompilation(src);
            comp.VerifyDiagnostics(
                // (8,13): error CS0103: The name 'error' does not exist in the current context
                //             error();
                Diagnostic(ErrorCode.ERR_NameNotInContext, "error").WithArguments("error").WithLocation(8, 13),
                // (6,58): error CS1662: Cannot convert lambda expression to intended delegate type because some of the return types in the block are not implicitly convertible to the delegate return type
                //         System.Func<bool, System.Action<bool>> x = x1 => delegate(bool x2)
                Diagnostic(ErrorCode.ERR_CantConvAnonMethReturns, "delegate(bool x2)").WithArguments("lambda expression").WithLocation(6, 58)
                );
        }

        [Fact, WorkItem(22662, "https://github.com/dotnet/roslyn/issues/22662")]
        public void DelegateWithoutArgumentsSquigglesArea()
        {
            var src = @"
class C
{
    void M()
    {
        System.Func<bool, System.Action> x = x1 => delegate
        {
            error();
        };
    }
}
";
            var comp = CreateCompilation(src);
            comp.VerifyDiagnostics(
                // (8,13): error CS0103: The name 'error' does not exist in the current context
                //             error();
                Diagnostic(ErrorCode.ERR_NameNotInContext, "error").WithArguments("error").WithLocation(8, 13),
                // (6,52): error CS1662: Cannot convert lambda expression to intended delegate type because some of the return types in the block are not implicitly convertible to the delegate return type
                //         System.Func<bool, System.Action> x = x1 => delegate
                Diagnostic(ErrorCode.ERR_CantConvAnonMethReturns, "delegate").WithArguments("lambda expression").WithLocation(6, 52)
                );
        }

        [Fact]
        public void ThrowExpression_Lambda()
        {
            var src = @"using System;
class C
{
    public static void Main()
    {
        Action a = () => throw new Exception(""1"");
        try
        {
            a();
        }
        catch (Exception ex)
        {
            Console.Write(ex.Message);
        }
        Func<int, int> b = x => throw new Exception(""2"");
        try
        {
            b(0);
        }
        catch (Exception ex)
        {
            Console.Write(ex.Message);
        }
        b = (int x) => throw new Exception(""3"");
        try
        {
            b(0);
        }
        catch (Exception ex)
        {
            Console.Write(ex.Message);
        }
        b = (x) => throw new Exception(""4"");
        try
        {
            b(0);
        }
        catch (Exception ex)
        {
            Console.Write(ex.Message);
        }
    }
}";
            var comp = CreateCompilationWithMscorlib40AndSystemCore(src, options: TestOptions.DebugExe);
            CompileAndVerify(comp, expectedOutput: "1234");
        }

        [Fact, WorkItem(23883, "https://github.com/dotnet/roslyn/issues/23883")]
        public void InMalformedEmbeddedStatement_01()
        {
            var source = @"
class Program
{
    void method1()
    {
        if (method2())
            .Any(b => b.ContentType, out var chars)
        {
        }
    }
}
";
            var tree = SyntaxFactory.ParseSyntaxTree(source);
            var comp = CreateCompilation(tree);

            ExpressionSyntax contentType = tree.GetCompilationUnitRoot().DescendantNodes().OfType<IdentifierNameSyntax>().Where(id => id.Identifier.ValueText == "ContentType").Single();

            var model = comp.GetSemanticModel(tree);
            Assert.Equal("ContentType", contentType.ToString());
            Assert.Null(model.GetSymbolInfo(contentType).Symbol);
            Assert.Equal(TypeKind.Error, model.GetTypeInfo(contentType).Type.TypeKind);

            ExpressionSyntax b = tree.GetCompilationUnitRoot().DescendantNodes().OfType<IdentifierNameSyntax>().Where(id => id.Identifier.ValueText == "b").Single();

            model = comp.GetSemanticModel(tree);
            Assert.Equal("b", b.ToString());
            ISymbol symbol = model.GetSymbolInfo(b).Symbol;
            Assert.Equal(SymbolKind.Parameter, symbol.Kind);
            Assert.Equal("? b", symbol.ToTestDisplayString());
            Assert.Equal(TypeKind.Error, model.GetTypeInfo(b).Type.TypeKind);

            ParameterSyntax parameterSyntax = tree.GetCompilationUnitRoot().DescendantNodes().OfType<ParameterSyntax>().Single();

            model = comp.GetSemanticModel(tree);
            symbol = model.GetDeclaredSymbol(parameterSyntax);
            Assert.Equal(SymbolKind.Parameter, symbol.Kind);
            Assert.Equal("? b", symbol.ToTestDisplayString());
        }

        [Fact, WorkItem(23883, "https://github.com/dotnet/roslyn/issues/23883")]
        public void InMalformedEmbeddedStatement_02()
        {
            var source = @"
class Program
{
    void method1()
    {
        if (method2())
            .Any(b => b.ContentType, out var chars)
        {
        }
    }
}
";
            var tree = SyntaxFactory.ParseSyntaxTree(source);
            var comp = CreateCompilation(tree);

            ExpressionSyntax contentType = tree.GetCompilationUnitRoot().DescendantNodes().OfType<IdentifierNameSyntax>().Where(id => id.Identifier.ValueText == "ContentType").Single();

            var model = comp.GetSemanticModel(tree);
            Assert.Equal("ContentType", contentType.ToString());
            var lambda = (IMethodSymbol)model.GetEnclosingSymbol(contentType.SpanStart);
            Assert.Equal(MethodKind.AnonymousFunction, lambda.MethodKind);

            ExpressionSyntax b = tree.GetCompilationUnitRoot().DescendantNodes().OfType<IdentifierNameSyntax>().Where(id => id.Identifier.ValueText == "b").Single();

            model = comp.GetSemanticModel(tree);
            Assert.Equal("b", b.ToString());
            lambda = (IMethodSymbol)model.GetEnclosingSymbol(b.SpanStart);
            Assert.Equal(MethodKind.AnonymousFunction, lambda.MethodKind);

            model = comp.GetSemanticModel(tree);
            ParameterSyntax parameterSyntax = tree.GetCompilationUnitRoot().DescendantNodes().OfType<ParameterSyntax>().Single();
            Assert.Equal("void Program.method1()", model.GetEnclosingSymbol(parameterSyntax.SpanStart).ToTestDisplayString());
        }

        [Fact]
        public void ShadowNames_Local()
        {
            var source =
@"#pragma warning disable 0219
#pragma warning disable 8321
using System;
using System.Linq;
class Program
{
    static void M()
    {
        Action a1 = () => { object x = 0; }; // local
        Action<string> a2 = x => { }; // parameter
        Action<string> a3 = (string x) => { }; // parameter
        object x = null;
        Action a4 = () => { void x() { } }; // method
        Action a5 = () => { _ = from x in new[] { 1, 2, 3 } select x; }; // range variable
    }
}";
            var comp = CreateCompilation(source, parseOptions: TestOptions.Regular7_3);
            comp.VerifyDiagnostics(
                // (9,36): error CS0136: A local or parameter named 'x' cannot be declared in this scope because that name is used in an enclosing local scope to define a local or parameter
                //         Action a1 = () => { object x = 0; }; // local
                Diagnostic(ErrorCode.ERR_LocalIllegallyOverrides, "x").WithArguments("x").WithLocation(9, 36),
                // (10,29): error CS0136: A local or parameter named 'x' cannot be declared in this scope because that name is used in an enclosing local scope to define a local or parameter
                //         Action<string> a2 = x => { }; // parameter
                Diagnostic(ErrorCode.ERR_LocalIllegallyOverrides, "x").WithArguments("x").WithLocation(10, 29),
                // (11,37): error CS0136: A local or parameter named 'x' cannot be declared in this scope because that name is used in an enclosing local scope to define a local or parameter
                //         Action<string> a3 = (string x) => { }; // parameter
                Diagnostic(ErrorCode.ERR_LocalIllegallyOverrides, "x").WithArguments("x").WithLocation(11, 37),
                // (13,34): error CS0136: A local or parameter named 'x' cannot be declared in this scope because that name is used in an enclosing local scope to define a local or parameter
                //         Action a4 = () => { void x() { } }; // method
                Diagnostic(ErrorCode.ERR_LocalIllegallyOverrides, "x").WithArguments("x").WithLocation(13, 34),
                // (14,38): error CS1931: The range variable 'x' conflicts with a previous declaration of 'x'
                //         Action a5 = () => { _ = from x in new[] { 1, 2, 3 } select x; }; // range variable
                Diagnostic(ErrorCode.ERR_QueryRangeVariableOverrides, "x").WithArguments("x").WithLocation(14, 38));

            comp = CreateCompilation(source, parseOptions: TestOptions.Regular8);
            comp.VerifyDiagnostics();

            comp = CreateCompilation(source);
            comp.VerifyDiagnostics();
        }

        [Fact]
        public void ShadowNames_Parameter()
        {
            var source =
@"#pragma warning disable 0219
#pragma warning disable 8321
using System;
using System.Linq;
class Program
{
    static Action<object> F = (object x) =>
    {
        Action a1 = () => { object x = 0; }; // local
        Action<string> a2 = x => { }; // parameter
        Action<string> a3 = (string x) => { }; // parameter
        Action a4 = () => { void x() { } }; // method
        Action a5 = () => { _ = from x in new[] { 1, 2, 3 } select x; }; // range variable
    };
}";
            var comp = CreateCompilation(source, parseOptions: TestOptions.Regular7_3);
            comp.VerifyDiagnostics(
                // (9,36): error CS0136: A local or parameter named 'x' cannot be declared in this scope because that name is used in an enclosing local scope to define a local or parameter
                //         Action a1 = () => { object x = 0; }; // local
                Diagnostic(ErrorCode.ERR_LocalIllegallyOverrides, "x").WithArguments("x").WithLocation(9, 36),
                // (10,29): error CS0136: A local or parameter named 'x' cannot be declared in this scope because that name is used in an enclosing local scope to define a local or parameter
                //         Action<string> a2 = x => { }; // parameter
                Diagnostic(ErrorCode.ERR_LocalIllegallyOverrides, "x").WithArguments("x").WithLocation(10, 29),
                // (11,37): error CS0136: A local or parameter named 'x' cannot be declared in this scope because that name is used in an enclosing local scope to define a local or parameter
                //         Action<string> a3 = (string x) => { }; // parameter
                Diagnostic(ErrorCode.ERR_LocalIllegallyOverrides, "x").WithArguments("x").WithLocation(11, 37),
                // (13,38): error CS1931: The range variable 'x' conflicts with a previous declaration of 'x'
                //         Action a5 = () => { _ = from x in new[] { 1, 2, 3 } select x; }; // range variable
                Diagnostic(ErrorCode.ERR_QueryRangeVariableOverrides, "x").WithArguments("x").WithLocation(13, 38));

            comp = CreateCompilation(source);
            comp.VerifyDiagnostics();
        }

        [Fact]
        public void ShadowNames_TypeParameter()
        {
            var source =
@"#pragma warning disable 0219
#pragma warning disable 8321
using System;
using System.Linq;
class Program
{
    static void M<@x>()
    {
        Action a1 = () => { object x = 0; }; // local
        Action<string> a2 = x => { }; // parameter
        Action<string> a3 = (string x) => { }; // parameter
        Action a4 = () => { void x() { } }; // method
        Action a5 = () => { _ = from x in new[] { 1, 2, 3 } select x; }; // range variable
    }
}";
            var comp = CreateCompilation(source, parseOptions: TestOptions.Regular7_3);
            comp.VerifyDiagnostics(
                // (9,36): error CS0412: 'x': a parameter, local variable, or local function cannot have the same name as a method type parameter
                //         Action a1 = () => { object x = 0; }; // local
                Diagnostic(ErrorCode.ERR_LocalSameNameAsTypeParam, "x").WithArguments("x").WithLocation(9, 36),
                // (10,29): error CS0412: 'x': a parameter, local variable, or local function cannot have the same name as a method type parameter
                //         Action<string> a2 = x => { }; // parameter
                Diagnostic(ErrorCode.ERR_LocalSameNameAsTypeParam, "x").WithArguments("x").WithLocation(10, 29),
                // (11,37): error CS0412: 'x': a parameter, local variable, or local function cannot have the same name as a method type parameter
                //         Action<string> a3 = (string x) => { }; // parameter
                Diagnostic(ErrorCode.ERR_LocalSameNameAsTypeParam, "x").WithArguments("x").WithLocation(11, 37),
                // (12,34): error CS0412: 'x': a parameter, local variable, or local function cannot have the same name as a method type parameter
                //         Action a4 = () => { void x() { } }; // method
                Diagnostic(ErrorCode.ERR_LocalSameNameAsTypeParam, "x").WithArguments("x").WithLocation(12, 34),
                // (13,38): error CS1948: The range variable 'x' cannot have the same name as a method type parameter
                //         Action a5 = () => { _ = from x in new[] { 1, 2, 3 } select x; }; // range variable
                Diagnostic(ErrorCode.ERR_QueryRangeVariableSameAsTypeParam, "x").WithArguments("x").WithLocation(13, 38));

            comp = CreateCompilation(source);
            comp.VerifyDiagnostics();
        }

        [Fact]
        public void ShadowNames_QueryParameter()
        {
            var source =
@"#pragma warning disable 0219
#pragma warning disable 8321
using System;
using System.Linq;
class Program
{
    static void Main(string[] args)
    {
        _ = from x in args select (Action)(() => { object x = 0; }); // local
        _ = from x in args select (Action<string>)(x => { }); // parameter
        _ = from x in args select (Action<string>)((string x) => { }); // parameter
        _ = from x in args select (Action)(() => { void x() { } }); // method
        _ = from x in args select (Action)(() => { _ = from x in new[] { 1, 2, 3 } select x; }); // range variable
    }
}";
            var comp = CreateCompilation(source, parseOptions: TestOptions.Regular7_3);
            comp.VerifyDiagnostics(
                // (9,59): error CS0136: A local or parameter named 'x' cannot be declared in this scope because that name is used in an enclosing local scope to define a local or parameter
                //         _ = from x in args select (Action)(() => { object x = 0; }); // local
                Diagnostic(ErrorCode.ERR_LocalIllegallyOverrides, "x").WithArguments("x").WithLocation(9, 59),
                // (10,52): error CS0136: A local or parameter named 'x' cannot be declared in this scope because that name is used in an enclosing local scope to define a local or parameter
                //         _ = from x in args select (Action<string>)(x => { }); // parameter
                Diagnostic(ErrorCode.ERR_LocalIllegallyOverrides, "x").WithArguments("x").WithLocation(10, 52),
                // (11,60): error CS0136: A local or parameter named 'x' cannot be declared in this scope because that name is used in an enclosing local scope to define a local or parameter
                //         _ = from x in args select (Action<string>)((string x) => { }); // parameter
                Diagnostic(ErrorCode.ERR_LocalIllegallyOverrides, "x").WithArguments("x").WithLocation(11, 60),
                // (13,61): error CS1931: The range variable 'x' conflicts with a previous declaration of 'x'
                //         _ = from x in args select (Action)(() => { _ = from x in new[] { 1, 2, 3 } select x; }); // range variable
                Diagnostic(ErrorCode.ERR_QueryRangeVariableOverrides, "x").WithArguments("x").WithLocation(13, 61));

            comp = CreateCompilation(source);
            comp.VerifyDiagnostics();
        }

        [Fact]
        public void ShadowNames_Local_Delegate()
        {
            var source =
@"#pragma warning disable 0219
#pragma warning disable 8321
using System;
using System.Linq;
class Program
{
    static void M()
    {
        object x = null;
        Action a1 = delegate() { object x = 0; }; // local
        Action<string> a2 = delegate(string x) { }; // parameter
        Action a3 = delegate() { void x() { } }; // method
        Action a4 = delegate() { _ = from x in new[] { 1, 2, 3 } select x; }; // range variable
    }
}";
            var comp = CreateCompilation(source, parseOptions: TestOptions.Regular7_3);
            comp.VerifyDiagnostics(
                // (10,41): error CS0136: A local or parameter named 'x' cannot be declared in this scope because that name is used in an enclosing local scope to define a local or parameter
                //         Action a1 = delegate() { object x = 0; }; // local
                Diagnostic(ErrorCode.ERR_LocalIllegallyOverrides, "x").WithArguments("x").WithLocation(10, 41),
                // (11,45): error CS0136: A local or parameter named 'x' cannot be declared in this scope because that name is used in an enclosing local scope to define a local or parameter
                //         Action<string> a2 = delegate(string x) { }; // parameter
                Diagnostic(ErrorCode.ERR_LocalIllegallyOverrides, "x").WithArguments("x").WithLocation(11, 45),
                // (12,39): error CS0136: A local or parameter named 'x' cannot be declared in this scope because that name is used in an enclosing local scope to define a local or parameter
                //         Action a3 = delegate() { void x() { } }; // method
                Diagnostic(ErrorCode.ERR_LocalIllegallyOverrides, "x").WithArguments("x").WithLocation(12, 39),
                // (13,43): error CS1931: The range variable 'x' conflicts with a previous declaration of 'x'
                //         Action a4 = delegate() { _ = from x in new[] { 1, 2, 3 } select x; }; // range variable
                Diagnostic(ErrorCode.ERR_QueryRangeVariableOverrides, "x").WithArguments("x").WithLocation(13, 43));

            comp = CreateCompilation(source, parseOptions: TestOptions.Regular8);
            comp.VerifyDiagnostics();

            comp = CreateCompilation(source);
            comp.VerifyDiagnostics();
        }

        [Fact]
        public void ShadowNames_Parameter_Delegate()
        {
            var source =
@"#pragma warning disable 0219
#pragma warning disable 8321
using System;
using System.Linq;
class Program
{
    static Action<object> F = (object x) =>
    {
        Action a1 = delegate() { object x = 0; }; // local
        Action<string> a2 = delegate(string x) { }; // parameter
        Action a3 = delegate() { void x() { } }; // method
        Action a4 = delegate() { _ = from x in new[] { 1, 2, 3 } select x; }; // range variable
    };
}";
            var comp = CreateCompilation(source, parseOptions: TestOptions.Regular7_3);
            comp.VerifyDiagnostics(
                // (9,41): error CS0136: A local or parameter named 'x' cannot be declared in this scope because that name is used in an enclosing local scope to define a local or parameter
                //         Action a1 = delegate() { object x = 0; }; // local
                Diagnostic(ErrorCode.ERR_LocalIllegallyOverrides, "x").WithArguments("x").WithLocation(9, 41),
                // (10,45): error CS0136: A local or parameter named 'x' cannot be declared in this scope because that name is used in an enclosing local scope to define a local or parameter
                //         Action<string> a2 = delegate(string x) { }; // parameter
                Diagnostic(ErrorCode.ERR_LocalIllegallyOverrides, "x").WithArguments("x").WithLocation(10, 45),
                // (12,43): error CS1931: The range variable 'x' conflicts with a previous declaration of 'x'
                //         Action a4 = delegate() { _ = from x in new[] { 1, 2, 3 } select x; }; // range variable
                Diagnostic(ErrorCode.ERR_QueryRangeVariableOverrides, "x").WithArguments("x").WithLocation(12, 43));

            comp = CreateCompilation(source);
            comp.VerifyDiagnostics();
        }

        [Fact]
        public void ShadowNames_TypeParameter_Delegate()
        {
            var source =
@"#pragma warning disable 0219
#pragma warning disable 8321
using System;
using System.Linq;
class Program
{
    static void M<@x>()
    {
        Action a1 = delegate() { object x = 0; }; // local
        Action<string> a2 = delegate(string x) { }; // parameter
        Action a3 = delegate() { void x() { } }; // method
        Action a4 = delegate() { _ = from x in new[] { 1, 2, 3 } select x; }; // range variable
    }
}";
            var comp = CreateCompilation(source, parseOptions: TestOptions.Regular7_3);
            comp.VerifyDiagnostics(
                // (9,41): error CS0412: 'x': a parameter, local variable, or local function cannot have the same name as a method type parameter
                //         Action a1 = delegate() { object x = 0; }; // local
                Diagnostic(ErrorCode.ERR_LocalSameNameAsTypeParam, "x").WithArguments("x").WithLocation(9, 41),
                // (10,45): error CS0412: 'x': a parameter, local variable, or local function cannot have the same name as a method type parameter
                //         Action<string> a2 = delegate(string x) { }; // parameter
                Diagnostic(ErrorCode.ERR_LocalSameNameAsTypeParam, "x").WithArguments("x").WithLocation(10, 45),
                // (11,39): error CS0412: 'x': a parameter, local variable, or local function cannot have the same name as a method type parameter
                //         Action a3 = delegate() { void x() { } }; // method
                Diagnostic(ErrorCode.ERR_LocalSameNameAsTypeParam, "x").WithArguments("x").WithLocation(11, 39),
                // (12,43): error CS1948: The range variable 'x' cannot have the same name as a method type parameter
                //         Action a4 = delegate() { _ = from x in new[] { 1, 2, 3 } select x; }; // range variable
                Diagnostic(ErrorCode.ERR_QueryRangeVariableSameAsTypeParam, "x").WithArguments("x").WithLocation(12, 43));

            comp = CreateCompilation(source);
            comp.VerifyDiagnostics();
        }

        [Fact]
        public void ShadowNames_LambdaInsideLambda()
        {
            var source =
@"#pragma warning disable 0219
#pragma warning disable 8321
using System;
class Program
{
    static void M<T>(object x)
    {
        Action a1 = () =>
        {
            Action b1 = () => { object x = 1; }; // local
            Action<string> b2 = (string x) => { }; // parameter
        };
        Action a2 = () =>
        {
            Action b3 = () => { object T = 3; }; // local
            Action<string> b4 = T => { }; // parameter
        };
    }
}";
            var comp = CreateCompilation(source, parseOptions: TestOptions.Regular7_3);
            comp.VerifyDiagnostics(
                // (10,40): error CS0136: A local or parameter named 'x' cannot be declared in this scope because that name is used in an enclosing local scope to define a local or parameter
                //             Action b1 = () => { object x = 1; }; // local
                Diagnostic(ErrorCode.ERR_LocalIllegallyOverrides, "x").WithArguments("x").WithLocation(10, 40),
                // (11,41): error CS0136: A local or parameter named 'x' cannot be declared in this scope because that name is used in an enclosing local scope to define a local or parameter
                //             Action<string> b2 = (string x) => { }; // parameter
                Diagnostic(ErrorCode.ERR_LocalIllegallyOverrides, "x").WithArguments("x").WithLocation(11, 41),
                // (15,40): error CS0412: 'T': a parameter, local variable, or local function cannot have the same name as a method type parameter
                //             Action b3 = () => { object T = 3; }; // local
                Diagnostic(ErrorCode.ERR_LocalSameNameAsTypeParam, "T").WithArguments("T").WithLocation(15, 40),
                // (16,33): error CS0412: 'T': a parameter, local variable, or local function cannot have the same name as a method type parameter
                //             Action<string> b4 = T => { }; // parameter
                Diagnostic(ErrorCode.ERR_LocalSameNameAsTypeParam, "T").WithArguments("T").WithLocation(16, 33));

            comp = CreateCompilation(source);
            comp.VerifyDiagnostics();
        }

        [Fact]
        public void ShadowNames_Underscore_01()
        {
            var source =
@"#pragma warning disable 0219
#pragma warning disable 8321
using System;
class Program
{
    static void M()
    {
        Func<int, Func<int, int>> f = _ => _ => _;
    }
}";
            var comp = CreateCompilation(source, parseOptions: TestOptions.Regular7_3);
            comp.VerifyDiagnostics(
                // (8,44): error CS0136: A local or parameter named '_' cannot be declared in this scope because that name is used in an enclosing local scope to define a local or parameter
                //         Func<int, Func<int, int>> f = _ => _ => _;
                Diagnostic(ErrorCode.ERR_LocalIllegallyOverrides, "_").WithArguments("_").WithLocation(8, 44));

            comp = CreateCompilation(source);
            comp.VerifyDiagnostics();
        }

        [Fact]
        public void ShadowNames_Underscore_02()
        {
            var source =
@"#pragma warning disable 0219
#pragma warning disable 8321
using System;
class Program
{
    static void M()
    {
        Func<int, int, int> f = (_, _) => 0;
    }
}";
            var comp = CreateCompilation(source, parseOptions: TestOptions.Regular7_3);
            comp.VerifyDiagnostics(
                // (8,37): error CS8370: Feature 'lambda discard parameters' is not available in C# 7.3. Please use language version 9.0 or greater.
                //         Func<int, int, int> f = (_, _) => 0;
                Diagnostic(ErrorCode.ERR_FeatureNotAvailableInVersion7_3, "_").WithArguments("lambda discard parameters", "9.0").WithLocation(8, 37));

            comp = CreateCompilation(source);
            comp.VerifyEmitDiagnostics();
        }

        [Fact]
        public void ShadowNames_Nested_01()
        {
            var source =
@"#pragma warning disable 0219
#pragma warning disable 8321
using System;
class Program
{
    static void M()
    {
        Func<int, Func<int, Func<int, int>>> f = x => x => x => x;
    }
}";
            var comp = CreateCompilation(source, parseOptions: TestOptions.Regular7_3);
            comp.VerifyDiagnostics(
                // (8,55): error CS0136: A local or parameter named 'x' cannot be declared in this scope because that name is used in an enclosing local scope to define a local or parameter
                //         Func<int, Func<int, Func<int, int>>> f = x => x => x => x;
                Diagnostic(ErrorCode.ERR_LocalIllegallyOverrides, "x").WithArguments("x").WithLocation(8, 55),
                // (8,60): error CS0136: A local or parameter named 'x' cannot be declared in this scope because that name is used in an enclosing local scope to define a local or parameter
                //         Func<int, Func<int, Func<int, int>>> f = x => x => x => x;
                Diagnostic(ErrorCode.ERR_LocalIllegallyOverrides, "x").WithArguments("x").WithLocation(8, 60));

            comp = CreateCompilation(source);
            comp.VerifyDiagnostics();
        }

        [Fact]
        public void ShadowNames_Nested_02()
        {
            var source =
@"#pragma warning disable 0219
#pragma warning disable 8321
using System;
class Program
{
    static void M()
    {
        Func<int, int, int, Func<int, int, Func<int, int, int>>> f = (x, y, z) => (_, x) => (y, _) => x + y + z + _;
    }
}";
            var comp = CreateCompilation(source, parseOptions: TestOptions.Regular7_3);
            comp.VerifyDiagnostics(
                // (8,87): error CS0136: A local or parameter named 'x' cannot be declared in this scope because that name is used in an enclosing local scope to define a local or parameter
                //         Func<int, int, int, Func<int, int, Func<int, int, int>>> f = (x, y, z) => (_, x) => (y, _) => x + y + z + _;
                Diagnostic(ErrorCode.ERR_LocalIllegallyOverrides, "x").WithArguments("x").WithLocation(8, 87),
                // (8,94): error CS0136: A local or parameter named 'y' cannot be declared in this scope because that name is used in an enclosing local scope to define a local or parameter
                //         Func<int, int, int, Func<int, int, Func<int, int, int>>> f = (x, y, z) => (_, x) => (y, _) => x + y + z + _;
                Diagnostic(ErrorCode.ERR_LocalIllegallyOverrides, "y").WithArguments("y").WithLocation(8, 94),
                // (8,97): error CS0136: A local or parameter named '_' cannot be declared in this scope because that name is used in an enclosing local scope to define a local or parameter
                //         Func<int, int, int, Func<int, int, Func<int, int, int>>> f = (x, y, z) => (_, x) => (y, _) => x + y + z + _;
                Diagnostic(ErrorCode.ERR_LocalIllegallyOverrides, "_").WithArguments("_").WithLocation(8, 97));

            comp = CreateCompilation(source);
            comp.VerifyDiagnostics();
        }

        [Fact]
        public void ShadowNames_LambdaInsideLocalFunction_01()
        {
            var source =
@"#pragma warning disable 0219
#pragma warning disable 8321
using System;
class Program
{
    static void M()
    {
        void F1()
        {
            object x = null;
            Action a1 = () => { int x = 0; };
        }
        void F2<T>()
        {
            Action a2 = () => { int T = 0; };
        }
    }
}";
            var comp = CreateCompilation(source, parseOptions: TestOptions.Regular7_3);
            comp.VerifyDiagnostics(
                // (11,37): error CS0136: A local or parameter named 'x' cannot be declared in this scope because that name is used in an enclosing local scope to define a local or parameter
                //             Action a1 = () => { int x = 0; };
                Diagnostic(ErrorCode.ERR_LocalIllegallyOverrides, "x").WithArguments("x").WithLocation(11, 37),
                // (15,37): error CS0412: 'T': a parameter, local variable, or local function cannot have the same name as a method type parameter
                //             Action a2 = () => { int T = 0; };
                Diagnostic(ErrorCode.ERR_LocalSameNameAsTypeParam, "T").WithArguments("T").WithLocation(15, 37));

            comp = CreateCompilation(source);
            comp.VerifyDiagnostics();
        }

        [Fact]
        public void ShadowNames_LambdaInsideLocalFunction_02()
        {
            var source =
@"#pragma warning disable 0219
#pragma warning disable 8321
using System;
class Program
{
    static void M<T>()
    {
        object x = null;
        void F()
        {
            Action<int> a1 = (int x) =>
            {
                Action b1 = () => { int T = 0; };
            };
            Action a2 = () =>
            {
                int x = 0;
                Action<int> b2 = (int T) => { };
            };
        }
    }
}";
            var comp = CreateCompilation(source, parseOptions: TestOptions.Regular7_3);
            comp.VerifyDiagnostics(
                // (11,35): error CS0136: A local or parameter named 'x' cannot be declared in this scope because that name is used in an enclosing local scope to define a local or parameter
                //             Action<int> a1 = (int x) =>
                Diagnostic(ErrorCode.ERR_LocalIllegallyOverrides, "x").WithArguments("x").WithLocation(11, 35),
                // (13,41): error CS0412: 'T': a parameter, local variable, or local function cannot have the same name as a method type parameter
                //                 Action b1 = () => { int T = 0; };
                Diagnostic(ErrorCode.ERR_LocalSameNameAsTypeParam, "T").WithArguments("T").WithLocation(13, 41),
                // (17,21): error CS0136: A local or parameter named 'x' cannot be declared in this scope because that name is used in an enclosing local scope to define a local or parameter
                //                 int x = 0;
                Diagnostic(ErrorCode.ERR_LocalIllegallyOverrides, "x").WithArguments("x").WithLocation(17, 21),
                // (18,39): error CS0412: 'T': a parameter, local variable, or local function cannot have the same name as a method type parameter
                //                 Action<int> b2 = (int T) => { };
                Diagnostic(ErrorCode.ERR_LocalSameNameAsTypeParam, "T").WithArguments("T").WithLocation(18, 39));

            comp = CreateCompilation(source);
            comp.VerifyDiagnostics();
        }

        [Fact]
        public void LambdaAttributes_01()
        {
            var sourceA =
@"using System;
class A : Attribute { }
class B : Attribute { }
partial class Program
{
    static Delegate D1() => (Action)([A] () => { });
    static Delegate D2(int x) => (Func<int, int, int>)((int y, [A][B] int z) => x);
    static Delegate D3() => (Action<int, object>)(([A]_, y) => { });
    Delegate D4() => (Func<int>)([return: A][B] () => GetHashCode());
}";
            var sourceB =
@"using System;
using System.Collections.Generic;
using System.Linq;
using System.Reflection;
using System.Text;
partial class Program
{
    static string GetAttributeString(object a)
    {
        return a.GetType().FullName;
    }
    static void Report(Delegate d)
    {
        var m = d.Method;
        var forMethod = ToString(""method"", m.GetCustomAttributes(inherit: false));
        var forReturn = ToString(""return"", m.ReturnTypeCustomAttributes.GetCustomAttributes(inherit: false));
        var forParameters = ToString(""parameter"", m.GetParameters().SelectMany(p => p.GetCustomAttributes(inherit: false)));
        Console.WriteLine(""{0}:{1}{2}{3}"", m.Name, forMethod, forReturn, forParameters);
    }
    static string ToString(string target, IEnumerable<object> attributes)
    {
        var builder = new StringBuilder();
        foreach (var attribute in attributes)
            builder.Append($"" [{target}: {attribute}]"");
        return builder.ToString();
    }
    static void Main()
    {
        Report(D1());
        Report(D2(0));
        Report(D3());
        Report(new Program().D4());
    }
}";

            var comp = CreateCompilation(new[] { sourceA, sourceB }, parseOptions: TestOptions.Regular10, options: TestOptions.ReleaseExe);
            var tree = comp.SyntaxTrees[0];
            var model = comp.GetSemanticModel(tree);
            var exprs = tree.GetRoot().DescendantNodes().OfType<LambdaExpressionSyntax>();
            var pairs = exprs.Select(e => (e, model.GetSymbolInfo(e).Symbol)).ToArray();
            var expectedAttributes = new[]
            {
                "[A] () => { }: [method: A]",
                "(int y, [A][B] int z) => x: [parameter: A] [parameter: B]",
                "([A]_, y) => { }: [parameter: A]",
                "[return: A][B] () => GetHashCode(): [method: B] [return: A]",
            };
            AssertEx.Equal(expectedAttributes, pairs.Select(p => getAttributesInternal(p.Item1, p.Item2)));
            AssertEx.Equal(expectedAttributes, pairs.Select(p => getAttributesPublic(p.Item1, p.Item2)));

            CompileAndVerify(comp, expectedOutput:
@"<D1>b__0_0: [method: A]
<D2>b__0: [parameter: A] [parameter: B]
<D3>b__2_0: [parameter: A]
<D4>b__3_0: [method: System.Runtime.CompilerServices.CompilerGeneratedAttribute] [method: B] [return: A]");

            static string getAttributesInternal(LambdaExpressionSyntax expr, ISymbol symbol)
            {
                var method = symbol.GetSymbol<MethodSymbol>();
                return format(expr, method.GetAttributes(), method.GetReturnTypeAttributes(), method.Parameters.SelectMany(p => p.GetAttributes()));
            }

            static string getAttributesPublic(LambdaExpressionSyntax expr, ISymbol symbol)
            {
                var method = (IMethodSymbol)symbol;
                return format(expr, method.GetAttributes(), method.GetReturnTypeAttributes(), method.Parameters.SelectMany(p => p.GetAttributes()));
            }

            static string format(LambdaExpressionSyntax expr, IEnumerable<object> methodAttributes, IEnumerable<object> returnAttributes, IEnumerable<object> parameterAttributes)
            {
                var forMethod = toString("method", methodAttributes);
                var forReturn = toString("return", returnAttributes);
                var forParameters = toString("parameter", parameterAttributes);
                return $"{expr}:{forMethod}{forReturn}{forParameters}";
            }

            static string toString(string target, IEnumerable<object> attributes)
            {
                var builder = new StringBuilder();
                foreach (var attribute in attributes)
                    builder.Append($" [{target}: {attribute}]");
                return builder.ToString();
            }
        }

        [Fact]
        public void LambdaAttributes_02()
        {
            var source =
@"using System;
class AAttribute : Attribute { }
class BAttribute : Attribute { }
class C
{
    static void Main()
    {
        Action<object, object> a;
        a = [A, B] (x, y) => { };
        a = ([A] x, [B] y) => { };
        a = (object x, [A][B] object y) => { };
    }
}";

            var comp = CreateCompilation(source, parseOptions: TestOptions.Regular9);
            comp.VerifyDiagnostics(
                // (9,13): error CS8773: Feature 'lambda attributes' is not available in C# 9.0. Please use language version 10.0 or greater.
                //         a = [A, B] (x, y) => { };
                Diagnostic(ErrorCode.ERR_FeatureNotAvailableInVersion9, "[A, B]").WithArguments("lambda attributes", "10.0").WithLocation(9, 13),
                // (10,14): error CS8773: Feature 'lambda attributes' is not available in C# 9.0. Please use language version 10.0 or greater.
                //         a = ([A] x, [B] y) => { };
                Diagnostic(ErrorCode.ERR_FeatureNotAvailableInVersion9, "[A]").WithArguments("lambda attributes", "10.0").WithLocation(10, 14),
                // (10,21): error CS8773: Feature 'lambda attributes' is not available in C# 9.0. Please use language version 10.0 or greater.
                //         a = ([A] x, [B] y) => { };
                Diagnostic(ErrorCode.ERR_FeatureNotAvailableInVersion9, "[B]").WithArguments("lambda attributes", "10.0").WithLocation(10, 21),
                // (11,24): error CS8773: Feature 'lambda attributes' is not available in C# 9.0. Please use language version 10.0 or greater.
                //         a = (object x, [A][B] object y) => { };
                Diagnostic(ErrorCode.ERR_FeatureNotAvailableInVersion9, "[A]").WithArguments("lambda attributes", "10.0").WithLocation(11, 24),
                // (11,27): error CS8773: Feature 'lambda attributes' is not available in C# 9.0. Please use language version 10.0 or greater.
                //         a = (object x, [A][B] object y) => { };
                Diagnostic(ErrorCode.ERR_FeatureNotAvailableInVersion9, "[B]").WithArguments("lambda attributes", "10.0").WithLocation(11, 27));

            comp = CreateCompilation(source, parseOptions: TestOptions.Regular10);
            comp.VerifyDiagnostics();
        }

        [Fact]
        public void LambdaAttributes_03()
        {
            var source =
@"using System;
class AAttribute : Attribute { }
class BAttribute : Attribute { }
class C
{
    static void Main()
    {
        Action<object, object> a = delegate (object x, [A][B] object y) { };
        Func<object, object> f = [A][B] x => x;
    }
}";

            var expectedDiagnostics = new[]
            {
                // (8,56): error CS7014: Attributes are not valid in this context.
                //         Action<object, object> a = delegate (object x, [A][B] object y) { };
                Diagnostic(ErrorCode.ERR_AttributesNotAllowed, "[A]").WithLocation(8, 56),
                // (8,59): error CS7014: Attributes are not valid in this context.
                //         Action<object, object> a = delegate (object x, [A][B] object y) { };
                Diagnostic(ErrorCode.ERR_AttributesNotAllowed, "[B]").WithLocation(8, 59),
                // (9,34): error CS8916: Attributes on lambda expressions require a parenthesized parameter list.
                //         Func<object, object> f = [A][B] x => x;
                Diagnostic(ErrorCode.ERR_AttributesRequireParenthesizedLambdaExpression, "[A]").WithLocation(9, 34),
                // (9,37): error CS8916: Attributes on lambda expressions require a parenthesized parameter list.
                //         Func<object, object> f = [A][B] x => x;
                Diagnostic(ErrorCode.ERR_AttributesRequireParenthesizedLambdaExpression, "[B]").WithLocation(9, 37)
            };

            var comp = CreateCompilation(source, parseOptions: TestOptions.Regular9);
            comp.VerifyDiagnostics(expectedDiagnostics);

            comp = CreateCompilation(source, parseOptions: TestOptions.Regular10);
            comp.VerifyDiagnostics(expectedDiagnostics);
        }

        [Fact]
        public void LambdaAttributes_04()
        {
            var sourceA =
@"namespace N1
{
    class A1Attribute : System.Attribute { }
}
namespace N2
{
    class A2Attribute : System.Attribute { }
}";
            var sourceB =
@"using N1;
using N2;
class Program
{
    static void Main()
    {
        System.Action a1 = [A1] () => { };
        System.Action<object> a2 = ([A2] object obj) => { };
    }
}";
            var comp = CreateCompilation(new[] { sourceA, sourceB }, parseOptions: TestOptions.RegularPreview);
            comp.VerifyDiagnostics();
        }

        [Fact]
        public void LambdaAttributes_05()
        {
            var source =
@"class Program
{
    static void Main()
    {
        System.Action a1 = [A1] () => { };
        System.Func<object> a2 = [return: A2] () => null;
        System.Action<object> a3 = ([A3] object obj) => { };
    }
}";
            var comp = CreateCompilation(source, parseOptions: TestOptions.RegularPreview);
            comp.VerifyDiagnostics(
                // (5,29): error CS0246: The type or namespace name 'A1Attribute' could not be found (are you missing a using directive or an assembly reference?)
                //         System.Action a1 = [A1] () => { };
                Diagnostic(ErrorCode.ERR_SingleTypeNameNotFound, "A1").WithArguments("A1Attribute").WithLocation(5, 29),
                // (5,29): error CS0246: The type or namespace name 'A1' could not be found (are you missing a using directive or an assembly reference?)
                //         System.Action a1 = [A1] () => { };
                Diagnostic(ErrorCode.ERR_SingleTypeNameNotFound, "A1").WithArguments("A1").WithLocation(5, 29),
                // (6,43): error CS0246: The type or namespace name 'A2Attribute' could not be found (are you missing a using directive or an assembly reference?)
                //         System.Func<object> a2 = [return: A2] () => null;
                Diagnostic(ErrorCode.ERR_SingleTypeNameNotFound, "A2").WithArguments("A2Attribute").WithLocation(6, 43),
                // (6,43): error CS0246: The type or namespace name 'A2' could not be found (are you missing a using directive or an assembly reference?)
                //         System.Func<object> a2 = [return: A2] () => null;
                Diagnostic(ErrorCode.ERR_SingleTypeNameNotFound, "A2").WithArguments("A2").WithLocation(6, 43),
                // (7,38): error CS0246: The type or namespace name 'A3Attribute' could not be found (are you missing a using directive or an assembly reference?)
                //         System.Action<object> a3 = ([A3] object obj) => { };
                Diagnostic(ErrorCode.ERR_SingleTypeNameNotFound, "A3").WithArguments("A3Attribute").WithLocation(7, 38),
                // (7,38): error CS0246: The type or namespace name 'A3' could not be found (are you missing a using directive or an assembly reference?)
                //         System.Action<object> a3 = ([A3] object obj) => { };
                Diagnostic(ErrorCode.ERR_SingleTypeNameNotFound, "A3").WithArguments("A3").WithLocation(7, 38));
        }

        [Fact]
        public void LambdaAttributes_06()
        {
            var source =
@"using System;
class AAttribute : Attribute
{
    public AAttribute(Action a) { }
}
[A([B] () => { })]
class BAttribute : Attribute
{
}";
            var comp = CreateCompilation(source, parseOptions: TestOptions.RegularPreview);
            comp.VerifyDiagnostics(
                // (6,2): error CS0181: Attribute constructor parameter 'a' has type 'Action', which is not a valid attribute parameter type
                // [A([B] () => { })]
                Diagnostic(ErrorCode.ERR_BadAttributeParamType, "A").WithArguments("a", "System.Action").WithLocation(6, 2));
        }

        [Fact]
        public void LambdaAttributes_BadAttributeLocation()
        {
            var source =
@"using System;

[AttributeUsage(AttributeTargets.Property)]
class PropAttribute : Attribute { }

[AttributeUsage(AttributeTargets.Method)]
class MethodAttribute : Attribute { }

[AttributeUsage(AttributeTargets.ReturnValue)]
class ReturnAttribute : Attribute { }

[AttributeUsage(AttributeTargets.Parameter)]
class ParamAttribute : Attribute { }

[AttributeUsage(AttributeTargets.GenericParameter)]
class TypeParamAttribute : Attribute { }

class Program
{
    static void Main()
    {
        Action<object> a =
            [Prop] // 1
            [Return] // 2
            [Method]
            [return: Prop] // 3
            [return: Return]
            [return: Method] // 4
            (
            [Param]
            [TypeParam] // 5
            object o) =>
        {
        };
    }
}";

            var comp = CreateCompilation(source, parseOptions: TestOptions.RegularPreview);
            comp.VerifyDiagnostics(
                // (23,14): error CS0592: Attribute 'Prop' is not valid on this declaration type. It is only valid on 'property, indexer' declarations.
                //             [Prop] // 1
                Diagnostic(ErrorCode.ERR_AttributeOnBadSymbolType, "Prop").WithArguments("Prop", "property, indexer").WithLocation(23, 14),
                // (24,14): error CS0592: Attribute 'Return' is not valid on this declaration type. It is only valid on 'return' declarations.
                //             [Return] // 2
                Diagnostic(ErrorCode.ERR_AttributeOnBadSymbolType, "Return").WithArguments("Return", "return").WithLocation(24, 14),
                // (26,22): error CS0592: Attribute 'Prop' is not valid on this declaration type. It is only valid on 'property, indexer' declarations.
                //             [return: Prop] // 3
                Diagnostic(ErrorCode.ERR_AttributeOnBadSymbolType, "Prop").WithArguments("Prop", "property, indexer").WithLocation(26, 22),
                // (28,22): error CS0592: Attribute 'Method' is not valid on this declaration type. It is only valid on 'method' declarations.
                //             [return: Method] // 4
                Diagnostic(ErrorCode.ERR_AttributeOnBadSymbolType, "Method").WithArguments("Method", "method").WithLocation(28, 22),
                // (31,14): error CS0592: Attribute 'TypeParam' is not valid on this declaration type. It is only valid on 'type parameter' declarations.
                //             [TypeParam] // 5
                Diagnostic(ErrorCode.ERR_AttributeOnBadSymbolType, "TypeParam").WithArguments("TypeParam", "type parameter").WithLocation(31, 14));

            var tree = comp.SyntaxTrees[0];
            var model = comp.GetSemanticModel(tree);
            var lambda = tree.GetRoot().DescendantNodes().OfType<LambdaExpressionSyntax>().Single();
            var symbol = (IMethodSymbol)model.GetSymbolInfo(lambda).Symbol;
            Assert.NotNull(symbol);

            verifyAttributes(symbol.GetAttributes(), "PropAttribute", "ReturnAttribute", "MethodAttribute");
            verifyAttributes(symbol.GetReturnTypeAttributes(), "PropAttribute", "ReturnAttribute", "MethodAttribute");
            verifyAttributes(symbol.Parameters[0].GetAttributes(), "ParamAttribute", "TypeParamAttribute");

            void verifyAttributes(ImmutableArray<AttributeData> attributes, params string[] expectedAttributeNames)
            {
                var actualAttributes = attributes.SelectAsArray(a => a.AttributeClass.GetSymbol());
                var expectedAttributes = expectedAttributeNames.Select(n => comp.GetTypeByMetadataName(n));
                AssertEx.Equal(expectedAttributes, actualAttributes);
            }
        }

        [Fact]
        public void LambdaAttributes_AttributeSemanticModel()
        {
            var source =
@"using System;
class AAttribute : Attribute { }
class BAttribute : Attribute { }
class CAttribute : Attribute { }
class DAttribute : Attribute { }
class Program
{
    static void Main()
    {
        Action a = [A] () => { };
        Func<object> b = [return: B] () => null;
        Action<object> c = ([C] object obj) => { };
        Func<object, object> d = [D] x => x;
    }
}";

            var comp = CreateCompilation(source, parseOptions: TestOptions.RegularPreview);
            comp.VerifyDiagnostics(
                // (13,34): error CS8916: Attributes on lambda expressions require a parenthesized parameter list.
                //         Func<object, object> d = [D] x => x;
                Diagnostic(ErrorCode.ERR_AttributesRequireParenthesizedLambdaExpression, "[D]").WithLocation(13, 34));

            var tree = comp.SyntaxTrees.Single();
            var model = comp.GetSemanticModel(tree);
            var attributeSyntaxes = tree.GetRoot().DescendantNodes().OfType<AttributeSyntax>();
            var actualAttributes = attributeSyntaxes.Select(a => model.GetSymbolInfo(a).Symbol.GetSymbol<MethodSymbol>()).ToImmutableArray();
            var expectedAttributes = new[] { "AAttribute", "BAttribute", "CAttribute", "DAttribute" }.Select(a => comp.GetTypeByMetadataName(a).InstanceConstructors.Single()).ToImmutableArray();
            AssertEx.Equal(expectedAttributes, actualAttributes);
        }

        [Theory]
        [InlineData("Action a = [A] () => { };")]
        [InlineData("Func<object> f = [return: A] () => null;")]
        [InlineData("Action<int> a = ([A] int i) => { };")]
        public void LambdaAttributes_SpeculativeSemanticModel(string statement)
        {
            string source =
$@"using System;
class AAttribute : Attribute {{ }}
class Program
{{
    static void Main()
    {{
        {statement}
    }}
}}";
            var comp = CreateCompilation(source, parseOptions: TestOptions.RegularPreview);
            comp.VerifyDiagnostics();

            var tree = comp.SyntaxTrees.Single();
            var model = comp.GetSemanticModel(tree);
            var a = (IdentifierNameSyntax)tree.GetRoot().DescendantNodes().OfType<AttributeSyntax>().Single().Name;
            Assert.Equal("A", a.Identifier.Text);
            var attrInfo = model.GetSymbolInfo(a);
            var attrType = comp.GetMember<NamedTypeSymbol>("AAttribute").GetPublicSymbol();
            var attrCtor = attrType.GetMember(".ctor");
            Assert.Equal(attrCtor, attrInfo.Symbol);

            // Assert that this is also true for the speculative semantic model
            var newTree = SyntaxFactory.ParseSyntaxTree(source + " ");
            var m = newTree.GetRoot().DescendantNodes().OfType<MethodDeclarationSyntax>().Single();

            Assert.True(model.TryGetSpeculativeSemanticModelForMethodBody(m.Body.SpanStart, m, out model));

            a = (IdentifierNameSyntax)newTree.GetRoot().DescendantNodes().OfType<AttributeSyntax>().Single().Name;
            Assert.Equal("A", a.Identifier.Text);

            // If we aren't using the right binder here, the compiler crashes going through the binder factory
            var info = model.GetSymbolInfo(a);
            // This behavior is wrong. See https://github.com/dotnet/roslyn/issues/24135
            Assert.Equal(attrType, info.Symbol);
        }

        [Fact]
        public void LambdaAttributes_DisallowedAttributes()
        {
            var source =
@"using System;
using System.Runtime.CompilerServices;
namespace System.Runtime.CompilerServices
{
    public class IsReadOnlyAttribute : Attribute { }
    public class IsUnmanagedAttribute : Attribute { }
    public class IsByRefLikeAttribute : Attribute { }
    public class NullableContextAttribute : Attribute { public NullableContextAttribute(byte b) { } }
}
class Program
{
    static void Main()
    {
        Action a =
            [IsReadOnly] // 1
            [IsUnmanaged] // 2
            [IsByRefLike] // 3
            [Extension] // 4
            [NullableContext(0)] // 5
            () => { };
    }
}";
            var comp = CreateCompilation(source, parseOptions: TestOptions.RegularPreview);
            comp.VerifyDiagnostics(
                // (15,14): error CS8335: Do not use 'System.Runtime.CompilerServices.IsReadOnlyAttribute'. This is reserved for compiler usage.
                //             [IsReadOnly] // 1
                Diagnostic(ErrorCode.ERR_ExplicitReservedAttr, "IsReadOnly").WithArguments("System.Runtime.CompilerServices.IsReadOnlyAttribute").WithLocation(15, 14),
                // (16,14): error CS8335: Do not use 'System.Runtime.CompilerServices.IsUnmanagedAttribute'. This is reserved for compiler usage.
                //             [IsUnmanaged] // 2
                Diagnostic(ErrorCode.ERR_ExplicitReservedAttr, "IsUnmanaged").WithArguments("System.Runtime.CompilerServices.IsUnmanagedAttribute").WithLocation(16, 14),
                // (17,14): error CS8335: Do not use 'System.Runtime.CompilerServices.IsByRefLikeAttribute'. This is reserved for compiler usage.
                //             [IsByRefLike] // 3
                Diagnostic(ErrorCode.ERR_ExplicitReservedAttr, "IsByRefLike").WithArguments("System.Runtime.CompilerServices.IsByRefLikeAttribute").WithLocation(17, 14),
                // (18,14): error CS1112: Do not use 'System.Runtime.CompilerServices.ExtensionAttribute'. Use the 'this' keyword instead.
                //             [Extension] // 4
                Diagnostic(ErrorCode.ERR_ExplicitExtension, "Extension").WithLocation(18, 14),
                // (19,14): error CS8335: Do not use 'System.Runtime.CompilerServices.NullableContextAttribute'. This is reserved for compiler usage.
                //             [NullableContext(0)] // 5
                Diagnostic(ErrorCode.ERR_ExplicitReservedAttr, "NullableContext(0)").WithArguments("System.Runtime.CompilerServices.NullableContextAttribute").WithLocation(19, 14));
        }

        [Fact]
        public void LambdaAttributes_DisallowedSecurityAttributes()
        {
            var source =
@"using System;
using System.Security;
class Program
{
    static void Main()
    {
        Action a =
            [SecurityCritical] // 1
            [SecuritySafeCriticalAttribute] // 2
            async () => { }; // 3
    }
}";
            var comp = CreateCompilation(source, parseOptions: TestOptions.RegularPreview);
            comp.VerifyDiagnostics(
                // (8,14): error CS4030: Security attribute 'SecurityCritical' cannot be applied to an Async method.
                //             [SecurityCritical] // 1
                Diagnostic(ErrorCode.ERR_SecurityCriticalOrSecuritySafeCriticalOnAsync, "SecurityCritical").WithArguments("SecurityCritical").WithLocation(8, 14),
                // (9,14): error CS4030: Security attribute 'SecuritySafeCriticalAttribute' cannot be applied to an Async method.
                //             [SecuritySafeCriticalAttribute] // 2
                Diagnostic(ErrorCode.ERR_SecurityCriticalOrSecuritySafeCriticalOnAsync, "SecuritySafeCriticalAttribute").WithArguments("SecuritySafeCriticalAttribute").WithLocation(9, 14),
                // (10,22): warning CS1998: This async method lacks 'await' operators and will run synchronously. Consider using the 'await' operator to await non-blocking API calls, or 'await Task.Run(...)' to do CPU-bound work on a background thread.
                //             async () => { }; // 3
                Diagnostic(ErrorCode.WRN_AsyncLacksAwaits, "=>").WithLocation(10, 22));
        }

        [Fact]
        public void LambdaAttributes_ObsoleteAttribute()
        {
            var source =
@"using System;
class Program
{
    static void Report(Action a)
    {
        foreach (var attribute in a.Method.GetCustomAttributes(inherit: false))
            Console.Write(attribute);
    }
    static void Main()
    {
        Report([Obsolete] () => { });
    }
}";
            var comp = CreateCompilation(source, parseOptions: TestOptions.RegularPreview, options: TestOptions.ReleaseExe);
            CompileAndVerify(comp, expectedOutput: "System.ObsoleteAttribute");

            var tree = comp.SyntaxTrees[0];
            var model = comp.GetSemanticModel(tree);
            var expr = tree.GetRoot().DescendantNodes().OfType<LambdaExpressionSyntax>().Single();
            var symbol = model.GetSymbolInfo(expr).Symbol;
            Assert.Equal("System.ObsoleteAttribute", symbol.GetAttributes().Single().ToString());
        }

        [Fact]
        public void LambdaParameterAttributes_Conditional()
        {
            var source =
@"using System;
using System.Diagnostics;
class Program
{
    static void Report(Action a)
    {
    }
    static void Main()
    {
        Report([Conditional(""DEBUG"")] static () => { });
    }
}";
            var comp = CreateCompilation(source, parseOptions: TestOptions.RegularPreview, options: TestOptions.ReleaseExe);
            comp.VerifyDiagnostics(
                // (10,17): error CS0577: The Conditional attribute is not valid on 'lambda expression' because it is a constructor, destructor, operator, lambda expression, or explicit interface implementation
                //         Report([Conditional("DEBUG")] static () => { });
                Diagnostic(ErrorCode.ERR_ConditionalOnSpecialMethod, @"Conditional(""DEBUG"")").WithArguments("lambda expression").WithLocation(10, 17));

            var tree = comp.SyntaxTrees[0];
            var model = comp.GetSemanticModel(tree);
            var exprs = tree.GetRoot().DescendantNodes().OfType<LambdaExpressionSyntax>().ToImmutableArray();
            var lambda = exprs.SelectAsArray(e => GetLambdaSymbol(model, e)).Single();
            Assert.Equal(new[] { "DEBUG" }, lambda.GetAppliedConditionalSymbols());
        }

        [Fact]
        public void LambdaAttributes_WellKnownAttributes()
        {
            var sourceA =
@"using System;
using System.Runtime.InteropServices;
using System.Security;
class Program
{
    static void Main()
    {
        Action a1 = [DllImport(""MyModule.dll"")] static () => { };
        Action a2 = [DynamicSecurityMethod] () => { };
        Action a3 = [SuppressUnmanagedCodeSecurity] () => { };
        Func<object> a4 = [return: MarshalAs((short)0)] () => null;
    }
}";
            var sourceB =
@"namespace System.Security
{
    internal class DynamicSecurityMethodAttribute : Attribute { }
}";
            var comp = CreateCompilation(new[] { sourceA, sourceB }, parseOptions: TestOptions.RegularPreview);
            comp.VerifyDiagnostics(
                // (8,22): error CS0601: The DllImport attribute must be specified on a method marked 'static' and 'extern'
                //         Action a1 = [DllImport("MyModule.dll")] static () => { };
                Diagnostic(ErrorCode.ERR_DllImportOnInvalidMethod, "DllImport").WithLocation(8, 22));

            var tree = comp.SyntaxTrees[0];
            var model = comp.GetSemanticModel(tree);
            var exprs = tree.GetRoot().DescendantNodes().OfType<LambdaExpressionSyntax>().ToImmutableArray();
            Assert.Equal(4, exprs.Length);
            var lambdas = exprs.SelectAsArray(e => GetLambdaSymbol(model, e));
            Assert.Null(lambdas[0].GetDllImportData()); // [DllImport] is ignored if there are errors.
            Assert.True(lambdas[1].RequiresSecurityObject);
            Assert.True(lambdas[2].HasDeclarativeSecurity);
            Assert.Equal(default, lambdas[3].ReturnValueMarshallingInformation.UnmanagedType);
        }

        [Fact]
        public void LambdaAttributes_Permissions()
        {
            var source =
@"#pragma warning disable 618
using System;
using System.Security.Permissions;
class Program
{
    static void Main()
    {
        Action a1 = [PermissionSet(SecurityAction.Deny)] () => { };
    }
}";
            var comp = CreateCompilationWithMscorlib40(source, parseOptions: TestOptions.RegularPreview);
            comp.VerifyDiagnostics();

            var tree = comp.SyntaxTrees[0];
            var model = comp.GetSemanticModel(tree);
            var exprs = tree.GetRoot().DescendantNodes().OfType<LambdaExpressionSyntax>().ToImmutableArray();
            var lambda = exprs.SelectAsArray(e => GetLambdaSymbol(model, e)).Single();
            Assert.NotEmpty(lambda.GetSecurityInformation());
        }

        [Fact]
        public void LambdaAttributes_NullableAttributes_01()
        {
            var source =
@"using System;
using System.Diagnostics.CodeAnalysis;
class Program
{
    static void Main()
    {
        Func<object> a1 = [return: MaybeNull][return: NotNull] () => null;
        Func<object, object> a2 = [return: NotNullIfNotNull(""obj"")] (object obj) => obj;
        Func<bool> a4 = [MemberNotNull(""x"")][MemberNotNullWhen(false, ""y"")][MemberNotNullWhen(true, ""z"")] () => true;
    }
}";
            var comp = CreateCompilation(
                new[] { source, MaybeNullAttributeDefinition, NotNullAttributeDefinition, NotNullIfNotNullAttributeDefinition, MemberNotNullAttributeDefinition, MemberNotNullWhenAttributeDefinition },
                parseOptions: TestOptions.RegularPreview);
            comp.VerifyDiagnostics();

            var tree = comp.SyntaxTrees[0];
            var model = comp.GetSemanticModel(tree);
            var exprs = tree.GetRoot().DescendantNodes().OfType<LambdaExpressionSyntax>().ToImmutableArray();
            Assert.Equal(3, exprs.Length);
            var lambdas = exprs.SelectAsArray(e => GetLambdaSymbol(model, e));
            Assert.Equal(FlowAnalysisAnnotations.MaybeNull | FlowAnalysisAnnotations.NotNull, lambdas[0].ReturnTypeFlowAnalysisAnnotations);
            Assert.Equal(new[] { "obj" }, lambdas[1].ReturnNotNullIfParameterNotNull);
            Assert.Equal(new[] { "x" }, lambdas[2].NotNullMembers);
            Assert.Equal(new[] { "y" }, lambdas[2].NotNullWhenFalseMembers);
            Assert.Equal(new[] { "z" }, lambdas[2].NotNullWhenTrueMembers);
        }

        [Fact, WorkItem(52827, "https://github.com/dotnet/roslyn/issues/52827")]
<<<<<<< HEAD
=======
        [WorkItem(56668, "https://github.com/dotnet/roslyn/issues/56668")]
>>>>>>> 67d940c4
        public void LambdaAttributes_NullableAttributes_02()
        {
            var source =
@"#nullable enable
using System;
using System.Diagnostics.CodeAnalysis;
class Program
{
    static void Main()
    {
        Func<object> a1 = [return: MaybeNull] () => null;
        Func<object?> a2 = [return: NotNull] () => null;
    }
}";
<<<<<<< HEAD
            // Missing lambda conversion warnings tracked by https://github.com/dotnet/roslyn/issues/56668
            var comp = CreateCompilation(new[] { source, MaybeNullAttributeDefinition, NotNullAttributeDefinition }, parseOptions: TestOptions.RegularPreview);
            comp.VerifyDiagnostics(
=======
            var comp = CreateCompilation(new[] { source, MaybeNullAttributeDefinition, NotNullAttributeDefinition }, parseOptions: TestOptions.RegularPreview);
            comp.VerifyDiagnostics(
                // (8,27): warning CS8621: Nullability of reference types in return type of 'lambda expression' doesn't match the target delegate 'Func<object>' (possibly because of nullability attributes).
                //         Func<object> a1 = [return: MaybeNull] () => null;
                Diagnostic(ErrorCode.WRN_NullabilityMismatchInReturnTypeOfTargetDelegate, "[return: MaybeNull] () =>").WithArguments("lambda expression", "System.Func<object>").WithLocation(8, 27),
                // (9,28): warning CS8621: Nullability of reference types in return type of 'lambda expression' doesn't match the target delegate 'Func<object?>' (possibly because of nullability attributes).
                //         Func<object?> a2 = [return: NotNull] () => null;
                Diagnostic(ErrorCode.WRN_NullabilityMismatchInReturnTypeOfTargetDelegate, "[return: NotNull] () =>").WithArguments("lambda expression", "System.Func<object?>").WithLocation(9, 28),
>>>>>>> 67d940c4
                // (9,52): warning CS8603: Possible null reference return.
                //         Func<object?> a2 = [return: NotNull] () => null;
                Diagnostic(ErrorCode.WRN_NullReferenceReturn, "null").WithLocation(9, 52)
                );
        }

        [Fact, WorkItem(52827, "https://github.com/dotnet/roslyn/issues/52827")]
<<<<<<< HEAD
=======
        [WorkItem(56668, "https://github.com/dotnet/roslyn/issues/56668")]
>>>>>>> 67d940c4
        public void LambdaAttributes_NullableAttributes_AnonymousFunctionConversion_Return()
        {
            var source =
@"#nullable enable
using System;
using System.Diagnostics.CodeAnalysis;

delegate object D1();
[return: MaybeNull] delegate object D2();
[return: NotNull] delegate object? D3();

class Program
{
    static void Main()
    {
        Func<object> f1 = [return: MaybeNull] () => null; // 1
        D1 f2 = [return: MaybeNull] () => null; // 2
        D2 f3 = [return: MaybeNull] () => null;
        D3 f4 = [return: MaybeNull] () => null; // 3

        Func<object> f5 = [return: NotNull] () => null;
        D1 f6 = [return: NotNull] () => null;
        D2 f7 = [return: NotNull] () => null; // 4
        D3 f8 = [return: NotNull] () => null;

        Func<object?> f9 = [return: NotNull] () => null; // 5
        D1 f10 = [return: NotNull] object? () => null;
        D2 f11 = [return: NotNull] object? () => null; // 6
        D3 f12 = [return: NotNull] object? () => null;
    }
}";
<<<<<<< HEAD
            // Wrong lambda conversion warnings tracked by https://github.com/dotnet/roslyn/issues/56668
            // We're expecting WRN_NullabilityMismatchInReturnTypeOfTargetDelegate for each commented line
            var comp = CreateCompilation(new[] { source, MaybeNullAttributeDefinition, NotNullAttributeDefinition });
            comp.VerifyDiagnostics(
=======
            var comp = CreateCompilation(new[] { source, MaybeNullAttributeDefinition, NotNullAttributeDefinition });
            comp.VerifyDiagnostics(
                // (13,27): warning CS8621: Nullability of reference types in return type of 'lambda expression' doesn't match the target delegate 'Func<object>' (possibly because of nullability attributes).
                //         Func<object> f1 = [return: MaybeNull] () => null; // 1
                Diagnostic(ErrorCode.WRN_NullabilityMismatchInReturnTypeOfTargetDelegate, "[return: MaybeNull] () =>").WithArguments("lambda expression", "System.Func<object>").WithLocation(13, 27),
                // (14,17): warning CS8621: Nullability of reference types in return type of 'lambda expression' doesn't match the target delegate 'D1' (possibly because of nullability attributes).
                //         D1 f2 = [return: MaybeNull] () => null; // 2
                Diagnostic(ErrorCode.WRN_NullabilityMismatchInReturnTypeOfTargetDelegate, "[return: MaybeNull] () =>").WithArguments("lambda expression", "D1").WithLocation(14, 17),
                // (16,17): warning CS8621: Nullability of reference types in return type of 'lambda expression' doesn't match the target delegate 'D3' (possibly because of nullability attributes).
                //         D3 f4 = [return: MaybeNull] () => null; // 3
                Diagnostic(ErrorCode.WRN_NullabilityMismatchInReturnTypeOfTargetDelegate, "[return: MaybeNull] () =>").WithArguments("lambda expression", "D3").WithLocation(16, 17),
>>>>>>> 67d940c4
                // (18,51): warning CS8603: Possible null reference return.
                //         Func<object> f5 = [return: NotNull] () => null;
                Diagnostic(ErrorCode.WRN_NullReferenceReturn, "null").WithLocation(18, 51),
                // (19,41): warning CS8603: Possible null reference return.
                //         D1 f6 = [return: NotNull] () => null;
                Diagnostic(ErrorCode.WRN_NullReferenceReturn, "null").WithLocation(19, 41),
<<<<<<< HEAD
=======
                // (20,17): warning CS8621: Nullability of reference types in return type of 'lambda expression' doesn't match the target delegate 'D2' (possibly because of nullability attributes).
                //         D2 f7 = [return: NotNull] () => null; // 4
                Diagnostic(ErrorCode.WRN_NullabilityMismatchInReturnTypeOfTargetDelegate, "[return: NotNull] () =>").WithArguments("lambda expression", "D2").WithLocation(20, 17),
>>>>>>> 67d940c4
                // (20,41): warning CS8603: Possible null reference return.
                //         D2 f7 = [return: NotNull] () => null; // 4
                Diagnostic(ErrorCode.WRN_NullReferenceReturn, "null").WithLocation(20, 41),
                // (21,41): warning CS8603: Possible null reference return.
                //         D3 f8 = [return: NotNull] () => null;
                Diagnostic(ErrorCode.WRN_NullReferenceReturn, "null").WithLocation(21, 41),
<<<<<<< HEAD
                // (23,52): warning CS8603: Possible null reference return.
                //         Func<object?> f9 = [return: NotNull] () => null; // 5
                Diagnostic(ErrorCode.WRN_NullReferenceReturn, "null").WithLocation(23, 52),
                // (24,18): warning CS8621: Nullability of reference types in return type of 'lambda expression' doesn't match the target delegate 'D1' (possibly because of nullability attributes).
                //         D1 f10 = [return: NotNull] object? () => null;
                Diagnostic(ErrorCode.WRN_NullabilityMismatchInReturnTypeOfTargetDelegate, "[return: NotNull] object? () =>").WithArguments("lambda expression", "D1").WithLocation(24, 18),
=======
                // (23,28): warning CS8621: Nullability of reference types in return type of 'lambda expression' doesn't match the target delegate 'Func<object?>' (possibly because of nullability attributes).
                //         Func<object?> f9 = [return: NotNull] () => null; // 5
                Diagnostic(ErrorCode.WRN_NullabilityMismatchInReturnTypeOfTargetDelegate, "[return: NotNull] () =>").WithArguments("lambda expression", "System.Func<object?>").WithLocation(23, 28),
                // (23,52): warning CS8603: Possible null reference return.
                //         Func<object?> f9 = [return: NotNull] () => null; // 5
                Diagnostic(ErrorCode.WRN_NullReferenceReturn, "null").WithLocation(23, 52),
>>>>>>> 67d940c4
                // (24,50): warning CS8603: Possible null reference return.
                //         D1 f10 = [return: NotNull] object? () => null;
                Diagnostic(ErrorCode.WRN_NullReferenceReturn, "null").WithLocation(24, 50),
                // (25,18): warning CS8621: Nullability of reference types in return type of 'lambda expression' doesn't match the target delegate 'D2' (possibly because of nullability attributes).
                //         D2 f11 = [return: NotNull] object? () => null; // 6
                Diagnostic(ErrorCode.WRN_NullabilityMismatchInReturnTypeOfTargetDelegate, "[return: NotNull] object? () =>").WithArguments("lambda expression", "D2").WithLocation(25, 18),
                // (25,50): warning CS8603: Possible null reference return.
                //         D2 f11 = [return: NotNull] object? () => null; // 6
                Diagnostic(ErrorCode.WRN_NullReferenceReturn, "null").WithLocation(25, 50),
                // (26,50): warning CS8603: Possible null reference return.
                //         D3 f12 = [return: NotNull] object? () => null;
                Diagnostic(ErrorCode.WRN_NullReferenceReturn, "null").WithLocation(26, 50)
                );
        }

        [Fact, WorkItem(52827, "https://github.com/dotnet/roslyn/issues/52827")]
<<<<<<< HEAD
=======
        [WorkItem(56668, "https://github.com/dotnet/roslyn/issues/56668")]
        public void LambdaAttributes_NullableAttributes_AnonymousFunctionConversion_Return_Suppressed()
        {
            var source =
@"#nullable enable
using System;
using System.Diagnostics.CodeAnalysis;

delegate object D1();
[return: MaybeNull] delegate object D2();
[return: NotNull] delegate object? D3();

class Program
{
    static void Main()
    {
        Func<object> f1 = ([return: MaybeNull] () => null)!;
        D1 f2 = ([return: MaybeNull] () => null)!;
        D3 f4 = ([return: MaybeNull] () => null)!;

        D2 f7 = ([return: NotNull] () => null)!;

        Func<object?> f9 = ([return: NotNull] () => null)!;
        D2 f11 = ([return: NotNull] object? () => null)!;
    }
}";
            var comp = CreateCompilation(new[] { source, MaybeNullAttributeDefinition, NotNullAttributeDefinition });
            comp.VerifyDiagnostics(
                // (17,42): warning CS8603: Possible null reference return.
                //         D2 f7 = ([return: NotNull] () => null)!;
                Diagnostic(ErrorCode.WRN_NullReferenceReturn, "null").WithLocation(17, 42),
                // (19,53): warning CS8603: Possible null reference return.
                //         Func<object?> f9 = ([return: NotNull] () => null)!;
                Diagnostic(ErrorCode.WRN_NullReferenceReturn, "null").WithLocation(19, 53),
                // (20,51): warning CS8603: Possible null reference return.
                //         D2 f11 = ([return: NotNull] object? () => null)!;
                Diagnostic(ErrorCode.WRN_NullReferenceReturn, "null").WithLocation(20, 51)
                );
        }

        [Fact, WorkItem(52827, "https://github.com/dotnet/roslyn/issues/52827")]
        [WorkItem(56668, "https://github.com/dotnet/roslyn/issues/56668")]
>>>>>>> 67d940c4
        public void LambdaAttributes_NullableAttributes_DelegateCreation_Return()
        {
            var source =
@"#nullable enable
using System;
using System.Diagnostics.CodeAnalysis;

delegate object D1();
[return: MaybeNull] delegate object D2();
[return: NotNull] delegate object? D3();

class Program
{
    static void Main()
    {
        _ = new Func<object>([return: MaybeNull] () => null); // 1
        _ = new D1([return: MaybeNull] () => null); // 2
        _ = new D2([return: MaybeNull] () => null);
        _ = new D3([return: MaybeNull] () => null); // 3

        _ = new Func<object>([return: NotNull] () => null);
        _ = new D1([return: NotNull] () => null);
        _ = new D2([return: NotNull] () => null); // 4
        _ = new D3([return: NotNull] () => null);

        _ = new Func<object?>([return: NotNull] () => null); // 5
        _ = new D1([return: NotNull] object? () => null);
        _ = new D2([return: NotNull] object? () => null); // 6
        _ = new D3([return: NotNull] object? () => null);
    }
}";
<<<<<<< HEAD
            // Wrong lambda conversion warnings tracked by https://github.com/dotnet/roslyn/issues/56668
            // We're expecting WRN_NullabilityMismatchInReturnTypeOfTargetDelegate for each commented line
            var comp = CreateCompilation(new[] { source, MaybeNullAttributeDefinition, NotNullAttributeDefinition });
            comp.VerifyDiagnostics(
=======
            var comp = CreateCompilation(new[] { source, MaybeNullAttributeDefinition, NotNullAttributeDefinition });
            comp.VerifyDiagnostics(
                // (13,30): warning CS8621: Nullability of reference types in return type of 'lambda expression' doesn't match the target delegate 'Func<object>' (possibly because of nullability attributes).
                //         _ = new Func<object>([return: MaybeNull] () => null); // 1
                Diagnostic(ErrorCode.WRN_NullabilityMismatchInReturnTypeOfTargetDelegate, "[return: MaybeNull] () =>").WithArguments("lambda expression", "System.Func<object>").WithLocation(13, 30),
                // (14,20): warning CS8621: Nullability of reference types in return type of 'lambda expression' doesn't match the target delegate 'D1' (possibly because of nullability attributes).
                //         _ = new D1([return: MaybeNull] () => null); // 2
                Diagnostic(ErrorCode.WRN_NullabilityMismatchInReturnTypeOfTargetDelegate, "[return: MaybeNull] () =>").WithArguments("lambda expression", "D1").WithLocation(14, 20),
                // (16,20): warning CS8621: Nullability of reference types in return type of 'lambda expression' doesn't match the target delegate 'D3' (possibly because of nullability attributes).
                //         _ = new D3([return: MaybeNull] () => null); // 3
                Diagnostic(ErrorCode.WRN_NullabilityMismatchInReturnTypeOfTargetDelegate, "[return: MaybeNull] () =>").WithArguments("lambda expression", "D3").WithLocation(16, 20),
>>>>>>> 67d940c4
                // (18,54): warning CS8603: Possible null reference return.
                //         _ = new Func<object>([return: NotNull] () => null);
                Diagnostic(ErrorCode.WRN_NullReferenceReturn, "null").WithLocation(18, 54),
                // (19,44): warning CS8603: Possible null reference return.
                //         _ = new D1([return: NotNull] () => null);
                Diagnostic(ErrorCode.WRN_NullReferenceReturn, "null").WithLocation(19, 44),
<<<<<<< HEAD
=======
                // (20,20): warning CS8621: Nullability of reference types in return type of 'lambda expression' doesn't match the target delegate 'D2' (possibly because of nullability attributes).
                //         _ = new D2([return: NotNull] () => null); // 4
                Diagnostic(ErrorCode.WRN_NullabilityMismatchInReturnTypeOfTargetDelegate, "[return: NotNull] () =>").WithArguments("lambda expression", "D2").WithLocation(20, 20),
>>>>>>> 67d940c4
                // (20,44): warning CS8603: Possible null reference return.
                //         _ = new D2([return: NotNull] () => null); // 4
                Diagnostic(ErrorCode.WRN_NullReferenceReturn, "null").WithLocation(20, 44),
                // (21,44): warning CS8603: Possible null reference return.
                //         _ = new D3([return: NotNull] () => null);
                Diagnostic(ErrorCode.WRN_NullReferenceReturn, "null").WithLocation(21, 44),
<<<<<<< HEAD
                // (23,55): warning CS8603: Possible null reference return.
                //         _ = new Func<object?>([return: NotNull] () => null); // 5
                Diagnostic(ErrorCode.WRN_NullReferenceReturn, "null").WithLocation(23, 55),
                // (24,20): warning CS8621: Nullability of reference types in return type of 'lambda expression' doesn't match the target delegate 'D1' (possibly because of nullability attributes).
                //         _ = new D1([return: NotNull] object? () => null);
                Diagnostic(ErrorCode.WRN_NullabilityMismatchInReturnTypeOfTargetDelegate, "[return: NotNull] object? () =>").WithArguments("lambda expression", "D1").WithLocation(24, 20),
=======
                // (23,31): warning CS8621: Nullability of reference types in return type of 'lambda expression' doesn't match the target delegate 'Func<object?>' (possibly because of nullability attributes).
                //         _ = new Func<object?>([return: NotNull] () => null); // 5
                Diagnostic(ErrorCode.WRN_NullabilityMismatchInReturnTypeOfTargetDelegate, "[return: NotNull] () =>").WithArguments("lambda expression", "System.Func<object?>").WithLocation(23, 31),
                // (23,55): warning CS8603: Possible null reference return.
                //         _ = new Func<object?>([return: NotNull] () => null); // 5
                Diagnostic(ErrorCode.WRN_NullReferenceReturn, "null").WithLocation(23, 55),
>>>>>>> 67d940c4
                // (24,52): warning CS8603: Possible null reference return.
                //         _ = new D1([return: NotNull] object? () => null);
                Diagnostic(ErrorCode.WRN_NullReferenceReturn, "null").WithLocation(24, 52),
                // (25,20): warning CS8621: Nullability of reference types in return type of 'lambda expression' doesn't match the target delegate 'D2' (possibly because of nullability attributes).
                //         _ = new D2([return: NotNull] object? () => null); // 6
                Diagnostic(ErrorCode.WRN_NullabilityMismatchInReturnTypeOfTargetDelegate, "[return: NotNull] object? () =>").WithArguments("lambda expression", "D2").WithLocation(25, 20),
                // (25,52): warning CS8603: Possible null reference return.
                //         _ = new D2([return: NotNull] object? () => null); // 6
                Diagnostic(ErrorCode.WRN_NullReferenceReturn, "null").WithLocation(25, 52),
                // (26,52): warning CS8603: Possible null reference return.
                //         _ = new D3([return: NotNull] object? () => null);
                Diagnostic(ErrorCode.WRN_NullReferenceReturn, "null").WithLocation(26, 52)
                );
        }

        [Fact, WorkItem(52827, "https://github.com/dotnet/roslyn/issues/52827")]
<<<<<<< HEAD
=======
        [WorkItem(56668, "https://github.com/dotnet/roslyn/issues/56668")]
>>>>>>> 67d940c4
        public void LambdaAttributes_NullableAttributes_AnonymousFunctionConversion_Parameter()
        {
            var source =
@"#nullable enable
using System;
using System.Diagnostics.CodeAnalysis;

delegate void D1(object o);
delegate void D2([AllowNull] object o);
delegate void D3([DisallowNull] object? o);

class Program
{
    static void Main()
    {
        Action<object> x1 = ([AllowNull] object o) => { }; // 1
        D1 x2 = ([AllowNull] object o) => { }; // 2
        D2 x3 = ([AllowNull] object o) => { };
        D3 x4 = ([AllowNull] object o) => { }; // 3

        Action<object> x5 = ([DisallowNull] object o) => { };
        D1 x6 = ([DisallowNull] object o) => { };
        D2 x7 = ([DisallowNull] object o) => { }; // 4
        D3 x8 = ([DisallowNull] object o) => { };

        Action<object?> x9 = ([DisallowNull] object? o) => { }; // 5
        D1 x10 = ([DisallowNull] object? o) => { };
        D2 x11 = ([DisallowNull] object? o) => { }; // 6
        D3 x12 = ([DisallowNull] object? o) => { };
    }
}";
<<<<<<< HEAD
            // Missing lambda conversion warnings tracked by https://github.com/dotnet/roslyn/issues/56668
            var comp = CreateCompilation(new[] { source, AllowNullAttributeDefinition, DisallowNullAttributeDefinition });
            comp.VerifyDiagnostics(
                // (16,17): warning CS8622: Nullability of reference types in type of parameter 'o' of 'lambda expression' doesn't match the target delegate 'D3' (possibly because of nullability attributes).
                //         D3 x4 = ([AllowNull] object o) => { }; // 3
                Diagnostic(ErrorCode.WRN_NullabilityMismatchInParameterTypeOfTargetDelegate, "([AllowNull] object o) =>").WithArguments("o", "lambda expression", "D3").WithLocation(16, 17),
                // (21,17): warning CS8622: Nullability of reference types in type of parameter 'o' of 'lambda expression' doesn't match the target delegate 'D3' (possibly because of nullability attributes).
                //         D3 x8 = ([DisallowNull] object o) => { };
                Diagnostic(ErrorCode.WRN_NullabilityMismatchInParameterTypeOfTargetDelegate, "([DisallowNull] object o) =>").WithArguments("o", "lambda expression", "D3").WithLocation(21, 17),
                // (24,18): warning CS8622: Nullability of reference types in type of parameter 'o' of 'lambda expression' doesn't match the target delegate 'D1' (possibly because of nullability attributes).
                //         D1 x10 = ([DisallowNull] object? o) => { };
                Diagnostic(ErrorCode.WRN_NullabilityMismatchInParameterTypeOfTargetDelegate, "([DisallowNull] object? o) =>").WithArguments("o", "lambda expression", "D1").WithLocation(24, 18),
=======
            var comp = CreateCompilation(new[] { source, AllowNullAttributeDefinition, DisallowNullAttributeDefinition });
            comp.VerifyDiagnostics(
                // (13,29): warning CS8622: Nullability of reference types in type of parameter 'o' of 'lambda expression' doesn't match the target delegate 'Action<object>' (possibly because of nullability attributes).
                //         Action<object> x1 = ([AllowNull] object o) => { }; // 1
                Diagnostic(ErrorCode.WRN_NullabilityMismatchInParameterTypeOfTargetDelegate, "([AllowNull] object o) =>").WithArguments("o", "lambda expression", "System.Action<object>").WithLocation(13, 29),
                // (14,17): warning CS8622: Nullability of reference types in type of parameter 'o' of 'lambda expression' doesn't match the target delegate 'D1' (possibly because of nullability attributes).
                //         D1 x2 = ([AllowNull] object o) => { }; // 2
                Diagnostic(ErrorCode.WRN_NullabilityMismatchInParameterTypeOfTargetDelegate, "([AllowNull] object o) =>").WithArguments("o", "lambda expression", "D1").WithLocation(14, 17),
                // (16,17): warning CS8622: Nullability of reference types in type of parameter 'o' of 'lambda expression' doesn't match the target delegate 'D3' (possibly because of nullability attributes).
                //         D3 x4 = ([AllowNull] object o) => { }; // 3
                Diagnostic(ErrorCode.WRN_NullabilityMismatchInParameterTypeOfTargetDelegate, "([AllowNull] object o) =>").WithArguments("o", "lambda expression", "D3").WithLocation(16, 17),
                // (20,17): warning CS8622: Nullability of reference types in type of parameter 'o' of 'lambda expression' doesn't match the target delegate 'D2' (possibly because of nullability attributes).
                //         D2 x7 = ([DisallowNull] object o) => { }; // 4
                Diagnostic(ErrorCode.WRN_NullabilityMismatchInParameterTypeOfTargetDelegate, "([DisallowNull] object o) =>").WithArguments("o", "lambda expression", "D2").WithLocation(20, 17),
                // (23,30): warning CS8622: Nullability of reference types in type of parameter 'o' of 'lambda expression' doesn't match the target delegate 'Action<object?>' (possibly because of nullability attributes).
                //         Action<object?> x9 = ([DisallowNull] object? o) => { }; // 5
                Diagnostic(ErrorCode.WRN_NullabilityMismatchInParameterTypeOfTargetDelegate, "([DisallowNull] object? o) =>").WithArguments("o", "lambda expression", "System.Action<object?>").WithLocation(23, 30),
>>>>>>> 67d940c4
                // (25,18): warning CS8622: Nullability of reference types in type of parameter 'o' of 'lambda expression' doesn't match the target delegate 'D2' (possibly because of nullability attributes).
                //         D2 x11 = ([DisallowNull] object? o) => { }; // 6
                Diagnostic(ErrorCode.WRN_NullabilityMismatchInParameterTypeOfTargetDelegate, "([DisallowNull] object? o) =>").WithArguments("o", "lambda expression", "D2").WithLocation(25, 18)
                );
        }

        [Fact, WorkItem(52827, "https://github.com/dotnet/roslyn/issues/52827")]
<<<<<<< HEAD
=======
        [WorkItem(56668, "https://github.com/dotnet/roslyn/issues/56668")]
>>>>>>> 67d940c4
        public void LambdaAttributes_NullableAttributes_AnonymousFunctionConversion_Parameter_WithoutType()
        {
            var source =
@"#nullable enable
using System;
using System.Diagnostics.CodeAnalysis;

delegate void D1(object o);
delegate void D2([AllowNull] object o);
delegate void D3([DisallowNull] object? o);

class Program
{
    static void Main()
    {
        Action<object> x1 = (o) => { o.ToString(); };
        Action<object?> x2 = (o) => { o.ToString(); }; // 1
        D1 x3 = (o) => { o.ToString(); };
<<<<<<< HEAD
        D2 x4 = (o) => { o.ToString(); };
        D3 x5 = (o) => { o.ToString(); }; // 2
    }
}";
            // Missing lambda conversion warnings tracked by https://github.com/dotnet/roslyn/issues/56668
=======
        D2 x4 = (o) => { o.ToString(); }; // 2
        D3 x5 = (o) => { o.ToString(); }; // 3, 4
    }
}";
>>>>>>> 67d940c4
            var comp = CreateCompilation(new[] { source, AllowNullAttributeDefinition, DisallowNullAttributeDefinition });
            comp.VerifyDiagnostics(
                // (14,39): warning CS8602: Dereference of a possibly null reference.
                //         Action<object?> x2 = (o) => { o.ToString(); }; // 1
                Diagnostic(ErrorCode.WRN_NullReferenceReceiver, "o").WithLocation(14, 39),
<<<<<<< HEAD
                // (17,26): warning CS8602: Dereference of a possibly null reference.
                //         D3 x5 = (o) => { o.ToString(); }; // 2
=======
                // (16,17): warning CS8622: Nullability of reference types in type of parameter 'o' of 'lambda expression' doesn't match the target delegate 'D2' (possibly because of nullability attributes).
                //         D2 x4 = (o) => { o.ToString(); }; // 2
                Diagnostic(ErrorCode.WRN_NullabilityMismatchInParameterTypeOfTargetDelegate, "(o) =>").WithArguments("o", "lambda expression", "D2").WithLocation(16, 17),
                // (17,17): warning CS8622: Nullability of reference types in type of parameter 'o' of 'lambda expression' doesn't match the target delegate 'D3' (possibly because of nullability attributes).
                //         D3 x5 = (o) => { o.ToString(); }; // 3, 4
                Diagnostic(ErrorCode.WRN_NullabilityMismatchInParameterTypeOfTargetDelegate, "(o) =>").WithArguments("o", "lambda expression", "D3").WithLocation(17, 17),
                // (17,26): warning CS8602: Dereference of a possibly null reference.
                //         D3 x5 = (o) => { o.ToString(); }; // 3, 4
>>>>>>> 67d940c4
                Diagnostic(ErrorCode.WRN_NullReferenceReceiver, "o").WithLocation(17, 26)
                );
        }

        [Fact, WorkItem(52827, "https://github.com/dotnet/roslyn/issues/52827")]
<<<<<<< HEAD
=======
        [WorkItem(56668, "https://github.com/dotnet/roslyn/issues/56668")]
>>>>>>> 67d940c4
        public void LambdaAttributes_NullableAttributes_AnonymousFunctionConversion_Parameter_ConditionalAttributes()
        {
            var source =
@"#nullable enable
using System.Diagnostics.CodeAnalysis;

delegate bool D1([MaybeNullWhen(true)] out object o);
delegate bool D2([MaybeNullWhen(false)] out object o);
delegate bool D3([NotNullWhen(true)] out object? o);

class Program
{
    static void Main()
    {
        D1 x1 = bool ([MaybeNullWhen(true)] out object o) => throw null!;
        D1 x2 = bool ([MaybeNullWhen(false)] out object o) => throw null!; // 1
        D1 x3 = bool ([MaybeNull] out object o) => throw null!; // 2
        D1 x4 = bool (out object? o) => throw null!; // 3

        D2 x5 = bool ([MaybeNullWhen(true)] out object o) => throw null!; // 4
        D2 x6 = bool ([MaybeNullWhen(false)] out object o) => throw null!;
        D2 x7 = bool ([MaybeNull] out object o) => throw null!; // 5
        D2 x8 = bool (out object? o) => throw null!; // 6

        D3 x9 = bool ([MaybeNullWhen(true)] out object o) => throw null!; // 7
        D3 x10 = bool ([MaybeNullWhen(false)] out object o) => throw null!;
        D3 x11 = bool ([MaybeNull] out object o) => throw null!; // 8
        D3 x12 = bool (out object? o) => throw null!; // 9
    }
}";
<<<<<<< HEAD
            // Missing lambda conversion warnings tracked by https://github.com/dotnet/roslyn/issues/56668
            var comp = CreateCompilation(new[] { source, MaybeNullWhenAttributeDefinition, NotNullWhenAttributeDefinition, MaybeNullAttributeDefinition });
            comp.VerifyDiagnostics(
                // (15,17): warning CS8622: Nullability of reference types in type of parameter 'o' of 'lambda expression' doesn't match the target delegate 'D1' (possibly because of nullability attributes).
                //         D1 x4 = bool (out object? o) => throw null!; // 3
                Diagnostic(ErrorCode.WRN_NullabilityMismatchInParameterTypeOfTargetDelegate, "bool (out object? o) =>").WithArguments("o", "lambda expression", "D1").WithLocation(15, 17),
=======
            var comp = CreateCompilation(new[] { source, MaybeNullWhenAttributeDefinition, NotNullWhenAttributeDefinition, MaybeNullAttributeDefinition });
            comp.VerifyDiagnostics(
                // (13,17): warning CS8622: Nullability of reference types in type of parameter 'o' of 'lambda expression' doesn't match the target delegate 'D1' (possibly because of nullability attributes).
                //         D1 x2 = bool ([MaybeNullWhen(false)] out object o) => throw null!; // 1
                Diagnostic(ErrorCode.WRN_NullabilityMismatchInParameterTypeOfTargetDelegate, "bool ([MaybeNullWhen(false)] out object o) =>").WithArguments("o", "lambda expression", "D1").WithLocation(13, 17),
                // (14,17): warning CS8622: Nullability of reference types in type of parameter 'o' of 'lambda expression' doesn't match the target delegate 'D1' (possibly because of nullability attributes).
                //         D1 x3 = bool ([MaybeNull] out object o) => throw null!; // 2
                Diagnostic(ErrorCode.WRN_NullabilityMismatchInParameterTypeOfTargetDelegate, "bool ([MaybeNull] out object o) =>").WithArguments("o", "lambda expression", "D1").WithLocation(14, 17),
                // (15,17): warning CS8622: Nullability of reference types in type of parameter 'o' of 'lambda expression' doesn't match the target delegate 'D1' (possibly because of nullability attributes).
                //         D1 x4 = bool (out object? o) => throw null!; // 3
                Diagnostic(ErrorCode.WRN_NullabilityMismatchInParameterTypeOfTargetDelegate, "bool (out object? o) =>").WithArguments("o", "lambda expression", "D1").WithLocation(15, 17),
                // (17,17): warning CS8622: Nullability of reference types in type of parameter 'o' of 'lambda expression' doesn't match the target delegate 'D2' (possibly because of nullability attributes).
                //         D2 x5 = bool ([MaybeNullWhen(true)] out object o) => throw null!; // 4
                Diagnostic(ErrorCode.WRN_NullabilityMismatchInParameterTypeOfTargetDelegate, "bool ([MaybeNullWhen(true)] out object o) =>").WithArguments("o", "lambda expression", "D2").WithLocation(17, 17),
                // (19,17): warning CS8622: Nullability of reference types in type of parameter 'o' of 'lambda expression' doesn't match the target delegate 'D2' (possibly because of nullability attributes).
                //         D2 x7 = bool ([MaybeNull] out object o) => throw null!; // 5
                Diagnostic(ErrorCode.WRN_NullabilityMismatchInParameterTypeOfTargetDelegate, "bool ([MaybeNull] out object o) =>").WithArguments("o", "lambda expression", "D2").WithLocation(19, 17),
>>>>>>> 67d940c4
                // (20,17): warning CS8622: Nullability of reference types in type of parameter 'o' of 'lambda expression' doesn't match the target delegate 'D2' (possibly because of nullability attributes).
                //         D2 x8 = bool (out object? o) => throw null!; // 6
                Diagnostic(ErrorCode.WRN_NullabilityMismatchInParameterTypeOfTargetDelegate, "bool (out object? o) =>").WithArguments("o", "lambda expression", "D2").WithLocation(20, 17),
                // (22,17): warning CS8622: Nullability of reference types in type of parameter 'o' of 'lambda expression' doesn't match the target delegate 'D3' (possibly because of nullability attributes).
                //         D3 x9 = bool ([MaybeNullWhen(true)] out object o) => throw null!; // 7
                Diagnostic(ErrorCode.WRN_NullabilityMismatchInParameterTypeOfTargetDelegate, "bool ([MaybeNullWhen(true)] out object o) =>").WithArguments("o", "lambda expression", "D3").WithLocation(22, 17),
<<<<<<< HEAD
                // (23,18): warning CS8622: Nullability of reference types in type of parameter 'o' of 'lambda expression' doesn't match the target delegate 'D3' (possibly because of nullability attributes).
                //         D3 x10 = bool ([MaybeNullWhen(false)] out object o) => throw null!;
                Diagnostic(ErrorCode.WRN_NullabilityMismatchInParameterTypeOfTargetDelegate, "bool ([MaybeNullWhen(false)] out object o) =>").WithArguments("o", "lambda expression", "D3").WithLocation(23, 18),
                // (24,18): warning CS8622: Nullability of reference types in type of parameter 'o' of 'lambda expression' doesn't match the target delegate 'D3' (possibly because of nullability attributes).
                //         D3 x11 = bool ([MaybeNull] out object o) => throw null!; // 8
                Diagnostic(ErrorCode.WRN_NullabilityMismatchInParameterTypeOfTargetDelegate, "bool ([MaybeNull] out object o) =>").WithArguments("o", "lambda expression", "D3").WithLocation(24, 18)
=======
                // (24,18): warning CS8622: Nullability of reference types in type of parameter 'o' of 'lambda expression' doesn't match the target delegate 'D3' (possibly because of nullability attributes).
                //         D3 x11 = bool ([MaybeNull] out object o) => throw null!; // 8
                Diagnostic(ErrorCode.WRN_NullabilityMismatchInParameterTypeOfTargetDelegate, "bool ([MaybeNull] out object o) =>").WithArguments("o", "lambda expression", "D3").WithLocation(24, 18),
                // (25,18): warning CS8622: Nullability of reference types in type of parameter 'o' of 'lambda expression' doesn't match the target delegate 'D3' (possibly because of nullability attributes).
                //         D3 x12 = bool (out object? o) => throw null!; // 9
                Diagnostic(ErrorCode.WRN_NullabilityMismatchInParameterTypeOfTargetDelegate, "bool (out object? o) =>").WithArguments("o", "lambda expression", "D3").WithLocation(25, 18)
>>>>>>> 67d940c4
                );
        }

        [Fact, WorkItem(52827, "https://github.com/dotnet/roslyn/issues/52827")]
<<<<<<< HEAD
=======
        [WorkItem(56668, "https://github.com/dotnet/roslyn/issues/56668")]
>>>>>>> 67d940c4
        public void LambdaAttributes_NullableAttributes_AnonymousFunctionConversion_NotNullIfNotNull()
        {
            var source =
@"#nullable enable
using System;
using System.Diagnostics.CodeAnalysis;

delegate object? D1(object? o);
[return: NotNullIfNotNull(""o"")] delegate object? D2(object? o);
[return: NotNull] delegate object? D3(object? o);
[return: NotNullIfNotNull(""o"")] delegate object D4(object? o);

class Program
{
    static void Main()
    {
        Func<object?, object> f1 = [return: NotNullIfNotNull(""o"")] (object? o) => null; // 1
        D1 f2 = [return: NotNullIfNotNull(""o"")] (object? o) => null;
        D2 f3 = [return: NotNullIfNotNull(""o"")] (object? o) => null;
<<<<<<< HEAD
        D3 f4 = [return: NotNullIfNotNull(""o"")] (object? o) => null; // 2, 3
        D4 f5 = [return: NotNullIfNotNull(""o"")] (object? o) => null;
    }
}";
            // Missing lambda conversion warnings tracked by https://github.com/dotnet/roslyn/issues/56668
=======
        D3 f4 = [return: NotNullIfNotNull(""o"")] (object? o) => null; // 2
        D4 f5 = [return: NotNullIfNotNull(""o"")] (object? o) => null; // 3
    }
}";
>>>>>>> 67d940c4
            var comp = CreateCompilation(new[] { source, NotNullIfNotNullAttributeDefinition, NotNullAttributeDefinition });
            comp.VerifyDiagnostics(
                // (14,83): warning CS8603: Possible null reference return.
                //         Func<object?, object> f1 = [return: NotNullIfNotNull("o")] (object? o) => null; // 1
                Diagnostic(ErrorCode.WRN_NullReferenceReturn, "null").WithLocation(14, 83),
<<<<<<< HEAD
                // (18,64): warning CS8603: Possible null reference return.
                //         D4 f5 = [return: NotNullIfNotNull("o")] (object? o) => null;
=======
                // (17,17): warning CS8621: Nullability of reference types in return type of 'lambda expression' doesn't match the target delegate 'D3' (possibly because of nullability attributes).
                //         D3 f4 = [return: NotNullIfNotNull("o")] (object? o) => null; // 2
                Diagnostic(ErrorCode.WRN_NullabilityMismatchInReturnTypeOfTargetDelegate, @"[return: NotNullIfNotNull(""o"")] (object? o) =>").WithArguments("lambda expression", "D3").WithLocation(17, 17),
                // (18,64): warning CS8603: Possible null reference return.
                //         D4 f5 = [return: NotNullIfNotNull("o")] (object? o) => null; // 3
>>>>>>> 67d940c4
                Diagnostic(ErrorCode.WRN_NullReferenceReturn, "null").WithLocation(18, 64)
                );
        }

        [Fact, WorkItem(52827, "https://github.com/dotnet/roslyn/issues/52827")]
<<<<<<< HEAD
=======
        [WorkItem(56668, "https://github.com/dotnet/roslyn/issues/56668")]
>>>>>>> 67d940c4
        public void LambdaAttributes_NullableAttributes_DelegateCreation_Parameter()
        {
            var source =
@"#nullable enable
using System;
using System.Diagnostics.CodeAnalysis;

delegate void D1(object o);
delegate void D2([AllowNull] object o);
delegate void D3([DisallowNull] object? o);

class Program
{
    static void Main()
    {
        _ = new Action<object>(([AllowNull] object o) => { }); // 1
        _ = new D1(([AllowNull] object o) => { }); // 2
        _ = new D2(([AllowNull] object o) => { });
        _ = new D3(([AllowNull] object o) => { }); // 3

        _ = new Action<object>(([DisallowNull] object o) => { });
        _ = new D1(([DisallowNull] object o) => { });
        _ = new D2(([DisallowNull] object o) => { }); // 4
        _ = new D3(([DisallowNull] object o) => { });

        _ = new Action<object?>(([DisallowNull] object? o) => { }); // 5
        _ = new D1(([DisallowNull] object? o) => { });
        _ = new D2(([DisallowNull] object? o) => { }); // 6
        _ = new D3(([DisallowNull] object? o) => { });
    }
}";
<<<<<<< HEAD
            // Missing lambda conversion warnings tracked by https://github.com/dotnet/roslyn/issues/56668
            var comp = CreateCompilation(new[] { source, AllowNullAttributeDefinition, DisallowNullAttributeDefinition });
            comp.VerifyDiagnostics(
                // (16,20): warning CS8622: Nullability of reference types in type of parameter 'o' of 'lambda expression' doesn't match the target delegate 'D3' (possibly because of nullability attributes).
                //         _ = new D3(([AllowNull] object o) => { }); // 3
                Diagnostic(ErrorCode.WRN_NullabilityMismatchInParameterTypeOfTargetDelegate, "([AllowNull] object o) =>").WithArguments("o", "lambda expression", "D3").WithLocation(16, 20),
                // (21,20): warning CS8622: Nullability of reference types in type of parameter 'o' of 'lambda expression' doesn't match the target delegate 'D3' (possibly because of nullability attributes).
                //         _ = new D3(([DisallowNull] object o) => { });
                Diagnostic(ErrorCode.WRN_NullabilityMismatchInParameterTypeOfTargetDelegate, "([DisallowNull] object o) =>").WithArguments("o", "lambda expression", "D3").WithLocation(21, 20),
                // (24,20): warning CS8622: Nullability of reference types in type of parameter 'o' of 'lambda expression' doesn't match the target delegate 'D1' (possibly because of nullability attributes).
                //         _ = new D1(([DisallowNull] object? o) => { });
                Diagnostic(ErrorCode.WRN_NullabilityMismatchInParameterTypeOfTargetDelegate, "([DisallowNull] object? o) =>").WithArguments("o", "lambda expression", "D1").WithLocation(24, 20),
=======
            var comp = CreateCompilation(new[] { source, AllowNullAttributeDefinition, DisallowNullAttributeDefinition });
            comp.VerifyDiagnostics(
                // (13,32): warning CS8622: Nullability of reference types in type of parameter 'o' of 'lambda expression' doesn't match the target delegate 'Action<object>' (possibly because of nullability attributes).
                //         _ = new Action<object>(([AllowNull] object o) => { }); // 1
                Diagnostic(ErrorCode.WRN_NullabilityMismatchInParameterTypeOfTargetDelegate, "([AllowNull] object o) =>").WithArguments("o", "lambda expression", "System.Action<object>").WithLocation(13, 32),
                // (14,20): warning CS8622: Nullability of reference types in type of parameter 'o' of 'lambda expression' doesn't match the target delegate 'D1' (possibly because of nullability attributes).
                //         _ = new D1(([AllowNull] object o) => { }); // 2
                Diagnostic(ErrorCode.WRN_NullabilityMismatchInParameterTypeOfTargetDelegate, "([AllowNull] object o) =>").WithArguments("o", "lambda expression", "D1").WithLocation(14, 20),
                // (16,20): warning CS8622: Nullability of reference types in type of parameter 'o' of 'lambda expression' doesn't match the target delegate 'D3' (possibly because of nullability attributes).
                //         _ = new D3(([AllowNull] object o) => { }); // 3
                Diagnostic(ErrorCode.WRN_NullabilityMismatchInParameterTypeOfTargetDelegate, "([AllowNull] object o) =>").WithArguments("o", "lambda expression", "D3").WithLocation(16, 20),
                // (20,20): warning CS8622: Nullability of reference types in type of parameter 'o' of 'lambda expression' doesn't match the target delegate 'D2' (possibly because of nullability attributes).
                //         _ = new D2(([DisallowNull] object o) => { }); // 4
                Diagnostic(ErrorCode.WRN_NullabilityMismatchInParameterTypeOfTargetDelegate, "([DisallowNull] object o) =>").WithArguments("o", "lambda expression", "D2").WithLocation(20, 20),
                // (23,33): warning CS8622: Nullability of reference types in type of parameter 'o' of 'lambda expression' doesn't match the target delegate 'Action<object?>' (possibly because of nullability attributes).
                //         _ = new Action<object?>(([DisallowNull] object? o) => { }); // 5
                Diagnostic(ErrorCode.WRN_NullabilityMismatchInParameterTypeOfTargetDelegate, "([DisallowNull] object? o) =>").WithArguments("o", "lambda expression", "System.Action<object?>").WithLocation(23, 33),
>>>>>>> 67d940c4
                // (25,20): warning CS8622: Nullability of reference types in type of parameter 'o' of 'lambda expression' doesn't match the target delegate 'D2' (possibly because of nullability attributes).
                //         _ = new D2(([DisallowNull] object? o) => { }); // 6
                Diagnostic(ErrorCode.WRN_NullabilityMismatchInParameterTypeOfTargetDelegate, "([DisallowNull] object? o) =>").WithArguments("o", "lambda expression", "D2").WithLocation(25, 20)
                );
        }

        [Fact, WorkItem(52827, "https://github.com/dotnet/roslyn/issues/52827")]
<<<<<<< HEAD
=======
        [WorkItem(56668, "https://github.com/dotnet/roslyn/issues/56668")]
>>>>>>> 67d940c4
        public void LambdaAttributes_NullableAttributes_03()
        {
            var source =
@"#nullable enable
using System;
using System.Diagnostics.CodeAnalysis;
class Program
{
    static void Main()
    {
        Action<object> a1 = ([AllowNull] x) => { x.ToString(); };
        Action<object?> a2 = ([DisallowNull] x) => { x.ToString(); };
    }
}";
<<<<<<< HEAD
            // Missing lambda conversion warnings tracked by https://github.com/dotnet/roslyn/issues/56668
            var comp = CreateCompilation(new[] { source, AllowNullAttributeDefinition, DisallowNullAttributeDefinition }, parseOptions: TestOptions.RegularPreview);
            comp.VerifyDiagnostics(
                // (8,50): warning CS8602: Dereference of a possibly null reference.
                //         Action<object> a1 = ([AllowNull] x) => { x.ToString(); };
                Diagnostic(ErrorCode.WRN_NullReferenceReceiver, "x").WithLocation(8, 50)
=======
            var comp = CreateCompilation(new[] { source, AllowNullAttributeDefinition, DisallowNullAttributeDefinition }, parseOptions: TestOptions.RegularPreview);
            comp.VerifyDiagnostics(
                // (8,29): warning CS8622: Nullability of reference types in type of parameter 'x' of 'lambda expression' doesn't match the target delegate 'Action<object>' (possibly because of nullability attributes).
                //         Action<object> a1 = ([AllowNull] x) => { x.ToString(); };
                Diagnostic(ErrorCode.WRN_NullabilityMismatchInParameterTypeOfTargetDelegate, "([AllowNull] x) =>").WithArguments("x", "lambda expression", "System.Action<object>").WithLocation(8, 29),
                // (8,50): warning CS8602: Dereference of a possibly null reference.
                //         Action<object> a1 = ([AllowNull] x) => { x.ToString(); };
                Diagnostic(ErrorCode.WRN_NullReferenceReceiver, "x").WithLocation(8, 50),
                // (9,30): warning CS8622: Nullability of reference types in type of parameter 'x' of 'lambda expression' doesn't match the target delegate 'Action<object?>' (possibly because of nullability attributes).
                //         Action<object?> a2 = ([DisallowNull] x) => { x.ToString(); };
                Diagnostic(ErrorCode.WRN_NullabilityMismatchInParameterTypeOfTargetDelegate, "([DisallowNull] x) =>").WithArguments("x", "lambda expression", "System.Action<object?>").WithLocation(9, 30)
>>>>>>> 67d940c4
                );
        }

        [WorkItem(55013, "https://github.com/dotnet/roslyn/issues/55013")]
        [Fact]
        public void NullableTypeArraySwitchPattern()
        {
            var source =
@"#nullable enable
class C
{
    object? field;
    string Prop => field switch
    {
        string?[] a => ""a""
    };
}";
            var comp = CreateCompilation(source);
            comp.VerifyDiagnostics(
                // (4,13): warning CS0649: Field 'C.field' is never assigned to, and will always have its default value null
                //     object? field;
                Diagnostic(ErrorCode.WRN_UnassignedInternalField, "field").WithArguments("C.field", "null").WithLocation(4, 13),
                // (5,26): warning CS8509: The switch expression does not handle all possible values of its input type (it is not exhaustive). For example, the pattern '_' is not covered.
                //     string Prop => field switch
                Diagnostic(ErrorCode.WRN_SwitchExpressionNotExhaustive, "switch").WithArguments("_").WithLocation(5, 26));
        }

        [Fact, WorkItem(52827, "https://github.com/dotnet/roslyn/issues/52827")]
        public void LambdaAttributes_DoesNotReturn()
        {
            var source = @"
#nullable enable
using System;
using System.Diagnostics.CodeAnalysis;
class Program
{
    static void Main()
    {
        Action a1 = [DoesNotReturn] () => { };
        Action a2 = [DoesNotReturn] () => throw new Exception();
    }
}";
            var comp = CreateCompilation(new[] { source, DoesNotReturnAttributeDefinition });
            comp.VerifyDiagnostics(
                // (9,43): warning CS8763: A method marked [DoesNotReturn] should not return.
                //         Action a1 = [DoesNotReturn] () => { };
                Diagnostic(ErrorCode.WRN_ShouldNotReturn, "{ }").WithLocation(9, 43)
                );

            var tree = comp.SyntaxTrees[0];
            var model = comp.GetSemanticModel(tree);
            var exprs = tree.GetRoot().DescendantNodes().OfType<LambdaExpressionSyntax>().ToImmutableArray();
            Assert.Equal(2, exprs.Length);
            var lambdas = exprs.SelectAsArray(e => GetLambdaSymbol(model, e));
            Assert.Equal(FlowAnalysisAnnotations.DoesNotReturn, lambdas[0].FlowAnalysisAnnotations);
            Assert.Equal(FlowAnalysisAnnotations.DoesNotReturn, lambdas[1].FlowAnalysisAnnotations);
        }

        [Fact, WorkItem(52827, "https://github.com/dotnet/roslyn/issues/52827")]
<<<<<<< HEAD
=======
        [WorkItem(56668, "https://github.com/dotnet/roslyn/issues/56668")]
>>>>>>> 67d940c4
        public void LambdaAttributes_DoesNotReturn_OnDelegateType()
        {
            var source = @"
#nullable enable
using System;
using System.Diagnostics.CodeAnalysis;

[return: DoesNotReturn] delegate void DoesNotReturnDelegate();
class Program
{
    static void Main()
    {
        DoesNotReturnDelegate a1 = [DoesNotReturn] () => { }; // 1
        DoesNotReturnDelegate a2 = [DoesNotReturn] () => throw new Exception();
        DoesNotReturnDelegate a3 = () => { };
        DoesNotReturnDelegate a4 = () => throw new Exception();
    }
}";
            var comp = CreateCompilation(new[] { source, DoesNotReturnAttributeDefinition });
            comp.VerifyDiagnostics(
                // (6,10): error CS0592: Attribute 'DoesNotReturn' is not valid on this declaration type. It is only valid on 'method' declarations.
                // [return: DoesNotReturn] delegate void DoesNotReturnDelegate();
                Diagnostic(ErrorCode.ERR_AttributeOnBadSymbolType, "DoesNotReturn").WithArguments("DoesNotReturn", "method").WithLocation(6, 10),
<<<<<<< HEAD
=======
                // (6,39): warning CS8770: Method 'void DoesNotReturnDelegate.Invoke()' lacks `[DoesNotReturn]` annotation to match implemented or overridden member.
                // [return: DoesNotReturn] delegate void DoesNotReturnDelegate();
                Diagnostic(ErrorCode.WRN_DoesNotReturnMismatch, "DoesNotReturnDelegate").WithArguments("void DoesNotReturnDelegate.Invoke()").WithLocation(6, 39),
                // (6,39): warning CS8770: Method 'void DoesNotReturnDelegate.Invoke()' lacks `[DoesNotReturn]` annotation to match implemented or overridden member.
                // [return: DoesNotReturn] delegate void DoesNotReturnDelegate();
                Diagnostic(ErrorCode.WRN_DoesNotReturnMismatch, "DoesNotReturnDelegate").WithArguments("void DoesNotReturnDelegate.Invoke()").WithLocation(6, 39),
>>>>>>> 67d940c4
                // (11,58): warning CS8763: A method marked [DoesNotReturn] should not return.
                //         DoesNotReturnDelegate a1 = [DoesNotReturn] () => { }; // 1
                Diagnostic(ErrorCode.WRN_ShouldNotReturn, "{ }").WithLocation(11, 58)
                );
        }

        [Fact]
        public void LambdaAttributes_UnmanagedCallersOnly()
        {
            var source =
@"using System;
using System.Runtime.InteropServices;
class Program
{
    static void Main()
    {
        Action a = [UnmanagedCallersOnly] static () => { };
    }
}";
            var comp = CreateCompilation(new[] { source, UnmanagedCallersOnlyAttributeDefinition }, parseOptions: TestOptions.RegularPreview);
            comp.VerifyDiagnostics(
                // (7,21): error CS8896: 'UnmanagedCallersOnly' can only be applied to ordinary static non-abstract methods or static local functions.
                //         Action a = [UnmanagedCallersOnly] static () => { };
                Diagnostic(ErrorCode.ERR_UnmanagedCallersOnlyRequiresStatic, "UnmanagedCallersOnly").WithLocation(7, 21));
        }

        [Fact]
        public void LambdaParameterAttributes_OptionalAndDefaultValueAttributes()
        {
            var source =
@"using System;
using System.Runtime.InteropServices;
class Program
{
    static void Main()
    {
        Action<int> a1 = ([Optional, DefaultParameterValue(2)] int i) => { };
    }
}";
            var comp = CreateCompilation(source, parseOptions: TestOptions.RegularPreview);
            comp.VerifyDiagnostics();

            var tree = comp.SyntaxTrees[0];
            var model = comp.GetSemanticModel(tree);
            var exprs = tree.GetRoot().DescendantNodes().OfType<LambdaExpressionSyntax>().ToImmutableArray();
            var lambda = exprs.SelectAsArray(e => GetLambdaSymbol(model, e)).Single();
            var parameter = (SourceParameterSymbol)lambda.Parameters[0];
            Assert.True(parameter.HasOptionalAttribute);
            Assert.False(parameter.HasExplicitDefaultValue);
            Assert.Equal(2, parameter.DefaultValueFromAttributes.Value);
        }

        [ConditionalFact(typeof(DesktopOnly))]
        public void LambdaParameterAttributes_WellKnownAttributes()
        {
            var source =
@"using System;
using System.Runtime.CompilerServices;
class Program
{
    static void Main()
    {
        Action<object> a1 = ([IDispatchConstant] object obj) => { };
        Action<object> a2 = ([IUnknownConstant] object obj) => { };
    }
}";
            var comp = CreateCompilation(source, parseOptions: TestOptions.RegularPreview);
            comp.VerifyDiagnostics();

            var tree = comp.SyntaxTrees[0];
            var model = comp.GetSemanticModel(tree);
            var exprs = tree.GetRoot().DescendantNodes().OfType<LambdaExpressionSyntax>().ToImmutableArray();
            Assert.Equal(2, exprs.Length);
            var lambdas = exprs.SelectAsArray(e => GetLambdaSymbol(model, e));
            Assert.True(lambdas[0].Parameters[0].IsIDispatchConstant);
            Assert.True(lambdas[1].Parameters[0].IsIUnknownConstant);
        }

        [Fact]
        public void LambdaParameterAttributes_NullableAttributes_01()
        {
            var source =
@"using System;
using System.Diagnostics.CodeAnalysis;
class Program
{
    static void Main()
    {
        Action<object> a1 = ([AllowNull][MaybeNullWhen(false)] object obj) => { };
        Action<object, object> a2 = (object x, [NotNullIfNotNull(""x"")] object y) => { };
    }
}";
            var comp = CreateCompilation(
                new[] { source, AllowNullAttributeDefinition, MaybeNullWhenAttributeDefinition, NotNullIfNotNullAttributeDefinition },
                parseOptions: TestOptions.RegularPreview);
            comp.VerifyDiagnostics();

            var tree = comp.SyntaxTrees[0];
            var model = comp.GetSemanticModel(tree);
            var exprs = tree.GetRoot().DescendantNodes().OfType<LambdaExpressionSyntax>().ToImmutableArray();
            Assert.Equal(2, exprs.Length);
            var lambdas = exprs.SelectAsArray(e => GetLambdaSymbol(model, e));
            Assert.Equal(FlowAnalysisAnnotations.AllowNull | FlowAnalysisAnnotations.MaybeNullWhenFalse, lambdas[0].Parameters[0].FlowAnalysisAnnotations);
            Assert.Equal(new[] { "x" }, lambdas[1].Parameters[1].NotNullIfParameterNotNull);
        }

        [Fact, WorkItem(52827, "https://github.com/dotnet/roslyn/issues/52827")]
<<<<<<< HEAD
=======
        [WorkItem(56668, "https://github.com/dotnet/roslyn/issues/56668")]
>>>>>>> 67d940c4
        public void LambdaParameterAttributes_NullableAttributes_02()
        {
            var source =
@"#nullable enable
using System.Diagnostics.CodeAnalysis;
delegate bool D(out object? obj);
delegate bool D2([NotNullWhen(true)] out object? obj);

class Program
{
    static void Main()
    {
        D d = ([NotNullWhen(true)] out object? obj) =>
            {
                obj = null;
                return true;
            };

        D2 d2 = ([NotNullWhen(true)] out object? obj) =>
            {
                obj = null;
                return false;
            };
     }
}";
<<<<<<< HEAD
            // Missing lambda conversion warnings tracked by https://github.com/dotnet/roslyn/issues/56668
            var comp = CreateCompilation(new[] { source, NotNullWhenAttributeDefinition }, parseOptions: TestOptions.RegularPreview);
            comp.VerifyDiagnostics(
=======
            var comp = CreateCompilation(new[] { source, NotNullWhenAttributeDefinition }, parseOptions: TestOptions.RegularPreview);
            comp.VerifyDiagnostics(
                // (10,15): warning CS8622: Nullability of reference types in type of parameter 'obj' of 'lambda expression' doesn't match the target delegate 'D' (possibly because of nullability attributes).
                //         D d = ([NotNullWhen(true)] out object? obj) =>
                Diagnostic(ErrorCode.WRN_NullabilityMismatchInParameterTypeOfTargetDelegate, "([NotNullWhen(true)] out object? obj) =>").WithArguments("obj", "lambda expression", "D").WithLocation(10, 15),
>>>>>>> 67d940c4
                // (13,17): warning CS8762: Parameter 'obj' must have a non-null value when exiting with 'true'.
                //                 return true;
                Diagnostic(ErrorCode.WRN_ParameterConditionallyDisallowsNull, "return true;").WithArguments("obj", "true").WithLocation(13, 17)
                );

            var tree = comp.SyntaxTrees[0];
            var model = comp.GetSemanticModel(tree);
            var expr = tree.GetRoot().DescendantNodes().OfType<LambdaExpressionSyntax>().First();
            var lambda = GetLambdaSymbol(model, expr);
            Assert.Equal(FlowAnalysisAnnotations.NotNullWhenTrue, lambda.Parameters[0].FlowAnalysisAnnotations);
        }

        [Fact]
        public void LambdaReturnType_01()
        {
            var source =
@"using System;
class Program
{
    static void F<T>()
    {
        Func<T> f1 = T () => default;
        Func<T, T> f2 = T (x) => { return x; };
        Func<T, T> f3 = T (T x) => x;
    }
}";

            var comp = CreateCompilation(source, parseOptions: TestOptions.Regular9);
            comp.VerifyDiagnostics(
                // (6,22): error CS8773: Feature 'lambda return type' is not available in C# 9.0. Please use language version 10.0 or greater.
                //         Func<T> f1 = T () => default;
                Diagnostic(ErrorCode.ERR_FeatureNotAvailableInVersion9, "T").WithArguments("lambda return type", "10.0").WithLocation(6, 22),
                // (7,25): error CS8773: Feature 'lambda return type' is not available in C# 9.0. Please use language version 10.0 or greater.
                //         Func<T, T> f2 = T (x) => { return x; };
                Diagnostic(ErrorCode.ERR_FeatureNotAvailableInVersion9, "T").WithArguments("lambda return type", "10.0").WithLocation(7, 25),
                // (8,25): error CS8773: Feature 'lambda return type' is not available in C# 9.0. Please use language version 10.0 or greater.
                //         Func<T, T> f3 = T (T x) => x;
                Diagnostic(ErrorCode.ERR_FeatureNotAvailableInVersion9, "T").WithArguments("lambda return type", "10.0").WithLocation(8, 25));

            comp = CreateCompilation(source, parseOptions: TestOptions.Regular10);
            comp.VerifyDiagnostics();
        }

        [Fact]
        public void LambdaReturnType_02()
        {
            var source =
@"using System;
class Program
{
    static void F<T, U>()
    {
        Func<T> f1;
        Func<U> f2;
        f1 = T () => default;
        f2 = T () => default;
        f1 = U () => default;
        f2 = U () => default;
    }
}";
            var comp = CreateCompilation(source, parseOptions: TestOptions.RegularPreview);
            comp.VerifyDiagnostics(
                // (9,14): error CS8934: Cannot convert lambda expression to type 'Func<U>' because the return type does not match the delegate return type
                //         f2 = T () => default;
                Diagnostic(ErrorCode.ERR_CantConvAnonMethReturnType, "T () => default").WithArguments("lambda expression", "System.Func<U>").WithLocation(9, 14),
                // (10,14): error CS8934: Cannot convert lambda expression to type 'Func<T>' because the return type does not match the delegate return type
                //         f1 = U () => default;
                Diagnostic(ErrorCode.ERR_CantConvAnonMethReturnType, "U () => default").WithArguments("lambda expression", "System.Func<T>").WithLocation(10, 14));
        }

        [Fact]
        public void LambdaReturnType_03()
        {
            var source =
@"using System;
class Program
{
    static void F<T, U>() where U : T
    {
        Func<T> f1;
        Func<U> f2;
        f1 = T () => default;
        f2 = T () => default;
        f1 = U () => default;
        f2 = U () => default;
    }
}";
            var comp = CreateCompilation(source, parseOptions: TestOptions.RegularPreview);
            comp.VerifyDiagnostics(
                // (9,14): error CS8934: Cannot convert lambda expression to type 'Func<U>' because the return type does not match the delegate return type
                //         f2 = T () => default;
                Diagnostic(ErrorCode.ERR_CantConvAnonMethReturnType, "T () => default").WithArguments("lambda expression", "System.Func<U>").WithLocation(9, 14),
                // (10,14): error CS8934: Cannot convert lambda expression to type 'Func<T>' because the return type does not match the delegate return type
                //         f1 = U () => default;
                Diagnostic(ErrorCode.ERR_CantConvAnonMethReturnType, "U () => default").WithArguments("lambda expression", "System.Func<T>").WithLocation(10, 14));
        }

        [Fact]
        public void LambdaReturnType_04()
        {
            var source =
@"using System;
using System.Linq.Expressions;
class Program
{
    static void F<T, U>()
    {
        Expression<Func<T>> e1;
        Expression<Func<U>> e2;
        e1 = T () => default;
        e2 = T () => default;
        e1 = U () => default;
        e2 = U () => default;
    }
}";
            var comp = CreateCompilation(source, parseOptions: TestOptions.RegularPreview);
            comp.VerifyDiagnostics(
                // (10,14): error CS8934: Cannot convert lambda expression to type 'Expression<Func<U>>' because the return type does not match the delegate return type
                //         e2 = T () => default;
                Diagnostic(ErrorCode.ERR_CantConvAnonMethReturnType, "T () => default").WithArguments("lambda expression", "System.Linq.Expressions.Expression<System.Func<U>>").WithLocation(10, 14),
                // (11,14): error CS8934: Cannot convert lambda expression to type 'Expression<Func<T>>' because the return type does not match the delegate return type
                //         e1 = U () => default;
                Diagnostic(ErrorCode.ERR_CantConvAnonMethReturnType, "U () => default").WithArguments("lambda expression", "System.Linq.Expressions.Expression<System.Func<T>>").WithLocation(11, 14));
        }

        [Fact]
        public void LambdaReturnType_05()
        {
            var source =
@"#nullable enable
using System;
class Program
{
    static void Main()
    {
        Func<dynamic> f1 = object () => default!;
        Func<(int, int)> f2 = (int X, int Y) () => default;
        Func<string?> f3 = string () => default!;
        Func<IntPtr> f4 = nint () => default;
    }
}";
            var comp = CreateCompilation(source, parseOptions: TestOptions.RegularPreview);
            comp.VerifyDiagnostics(
                // (9,28): warning CS8621: Nullability of reference types in return type of 'lambda expression' doesn't match the target delegate 'Func<string?>' (possibly because of nullability attributes).
                //         Func<string?> f3 = string () => default!;
                Diagnostic(ErrorCode.WRN_NullabilityMismatchInReturnTypeOfTargetDelegate, "string () =>").WithArguments("lambda expression", "System.Func<string?>").WithLocation(9, 28));
        }

        [Fact]
        public void LambdaReturnType_06()
        {
            var source =
@"#nullable enable
using System;
using System.Linq.Expressions;
class Program
{
    static void Main()
    {
        Expression<Func<object>> e1 = dynamic () => default!;
        Expression<Func<(int X, int Y)>> e2 = (int, int) () => default;
        Expression<Func<string>> e3 = string? () => default;
        Expression<Func<nint>> e4 = IntPtr () => default;
    }
}";
            var comp = CreateCompilation(source, parseOptions: TestOptions.RegularPreview);
            comp.VerifyDiagnostics(
                // (10,39): warning CS8621: Nullability of reference types in return type of 'lambda expression' doesn't match the target delegate 'Func<string>' (possibly because of nullability attributes).
                //         Expression<Func<string>> e3 = string? () => default;
                Diagnostic(ErrorCode.WRN_NullabilityMismatchInReturnTypeOfTargetDelegate, "string? () =>").WithArguments("lambda expression", "System.Func<string>").WithLocation(10, 39));
        }

        [Fact]
        public void LambdaReturnType_07()
        {
            var source =
@"#nullable enable
using System;
struct S<T> { }
class Program
{
    static void Main()
    {
        Delegate d1 = string? () => default;
        Delegate d2 = string () => default;
        Delegate d3 = S<object?> () => default(S<object?>);
        Delegate d4 = S<object?> () => default(S<object>);
        Delegate d5 = S<object> () => default(S<object?>);
        Delegate d6 = S<object> () => default(S<object>);
    }
}";
            var comp = CreateCompilation(source, parseOptions: TestOptions.RegularPreview);
            comp.VerifyDiagnostics(
                // (9,36): warning CS8603: Possible null reference return.
                //         Delegate d2 = string () => default;
                Diagnostic(ErrorCode.WRN_NullReferenceReturn, "default").WithLocation(9, 36),
                // (11,40): warning CS8619: Nullability of reference types in value of type 'S<object>' doesn't match target type 'S<object?>'.
                //         Delegate d4 = S<object?> () => default(S<object>);
                Diagnostic(ErrorCode.WRN_NullabilityMismatchInAssignment, "default(S<object>)").WithArguments("S<object>", "S<object?>").WithLocation(11, 40),
                // (12,39): warning CS8619: Nullability of reference types in value of type 'S<object?>' doesn't match target type 'S<object>'.
                //         Delegate d5 = S<object> () => default(S<object?>);
                Diagnostic(ErrorCode.WRN_NullabilityMismatchInAssignment, "default(S<object?>)").WithArguments("S<object?>", "S<object>").WithLocation(12, 39));
        }

        [Fact]
        public void LambdaReturnType_08()
        {
            var source =
@"#nullable enable
using System;
struct S<T> { }
class Program
{
    static void Main()
    {
        Func<string?> f1 = string? () => throw null!;
        Func<string?> f2 = string () => throw null!;
        Func<string> f3 = string? () => throw null!;
        Func<string> f4 = string () => throw null!;
        Func<S<object?>> f5 = S<object?> () => throw null!;
        Func<S<object?>> f6 = S<object> () => throw null!;
        Func<S<object>> f7 = S<object?> () => throw null!;
        Func<S<object>> f8 = S<object> () => throw null!;
    }
}";
            var comp = CreateCompilation(source, parseOptions: TestOptions.RegularPreview);
            comp.VerifyDiagnostics(
                // (9,28): warning CS8621: Nullability of reference types in return type of 'lambda expression' doesn't match the target delegate 'Func<string?>' (possibly because of nullability attributes).
                //         Func<string?> f2 = string () => throw null!;
                Diagnostic(ErrorCode.WRN_NullabilityMismatchInReturnTypeOfTargetDelegate, "string () =>").WithArguments("lambda expression", "System.Func<string?>").WithLocation(9, 28),
                // (10,27): warning CS8621: Nullability of reference types in return type of 'lambda expression' doesn't match the target delegate 'Func<string>' (possibly because of nullability attributes).
                //         Func<string> f3 = string? () => throw null!;
                Diagnostic(ErrorCode.WRN_NullabilityMismatchInReturnTypeOfTargetDelegate, "string? () =>").WithArguments("lambda expression", "System.Func<string>").WithLocation(10, 27),
                // (13,31): warning CS8621: Nullability of reference types in return type of 'lambda expression' doesn't match the target delegate 'Func<S<object?>>' (possibly because of nullability attributes).
                //         Func<S<object?>> f6 = S<object> () => throw null!;
                Diagnostic(ErrorCode.WRN_NullabilityMismatchInReturnTypeOfTargetDelegate, "S<object> () =>").WithArguments("lambda expression", "System.Func<S<object?>>").WithLocation(13, 31),
                // (14,30): warning CS8621: Nullability of reference types in return type of 'lambda expression' doesn't match the target delegate 'Func<S<object>>' (possibly because of nullability attributes).
                //         Func<S<object>> f7 = S<object?> () => throw null!;
                Diagnostic(ErrorCode.WRN_NullabilityMismatchInReturnTypeOfTargetDelegate, "S<object?> () =>").WithArguments("lambda expression", "System.Func<S<object>>").WithLocation(14, 30));
        }

        [Fact]
        public void LambdaReturnType_09()
        {
            var source =
@"#nullable enable
struct S<T> { }
delegate ref T D1<T>();
delegate ref readonly T D2<T>();
class Program
{
    static void Main()
    {
        D1<S<object?>> f1 = (ref S<object?> () => throw null!);
        D1<S<object?>> f2 = (ref S<object> () => throw null!);
        D1<S<object>> f3 = (ref S<object?> () => throw null!);
        D1<S<object>> f4 = (ref S<object> () => throw null!);
        D2<S<object?>> f5 = (ref readonly S<object?> () => throw null!);
        D2<S<object?>> f6 = (ref readonly S<object> () => throw null!);
        D2<S<object>> f7 = (ref readonly S<object?> () => throw null!);
        D2<S<object>> f8 = (ref readonly S<object> () => throw null!);
    }
}";
            var comp = CreateCompilation(source, parseOptions: TestOptions.RegularPreview);
            comp.VerifyDiagnostics(
                // (10,30): warning CS8621: Nullability of reference types in return type of 'lambda expression' doesn't match the target delegate 'D1<S<object?>>' (possibly because of nullability attributes).
                //         D1<S<object?>> f2 = (ref S<object> () => throw null!);
                Diagnostic(ErrorCode.WRN_NullabilityMismatchInReturnTypeOfTargetDelegate, "ref S<object> () =>").WithArguments("lambda expression", "D1<S<object?>>").WithLocation(10, 30),
                // (11,29): warning CS8621: Nullability of reference types in return type of 'lambda expression' doesn't match the target delegate 'D1<S<object>>' (possibly because of nullability attributes).
                //         D1<S<object>> f3 = (ref S<object?> () => throw null!);
                Diagnostic(ErrorCode.WRN_NullabilityMismatchInReturnTypeOfTargetDelegate, "ref S<object?> () =>").WithArguments("lambda expression", "D1<S<object>>").WithLocation(11, 29),
                // (14,30): warning CS8621: Nullability of reference types in return type of 'lambda expression' doesn't match the target delegate 'D2<S<object?>>' (possibly because of nullability attributes).
                //         D2<S<object?>> f6 = (ref readonly S<object> () => throw null!);
                Diagnostic(ErrorCode.WRN_NullabilityMismatchInReturnTypeOfTargetDelegate, "ref readonly S<object> () =>").WithArguments("lambda expression", "D2<S<object?>>").WithLocation(14, 30),
                // (15,29): warning CS8621: Nullability of reference types in return type of 'lambda expression' doesn't match the target delegate 'D2<S<object>>' (possibly because of nullability attributes).
                //         D2<S<object>> f7 = (ref readonly S<object?> () => throw null!);
                Diagnostic(ErrorCode.WRN_NullabilityMismatchInReturnTypeOfTargetDelegate, "ref readonly S<object?> () =>").WithArguments("lambda expression", "D2<S<object>>").WithLocation(15, 29));
        }

        [Fact]
        public void LambdaReturnType_10()
        {
            var source =
@"delegate T D1<T>(ref T t);
delegate ref T D2<T>(ref T t);
delegate ref readonly T D3<T>(ref T t);
class Program
{
    static void F<T>()
    {
        D1<T> d1;
        D2<T> d2;
        D3<T> d3;
        d1 = T (ref T t) => t;
        d2 = T (ref T t) => t;
        d3 = T (ref T t) => t;
        d1 = (ref T (ref T t) => ref t);
        d2 = (ref T (ref T t) => ref t);
        d3 = (ref T (ref T t) => ref t);
        d1 = (ref readonly T (ref T t) => ref t);
        d2 = (ref readonly T (ref T t) => ref t);
        d3 = (ref readonly T (ref T t) => ref t);
    }
}";
            var comp = CreateCompilation(source, parseOptions: TestOptions.RegularPreview);
            comp.VerifyDiagnostics(
                // (12,14): error CS8934: Cannot convert lambda expression to type 'D2<T>' because the return type does not match the delegate return type
                //         d2 = T (ref T t) => t;
                Diagnostic(ErrorCode.ERR_CantConvAnonMethReturnType, "T (ref T t) => t").WithArguments("lambda expression", "D2<T>").WithLocation(12, 14),
                // (13,14): error CS8934: Cannot convert lambda expression to type 'D3<T>' because the return type does not match the delegate return type
                //         d3 = T (ref T t) => t;
                Diagnostic(ErrorCode.ERR_CantConvAnonMethReturnType, "T (ref T t) => t").WithArguments("lambda expression", "D3<T>").WithLocation(13, 14),
                // (14,15): error CS8934: Cannot convert lambda expression to type 'D1<T>' because the return type does not match the delegate return type
                //         d1 = (ref T (ref T t) => ref t);
                Diagnostic(ErrorCode.ERR_CantConvAnonMethReturnType, "ref T (ref T t) => ref t").WithArguments("lambda expression", "D1<T>").WithLocation(14, 15),
                // (16,15): error CS8934: Cannot convert lambda expression to type 'D3<T>' because the return type does not match the delegate return type
                //         d3 = (ref T (ref T t) => ref t);
                Diagnostic(ErrorCode.ERR_CantConvAnonMethReturnType, "ref T (ref T t) => ref t").WithArguments("lambda expression", "D3<T>").WithLocation(16, 15),
                // (17,15): error CS8934: Cannot convert lambda expression to type 'D1<T>' because the return type does not match the delegate return type
                //         d1 = (ref readonly T (ref T t) => ref t);
                Diagnostic(ErrorCode.ERR_CantConvAnonMethReturnType, "ref readonly T (ref T t) => ref t").WithArguments("lambda expression", "D1<T>").WithLocation(17, 15),
                // (18,15): error CS8934: Cannot convert lambda expression to type 'D2<T>' because the return type does not match the delegate return type
                //         d2 = (ref readonly T (ref T t) => ref t);
                Diagnostic(ErrorCode.ERR_CantConvAnonMethReturnType, "ref readonly T (ref T t) => ref t").WithArguments("lambda expression", "D2<T>").WithLocation(18, 15));
        }

        [Fact]
        public void LambdaReturnType_11()
        {
            var source =
@"using System;
class Program
{
    static void Main()
    {
        Delegate d;
        d = (ref void () => { });
        d = (ref readonly void () => { });
    }
}";
            var comp = CreateCompilation(source, parseOptions: TestOptions.RegularPreview);
            comp.VerifyDiagnostics(
                // (7,14): error CS8917: The delegate type could not be inferred.
                //         d = (ref void () => { });
                Diagnostic(ErrorCode.ERR_CannotInferDelegateType, "ref void () => { }").WithLocation(7, 14),
                // (7,18): error CS1547: Keyword 'void' cannot be used in this context
                //         d = (ref void () => { });
                Diagnostic(ErrorCode.ERR_NoVoidHere, "void").WithLocation(7, 18),
                // (8,14): error CS8917: The delegate type could not be inferred.
                //         d = (ref readonly void () => { });
                Diagnostic(ErrorCode.ERR_CannotInferDelegateType, "ref readonly void () => { }").WithLocation(8, 14),
                // (8,27): error CS1547: Keyword 'void' cannot be used in this context
                //         d = (ref readonly void () => { });
                Diagnostic(ErrorCode.ERR_NoVoidHere, "void").WithLocation(8, 27));
        }

        [WorkItem(55217, "https://github.com/dotnet/roslyn/issues/55217")]
        [ConditionalFact(typeof(DesktopOnly))]
        public void LambdaReturnType_12()
        {
            var source =
@"using System;
class Program
{
    static void Main()
    {
        Delegate d;
        d = TypedReference () => throw null;
        d = RuntimeArgumentHandle () => throw null;
        d = ArgIterator () => throw null;
    }
}";
            var comp = CreateCompilation(source, parseOptions: TestOptions.RegularPreview);
            comp.VerifyDiagnostics(
                // (7,13): error CS1599: The return type of a method, delegate, or function pointer cannot be 'TypedReference'
                //         d = TypedReference () => throw null;
                Diagnostic(ErrorCode.ERR_MethodReturnCantBeRefAny, "TypedReference").WithArguments("System.TypedReference").WithLocation(7, 13),
                // (7,13): error CS8917: The delegate type could not be inferred.
                //         d = TypedReference () => throw null;
                Diagnostic(ErrorCode.ERR_CannotInferDelegateType, "TypedReference () => throw null").WithLocation(7, 13),
                // (8,13): error CS1599: The return type of a method, delegate, or function pointer cannot be 'RuntimeArgumentHandle'
                //         d = RuntimeArgumentHandle () => throw null;
                Diagnostic(ErrorCode.ERR_MethodReturnCantBeRefAny, "RuntimeArgumentHandle").WithArguments("System.RuntimeArgumentHandle").WithLocation(8, 13),
                // (8,13): error CS8917: The delegate type could not be inferred.
                //         d = RuntimeArgumentHandle () => throw null;
                Diagnostic(ErrorCode.ERR_CannotInferDelegateType, "RuntimeArgumentHandle () => throw null").WithLocation(8, 13),
                // (9,13): error CS1599: The return type of a method, delegate, or function pointer cannot be 'ArgIterator'
                //         d = ArgIterator () => throw null;
                Diagnostic(ErrorCode.ERR_MethodReturnCantBeRefAny, "ArgIterator").WithArguments("System.ArgIterator").WithLocation(9, 13),
                // (9,13): error CS8917: The delegate type could not be inferred.
                //         d = ArgIterator () => throw null;
                Diagnostic(ErrorCode.ERR_CannotInferDelegateType, "ArgIterator () => throw null").WithLocation(9, 13));
        }

        [Fact]
        public void LambdaReturnType_13()
        {
            var source =
@"static class S { }
delegate S D();
class Program
{
    static void Main()
    {
        D d = S () => default;
    }
}";
            var comp = CreateCompilation(source, parseOptions: TestOptions.RegularPreview);
            comp.VerifyDiagnostics(
                // (7,15): error CS0722: 'S': static types cannot be used as return types
                //         D d = S () => default;
                Diagnostic(ErrorCode.ERR_ReturnTypeIsStaticClass, "S").WithArguments("S").WithLocation(7, 15));
        }

        [Fact]
        public void LambdaReturnType_14()
        {
            var source =
@"using System;
class Program
{
    static void Main()
    {
        Delegate d = async int () => 0;
    }
}";
            var comp = CreateCompilation(source, parseOptions: TestOptions.RegularPreview);
            comp.VerifyDiagnostics(
                // (6,35): error CS1983: The return type of an async method must be void, Task, Task<T>, a task-like type, IAsyncEnumerable<T>, or IAsyncEnumerator<T>
                //         Delegate d = async int () => 0;
                Diagnostic(ErrorCode.ERR_BadAsyncReturn, "=>").WithLocation(6, 35),
                // (6,35): warning CS1998: This async method lacks 'await' operators and will run synchronously. Consider using the 'await' operator to await non-blocking API calls, or 'await Task.Run(...)' to do CPU-bound work on a background thread.
                //         Delegate d = async int () => 0;
                Diagnostic(ErrorCode.WRN_AsyncLacksAwaits, "=>").WithLocation(6, 35));
        }

        [Fact]
        public void LambdaReturnType_15()
        {
            var source =
@"using System;
using System.Threading.Tasks;
delegate ref Task D(string s);
class Program
{
    static void Main()
    {
        Delegate d1 = async ref Task (s) => { _ = s.Length; await Task.Yield(); };
        D d2 = async ref Task (s) => { _ = s.Length; await Task.Yield(); };
    }
}";
            var comp = CreateCompilation(source, parseOptions: TestOptions.RegularPreview);
            comp.VerifyDiagnostics(
                // (8,23): error CS8917: The delegate type could not be inferred.
                //         Delegate d1 = async ref Task (s) => { _ = s.Length; await Task.Yield(); };
                Diagnostic(ErrorCode.ERR_CannotInferDelegateType, "async ref Task (s) => { _ = s.Length; await Task.Yield(); }").WithLocation(8, 23),
                // (8,29): error CS1073: Unexpected token 'ref'
                //         Delegate d1 = async ref Task (s) => { _ = s.Length; await Task.Yield(); };
                Diagnostic(ErrorCode.ERR_UnexpectedToken, "ref").WithArguments("ref").WithLocation(8, 29),
                // (9,22): error CS1073: Unexpected token 'ref'
                //         D d2 = async ref Task (s) => { _ = s.Length; await Task.Yield(); };
                Diagnostic(ErrorCode.ERR_UnexpectedToken, "ref").WithArguments("ref").WithLocation(9, 22));
        }

        [Fact]
        public void LambdaReturnType_16()
        {
            var source =
@"using System;
using System.Threading.Tasks;
delegate ref Task D(string s);
class Program
{
    static void Main()
    {
        Delegate d1 = async ref Task (string s) => { _ = s.Length; await Task.Yield(); };
        D d2 = async ref Task (string s) => { _ = s.Length; await Task.Yield(); };
    }
}";
            var comp = CreateCompilation(source, parseOptions: TestOptions.RegularPreview);
            comp.VerifyDiagnostics(
                // (8,29): error CS1073: Unexpected token 'ref'
                //         Delegate d1 = async ref Task (string s) => { _ = s.Length; await Task.Yield(); };
                Diagnostic(ErrorCode.ERR_UnexpectedToken, "ref").WithArguments("ref").WithLocation(8, 29),
                // (9,22): error CS1073: Unexpected token 'ref'
                //         D d2 = async ref Task (string s) => { _ = s.Length; await Task.Yield(); };
                Diagnostic(ErrorCode.ERR_UnexpectedToken, "ref").WithArguments("ref").WithLocation(9, 22));
        }

        [Fact]
        public void LambdaReturnType_17()
        {
            var source =
@"#nullable enable
using System;
class Program
{
    static void F(string? x, string y)
    {
        Func<string?> f1 = string () => { if (x is null) return x; return y; };
        Func<string> f2 = string? () => { if (x is not null) return x; return y; };
    }
}";
            var comp = CreateCompilation(source, parseOptions: TestOptions.RegularPreview);
            comp.VerifyDiagnostics(
                // (7,28): warning CS8621: Nullability of reference types in return type of 'lambda expression' doesn't match the target delegate 'Func<string?>' (possibly because of nullability attributes).
                //         Func<string?> f1 = string () => { if (x is null) return x; return y; };
                Diagnostic(ErrorCode.WRN_NullabilityMismatchInReturnTypeOfTargetDelegate, "string () =>").WithArguments("lambda expression", "System.Func<string?>").WithLocation(7, 28),
                // (7,65): warning CS8603: Possible null reference return.
                //         Func<string?> f1 = string () => { if (x is null) return x; return y; };
                Diagnostic(ErrorCode.WRN_NullReferenceReturn, "x").WithLocation(7, 65),
                // (8,27): warning CS8621: Nullability of reference types in return type of 'lambda expression' doesn't match the target delegate 'Func<string>' (possibly because of nullability attributes).
                //         Func<string> f2 = string? () => { if (x is not null) return x; return y; };
                Diagnostic(ErrorCode.WRN_NullabilityMismatchInReturnTypeOfTargetDelegate, "string? () =>").WithArguments("lambda expression", "System.Func<string>").WithLocation(8, 27));
        }

        [Fact]
        public void LambdaReturnType_CustomModifiers_01()
        {
            var sourceA =
@".class public auto ansi sealed D extends [mscorlib]System.MulticastDelegate
{
    .method public hidebysig specialname rtspecialname instance void .ctor (object 'object', native int 'method') runtime managed { }
    .method public hidebysig newslot virtual instance int32 modopt([mscorlib]System.Int16) Invoke () runtime managed { }
    .method public hidebysig newslot virtual instance class [mscorlib]System.IAsyncResult BeginInvoke (class [mscorlib]System.AsyncCallback callback, object 'object') runtime managed { }
    .method public hidebysig newslot virtual instance int32 modopt([mscorlib]System.Int16) EndInvoke (class [mscorlib]System.IAsyncResult result) runtime managed { }
}";
            var refA = CompileIL(sourceA);

            var sourceB =
@"class Program
{
    static void F(D d)
    {
        System.Console.WriteLine(d());
    }
    static void Main()
    {
        F(() => 1);
        F(int () => 2);
    }
}";
            CompileAndVerify(sourceB, references: new[] { refA }, parseOptions: TestOptions.RegularPreview, expectedOutput:
@"1
2");
        }

        [Fact]
        public void LambdaReturnType_CustomModifiers_02()
        {
            var sourceA =
@".class public auto ansi sealed D extends [mscorlib]System.MulticastDelegate
{
    .method public hidebysig specialname rtspecialname instance void .ctor (object 'object', native int 'method') runtime managed { }
    .method public hidebysig newslot virtual instance int32 modreq([mscorlib]System.Int16) Invoke () runtime managed { }
    .method public hidebysig newslot virtual instance class [mscorlib]System.IAsyncResult BeginInvoke (class [mscorlib]System.AsyncCallback callback, object 'object') runtime managed { }
    .method public hidebysig newslot virtual instance int32 modreq([mscorlib]System.Int16) EndInvoke (class [mscorlib]System.IAsyncResult result) runtime managed { }
}";
            var refA = CompileIL(sourceA);

            var sourceB =
@"class Program
{
    static void F(D d)
    {
        System.Console.WriteLine(d());
    }
    static void Main()
    {
        F(() => 1);
        F(int () => 2);
    }
}";
            var comp = CreateCompilation(sourceB, references: new[] { refA }, parseOptions: TestOptions.RegularPreview);
            comp.VerifyDiagnostics(
                // (5,34): error CS0570: 'D.Invoke()' is not supported by the language
                //         System.Console.WriteLine(d());
                Diagnostic(ErrorCode.ERR_BindToBogus, "d()").WithArguments("D.Invoke()").WithLocation(5, 34),
                // (9,11): error CS0570: 'D.Invoke()' is not supported by the language
                //         F(() => 1);
                Diagnostic(ErrorCode.ERR_BindToBogus, "() => 1").WithArguments("D.Invoke()").WithLocation(9, 11),
                // (10,11): error CS0570: 'D.Invoke()' is not supported by the language
                //         F(int () => 2);
                Diagnostic(ErrorCode.ERR_BindToBogus, "int () => 2").WithArguments("D.Invoke()").WithLocation(10, 11));
        }

        [Fact]
        public void LambdaReturnType_UseSiteErrors()
        {
            var sourceA =
@".class public sealed A extends [mscorlib]System.Object
{
  .custom instance void [mscorlib]System.Runtime.CompilerServices.RequiredAttributeAttribute::.ctor(class [mscorlib]System.Type) = ( 01 00 FF 00 00 ) 
  .method public hidebysig specialname rtspecialname instance void .ctor() cil managed { ret }
}";
            var refA = CompileIL(sourceA);

            var sourceB =
@"using System;
class B
{
    static void F<T>(Func<T> f) { }
    static void Main()
    {
        F(A () => default);
    }
}";
            var comp = CreateCompilation(sourceB, references: new[] { refA }, parseOptions: TestOptions.RegularPreview);
            comp.VerifyDiagnostics(
                // (7,11): error CS0648: 'A' is a type not supported by the language
                //         F(A () => default);
                Diagnostic(ErrorCode.ERR_BogusType, "A").WithArguments("A").WithLocation(7, 11));
        }

        [Fact]
<<<<<<< HEAD
=======
        public void VarReturnType_01()
        {
            var source =
@"using System;
class Program
{
    static void Main()
    {
        Delegate d;
        d = var () => throw null;
        d = ref var () => throw null;
    }
}";

            var comp = CreateCompilation(source);
            comp.VerifyDiagnostics(
                // (7,13): error CS8975: The contextual keyword 'var' cannot be used as an explicit lambda return type
                //         d = var () => throw null;
                Diagnostic(ErrorCode.ERR_LambdaExplicitReturnTypeVar, "var").WithLocation(7, 13),
                // (7,13): error CS0825: The contextual keyword 'var' may only appear within a local variable declaration or in script code
                //         d = var () => throw null;
                Diagnostic(ErrorCode.ERR_TypeVarNotFound, "var").WithLocation(7, 13),
                // (8,17): error CS8975: The contextual keyword 'var' cannot be used as an explicit lambda return type
                //         d = ref var () => throw null;
                Diagnostic(ErrorCode.ERR_LambdaExplicitReturnTypeVar, "var").WithLocation(8, 17),
                // (8,17): error CS0825: The contextual keyword 'var' may only appear within a local variable declaration or in script code
                //         d = ref var () => throw null;
                Diagnostic(ErrorCode.ERR_TypeVarNotFound, "var").WithLocation(8, 17));
        }

        [Fact]
        public void VarReturnType_02()
        {
            var source =
@"using System;
class var { }
class Program
{
    static void Main()
    {
        Delegate d;
        d = var () => default;
        d = ref var (ref var v) => ref v;
        d = @var () => default;
        d = ref @var (ref var v) => ref v;
    }
}";

            var comp = CreateCompilation(source);
            comp.VerifyDiagnostics(
                // (2,7): warning CS8981: The type name 'var' only contains lower-cased ascii characters. Such names may become reserved for the language.
                // class var { }
                Diagnostic(ErrorCode.WRN_LowerCaseTypeName, "var").WithArguments("var").WithLocation(2, 7),
                // (8,13): error CS8975: The contextual keyword 'var' cannot be used as an explicit lambda return type
                //         d = var () => default;
                Diagnostic(ErrorCode.ERR_LambdaExplicitReturnTypeVar, "var").WithLocation(8, 13),
                // (9,17): error CS8975: The contextual keyword 'var' cannot be used as an explicit lambda return type
                //         d = ref var (ref var v) => ref v;
                Diagnostic(ErrorCode.ERR_LambdaExplicitReturnTypeVar, "var").WithLocation(9, 17));
        }

        [Fact]
        public void VarReturnType_03()
        {
            var source =
@"using System;
class @var { }
class Program
{
    static void Main()
    {
        F(var () => default);
        F(ref var (ref var v) => ref v);
        F(@var () => default);
        F(ref @var (ref var v) => ref v);
        F(() => default(var));
    }
    static void F(Delegate d) { }
}";

            var comp = CreateCompilation(source);
            comp.VerifyDiagnostics(
                // (7,11): error CS8975: The contextual keyword 'var' cannot be used as an explicit lambda return type
                //         F(var () => default);
                Diagnostic(ErrorCode.ERR_LambdaExplicitReturnTypeVar, "var").WithLocation(7, 11),
                // (8,15): error CS8975: The contextual keyword 'var' cannot be used as an explicit lambda return type
                //         F(ref var (ref var v) => ref v);
                Diagnostic(ErrorCode.ERR_LambdaExplicitReturnTypeVar, "var").WithLocation(8, 15));
        }

        [Fact]
        public void VarReturnType_04()
        {
            var source =
@"using System;
struct @var
{
    internal class @other { }
    internal other o;
}
class Program
{
    static void Main()
    {
        F(var () => default);
        F(ref var () => throw null);
        F(var[] () => default);
        F(var? (var v) => v);
        F(var.other (var v) => v.o);
    }
    static void F(Delegate d) { }
}";

            var comp = CreateCompilation(source);
            comp.VerifyDiagnostics(
                // (11,11): error CS8975: The contextual keyword 'var' cannot be used as an explicit lambda return type
                //         F(var () => default);
                Diagnostic(ErrorCode.ERR_LambdaExplicitReturnTypeVar, "var").WithLocation(11, 11),
                // (12,15): error CS8975: The contextual keyword 'var' cannot be used as an explicit lambda return type
                //         F(ref var () => throw null);
                Diagnostic(ErrorCode.ERR_LambdaExplicitReturnTypeVar, "var").WithLocation(12, 15));
        }

        [Fact]
        public void VarReturnType_05()
        {
            var source =
@"using System;
using @var = System.Int32;
class Program
{
    static void Main()
    {
        F(var (var v) => v);
        F(@var (var v) => v);
        F(() => default(var));
    }
    static void F(Delegate d) { }
}";

            var comp = CreateCompilation(source);
            comp.VerifyDiagnostics(
                // (7,11): error CS8975: The contextual keyword 'var' cannot be used as an explicit lambda return type
                //         F(var (var v) => v);
                Diagnostic(ErrorCode.ERR_LambdaExplicitReturnTypeVar, "var").WithLocation(7, 11));
        }

        [Fact]
        public void VarReturnType_06()
        {
            var source =
@"using System;
class Program
{
    static void M<@var>()
    {
        F(var (var v) => v);
        F(@var (var v) => v);
        F(() => default(var));
    }
    static void F(Delegate d) { }
}";

            var comp = CreateCompilation(source);
            comp.VerifyDiagnostics(
                // (6,11): error CS8975: The contextual keyword 'var' cannot be used as an explicit lambda return type
                //         F(var () => default);
                Diagnostic(ErrorCode.ERR_LambdaExplicitReturnTypeVar, "var").WithLocation(6, 11));
        }

        [Fact]
        public void VarReturnType_07()
        {
            var source =
@"using System;
static class @var { }
class Program
{
    static void Main()
    {
        F(var () => default);
    }
    static void F(Delegate d) { }
}";

            var comp = CreateCompilation(source);
            comp.VerifyDiagnostics(
                // (7,11): error CS8975: The contextual keyword 'var' cannot be used as an explicit lambda return type
                //         F(var () => default);
                Diagnostic(ErrorCode.ERR_LambdaExplicitReturnTypeVar, "var").WithLocation(7, 11),
                // (7,11): error CS0722: 'var': static types cannot be used as return types
                //         F(var () => default);
                Diagnostic(ErrorCode.ERR_ReturnTypeIsStaticClass, "var").WithArguments("var").WithLocation(7, 11));
        }

        [Fact]
>>>>>>> 67d940c4
        public void AsyncLambdaParameters_01()
        {
            var source =
@"using System;
using System.Threading.Tasks;
delegate Task D(ref string s);
class Program
{
    static void Main()
    {
        Delegate d1 = async (ref string s) => { _ = s.Length; await Task.Yield(); };
        D d2 = async (ref string s) => { _ = s.Length; await Task.Yield(); };
    }
}";
            var comp = CreateCompilation(source, parseOptions: TestOptions.RegularPreview);
            comp.VerifyDiagnostics(
                // (8,41): error CS1988: Async methods cannot have ref, in or out parameters
                //         Delegate d1 = async (ref string s) => { _ = s.Length; await Task.Yield(); };
                Diagnostic(ErrorCode.ERR_BadAsyncArgType, "s").WithLocation(8, 41),
                // (9,34): error CS1988: Async methods cannot have ref, in or out parameters
                //         D d2 = async (ref string s) => { _ = s.Length; await Task.Yield(); };
                Diagnostic(ErrorCode.ERR_BadAsyncArgType, "s").WithLocation(9, 34));
        }

        [ConditionalFact(typeof(DesktopOnly))]
        public void AsyncLambdaParameters_02()
        {
            var source =
@"using System;
using System.Threading.Tasks;
delegate void D1(TypedReference r);
delegate void D2(RuntimeArgumentHandle h);
delegate void D3(ArgIterator i);
class Program
{
    static void Main()
    {
        D1 d1 = async (TypedReference r) => { await Task.Yield(); };
        D2 d2 = async (RuntimeArgumentHandle h) => { await Task.Yield(); };
        D3 d3 = async (ArgIterator i) => { await Task.Yield(); };
    }
}";
            var comp = CreateCompilation(source, parseOptions: TestOptions.RegularPreview);
            comp.VerifyDiagnostics(
                // (10,39): error CS4012: Parameters or locals of type 'TypedReference' cannot be declared in async methods or async lambda expressions.
                //         D1 d1 = async (TypedReference r) => { await Task.Yield(); };
                Diagnostic(ErrorCode.ERR_BadSpecialByRefLocal, "r").WithArguments("System.TypedReference").WithLocation(10, 39),
                // (11,46): error CS4012: Parameters or locals of type 'RuntimeArgumentHandle' cannot be declared in async methods or async lambda expressions.
                //         D2 d2 = async (RuntimeArgumentHandle h) => { await Task.Yield(); };
                Diagnostic(ErrorCode.ERR_BadSpecialByRefLocal, "h").WithArguments("System.RuntimeArgumentHandle").WithLocation(11, 46),
                // (12,36): error CS4012: Parameters or locals of type 'ArgIterator' cannot be declared in async methods or async lambda expressions.
                //         D3 d3 = async (ArgIterator i) => { await Task.Yield(); };
                Diagnostic(ErrorCode.ERR_BadSpecialByRefLocal, "i").WithArguments("System.ArgIterator").WithLocation(12, 36));
        }

        [Fact]
        public void BestType_01()
        {
            var source =
@"using System;
class A { }
class B1 : A { }
class B2 : A { }
interface I { }
class C1 : I { }
class C2 : I { }
class Program
{
    static void F<T>(Func<bool, T> f) { }
    static void Main()
    {
        F((bool b) => { if (b) return new B1(); return new B2(); });
        F((bool b) => { if (b) return new C1(); return new C2(); });
    }
}";

            var expectedDiagnostics = new[]
            {
                // (13,9): error CS0411: The type arguments for method 'Program.F<T>(Func<bool, T>)' cannot be inferred from the usage. Try specifying the type arguments explicitly.
                //         F((bool b) => { if (b) return new B1(); return new B2(); });
                Diagnostic(ErrorCode.ERR_CantInferMethTypeArgs, "F").WithArguments("Program.F<T>(System.Func<bool, T>)").WithLocation(13, 9),
                // (14,9): error CS0411: The type arguments for method 'Program.F<T>(Func<bool, T>)' cannot be inferred from the usage. Try specifying the type arguments explicitly.
                //         F((bool b) => { if (b) return new C1(); return new C2(); });
                Diagnostic(ErrorCode.ERR_CantInferMethTypeArgs, "F").WithArguments("Program.F<T>(System.Func<bool, T>)").WithLocation(14, 9)
            };

            var comp = CreateCompilation(source, parseOptions: TestOptions.Regular9);
            comp.VerifyDiagnostics(expectedDiagnostics);

            comp = CreateCompilation(source, parseOptions: TestOptions.RegularPreview);
            comp.VerifyDiagnostics(expectedDiagnostics);
        }

        // As above but with explicit return type.
        [Fact]
        public void BestType_02()
        {
            var source =
@"using System;
class A { }
class B1 : A { }
class B2 : A { }
interface I { }
class C1 : I { }
class C2 : I { }
class Program
{
    static void F<T>(Func<bool, T> f) { Console.WriteLine(typeof(T)); }
    static void Main()
    {
        F(A (bool b) => { if (b) return new B1(); return new B2(); });
        F(I (bool b) => { if (b) return new C1(); return new C2(); });
    }
}";
            var comp = CreateCompilation(source, parseOptions: TestOptions.Regular9);
            comp.VerifyDiagnostics(
                // (13,11): error CS8773: Feature 'lambda return type' is not available in C# 9.0. Please use language version 10.0 or greater.
                //         F(A (bool b) => { if (b) return new B1(); return new B2(); });
                Diagnostic(ErrorCode.ERR_FeatureNotAvailableInVersion9, "A").WithArguments("lambda return type", "10.0").WithLocation(13, 11),
                // (14,11): error CS8773: Feature 'lambda return type' is not available in C# 9.0. Please use language version 10.0 or greater.
                //         F(I (bool b) => { if (b) return new C1(); return new C2(); });
                Diagnostic(ErrorCode.ERR_FeatureNotAvailableInVersion9, "I").WithArguments("lambda return type", "10.0").WithLocation(14, 11));

            CompileAndVerify(source, parseOptions: TestOptions.RegularPreview, expectedOutput:
@"A
I");
        }

        [WorkItem(54257, "https://github.com/dotnet/roslyn/issues/54257")]
        [Fact]
        public void BestType_03()
        {
            var source =
@"using System;
class A { }
class B1 : A { }
class B2 : A { }
class Program
{
    static void F<T>(Func<T> x, Func<T> y) { }
    static void Main()
    {
        F(B2 () => null, B2 () => null);
        F(A () => null, B2 () => null);
        F(B1 () => null, B2 () => null);
    }
}";

            var comp = CreateCompilation(source, parseOptions: TestOptions.Regular9);
            comp.VerifyDiagnostics(
                // (10,11): error CS8773: Feature 'lambda return type' is not available in C# 9.0. Please use language version 10.0 or greater.
                //         F(B2 () => null, B2 () => null);
                Diagnostic(ErrorCode.ERR_FeatureNotAvailableInVersion9, "B2").WithArguments("lambda return type", "10.0").WithLocation(10, 11),
                // (10,26): error CS8773: Feature 'lambda return type' is not available in C# 9.0. Please use language version 10.0 or greater.
                //         F(B2 () => null, B2 () => null);
                Diagnostic(ErrorCode.ERR_FeatureNotAvailableInVersion9, "B2").WithArguments("lambda return type", "10.0").WithLocation(10, 26),
                // (11,9): error CS0411: The type arguments for method 'Program.F<T>(Func<T>, Func<T>)' cannot be inferred from the usage. Try specifying the type arguments explicitly.
                //         F(A () => null, B2 () => null);
                Diagnostic(ErrorCode.ERR_CantInferMethTypeArgs, "F").WithArguments("Program.F<T>(System.Func<T>, System.Func<T>)").WithLocation(11, 9),
                // (11,11): error CS8773: Feature 'lambda return type' is not available in C# 9.0. Please use language version 10.0 or greater.
                //         F(A () => null, B2 () => null);
                Diagnostic(ErrorCode.ERR_FeatureNotAvailableInVersion9, "A").WithArguments("lambda return type", "10.0").WithLocation(11, 11),
                // (11,25): error CS8773: Feature 'lambda return type' is not available in C# 9.0. Please use language version 10.0 or greater.
                //         F(A () => null, B2 () => null);
                Diagnostic(ErrorCode.ERR_FeatureNotAvailableInVersion9, "B2").WithArguments("lambda return type", "10.0").WithLocation(11, 25),
                // (12,9): error CS0411: The type arguments for method 'Program.F<T>(Func<T>, Func<T>)' cannot be inferred from the usage. Try specifying the type arguments explicitly.
                //         F(B1 () => null, B2 () => null);
                Diagnostic(ErrorCode.ERR_CantInferMethTypeArgs, "F").WithArguments("Program.F<T>(System.Func<T>, System.Func<T>)").WithLocation(12, 9),
                // (12,11): error CS8773: Feature 'lambda return type' is not available in C# 9.0. Please use language version 10.0 or greater.
                //         F(B1 () => null, B2 () => null);
                Diagnostic(ErrorCode.ERR_FeatureNotAvailableInVersion9, "B1").WithArguments("lambda return type", "10.0").WithLocation(12, 11),
                // (12,26): error CS8773: Feature 'lambda return type' is not available in C# 9.0. Please use language version 10.0 or greater.
                //         F(B1 () => null, B2 () => null);
                Diagnostic(ErrorCode.ERR_FeatureNotAvailableInVersion9, "B2").WithArguments("lambda return type", "10.0").WithLocation(12, 26));

            comp = CreateCompilation(source, parseOptions: TestOptions.RegularPreview);
            comp.VerifyDiagnostics(
                // (11,9): error CS0411: The type arguments for method 'Program.F<T>(Func<T>, Func<T>)' cannot be inferred from the usage. Try specifying the type arguments explicitly.
                //         F(A () => null, B2 () => null);
                Diagnostic(ErrorCode.ERR_CantInferMethTypeArgs, "F").WithArguments("Program.F<T>(System.Func<T>, System.Func<T>)").WithLocation(11, 9),
                // (12,9): error CS0411: The type arguments for method 'Program.F<T>(Func<T>, Func<T>)' cannot be inferred from the usage. Try specifying the type arguments explicitly.
                //         F(B1 () => null, B2 () => null);
                Diagnostic(ErrorCode.ERR_CantInferMethTypeArgs, "F").WithArguments("Program.F<T>(System.Func<T>, System.Func<T>)").WithLocation(12, 9));
        }

        [Fact]
        public void TypeInference_01()
        {
            var source =
@"using System;
class Program
{
    static void F<T>(Func<object, T> f)
    {
        Console.WriteLine(typeof(T));
    }
    static void Main()
    {
        F(long (o) => 1);
    }
}";
            CompileAndVerify(source, parseOptions: TestOptions.RegularPreview, expectedOutput: @"System.Int64");
        }

        [WorkItem(54257, "https://github.com/dotnet/roslyn/issues/54257")]
        [Fact]
        public void TypeInference_02()
        {
            var source =
@"using System;
class Program
{
    static void F<T>(Func<T, T> f)
    {
        Console.WriteLine(typeof(T));
    }
    static void Main()
    {
        F(int (i) => i);
    }
}";
            var comp = CreateCompilation(source, parseOptions: TestOptions.RegularPreview);
            comp.VerifyDiagnostics();
        }

        // CS4031 is not reported for async lambda in [SecurityCritical] type.
        [Fact]
        [WorkItem(54074, "https://github.com/dotnet/roslyn/issues/54074")]
        public void SecurityCritical_AsyncLambda()
        {
            var source =
@"using System;
using System.Security;
using System.Threading.Tasks;
[SecurityCritical]
class Program
{
    static void Main()
    {
        Func<Task> f = async () => await Task.Yield();
    }
}";
            var comp = CreateCompilation(source);
            comp.VerifyDiagnostics();
        }

        // CS4031 is not reported for async lambda in [SecurityCritical] type.
        [Fact]
        [WorkItem(54074, "https://github.com/dotnet/roslyn/issues/54074")]
        public void SecurityCritical_AsyncLambda_AttributeArgument()
        {
            var source =
@"using System;
using System.Security;
using System.Threading.Tasks;
class A : Attribute
{
    internal A(int i) { }
}
[SecurityCritical]
[A(F(async () => await Task.Yield()))]
class Program
{
    internal static int F(Func<Task> f) => 0;
}";
            var comp = CreateCompilation(source);
            comp.VerifyDiagnostics(
                // (9,4): error CS0182: An attribute argument must be a constant expression, typeof expression or array creation expression of an attribute parameter type
                // [A(F(async () => await Task.Yield()))]
                Diagnostic(ErrorCode.ERR_BadAttributeArgument, "F(async () => await Task.Yield())").WithLocation(9, 4));
        }

        private static LambdaSymbol GetLambdaSymbol(SemanticModel model, LambdaExpressionSyntax syntax)
        {
            return model.GetSymbolInfo(syntax).Symbol.GetSymbol<LambdaSymbol>();
        }

        [Fact]
        [WorkItem(53910, "https://github.com/dotnet/roslyn/issues/53910")]
        public void WithAttributesToExpressionTree_01()
        {
            var source =
@"
using System;
using System.Linq.Expressions;

Expression<Func<int, int>> e = [A] (x) => x;

class A : Attribute { }
";
            var comp = CreateCompilation(source);
            comp.VerifyDiagnostics(
                // (5,32): error CS8972: A lambda expression with attributes cannot be converted to an expression tree
                // Expression<Func<int, int>> e = [A] (x) => x;
                Diagnostic(ErrorCode.ERR_LambdaWithAttributesToExpressionTree, "[A] (x) => x").WithLocation(5, 32)
                );
        }

        [Fact]
        [WorkItem(53910, "https://github.com/dotnet/roslyn/issues/53910")]
        public void WithAttributesToExpressionTree_02()
        {
            var source =
@"
using System;
using System.Linq.Expressions;

Expression<Func<int, int>> e = [A][A] (x) => x;

[AttributeUsage(AttributeTargets.All, AllowMultiple = true)]
class A : Attribute { }
";
            var comp = CreateCompilation(source);
            comp.VerifyDiagnostics(
                // (5,32): error CS8972: A lambda expression with attributes cannot be converted to an expression tree
                // Expression<Func<int, int>> e = [A][A] (x) => x;
                Diagnostic(ErrorCode.ERR_LambdaWithAttributesToExpressionTree, "[A][A] (x) => x").WithLocation(5, 32)
                );
        }

        [Fact]
        [WorkItem(53910, "https://github.com/dotnet/roslyn/issues/53910")]
        public void WithAttributesToExpressionTree_03()
        {
            var source =
@"
using System;
using System.Linq.Expressions;

Expression<Func<int, int>> e = ([A] x) => x;

class A : Attribute { }
";
            var comp = CreateCompilation(source);
            comp.VerifyDiagnostics(
                // (5,37): error CS8972: A lambda expression with attributes cannot be converted to an expression tree
                // Expression<Func<int, int>> e = ([A] x) => x;
                Diagnostic(ErrorCode.ERR_LambdaWithAttributesToExpressionTree, "x").WithLocation(5, 37)
                );
        }

        [Fact]
        [WorkItem(53910, "https://github.com/dotnet/roslyn/issues/53910")]
        public void WithAttributesToExpressionTree_04()
        {
            var source =
@"
using System;
using System.Linq.Expressions;

Expression<Func<int, int>> e = ([A][A] x) => x;

[AttributeUsage(AttributeTargets.All, AllowMultiple = true)]
class A : Attribute { }
";
            var comp = CreateCompilation(source);
            comp.VerifyDiagnostics(
                // (5,40): error CS8972: A lambda expression with attributes cannot be converted to an expression tree
                // Expression<Func<int, int>> e = ([A][A] x) => x;
                Diagnostic(ErrorCode.ERR_LambdaWithAttributesToExpressionTree, "x").WithLocation(5, 40)
                );
        }

        [Fact]
        [WorkItem(53910, "https://github.com/dotnet/roslyn/issues/53910")]
        public void WithAttributesToExpressionTree_05()
        {
            var source =
@"
using System;
using System.Linq.Expressions;

Expression<Func<int, int, int>> e = ([A] x, [A] y) => x + y;

class A : Attribute { }
";
            var comp = CreateCompilation(source);
            comp.VerifyDiagnostics(
                // (5,42): error CS8972: A lambda expression with attributes cannot be converted to an expression tree
                // Expression<Func<int, int, int>> e = ([A] x, [A] y) => x + y;
                Diagnostic(ErrorCode.ERR_LambdaWithAttributesToExpressionTree, "x").WithLocation(5, 42)
                );
        }

        [Fact]
        [WorkItem(53910, "https://github.com/dotnet/roslyn/issues/53910")]
        public void WithAttributesToExpressionTree_06()
        {
            var source =
@"
using System;
using System.Linq.Expressions;

Expression<Func<int, int>> e = [return: A] (x) => x;

class A : Attribute { }
";
            var comp = CreateCompilation(source);
            comp.VerifyDiagnostics(
                // (5,32): error CS8972: A lambda expression with attributes cannot be converted to an expression tree
                // Expression<Func<int, int>> e = [return: A] (x) => x;
                Diagnostic(ErrorCode.ERR_LambdaWithAttributesToExpressionTree, "[return: A] (x) => x").WithLocation(5, 32)
                );
        }

        [Fact]
        [WorkItem(53910, "https://github.com/dotnet/roslyn/issues/53910")]
        public void WithAttributesToExpressionTree_07()
        {
            var source =
@"
using System;
using System.Linq.Expressions;

Expression<Func<int, int>> e = [return: A][return: A] (x) => x;

[AttributeUsage(AttributeTargets.All, AllowMultiple = true)]
class A : Attribute { }
";
            var comp = CreateCompilation(source);
            comp.VerifyDiagnostics(
                // (5,32): error CS8972: A lambda expression with attributes cannot be converted to an expression tree
                // Expression<Func<int, int>> e = [return: A][return: A] (x) => x;
                Diagnostic(ErrorCode.ERR_LambdaWithAttributesToExpressionTree, "[return: A][return: A] (x) => x").WithLocation(5, 32)
                );
        }

        [Fact]
        [WorkItem(53910, "https://github.com/dotnet/roslyn/issues/53910")]
        public void WithAttributesToExpressionTree_08()
        {
            var source =
@"
using System;
using System.Linq.Expressions;

Expression<Func<int, int>> e = [A][return: A] (x) => x;

class A : Attribute { }
";
            var comp = CreateCompilation(source);
            comp.VerifyDiagnostics(
                // (5,32): error CS8972: A lambda expression with attributes cannot be converted to an expression tree
                // Expression<Func<int, int>> e = [A][return: A] (x) => x;
                Diagnostic(ErrorCode.ERR_LambdaWithAttributesToExpressionTree, "[A][return: A] (x) => x").WithLocation(5, 32)
                );
        }

        [Fact]
        [WorkItem(53910, "https://github.com/dotnet/roslyn/issues/53910")]
        public void WithAttributesToExpressionTree_09()
        {
            var source =
@"
using System;
using System.Linq.Expressions;

Expression<Func<int, int>> e = [A] ([A] x) => x;

class A : Attribute { }
";
            var comp = CreateCompilation(source);
            comp.VerifyDiagnostics(
                // (5,32): error CS8972: A lambda expression with attributes cannot be converted to an expression tree
                // Expression<Func<int, int>> e = [A] ([A] x) => x;
                Diagnostic(ErrorCode.ERR_LambdaWithAttributesToExpressionTree, "[A] ([A] x) => x").WithLocation(5, 32)
                );
        }

        [Fact]
        [WorkItem(53910, "https://github.com/dotnet/roslyn/issues/53910")]
        public void WithAttributesToExpressionTree_10()
        {
            var source =
@"
using System;
using System.Linq.Expressions;

Expression<Func<int, int>> e = [return: A] ([A] x) => x;

class A : Attribute { }
";
            var comp = CreateCompilation(source);
            comp.VerifyDiagnostics(
                // (5,32): error CS8972: A lambda expression with attributes cannot be converted to an expression tree
                // Expression<Func<int, int>> e = [return: A] ([A] x) => x;
                Diagnostic(ErrorCode.ERR_LambdaWithAttributesToExpressionTree, "[return: A] ([A] x) => x").WithLocation(5, 32)
                );
        }
    }
}<|MERGE_RESOLUTION|>--- conflicted
+++ resolved
@@ -4133,10 +4133,7 @@
         }
 
         [Fact, WorkItem(52827, "https://github.com/dotnet/roslyn/issues/52827")]
-<<<<<<< HEAD
-=======
         [WorkItem(56668, "https://github.com/dotnet/roslyn/issues/56668")]
->>>>>>> 67d940c4
         public void LambdaAttributes_NullableAttributes_02()
         {
             var source =
@@ -4151,11 +4148,6 @@
         Func<object?> a2 = [return: NotNull] () => null;
     }
 }";
-<<<<<<< HEAD
-            // Missing lambda conversion warnings tracked by https://github.com/dotnet/roslyn/issues/56668
-            var comp = CreateCompilation(new[] { source, MaybeNullAttributeDefinition, NotNullAttributeDefinition }, parseOptions: TestOptions.RegularPreview);
-            comp.VerifyDiagnostics(
-=======
             var comp = CreateCompilation(new[] { source, MaybeNullAttributeDefinition, NotNullAttributeDefinition }, parseOptions: TestOptions.RegularPreview);
             comp.VerifyDiagnostics(
                 // (8,27): warning CS8621: Nullability of reference types in return type of 'lambda expression' doesn't match the target delegate 'Func<object>' (possibly because of nullability attributes).
@@ -4164,7 +4156,6 @@
                 // (9,28): warning CS8621: Nullability of reference types in return type of 'lambda expression' doesn't match the target delegate 'Func<object?>' (possibly because of nullability attributes).
                 //         Func<object?> a2 = [return: NotNull] () => null;
                 Diagnostic(ErrorCode.WRN_NullabilityMismatchInReturnTypeOfTargetDelegate, "[return: NotNull] () =>").WithArguments("lambda expression", "System.Func<object?>").WithLocation(9, 28),
->>>>>>> 67d940c4
                 // (9,52): warning CS8603: Possible null reference return.
                 //         Func<object?> a2 = [return: NotNull] () => null;
                 Diagnostic(ErrorCode.WRN_NullReferenceReturn, "null").WithLocation(9, 52)
@@ -4172,10 +4163,7 @@
         }
 
         [Fact, WorkItem(52827, "https://github.com/dotnet/roslyn/issues/52827")]
-<<<<<<< HEAD
-=======
         [WorkItem(56668, "https://github.com/dotnet/roslyn/issues/56668")]
->>>>>>> 67d940c4
         public void LambdaAttributes_NullableAttributes_AnonymousFunctionConversion_Return()
         {
             var source =
@@ -4207,12 +4195,6 @@
         D3 f12 = [return: NotNull] object? () => null;
     }
 }";
-<<<<<<< HEAD
-            // Wrong lambda conversion warnings tracked by https://github.com/dotnet/roslyn/issues/56668
-            // We're expecting WRN_NullabilityMismatchInReturnTypeOfTargetDelegate for each commented line
-            var comp = CreateCompilation(new[] { source, MaybeNullAttributeDefinition, NotNullAttributeDefinition });
-            comp.VerifyDiagnostics(
-=======
             var comp = CreateCompilation(new[] { source, MaybeNullAttributeDefinition, NotNullAttributeDefinition });
             comp.VerifyDiagnostics(
                 // (13,27): warning CS8621: Nullability of reference types in return type of 'lambda expression' doesn't match the target delegate 'Func<object>' (possibly because of nullability attributes).
@@ -4224,40 +4206,27 @@
                 // (16,17): warning CS8621: Nullability of reference types in return type of 'lambda expression' doesn't match the target delegate 'D3' (possibly because of nullability attributes).
                 //         D3 f4 = [return: MaybeNull] () => null; // 3
                 Diagnostic(ErrorCode.WRN_NullabilityMismatchInReturnTypeOfTargetDelegate, "[return: MaybeNull] () =>").WithArguments("lambda expression", "D3").WithLocation(16, 17),
->>>>>>> 67d940c4
                 // (18,51): warning CS8603: Possible null reference return.
                 //         Func<object> f5 = [return: NotNull] () => null;
                 Diagnostic(ErrorCode.WRN_NullReferenceReturn, "null").WithLocation(18, 51),
                 // (19,41): warning CS8603: Possible null reference return.
                 //         D1 f6 = [return: NotNull] () => null;
                 Diagnostic(ErrorCode.WRN_NullReferenceReturn, "null").WithLocation(19, 41),
-<<<<<<< HEAD
-=======
                 // (20,17): warning CS8621: Nullability of reference types in return type of 'lambda expression' doesn't match the target delegate 'D2' (possibly because of nullability attributes).
                 //         D2 f7 = [return: NotNull] () => null; // 4
                 Diagnostic(ErrorCode.WRN_NullabilityMismatchInReturnTypeOfTargetDelegate, "[return: NotNull] () =>").WithArguments("lambda expression", "D2").WithLocation(20, 17),
->>>>>>> 67d940c4
                 // (20,41): warning CS8603: Possible null reference return.
                 //         D2 f7 = [return: NotNull] () => null; // 4
                 Diagnostic(ErrorCode.WRN_NullReferenceReturn, "null").WithLocation(20, 41),
                 // (21,41): warning CS8603: Possible null reference return.
                 //         D3 f8 = [return: NotNull] () => null;
                 Diagnostic(ErrorCode.WRN_NullReferenceReturn, "null").WithLocation(21, 41),
-<<<<<<< HEAD
-                // (23,52): warning CS8603: Possible null reference return.
-                //         Func<object?> f9 = [return: NotNull] () => null; // 5
-                Diagnostic(ErrorCode.WRN_NullReferenceReturn, "null").WithLocation(23, 52),
-                // (24,18): warning CS8621: Nullability of reference types in return type of 'lambda expression' doesn't match the target delegate 'D1' (possibly because of nullability attributes).
-                //         D1 f10 = [return: NotNull] object? () => null;
-                Diagnostic(ErrorCode.WRN_NullabilityMismatchInReturnTypeOfTargetDelegate, "[return: NotNull] object? () =>").WithArguments("lambda expression", "D1").WithLocation(24, 18),
-=======
                 // (23,28): warning CS8621: Nullability of reference types in return type of 'lambda expression' doesn't match the target delegate 'Func<object?>' (possibly because of nullability attributes).
                 //         Func<object?> f9 = [return: NotNull] () => null; // 5
                 Diagnostic(ErrorCode.WRN_NullabilityMismatchInReturnTypeOfTargetDelegate, "[return: NotNull] () =>").WithArguments("lambda expression", "System.Func<object?>").WithLocation(23, 28),
                 // (23,52): warning CS8603: Possible null reference return.
                 //         Func<object?> f9 = [return: NotNull] () => null; // 5
                 Diagnostic(ErrorCode.WRN_NullReferenceReturn, "null").WithLocation(23, 52),
->>>>>>> 67d940c4
                 // (24,50): warning CS8603: Possible null reference return.
                 //         D1 f10 = [return: NotNull] object? () => null;
                 Diagnostic(ErrorCode.WRN_NullReferenceReturn, "null").WithLocation(24, 50),
@@ -4274,8 +4243,6 @@
         }
 
         [Fact, WorkItem(52827, "https://github.com/dotnet/roslyn/issues/52827")]
-<<<<<<< HEAD
-=======
         [WorkItem(56668, "https://github.com/dotnet/roslyn/issues/56668")]
         public void LambdaAttributes_NullableAttributes_AnonymousFunctionConversion_Return_Suppressed()
         {
@@ -4318,7 +4285,6 @@
 
         [Fact, WorkItem(52827, "https://github.com/dotnet/roslyn/issues/52827")]
         [WorkItem(56668, "https://github.com/dotnet/roslyn/issues/56668")]
->>>>>>> 67d940c4
         public void LambdaAttributes_NullableAttributes_DelegateCreation_Return()
         {
             var source =
@@ -4350,12 +4316,6 @@
         _ = new D3([return: NotNull] object? () => null);
     }
 }";
-<<<<<<< HEAD
-            // Wrong lambda conversion warnings tracked by https://github.com/dotnet/roslyn/issues/56668
-            // We're expecting WRN_NullabilityMismatchInReturnTypeOfTargetDelegate for each commented line
-            var comp = CreateCompilation(new[] { source, MaybeNullAttributeDefinition, NotNullAttributeDefinition });
-            comp.VerifyDiagnostics(
-=======
             var comp = CreateCompilation(new[] { source, MaybeNullAttributeDefinition, NotNullAttributeDefinition });
             comp.VerifyDiagnostics(
                 // (13,30): warning CS8621: Nullability of reference types in return type of 'lambda expression' doesn't match the target delegate 'Func<object>' (possibly because of nullability attributes).
@@ -4367,40 +4327,27 @@
                 // (16,20): warning CS8621: Nullability of reference types in return type of 'lambda expression' doesn't match the target delegate 'D3' (possibly because of nullability attributes).
                 //         _ = new D3([return: MaybeNull] () => null); // 3
                 Diagnostic(ErrorCode.WRN_NullabilityMismatchInReturnTypeOfTargetDelegate, "[return: MaybeNull] () =>").WithArguments("lambda expression", "D3").WithLocation(16, 20),
->>>>>>> 67d940c4
                 // (18,54): warning CS8603: Possible null reference return.
                 //         _ = new Func<object>([return: NotNull] () => null);
                 Diagnostic(ErrorCode.WRN_NullReferenceReturn, "null").WithLocation(18, 54),
                 // (19,44): warning CS8603: Possible null reference return.
                 //         _ = new D1([return: NotNull] () => null);
                 Diagnostic(ErrorCode.WRN_NullReferenceReturn, "null").WithLocation(19, 44),
-<<<<<<< HEAD
-=======
                 // (20,20): warning CS8621: Nullability of reference types in return type of 'lambda expression' doesn't match the target delegate 'D2' (possibly because of nullability attributes).
                 //         _ = new D2([return: NotNull] () => null); // 4
                 Diagnostic(ErrorCode.WRN_NullabilityMismatchInReturnTypeOfTargetDelegate, "[return: NotNull] () =>").WithArguments("lambda expression", "D2").WithLocation(20, 20),
->>>>>>> 67d940c4
                 // (20,44): warning CS8603: Possible null reference return.
                 //         _ = new D2([return: NotNull] () => null); // 4
                 Diagnostic(ErrorCode.WRN_NullReferenceReturn, "null").WithLocation(20, 44),
                 // (21,44): warning CS8603: Possible null reference return.
                 //         _ = new D3([return: NotNull] () => null);
                 Diagnostic(ErrorCode.WRN_NullReferenceReturn, "null").WithLocation(21, 44),
-<<<<<<< HEAD
-                // (23,55): warning CS8603: Possible null reference return.
-                //         _ = new Func<object?>([return: NotNull] () => null); // 5
-                Diagnostic(ErrorCode.WRN_NullReferenceReturn, "null").WithLocation(23, 55),
-                // (24,20): warning CS8621: Nullability of reference types in return type of 'lambda expression' doesn't match the target delegate 'D1' (possibly because of nullability attributes).
-                //         _ = new D1([return: NotNull] object? () => null);
-                Diagnostic(ErrorCode.WRN_NullabilityMismatchInReturnTypeOfTargetDelegate, "[return: NotNull] object? () =>").WithArguments("lambda expression", "D1").WithLocation(24, 20),
-=======
                 // (23,31): warning CS8621: Nullability of reference types in return type of 'lambda expression' doesn't match the target delegate 'Func<object?>' (possibly because of nullability attributes).
                 //         _ = new Func<object?>([return: NotNull] () => null); // 5
                 Diagnostic(ErrorCode.WRN_NullabilityMismatchInReturnTypeOfTargetDelegate, "[return: NotNull] () =>").WithArguments("lambda expression", "System.Func<object?>").WithLocation(23, 31),
                 // (23,55): warning CS8603: Possible null reference return.
                 //         _ = new Func<object?>([return: NotNull] () => null); // 5
                 Diagnostic(ErrorCode.WRN_NullReferenceReturn, "null").WithLocation(23, 55),
->>>>>>> 67d940c4
                 // (24,52): warning CS8603: Possible null reference return.
                 //         _ = new D1([return: NotNull] object? () => null);
                 Diagnostic(ErrorCode.WRN_NullReferenceReturn, "null").WithLocation(24, 52),
@@ -4417,10 +4364,7 @@
         }
 
         [Fact, WorkItem(52827, "https://github.com/dotnet/roslyn/issues/52827")]
-<<<<<<< HEAD
-=======
         [WorkItem(56668, "https://github.com/dotnet/roslyn/issues/56668")]
->>>>>>> 67d940c4
         public void LambdaAttributes_NullableAttributes_AnonymousFunctionConversion_Parameter()
         {
             var source =
@@ -4452,20 +4396,6 @@
         D3 x12 = ([DisallowNull] object? o) => { };
     }
 }";
-<<<<<<< HEAD
-            // Missing lambda conversion warnings tracked by https://github.com/dotnet/roslyn/issues/56668
-            var comp = CreateCompilation(new[] { source, AllowNullAttributeDefinition, DisallowNullAttributeDefinition });
-            comp.VerifyDiagnostics(
-                // (16,17): warning CS8622: Nullability of reference types in type of parameter 'o' of 'lambda expression' doesn't match the target delegate 'D3' (possibly because of nullability attributes).
-                //         D3 x4 = ([AllowNull] object o) => { }; // 3
-                Diagnostic(ErrorCode.WRN_NullabilityMismatchInParameterTypeOfTargetDelegate, "([AllowNull] object o) =>").WithArguments("o", "lambda expression", "D3").WithLocation(16, 17),
-                // (21,17): warning CS8622: Nullability of reference types in type of parameter 'o' of 'lambda expression' doesn't match the target delegate 'D3' (possibly because of nullability attributes).
-                //         D3 x8 = ([DisallowNull] object o) => { };
-                Diagnostic(ErrorCode.WRN_NullabilityMismatchInParameterTypeOfTargetDelegate, "([DisallowNull] object o) =>").WithArguments("o", "lambda expression", "D3").WithLocation(21, 17),
-                // (24,18): warning CS8622: Nullability of reference types in type of parameter 'o' of 'lambda expression' doesn't match the target delegate 'D1' (possibly because of nullability attributes).
-                //         D1 x10 = ([DisallowNull] object? o) => { };
-                Diagnostic(ErrorCode.WRN_NullabilityMismatchInParameterTypeOfTargetDelegate, "([DisallowNull] object? o) =>").WithArguments("o", "lambda expression", "D1").WithLocation(24, 18),
-=======
             var comp = CreateCompilation(new[] { source, AllowNullAttributeDefinition, DisallowNullAttributeDefinition });
             comp.VerifyDiagnostics(
                 // (13,29): warning CS8622: Nullability of reference types in type of parameter 'o' of 'lambda expression' doesn't match the target delegate 'Action<object>' (possibly because of nullability attributes).
@@ -4483,7 +4413,6 @@
                 // (23,30): warning CS8622: Nullability of reference types in type of parameter 'o' of 'lambda expression' doesn't match the target delegate 'Action<object?>' (possibly because of nullability attributes).
                 //         Action<object?> x9 = ([DisallowNull] object? o) => { }; // 5
                 Diagnostic(ErrorCode.WRN_NullabilityMismatchInParameterTypeOfTargetDelegate, "([DisallowNull] object? o) =>").WithArguments("o", "lambda expression", "System.Action<object?>").WithLocation(23, 30),
->>>>>>> 67d940c4
                 // (25,18): warning CS8622: Nullability of reference types in type of parameter 'o' of 'lambda expression' doesn't match the target delegate 'D2' (possibly because of nullability attributes).
                 //         D2 x11 = ([DisallowNull] object? o) => { }; // 6
                 Diagnostic(ErrorCode.WRN_NullabilityMismatchInParameterTypeOfTargetDelegate, "([DisallowNull] object? o) =>").WithArguments("o", "lambda expression", "D2").WithLocation(25, 18)
@@ -4491,10 +4420,7 @@
         }
 
         [Fact, WorkItem(52827, "https://github.com/dotnet/roslyn/issues/52827")]
-<<<<<<< HEAD
-=======
         [WorkItem(56668, "https://github.com/dotnet/roslyn/issues/56668")]
->>>>>>> 67d940c4
         public void LambdaAttributes_NullableAttributes_AnonymousFunctionConversion_Parameter_WithoutType()
         {
             var source =
@@ -4513,27 +4439,15 @@
         Action<object> x1 = (o) => { o.ToString(); };
         Action<object?> x2 = (o) => { o.ToString(); }; // 1
         D1 x3 = (o) => { o.ToString(); };
-<<<<<<< HEAD
-        D2 x4 = (o) => { o.ToString(); };
-        D3 x5 = (o) => { o.ToString(); }; // 2
-    }
-}";
-            // Missing lambda conversion warnings tracked by https://github.com/dotnet/roslyn/issues/56668
-=======
         D2 x4 = (o) => { o.ToString(); }; // 2
         D3 x5 = (o) => { o.ToString(); }; // 3, 4
     }
 }";
->>>>>>> 67d940c4
             var comp = CreateCompilation(new[] { source, AllowNullAttributeDefinition, DisallowNullAttributeDefinition });
             comp.VerifyDiagnostics(
                 // (14,39): warning CS8602: Dereference of a possibly null reference.
                 //         Action<object?> x2 = (o) => { o.ToString(); }; // 1
                 Diagnostic(ErrorCode.WRN_NullReferenceReceiver, "o").WithLocation(14, 39),
-<<<<<<< HEAD
-                // (17,26): warning CS8602: Dereference of a possibly null reference.
-                //         D3 x5 = (o) => { o.ToString(); }; // 2
-=======
                 // (16,17): warning CS8622: Nullability of reference types in type of parameter 'o' of 'lambda expression' doesn't match the target delegate 'D2' (possibly because of nullability attributes).
                 //         D2 x4 = (o) => { o.ToString(); }; // 2
                 Diagnostic(ErrorCode.WRN_NullabilityMismatchInParameterTypeOfTargetDelegate, "(o) =>").WithArguments("o", "lambda expression", "D2").WithLocation(16, 17),
@@ -4542,16 +4456,12 @@
                 Diagnostic(ErrorCode.WRN_NullabilityMismatchInParameterTypeOfTargetDelegate, "(o) =>").WithArguments("o", "lambda expression", "D3").WithLocation(17, 17),
                 // (17,26): warning CS8602: Dereference of a possibly null reference.
                 //         D3 x5 = (o) => { o.ToString(); }; // 3, 4
->>>>>>> 67d940c4
                 Diagnostic(ErrorCode.WRN_NullReferenceReceiver, "o").WithLocation(17, 26)
                 );
         }
 
         [Fact, WorkItem(52827, "https://github.com/dotnet/roslyn/issues/52827")]
-<<<<<<< HEAD
-=======
         [WorkItem(56668, "https://github.com/dotnet/roslyn/issues/56668")]
->>>>>>> 67d940c4
         public void LambdaAttributes_NullableAttributes_AnonymousFunctionConversion_Parameter_ConditionalAttributes()
         {
             var source =
@@ -4582,14 +4492,6 @@
         D3 x12 = bool (out object? o) => throw null!; // 9
     }
 }";
-<<<<<<< HEAD
-            // Missing lambda conversion warnings tracked by https://github.com/dotnet/roslyn/issues/56668
-            var comp = CreateCompilation(new[] { source, MaybeNullWhenAttributeDefinition, NotNullWhenAttributeDefinition, MaybeNullAttributeDefinition });
-            comp.VerifyDiagnostics(
-                // (15,17): warning CS8622: Nullability of reference types in type of parameter 'o' of 'lambda expression' doesn't match the target delegate 'D1' (possibly because of nullability attributes).
-                //         D1 x4 = bool (out object? o) => throw null!; // 3
-                Diagnostic(ErrorCode.WRN_NullabilityMismatchInParameterTypeOfTargetDelegate, "bool (out object? o) =>").WithArguments("o", "lambda expression", "D1").WithLocation(15, 17),
-=======
             var comp = CreateCompilation(new[] { source, MaybeNullWhenAttributeDefinition, NotNullWhenAttributeDefinition, MaybeNullAttributeDefinition });
             comp.VerifyDiagnostics(
                 // (13,17): warning CS8622: Nullability of reference types in type of parameter 'o' of 'lambda expression' doesn't match the target delegate 'D1' (possibly because of nullability attributes).
@@ -4607,36 +4509,23 @@
                 // (19,17): warning CS8622: Nullability of reference types in type of parameter 'o' of 'lambda expression' doesn't match the target delegate 'D2' (possibly because of nullability attributes).
                 //         D2 x7 = bool ([MaybeNull] out object o) => throw null!; // 5
                 Diagnostic(ErrorCode.WRN_NullabilityMismatchInParameterTypeOfTargetDelegate, "bool ([MaybeNull] out object o) =>").WithArguments("o", "lambda expression", "D2").WithLocation(19, 17),
->>>>>>> 67d940c4
                 // (20,17): warning CS8622: Nullability of reference types in type of parameter 'o' of 'lambda expression' doesn't match the target delegate 'D2' (possibly because of nullability attributes).
                 //         D2 x8 = bool (out object? o) => throw null!; // 6
                 Diagnostic(ErrorCode.WRN_NullabilityMismatchInParameterTypeOfTargetDelegate, "bool (out object? o) =>").WithArguments("o", "lambda expression", "D2").WithLocation(20, 17),
                 // (22,17): warning CS8622: Nullability of reference types in type of parameter 'o' of 'lambda expression' doesn't match the target delegate 'D3' (possibly because of nullability attributes).
                 //         D3 x9 = bool ([MaybeNullWhen(true)] out object o) => throw null!; // 7
                 Diagnostic(ErrorCode.WRN_NullabilityMismatchInParameterTypeOfTargetDelegate, "bool ([MaybeNullWhen(true)] out object o) =>").WithArguments("o", "lambda expression", "D3").WithLocation(22, 17),
-<<<<<<< HEAD
-                // (23,18): warning CS8622: Nullability of reference types in type of parameter 'o' of 'lambda expression' doesn't match the target delegate 'D3' (possibly because of nullability attributes).
-                //         D3 x10 = bool ([MaybeNullWhen(false)] out object o) => throw null!;
-                Diagnostic(ErrorCode.WRN_NullabilityMismatchInParameterTypeOfTargetDelegate, "bool ([MaybeNullWhen(false)] out object o) =>").WithArguments("o", "lambda expression", "D3").WithLocation(23, 18),
-                // (24,18): warning CS8622: Nullability of reference types in type of parameter 'o' of 'lambda expression' doesn't match the target delegate 'D3' (possibly because of nullability attributes).
-                //         D3 x11 = bool ([MaybeNull] out object o) => throw null!; // 8
-                Diagnostic(ErrorCode.WRN_NullabilityMismatchInParameterTypeOfTargetDelegate, "bool ([MaybeNull] out object o) =>").WithArguments("o", "lambda expression", "D3").WithLocation(24, 18)
-=======
                 // (24,18): warning CS8622: Nullability of reference types in type of parameter 'o' of 'lambda expression' doesn't match the target delegate 'D3' (possibly because of nullability attributes).
                 //         D3 x11 = bool ([MaybeNull] out object o) => throw null!; // 8
                 Diagnostic(ErrorCode.WRN_NullabilityMismatchInParameterTypeOfTargetDelegate, "bool ([MaybeNull] out object o) =>").WithArguments("o", "lambda expression", "D3").WithLocation(24, 18),
                 // (25,18): warning CS8622: Nullability of reference types in type of parameter 'o' of 'lambda expression' doesn't match the target delegate 'D3' (possibly because of nullability attributes).
                 //         D3 x12 = bool (out object? o) => throw null!; // 9
                 Diagnostic(ErrorCode.WRN_NullabilityMismatchInParameterTypeOfTargetDelegate, "bool (out object? o) =>").WithArguments("o", "lambda expression", "D3").WithLocation(25, 18)
->>>>>>> 67d940c4
                 );
         }
 
         [Fact, WorkItem(52827, "https://github.com/dotnet/roslyn/issues/52827")]
-<<<<<<< HEAD
-=======
         [WorkItem(56668, "https://github.com/dotnet/roslyn/issues/56668")]
->>>>>>> 67d940c4
         public void LambdaAttributes_NullableAttributes_AnonymousFunctionConversion_NotNullIfNotNull()
         {
             var source =
@@ -4656,42 +4545,26 @@
         Func<object?, object> f1 = [return: NotNullIfNotNull(""o"")] (object? o) => null; // 1
         D1 f2 = [return: NotNullIfNotNull(""o"")] (object? o) => null;
         D2 f3 = [return: NotNullIfNotNull(""o"")] (object? o) => null;
-<<<<<<< HEAD
-        D3 f4 = [return: NotNullIfNotNull(""o"")] (object? o) => null; // 2, 3
-        D4 f5 = [return: NotNullIfNotNull(""o"")] (object? o) => null;
-    }
-}";
-            // Missing lambda conversion warnings tracked by https://github.com/dotnet/roslyn/issues/56668
-=======
         D3 f4 = [return: NotNullIfNotNull(""o"")] (object? o) => null; // 2
         D4 f5 = [return: NotNullIfNotNull(""o"")] (object? o) => null; // 3
     }
 }";
->>>>>>> 67d940c4
             var comp = CreateCompilation(new[] { source, NotNullIfNotNullAttributeDefinition, NotNullAttributeDefinition });
             comp.VerifyDiagnostics(
                 // (14,83): warning CS8603: Possible null reference return.
                 //         Func<object?, object> f1 = [return: NotNullIfNotNull("o")] (object? o) => null; // 1
                 Diagnostic(ErrorCode.WRN_NullReferenceReturn, "null").WithLocation(14, 83),
-<<<<<<< HEAD
-                // (18,64): warning CS8603: Possible null reference return.
-                //         D4 f5 = [return: NotNullIfNotNull("o")] (object? o) => null;
-=======
                 // (17,17): warning CS8621: Nullability of reference types in return type of 'lambda expression' doesn't match the target delegate 'D3' (possibly because of nullability attributes).
                 //         D3 f4 = [return: NotNullIfNotNull("o")] (object? o) => null; // 2
                 Diagnostic(ErrorCode.WRN_NullabilityMismatchInReturnTypeOfTargetDelegate, @"[return: NotNullIfNotNull(""o"")] (object? o) =>").WithArguments("lambda expression", "D3").WithLocation(17, 17),
                 // (18,64): warning CS8603: Possible null reference return.
                 //         D4 f5 = [return: NotNullIfNotNull("o")] (object? o) => null; // 3
->>>>>>> 67d940c4
                 Diagnostic(ErrorCode.WRN_NullReferenceReturn, "null").WithLocation(18, 64)
                 );
         }
 
         [Fact, WorkItem(52827, "https://github.com/dotnet/roslyn/issues/52827")]
-<<<<<<< HEAD
-=======
         [WorkItem(56668, "https://github.com/dotnet/roslyn/issues/56668")]
->>>>>>> 67d940c4
         public void LambdaAttributes_NullableAttributes_DelegateCreation_Parameter()
         {
             var source =
@@ -4723,20 +4596,6 @@
         _ = new D3(([DisallowNull] object? o) => { });
     }
 }";
-<<<<<<< HEAD
-            // Missing lambda conversion warnings tracked by https://github.com/dotnet/roslyn/issues/56668
-            var comp = CreateCompilation(new[] { source, AllowNullAttributeDefinition, DisallowNullAttributeDefinition });
-            comp.VerifyDiagnostics(
-                // (16,20): warning CS8622: Nullability of reference types in type of parameter 'o' of 'lambda expression' doesn't match the target delegate 'D3' (possibly because of nullability attributes).
-                //         _ = new D3(([AllowNull] object o) => { }); // 3
-                Diagnostic(ErrorCode.WRN_NullabilityMismatchInParameterTypeOfTargetDelegate, "([AllowNull] object o) =>").WithArguments("o", "lambda expression", "D3").WithLocation(16, 20),
-                // (21,20): warning CS8622: Nullability of reference types in type of parameter 'o' of 'lambda expression' doesn't match the target delegate 'D3' (possibly because of nullability attributes).
-                //         _ = new D3(([DisallowNull] object o) => { });
-                Diagnostic(ErrorCode.WRN_NullabilityMismatchInParameterTypeOfTargetDelegate, "([DisallowNull] object o) =>").WithArguments("o", "lambda expression", "D3").WithLocation(21, 20),
-                // (24,20): warning CS8622: Nullability of reference types in type of parameter 'o' of 'lambda expression' doesn't match the target delegate 'D1' (possibly because of nullability attributes).
-                //         _ = new D1(([DisallowNull] object? o) => { });
-                Diagnostic(ErrorCode.WRN_NullabilityMismatchInParameterTypeOfTargetDelegate, "([DisallowNull] object? o) =>").WithArguments("o", "lambda expression", "D1").WithLocation(24, 20),
-=======
             var comp = CreateCompilation(new[] { source, AllowNullAttributeDefinition, DisallowNullAttributeDefinition });
             comp.VerifyDiagnostics(
                 // (13,32): warning CS8622: Nullability of reference types in type of parameter 'o' of 'lambda expression' doesn't match the target delegate 'Action<object>' (possibly because of nullability attributes).
@@ -4754,7 +4613,6 @@
                 // (23,33): warning CS8622: Nullability of reference types in type of parameter 'o' of 'lambda expression' doesn't match the target delegate 'Action<object?>' (possibly because of nullability attributes).
                 //         _ = new Action<object?>(([DisallowNull] object? o) => { }); // 5
                 Diagnostic(ErrorCode.WRN_NullabilityMismatchInParameterTypeOfTargetDelegate, "([DisallowNull] object? o) =>").WithArguments("o", "lambda expression", "System.Action<object?>").WithLocation(23, 33),
->>>>>>> 67d940c4
                 // (25,20): warning CS8622: Nullability of reference types in type of parameter 'o' of 'lambda expression' doesn't match the target delegate 'D2' (possibly because of nullability attributes).
                 //         _ = new D2(([DisallowNull] object? o) => { }); // 6
                 Diagnostic(ErrorCode.WRN_NullabilityMismatchInParameterTypeOfTargetDelegate, "([DisallowNull] object? o) =>").WithArguments("o", "lambda expression", "D2").WithLocation(25, 20)
@@ -4762,10 +4620,7 @@
         }
 
         [Fact, WorkItem(52827, "https://github.com/dotnet/roslyn/issues/52827")]
-<<<<<<< HEAD
-=======
         [WorkItem(56668, "https://github.com/dotnet/roslyn/issues/56668")]
->>>>>>> 67d940c4
         public void LambdaAttributes_NullableAttributes_03()
         {
             var source =
@@ -4780,14 +4635,6 @@
         Action<object?> a2 = ([DisallowNull] x) => { x.ToString(); };
     }
 }";
-<<<<<<< HEAD
-            // Missing lambda conversion warnings tracked by https://github.com/dotnet/roslyn/issues/56668
-            var comp = CreateCompilation(new[] { source, AllowNullAttributeDefinition, DisallowNullAttributeDefinition }, parseOptions: TestOptions.RegularPreview);
-            comp.VerifyDiagnostics(
-                // (8,50): warning CS8602: Dereference of a possibly null reference.
-                //         Action<object> a1 = ([AllowNull] x) => { x.ToString(); };
-                Diagnostic(ErrorCode.WRN_NullReferenceReceiver, "x").WithLocation(8, 50)
-=======
             var comp = CreateCompilation(new[] { source, AllowNullAttributeDefinition, DisallowNullAttributeDefinition }, parseOptions: TestOptions.RegularPreview);
             comp.VerifyDiagnostics(
                 // (8,29): warning CS8622: Nullability of reference types in type of parameter 'x' of 'lambda expression' doesn't match the target delegate 'Action<object>' (possibly because of nullability attributes).
@@ -4799,7 +4646,6 @@
                 // (9,30): warning CS8622: Nullability of reference types in type of parameter 'x' of 'lambda expression' doesn't match the target delegate 'Action<object?>' (possibly because of nullability attributes).
                 //         Action<object?> a2 = ([DisallowNull] x) => { x.ToString(); };
                 Diagnostic(ErrorCode.WRN_NullabilityMismatchInParameterTypeOfTargetDelegate, "([DisallowNull] x) =>").WithArguments("x", "lambda expression", "System.Action<object?>").WithLocation(9, 30)
->>>>>>> 67d940c4
                 );
         }
 
@@ -4859,10 +4705,7 @@
         }
 
         [Fact, WorkItem(52827, "https://github.com/dotnet/roslyn/issues/52827")]
-<<<<<<< HEAD
-=======
         [WorkItem(56668, "https://github.com/dotnet/roslyn/issues/56668")]
->>>>>>> 67d940c4
         public void LambdaAttributes_DoesNotReturn_OnDelegateType()
         {
             var source = @"
@@ -4886,15 +4729,12 @@
                 // (6,10): error CS0592: Attribute 'DoesNotReturn' is not valid on this declaration type. It is only valid on 'method' declarations.
                 // [return: DoesNotReturn] delegate void DoesNotReturnDelegate();
                 Diagnostic(ErrorCode.ERR_AttributeOnBadSymbolType, "DoesNotReturn").WithArguments("DoesNotReturn", "method").WithLocation(6, 10),
-<<<<<<< HEAD
-=======
                 // (6,39): warning CS8770: Method 'void DoesNotReturnDelegate.Invoke()' lacks `[DoesNotReturn]` annotation to match implemented or overridden member.
                 // [return: DoesNotReturn] delegate void DoesNotReturnDelegate();
                 Diagnostic(ErrorCode.WRN_DoesNotReturnMismatch, "DoesNotReturnDelegate").WithArguments("void DoesNotReturnDelegate.Invoke()").WithLocation(6, 39),
                 // (6,39): warning CS8770: Method 'void DoesNotReturnDelegate.Invoke()' lacks `[DoesNotReturn]` annotation to match implemented or overridden member.
                 // [return: DoesNotReturn] delegate void DoesNotReturnDelegate();
                 Diagnostic(ErrorCode.WRN_DoesNotReturnMismatch, "DoesNotReturnDelegate").WithArguments("void DoesNotReturnDelegate.Invoke()").WithLocation(6, 39),
->>>>>>> 67d940c4
                 // (11,58): warning CS8763: A method marked [DoesNotReturn] should not return.
                 //         DoesNotReturnDelegate a1 = [DoesNotReturn] () => { }; // 1
                 Diagnostic(ErrorCode.WRN_ShouldNotReturn, "{ }").WithLocation(11, 58)
@@ -5002,10 +4842,7 @@
         }
 
         [Fact, WorkItem(52827, "https://github.com/dotnet/roslyn/issues/52827")]
-<<<<<<< HEAD
-=======
         [WorkItem(56668, "https://github.com/dotnet/roslyn/issues/56668")]
->>>>>>> 67d940c4
         public void LambdaParameterAttributes_NullableAttributes_02()
         {
             var source =
@@ -5031,17 +4868,11 @@
             };
      }
 }";
-<<<<<<< HEAD
-            // Missing lambda conversion warnings tracked by https://github.com/dotnet/roslyn/issues/56668
-            var comp = CreateCompilation(new[] { source, NotNullWhenAttributeDefinition }, parseOptions: TestOptions.RegularPreview);
-            comp.VerifyDiagnostics(
-=======
             var comp = CreateCompilation(new[] { source, NotNullWhenAttributeDefinition }, parseOptions: TestOptions.RegularPreview);
             comp.VerifyDiagnostics(
                 // (10,15): warning CS8622: Nullability of reference types in type of parameter 'obj' of 'lambda expression' doesn't match the target delegate 'D' (possibly because of nullability attributes).
                 //         D d = ([NotNullWhen(true)] out object? obj) =>
                 Diagnostic(ErrorCode.WRN_NullabilityMismatchInParameterTypeOfTargetDelegate, "([NotNullWhen(true)] out object? obj) =>").WithArguments("obj", "lambda expression", "D").WithLocation(10, 15),
->>>>>>> 67d940c4
                 // (13,17): warning CS8762: Parameter 'obj' must have a non-null value when exiting with 'true'.
                 //                 return true;
                 Diagnostic(ErrorCode.WRN_ParameterConditionallyDisallowsNull, "return true;").WithArguments("obj", "true").WithLocation(13, 17)
@@ -5657,8 +5488,6 @@
         }
 
         [Fact]
-<<<<<<< HEAD
-=======
         public void VarReturnType_01()
         {
             var source =
@@ -5855,7 +5684,6 @@
         }
 
         [Fact]
->>>>>>> 67d940c4
         public void AsyncLambdaParameters_01()
         {
             var source =
