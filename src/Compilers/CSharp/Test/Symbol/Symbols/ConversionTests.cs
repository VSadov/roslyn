--- conflicted
+++ resolved
@@ -1888,11 +1888,7 @@
             // The return type of F isn't considered until the delegate compatibility check,
             // which happens AFTER determining that the method group conversion exists.  As
             // a result, both methods are considered applicable and the "wrong" one is chosen.
-<<<<<<< HEAD
-            CreateCompilationWithMscorlibAndSystemCore(source, parseOptions: TestOptions.WithoutImprovedOverloadCandidates).VerifyDiagnostics(
-=======
-            CreateCompilationWithMscorlib40AndSystemCore(source).VerifyDiagnostics(
->>>>>>> 05a53556
+            CreateCompilationWithMscorlib40AndSystemCore(source, parseOptions: TestOptions.WithoutImprovedOverloadCandidates).VerifyDiagnostics(
                 // (8,11): error CS0407: 'dynamic C.F()' has the wrong return type
                 //         M(F);
                 Diagnostic(ErrorCode.ERR_BadRetType, "F").WithArguments("C.F()", "dynamic"));
