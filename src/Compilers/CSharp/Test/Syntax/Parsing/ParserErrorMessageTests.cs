﻿// Copyright (c) Microsoft.  All Rights Reserved.  Licensed under the Apache License, Version 2.0.  See License.txt in the project root for license information.

using System;
using System.Linq;
using System.Text;
using Microsoft.CodeAnalysis.CSharp.Syntax;
using Microsoft.CodeAnalysis.CSharp.Test.Utilities;
using Microsoft.CodeAnalysis.Test.Utilities;
using Roslyn.Test.Utilities;
using Xunit;
using Xunit.Abstractions;

namespace Microsoft.CodeAnalysis.CSharp.UnitTests
{
    public class ParserErrorMessageTests : ParsingTests
    {
        public ParserErrorMessageTests(ITestOutputHelper output) : base(output) { }

        #region "Targeted Error Tests - please arrange tests in the order of error code"

        [WorkItem(536666, "http://vstfdevdiv:8080/DevDiv2/DevDiv/_workitems/edit/536666")]
        [Fact]
        public void CS0071ERR_ExplicitEventFieldImpl()
        {
            // Diff errors
            var test = @"
public delegate void D();
interface Itest
{
   event D E;
}
class Test : Itest
{
   event D ITest.E()   // CS0071
   {
   }
   public static int Main()
   {
       return 1;
   }
}
";

            ParseAndValidate(test, Diagnostic(ErrorCode.ERR_ExplicitEventFieldImpl, "."), Diagnostic(ErrorCode.ERR_MemberNeedsType, "E"));
        }

        // Infinite loop 
        [Fact]
        public void CS0073ERR_AddRemoveMustHaveBody()
        {
            var test = @"
using System;
class C 
{
    event Action E { add; remove; }
}
abstract class A
{
    public abstract event Action E { add; remove; }
}
";

            CreateStandardCompilation(test).VerifyDiagnostics(
                // (5,25): error CS0073: An add or remove accessor must have a body
                //     event Action E { add; remove; }
                Diagnostic(ErrorCode.ERR_AddRemoveMustHaveBody, ";"),
                // (5,33): error CS0073: An add or remove accessor must have a body
                //     event Action E { add; remove; }
                Diagnostic(ErrorCode.ERR_AddRemoveMustHaveBody, ";"),
                // (9,41): error CS0073: An add or remove accessor must have a body
                //     public abstract event Action E { add; remove; }
                Diagnostic(ErrorCode.ERR_AddRemoveMustHaveBody, ";"),
                // (9,49): error CS0073: An add or remove accessor must have a body
                //     public abstract event Action E { add; remove; }
                Diagnostic(ErrorCode.ERR_AddRemoveMustHaveBody, ";"));
        }

        [Fact]
        public void CS0080ERR_ConstraintOnlyAllowedOnGenericDecl()
        {
            var test = @"
interface I {}
class C where C : I  // CS0080 - C is not generic class
{
}
public class Test
{
    public static int Main ()
    {
        return 1;
    }
}
";
            CreateStandardCompilation(test).VerifyDiagnostics(
                // (3,9): error CS0080: Constraints are not allowed on non-generic declarations
                Diagnostic(ErrorCode.ERR_ConstraintOnlyAllowedOnGenericDecl, "where").WithLocation(3, 9));
        }

        [WorkItem(527827, "http://vstfdevdiv:8080/DevDiv2/DevDiv/_workitems/edit/527827")]
        [Fact]
        public void CS0080ERR_ConstraintOnlyAllowedOnGenericDecl_2()
        {
            var test = @"
class C 
    where C : I
{
}
";
            CreateStandardCompilation(test).VerifyDiagnostics(
                // (3,5): error CS0080: Constraints are not allowed on non-generic declarations
                //     where C : I
                Diagnostic(ErrorCode.ERR_ConstraintOnlyAllowedOnGenericDecl, "where"));
        }

        [Fact]
        public void CS0107ERR_BadMemberProtection()
        {
            var test = @"
public class C
    {
    private internal void f() {}
    public static int Main()
        {
        return 1;
        }
    }
";

            CreateStandardCompilation(test).VerifyDiagnostics(
                // (4,13): error CS0107: More than one protection modifier
                //     private internal void f() {}
                Diagnostic(ErrorCode.ERR_BadMemberProtection, "internal").WithLocation(4, 13),
                // (4,27): error CS0107: More than one protection modifier
                //     private internal void f() {}
                Diagnostic(ErrorCode.ERR_BadMemberProtection, "f").WithLocation(4, 27));
        }

        [Fact, WorkItem(543622, "http://vstfdevdiv:8080/DevDiv2/DevDiv/_workitems/edit/543622")]
        public void CS0116ERR__NamespaceUnexpected()
        {
            var test = @"{
    get
    {
        ParseDefaultDir();
    }
}";
            // Extra errors
            ParseAndValidate(test,
    // (1,1): error CS1022: Type or namespace definition, or end-of-file expected
    // {
    Diagnostic(ErrorCode.ERR_EOFExpected, "{"),
    // (3,5): error CS1022: Type or namespace definition, or end-of-file expected
    //     {
    Diagnostic(ErrorCode.ERR_EOFExpected, "{"),
    // (3,6): error CS1520: Method must have a return type
    //     {
    Diagnostic(ErrorCode.ERR_MemberNeedsType, ""),
    // (2,5): error CS0116: A namespace does not directly contain members such as fields or methods
    //     get
    Diagnostic(ErrorCode.ERR_NamespaceUnexpected, "get"),
    // (5,5): error CS1022: Type or namespace definition, or end-of-file expected
    //     }
    Diagnostic(ErrorCode.ERR_EOFExpected, "}"),
    // (6,1): error CS1022: Type or namespace definition, or end-of-file expected
    // }
    Diagnostic(ErrorCode.ERR_EOFExpected, "}"));
        }

        [Fact]
        public void CS0145ERR_ConstValueRequired()
        {
            var test = @"
namespace x
{
    public class a
    {
        public static int Main()
        {
            return 1;
        }
    }
    public class b : a
    {
        public const int i;
    }
}
";

            ParseAndValidate(test, Diagnostic(ErrorCode.ERR_ConstValueRequired, "i"));
        }

        [WorkItem(536667, "http://vstfdevdiv:8080/DevDiv2/DevDiv/_workitems/edit/536667")]
        [Fact]
        public void CS0150ERR_ConstantExpected()
        {
            var test = @"
using namespace System;
public class mine {
    public enum e1 {one=1, two=2, three= };
    public static int Main()
        {
        return 1;
        }
    };
}
";

            ParseAndValidate(test,
                // (2,7): error CS1041: Identifier expected; 'namespace' is a keyword
                // using namespace System;
                Diagnostic(ErrorCode.ERR_IdentifierExpectedKW, "namespace").WithArguments("", "namespace").WithLocation(2, 7),
                // (2,23): error CS1514: { expected
                // using namespace System;
                Diagnostic(ErrorCode.ERR_LbraceExpected, ";").WithLocation(2, 23),
                // (4,42): error CS0150: A constant value is expected
                //     public enum e1 {one=1, two=2, three= };
                Diagnostic(ErrorCode.ERR_ConstantExpected, "}").WithLocation(4, 42));
        }

        [WorkItem(862028, "DevDiv/Personal")]
        [Fact]
        public void CS0178ERR_InvalidArray()
        {
            // Diff errors
            var test = @"
class A
{
    public static int Main()
    {
        int[] arr = new int[5][5;
        return 1;
    }
}
";

            ParseAndValidate(test,
    // (6,32): error CS0178: Invalid rank specifier: expected ',' or ']'
    //         int[] arr = new int[5][5;
    Diagnostic(ErrorCode.ERR_InvalidArray, "5"),
    // (6,33): error CS1003: Syntax error, ',' expected
    //         int[] arr = new int[5][5;
    Diagnostic(ErrorCode.ERR_SyntaxError, ";").WithArguments(",", ";"),
    // (6,33): error CS0443: Syntax error; value expected
    //         int[] arr = new int[5][5;
    Diagnostic(ErrorCode.ERR_ValueExpected, ""),
    // (6,33): error CS1003: Syntax error, ']' expected
    //         int[] arr = new int[5][5;
    Diagnostic(ErrorCode.ERR_SyntaxError, ";").WithArguments("]", ";"));
        }

        [Fact]
        public void CS0230ERR_BadForeachDecl()
        {
            var test = @"
class MyClass
{
    public static int Main()
    {
        int[] myarray = new int[3] {10,2,3};
        foreach (int in myarray)   // CS0230
        {
        }
        return 1;
    }
}
";
            ParseAndValidate(test,
                // (7,18): error CS1525: Invalid expression term 'int'
                //         foreach (int in myarray)   // CS0230
                Diagnostic(ErrorCode.ERR_InvalidExprTerm, "int").WithArguments("int").WithLocation(7, 18),
                // (7,22): error CS0230: Type and identifier are both required in a foreach statement
                //         foreach (int in myarray)   // CS0230
                Diagnostic(ErrorCode.ERR_BadForeachDecl, "in").WithLocation(7, 22)
                );
        }

        [Fact]
        public void CS0230ERR_BadForeachDecl02()
        {
            // TODO: Extra error
            var test = @"
public class Test
{
    static void Main(string[] args)
    {
        int[] myarray = new int[3] { 1, 2, 3 };
        foreach (x in myarray) { }// Invalid
    }
}
";
            ParseAndValidate(test,
                // (7,20): error CS0230: Type and identifier are both required in a foreach statement
                //         foreach (x in myarray) { }// Invalid
                Diagnostic(ErrorCode.ERR_BadForeachDecl, "in")
                );
        }

        [Fact]
        public void CS0230ERR_BadForeachDecl03()
        {
            // TODO: Extra error
            var test = @"
public class Test
{
    static void Main(string[] args)
    {
        st[][] myarray = new st[1000][];
        foreach (st[] in myarray) { }
    }
}
public struct st { }
";

            ParseAndValidate(test,
                // (7,21): error CS0443: Syntax error; value expected
                //         foreach (st[] in myarray) { }
                Diagnostic(ErrorCode.ERR_ValueExpected, "]").WithLocation(7, 21),
                // (7,23): error CS0230: Type and identifier are both required in a foreach statement
                //         foreach (st[] in myarray) { }
                Diagnostic(ErrorCode.ERR_BadForeachDecl, "in").WithLocation(7, 23)
                );
        }

        [Fact]
        public void CS0231ERR_ParamsLast()
        {
            var test = @"
public class MyClass {
    public void MyMeth(params int[] values, int i) {}
    public static int Main() {
        return 1;
    }
}
";

            CreateCompilationWithMscorlib45(test).VerifyDiagnostics(
                // (3,24): error CS0231: A params parameter must be the last parameter in a formal parameter list
                //     public void MyMeth(params int[] values, int i) {}
                Diagnostic(ErrorCode.ERR_ParamsLast, "params int[] values").WithLocation(3, 24));
        }

        [Fact]
        public void CS0257ERR_VarargsLast()
        {
            var test = @"
class Goo
{
  public void Bar(__arglist,  int b)
  {
  }
}
";

            CreateStandardCompilation(test).VerifyDiagnostics(
                // (4,19): error CS0257: An __arglist parameter must be the last parameter in a formal parameter list
                //   public void Bar(__arglist,  int b)
                Diagnostic(ErrorCode.ERR_VarargsLast, "__arglist"));
        }

        [WorkItem(536668, "http://vstfdevdiv:8080/DevDiv2/DevDiv/_workitems/edit/536668")]
        [Fact]
        public void CS0267ERR_PartialMisplaced()
        {
            // Diff error
            var test = @"
partial public class C  // CS0267
{
}
public class Test
{
    public static int Main ()
    {
        return 1;
    }
}
";

            CreateStandardCompilation(test).VerifyDiagnostics();
        }

        [Fact]
        public void CS0267ERR_PartialMisplaced_Enum()
        {
            var test = @"
partial enum E { }
";

            CreateStandardCompilation(test).VerifyDiagnostics(
                // (2,1): error CS0267: The 'partial' modifier can only appear immediately before 'class', 'struct', 'interface', or 'void'
                // partial enum E { }
                Diagnostic(ErrorCode.ERR_PartialMisplaced, "E").WithLocation(2, 14));
        }

        [Fact]
        public void CS0267ERR_PartialMisplaced_Delegate1()
        {
            var test = @"
partial delegate E { }
";

            // Extra errors
            CreateStandardCompilation(test).VerifyDiagnostics(
                // (2,20): error CS1001: Identifier expected
                // partial delegate E { }
                Diagnostic(ErrorCode.ERR_IdentifierExpected, "{").WithLocation(2, 20),
                // (2,20): error CS1003: Syntax error, '(' expected
                // partial delegate E { }
                Diagnostic(ErrorCode.ERR_SyntaxError, "{").WithArguments("(", "{").WithLocation(2, 20),
                // (2,20): error CS1026: ) expected
                // partial delegate E { }
                Diagnostic(ErrorCode.ERR_CloseParenExpected, "{").WithLocation(2, 20),
                // (2,20): error CS1002: ; expected
                // partial delegate E { }
                Diagnostic(ErrorCode.ERR_SemicolonExpected, "{").WithLocation(2, 20),
                // (2,20): error CS1022: Type or namespace definition, or end-of-file expected
                // partial delegate E { }
                Diagnostic(ErrorCode.ERR_EOFExpected, "{").WithLocation(2, 20),
                // (2,22): error CS1022: Type or namespace definition, or end-of-file expected
                // partial delegate E { }
                Diagnostic(ErrorCode.ERR_EOFExpected, "}").WithLocation(2, 22),
                // (2,1): error CS0267: The 'partial' modifier can only appear immediately before 'class', 'struct', 'interface', or 'void'
                // partial delegate E { }
                Diagnostic(ErrorCode.ERR_PartialMisplaced, "").WithLocation(2, 20),
                // (2,18): error CS0246: The type or namespace name 'E' could not be found (are you missing a using directive or an assembly reference?)
                // partial delegate E { }
                Diagnostic(ErrorCode.ERR_SingleTypeNameNotFound, "E").WithArguments("E").WithLocation(2, 18));
        }

        [Fact]
        public void CS0267ERR_PartialMisplaced_Delegate2()
        {
            var test = @"
partial delegate void E();
";

            // Extra errors
            CreateStandardCompilation(test).VerifyDiagnostics(
                // (2,1): error CS0267: The 'partial' modifier can only appear immediately before 'class', 'struct', 'interface', or 'void'
                // partial delegate void E();
                Diagnostic(ErrorCode.ERR_PartialMisplaced, "E").WithLocation(2, 23));
        }

        // TODO: Extra errors
        [Fact]
        public void CS0270ERR_ArraySizeInDeclaration()
        {
            var test = @"
public class MyClass
{
    enum E { }
    public static void Main()
    {
        int myarray[2]; 
        MyClass m[0];
        byte b[13,5];
        double d[14,5,6];
        E e[,50];
    }
}
";

            ParseAndValidate(test,
    // (7,20): error CS0650: Bad array declarator: To declare a managed array the rank specifier precedes the variable's identifier. To declare a fixed size buffer field, use the fixed keyword before the field type.
    //         int myarray[2]; 
    Diagnostic(ErrorCode.ERR_CStyleArray, "[2]"),
    // (7,21): error CS0270: Array size cannot be specified in a variable declaration (try initializing with a 'new' expression)
    //         int myarray[2]; 
    Diagnostic(ErrorCode.ERR_ArraySizeInDeclaration, "2"),
    // (8,18): error CS0650: Bad array declarator: To declare a managed array the rank specifier precedes the variable's identifier. To declare a fixed size buffer field, use the fixed keyword before the field type.
    //         MyClass m[0];
    Diagnostic(ErrorCode.ERR_CStyleArray, "[0]"),
    // (8,19): error CS0270: Array size cannot be specified in a variable declaration (try initializing with a 'new' expression)
    //         MyClass m[0];
    Diagnostic(ErrorCode.ERR_ArraySizeInDeclaration, "0"),
    // (9,15): error CS0650: Bad array declarator: To declare a managed array the rank specifier precedes the variable's identifier. To declare a fixed size buffer field, use the fixed keyword before the field type.
    //         byte b[13,5];
    Diagnostic(ErrorCode.ERR_CStyleArray, "[13,5]"),
    // (9,16): error CS0270: Array size cannot be specified in a variable declaration (try initializing with a 'new' expression)
    //         byte b[13,5];
    Diagnostic(ErrorCode.ERR_ArraySizeInDeclaration, "13"),
    // (9,19): error CS0270: Array size cannot be specified in a variable declaration (try initializing with a 'new' expression)
    //         byte b[13,5];
    Diagnostic(ErrorCode.ERR_ArraySizeInDeclaration, "5"),
    // (10,17): error CS0650: Bad array declarator: To declare a managed array the rank specifier precedes the variable's identifier. To declare a fixed size buffer field, use the fixed keyword before the field type.
    //         double d[14,5,6];
    Diagnostic(ErrorCode.ERR_CStyleArray, "[14,5,6]"),
    // (10,18): error CS0270: Array size cannot be specified in a variable declaration (try initializing with a 'new' expression)
    //         double d[14,5,6];
    Diagnostic(ErrorCode.ERR_ArraySizeInDeclaration, "14"),
    // (10,21): error CS0270: Array size cannot be specified in a variable declaration (try initializing with a 'new' expression)
    //         double d[14,5,6];
    Diagnostic(ErrorCode.ERR_ArraySizeInDeclaration, "5"),
    // (10,23): error CS0270: Array size cannot be specified in a variable declaration (try initializing with a 'new' expression)
    //         double d[14,5,6];
    Diagnostic(ErrorCode.ERR_ArraySizeInDeclaration, "6"),
    // (11,12): error CS0650: Bad array declarator: To declare a managed array the rank specifier precedes the variable's identifier. To declare a fixed size buffer field, use the fixed keyword before the field type.
    //         E e[,50];
    Diagnostic(ErrorCode.ERR_CStyleArray, "[,50]"),
    // (11,13): error CS0443: Syntax error; value expected
    //         E e[,50];
    Diagnostic(ErrorCode.ERR_ValueExpected, ""),
    // (11,14): error CS0270: Array size cannot be specified in a variable declaration (try initializing with a 'new' expression)
    //         E e[,50];
    Diagnostic(ErrorCode.ERR_ArraySizeInDeclaration, "50"));
        }

        [Fact]
        public void CS0401ERR_NewBoundMustBeLast()
        {
            var test = @"
interface IA
{
}
class C<T> where T : new(), IA // CS0401 - should be T : IA, new()
{
}
public class Test
{
    public static int Main ()
    {
        return 1;
    }
}
";
            CreateStandardCompilation(test).VerifyDiagnostics(
                // (5,22): error CS0401: The new() constraint must be the last constraint specified
                // class C<T> where T : new(), IA // CS0401 - should be T : IA, new()
                Diagnostic(ErrorCode.ERR_NewBoundMustBeLast, "new").WithLocation(5, 22));
        }

        [Fact]
        public void CS0439ERR_ExternAfterElements()
        {
            var test = @"
using System;
extern alias MyType;   // CS0439
// To resolve the error, make the extern alias the first line in the file.
public class Test 
{
    public static void Main() 
    {
    }
}
";

            ParseAndValidate(test, Diagnostic(ErrorCode.ERR_ExternAfterElements, "extern"));
        }

        [WorkItem(862086, "DevDiv/Personal")]
        [Fact]
        public void CS0443ERR_ValueExpected()
        {
            var test = @"
using System;
class MyClass
{
    public static void Main()    
    {
        int[,] x = new int[1,5];
        if (x[] == 5) {} // CS0443
        // if (x[0, 0] == 5) {} 
    }
}
";

            ParseAndValidate(test, Diagnostic(ErrorCode.ERR_ValueExpected, "]"));
        }

        [Fact]
        public void CS0443ERR_ValueExpected_MultiDimensional()
        {
            var test = @"
using System;
class MyClass
{
    public static void Main()    
    {
        int[,] x = new int[1,5];
        if (x[,] == 5) {} // CS0443
        // if (x[0, 0] == 5) {} 
    }
}
";

            ParseAndValidate(test,
    // (8,15): error CS0443: Syntax error; value expected
    //         if (x[,] == 5) {} // CS0443
    Diagnostic(ErrorCode.ERR_ValueExpected, ","),
    // (8,16): error CS0443: Syntax error; value expected
    //         if (x[,] == 5) {} // CS0443
    Diagnostic(ErrorCode.ERR_ValueExpected, "]"));
        }

        [Fact]
        public void CS0449ERR_RefValBoundMustBeFirst()
        {
            var test = @"
interface I {}
class C4 
{
   public void F1<T>() where T : class, struct, I {}   // CS0449
   public void F2<T>() where T : I, struct {}   // CS0449
   public void F3<T>() where T : I, class {}   // CS0449
   // OK
   public void F4<T>() where T : class {}
   public void F5<T>() where T : struct {}
   public void F6<T>() where T : I {}
}
";
            CreateStandardCompilation(test).VerifyDiagnostics(
                // (5,41): error CS0449: The 'class' or 'struct' constraint must come before any other constraints
                Diagnostic(ErrorCode.ERR_RefValBoundMustBeFirst, "struct").WithLocation(5, 41),
                // (6,37): error CS0449: The 'class' or 'struct' constraint must come before any other constraints
                Diagnostic(ErrorCode.ERR_RefValBoundMustBeFirst, "struct").WithLocation(6, 37),
                // (7,37): error CS0449: The 'class' or 'struct' constraint must come before any other constraints
                Diagnostic(ErrorCode.ERR_RefValBoundMustBeFirst, "class").WithLocation(7, 37));
        }

        [Fact]
        public void CS0451ERR_NewBoundWithVal()
        {
            var test = @"
public class C4 
{
   public void F4<T>() where T : struct, new() {}   // CS0451
}
// OK
public class C5
{
   public void F5<T>() where T : struct {}
}
public class C6
{
   public void F6<T>() where T : new() {}
}
";
            CreateStandardCompilation(test).VerifyDiagnostics(
                // (4,42): error CS0451: The 'new()' constraint cannot be used with the 'struct' constraint
                Diagnostic(ErrorCode.ERR_NewBoundWithVal, "new").WithLocation(4, 42));
        }

        [WorkItem(862089, "DevDiv/Personal")]
        [Fact]
        public void CS0460ERR_OverrideWithConstraints()
        {
            var source =
@"interface I
{
    void M1<T>() where T : I;
    void M2<T, U>();
}
abstract class A
{
    internal virtual void M1<T>() where T : class { }
    internal abstract void M2<T>() where T : struct;
    internal abstract void M3<T>();
}
abstract class B : A, I
{
    void I.M1<T>() where T : I { }
    void I.M2<T,U>() where U : T { }
    internal override void  M1<T>() where T : class { }
    internal override void M2<T>() where T : new() { }
    internal override abstract void M3<U>() where U : A;
    internal override abstract void M4<T>() where T : struct;
}";
            CreateStandardCompilation(source).VerifyDiagnostics(
                // (14,20): error CS0460: Constraints for override and explicit interface implementation methods are inherited from the base method, so they cannot be specified directly
                Diagnostic(ErrorCode.ERR_OverrideWithConstraints, "where").WithLocation(14, 20),
                // (15,22): error CS0460: Constraints for override and explicit interface implementation methods are inherited from the base method, so they cannot be specified directly
                Diagnostic(ErrorCode.ERR_OverrideWithConstraints, "where").WithLocation(15, 22),
                // (16,37): error CS0460: Constraints for override and explicit interface implementation methods are inherited from the base method, so they cannot be specified directly
                Diagnostic(ErrorCode.ERR_OverrideWithConstraints, "where").WithLocation(16, 37),
                // (17,36): error CS0460: Constraints for override and explicit interface implementation methods are inherited from the base method, so they cannot be specified directly
                Diagnostic(ErrorCode.ERR_OverrideWithConstraints, "where").WithLocation(17, 36),
                // (18,45): error CS0460: Constraints for override and explicit interface implementation methods are inherited from the base method, so they cannot be specified directly
                Diagnostic(ErrorCode.ERR_OverrideWithConstraints, "where").WithLocation(18, 45),
                // (19,37): error CS0115: 'B.M4<T>()': no suitable method found to override
                Diagnostic(ErrorCode.ERR_OverrideNotExpected, "M4").WithArguments("B.M4<T>()").WithLocation(19, 37),
                // (19,45): error CS0460: Constraints for override and explicit interface implementation methods are inherited from the base method, so they cannot be specified directly
                Diagnostic(ErrorCode.ERR_OverrideWithConstraints, "where").WithLocation(19, 45));
        }

        [WorkItem(862094, "DevDiv/Personal")]
        [Fact]
        public void CS0514ERR_StaticConstructorWithExplicitConstructorCall()
        {
            var test = @"
namespace x
{
    public class clx 
    {
        public clx(int i){}
    }
    public class cly : clx
    {
// static does not have an object, therefore base cannot be called.
// objects must be known at compiler time
        static cly() : base(0){} // sc0514
    }
}
";

            CreateStandardCompilation(test).VerifyDiagnostics(
                // (12,24): error CS0514: 'cly': static constructor cannot have an explicit 'this' or 'base' constructor call
                //         static cly() : base(0){} // sc0514
                Diagnostic(ErrorCode.ERR_StaticConstructorWithExplicitConstructorCall, "base").WithArguments("cly").WithLocation(12, 24),
                // (8,18): error CS7036: There is no argument given that corresponds to the required formal parameter 'i' of 'clx.clx(int)'
                //     public class cly : clx
                Diagnostic(ErrorCode.ERR_NoCorrespondingArgument, "cly").WithArguments("i", "x.clx.clx(int)").WithLocation(8, 18));
        }

        [Fact]
        public void CS0514ERR_StaticConstructorWithExplicitConstructorCall2()
        {
            var test = @"
class C
{
    C() { }
    static C() : this() { } //CS0514
}
";

            CreateStandardCompilation(test).VerifyDiagnostics(
                // (5,18): error CS0514: 'C': static constructor cannot have an explicit 'this' or 'base' constructor call
                //     static C() : this() { } //CS0514
                Diagnostic(ErrorCode.ERR_StaticConstructorWithExplicitConstructorCall, "this").WithArguments("C").WithLocation(5, 18));
        }

        [Fact]
        public void CS0574ERR_BadDestructorName()
        {
            var test = @"
namespace x
{
    public class iii
    {
        ~iiii(){}
        public static void Main()
        {
        }
    }
}
";

            CreateStandardCompilation(test).VerifyDiagnostics(
                // (6,10): error CS0574: Name of destructor must match name of class
                //         ~iiii(){}
                Diagnostic(ErrorCode.ERR_BadDestructorName, "iiii").WithLocation(6, 10));
        }

        // Extra same errors
        [Fact]
        public void CS0650ERR_CStyleArray()
        {
            var test = @"
public class MyClass
{
    public static void Main()
    {
        int myarray[2]; 
        MyClass m[0];
        byte b[13,5];
        double d[14,5,6];
    }
}
";

            ParseAndValidate(test,
    // (6,20): error CS0650: Bad array declarator: To declare a managed array the rank specifier precedes the variable's identifier. To declare a fixed size buffer field, use the fixed keyword before the field type.
    //         int myarray[2]; 
    Diagnostic(ErrorCode.ERR_CStyleArray, "[2]"),
    // (6,21): error CS0270: Array size cannot be specified in a variable declaration (try initializing with a 'new' expression)
    //         int myarray[2]; 
    Diagnostic(ErrorCode.ERR_ArraySizeInDeclaration, "2"),
    // (7,18): error CS0650: Bad array declarator: To declare a managed array the rank specifier precedes the variable's identifier. To declare a fixed size buffer field, use the fixed keyword before the field type.
    //         MyClass m[0];
    Diagnostic(ErrorCode.ERR_CStyleArray, "[0]"),
    // (7,19): error CS0270: Array size cannot be specified in a variable declaration (try initializing with a 'new' expression)
    //         MyClass m[0];
    Diagnostic(ErrorCode.ERR_ArraySizeInDeclaration, "0"),
    // (8,15): error CS0650: Bad array declarator: To declare a managed array the rank specifier precedes the variable's identifier. To declare a fixed size buffer field, use the fixed keyword before the field type.
    //         byte b[13,5];
    Diagnostic(ErrorCode.ERR_CStyleArray, "[13,5]"),
    // (8,16): error CS0270: Array size cannot be specified in a variable declaration (try initializing with a 'new' expression)
    //         byte b[13,5];
    Diagnostic(ErrorCode.ERR_ArraySizeInDeclaration, "13"),
    // (8,19): error CS0270: Array size cannot be specified in a variable declaration (try initializing with a 'new' expression)
    //         byte b[13,5];
    Diagnostic(ErrorCode.ERR_ArraySizeInDeclaration, "5"),
    // (9,17): error CS0650: Bad array declarator: To declare a managed array the rank specifier precedes the variable's identifier. To declare a fixed size buffer field, use the fixed keyword before the field type.
    //         double d[14,5,6];
    Diagnostic(ErrorCode.ERR_CStyleArray, "[14,5,6]"),
    // (9,18): error CS0270: Array size cannot be specified in a variable declaration (try initializing with a 'new' expression)
    //         double d[14,5,6];
    Diagnostic(ErrorCode.ERR_ArraySizeInDeclaration, "14"),
    // (9,21): error CS0270: Array size cannot be specified in a variable declaration (try initializing with a 'new' expression)
    //         double d[14,5,6];
    Diagnostic(ErrorCode.ERR_ArraySizeInDeclaration, "5"),
    // (9,23): error CS0270: Array size cannot be specified in a variable declaration (try initializing with a 'new' expression)
    //         double d[14,5,6];
    Diagnostic(ErrorCode.ERR_ArraySizeInDeclaration, "6"));
        }

        [Fact, WorkItem(535883, "http://vstfdevdiv:8080/DevDiv2/DevDiv/_workitems/edit/535883")]
        public void CS0687ERR_AliasQualAsExpression()
        {
            var test = @"
class Test
{
    public static int Main()
    {
        int i = global::MyType();  // CS0687
        return 1;
    }
}
";
            // Semantic error
            // (6,25): error CS0400: The type or namespace name 'MyType' could not be found in the global namespace (are you missing an assembly reference?)
            CreateStandardCompilation(test).VerifyDiagnostics(
                Diagnostic(ErrorCode.ERR_GlobalSingleTypeNameNotFound, "MyType").WithArguments("MyType", "<global namespace>")
                );
        }

        [WorkItem(542478, "http://vstfdevdiv:8080/DevDiv2/DevDiv/_workitems/edit/542478")]
        [Fact]
        public void CS0706ERR_BadConstraintType()
        {
            var source =
@"interface IA<T, U, V>
    where U : T*
    where V : T[]
{
}
interface IB<T>
{
    void M<U, V>()
        where U : T*
        where V : T[];
}";
            CreateStandardCompilation(source).VerifyDiagnostics(
                // (2,15): error CS0706: Invalid constraint type. A type used as a constraint must be an interface, a non-sealed class or a type parameter.
                Diagnostic(ErrorCode.ERR_BadConstraintType, "T*").WithLocation(2, 15),
                // (3,15): error CS0706: Invalid constraint type. A type used as a constraint must be an interface, a non-sealed class or a type parameter.
                Diagnostic(ErrorCode.ERR_BadConstraintType, "T[]").WithLocation(3, 15),
                // (9,19): error CS0706: Invalid constraint type. A type used as a constraint must be an interface, a non-sealed class or a type parameter.
                Diagnostic(ErrorCode.ERR_BadConstraintType, "T*").WithLocation(9, 19),
                // (10,19): error CS0706: Invalid constraint type. A type used as a constraint must be an interface, a non-sealed class or a type parameter.
                Diagnostic(ErrorCode.ERR_BadConstraintType, "T[]").WithLocation(10, 19),

                // CONSIDER: Dev10 doesn't report these cascading errors.

                // (2,15): error CS0214: Pointers and fixed size buffers may only be used in an unsafe context
                Diagnostic(ErrorCode.ERR_UnsafeNeeded, "T*"),
                // (2,15): error CS0208: Cannot take the address of, get the size of, or declare a pointer to a managed type ('T')
                Diagnostic(ErrorCode.ERR_ManagedAddr, "T*").WithArguments("T"),
                // (9,19): error CS0214: Pointers and fixed size buffers may only be used in an unsafe context
                Diagnostic(ErrorCode.ERR_UnsafeNeeded, "T*"),
                // (9,19): error CS0208: Cannot take the address of, get the size of, or declare a pointer to a managed type ('T')
                Diagnostic(ErrorCode.ERR_ManagedAddr, "T*").WithArguments("T"));
        }

        [Fact]
        public void CS0742ERR_ExpectedSelectOrGroup()
        {
            var test = @"
using System;
using System.Linq;
public class C
{
    public static int Main()
    {
        int[] array = { 1, 2, 3 };
        var c = from num in array;
        return 1;
    }
}
";

            ParseAndValidate(test, Diagnostic(ErrorCode.ERR_ExpectedSelectOrGroup, ";"));
        }

        [Fact]
        public void CS0743ERR_ExpectedContextualKeywordOn()
        {
            var test = @"
using System;
using System.Linq;
public class C
{
    public static int Main()
    {
        int[] array1 = { 1, 2, 3 ,4, 5, 6,};
        int[] array2 = { 5, 6, 7, 8, 9 };
        var c = from x in array1
                join y in array2 x equals y
                select x;
        return 1;
    }
}
";

            ParseAndValidate(test, Diagnostic(ErrorCode.ERR_ExpectedContextualKeywordOn, "x"));
        }

        [Fact]
        public void CS0744ERR_ExpectedContextualKeywordEquals()
        {
            var test = @"
using System;
using System.Linq;
public class C
{
    public static int Main()
    {
        int[] array1 = { 1, 2, 3 ,4, 5, 6,};
        int[] array2 = { 5, 6, 7, 8, 9 };
        var c = from x in array1
                join y in array2 on x y
                select x;
        return 1;
    }
}
";

            ParseAndValidate(test, Diagnostic(ErrorCode.ERR_ExpectedContextualKeywordEquals, "y"));
        }

        [WorkItem(862121, "DevDiv/Personal")]
        [Fact]
        public void CS0745ERR_ExpectedContextualKeywordBy()
        {
            var test = @"
using System;
using System.Linq;
public class C
{
    public static int Main()
    {
        int[] array1 = { 1, 2, 3 ,4, 5, 6,};
        int[] array2 = { 5, 6, 7, 8, 9 };
        var c = from x in array1
                join y in array2 on x equals y
                group x y;
        return 1;
    }
}
";

            ParseAndValidate(test, Diagnostic(ErrorCode.ERR_ExpectedContextualKeywordBy, "y"));
        }

        [Fact]
        public void CS0746ERR_InvalidAnonymousTypeMemberDeclarator()
        {
            var test = @"
public class C
{
    public static int Main()
    {
        int i = 1;
        var t = new { a.b = 1 };
        return 1;
    }
}
";

            CreateStandardCompilation(test).VerifyDiagnostics(
                // (7,23): error CS0746: Invalid anonymous type member declarator. Anonymous type members must be declared with a member assignment, simple name or member access.
                //         var t = new { a.b = 1 };
                Diagnostic(ErrorCode.ERR_InvalidAnonymousTypeMemberDeclarator, "a.b = 1").WithLocation(7, 23),
                // (7,23): error CS0103: The name 'a' does not exist in the current context
                //         var t = new { a.b = 1 };
                Diagnostic(ErrorCode.ERR_NameNotInContext, "a").WithArguments("a").WithLocation(7, 23),
                // (6,13): warning CS0219: The variable 'i' is assigned but its value is never used
                //         int i = 1;
                Diagnostic(ErrorCode.WRN_UnreferencedVarAssg, "i").WithArguments("i").WithLocation(6, 13));
        }

        [Fact]
        public void CS0746ERR_InvalidAnonymousTypeMemberDeclarator_2()
        {
            var test = @"
public class C
{
    public static void Main()
    {
        string s = """";
        var t = new { s.Length = 1 };
    }
}
";
            CreateStandardCompilation(test).VerifyDiagnostics(
                // (7,23): error CS0746: Invalid anonymous type member declarator. Anonymous type members must be declared with a member assignment, simple name or member access.
                //         var t = new { s.Length = 1 };
                Diagnostic(ErrorCode.ERR_InvalidAnonymousTypeMemberDeclarator, "s.Length = 1").WithLocation(7, 23),
                // (7,23): error CS0200: Property or indexer 'string.Length' cannot be assigned to -- it is read only
                //         var t = new { s.Length = 1 };
                Diagnostic(ErrorCode.ERR_AssgReadonlyProp, "s.Length").WithArguments("string.Length").WithLocation(7, 23));
        }

        [Fact]
        public void CS0746ERR_InvalidAnonymousTypeMemberDeclarator_3()
        {
            var test = @"
public class C
{
    public static void Main()
    {
        string s = """";
        var t = new { s.ToString() = 1 };
    }
}
";
            CreateStandardCompilation(test).VerifyDiagnostics(
                // (7,23): error CS0746: Invalid anonymous type member declarator. Anonymous type members must be declared with a member assignment, simple name or member access.
                //         var t = new { s.ToString() = 1 };
                Diagnostic(ErrorCode.ERR_InvalidAnonymousTypeMemberDeclarator, "s.ToString() = 1").WithLocation(7, 23),
                // (7,23): error CS0131: The left-hand side of an assignment must be a variable, property or indexer
                //         var t = new { s.ToString() = 1 };
                Diagnostic(ErrorCode.ERR_AssgLvalueExpected, "s.ToString()").WithLocation(7, 23));
        }

        [Fact]
        public void CS0748ERR_InconsistentLambdaParameterUsage()
        {
            var test = @"
class C
{
    delegate T Func<T>();
    delegate T Func<A0, T>(A0 a0);
    delegate T Func<A0, A1, T>(A0 a0, A1 a1);
    delegate T Func<A0, A1, A2, T>(A0 a0, A1 a1, A2 a2);
    delegate T Func<A0, A1, A2, A3, T>(A0 a0, A1 a1, A2 a2, A3 a3);
    static void X()
    {
        Func<int,int,int> f1     = (int x, y) => 1;          // err: mixed parameters
        Func<int,int,int> f2     = (x, int y) => 1;          // err: mixed parameters
        Func<int,int,int,int> f3 = (int x, int y, z) => 1;   // err: mixed parameters
        Func<int,int,int,int> f4 = (int x, y, int z) => 1;   // err: mixed parameters
        Func<int,int,int,int> f5 = (x, int y, int z) => 1;   // err: mixed parameters
        Func<int,int,int,int> f6 = (x, y, int z) => 1;       // err: mixed parameters
    }
}
";

            CreateStandardCompilation(test).VerifyDiagnostics(
                // (10,41): error CS0748: Inconsistent lambda parameter usage; parameter types must be all explicit or all implicit
                //         Func<int,int> f1      = (int x, y) => 1;          // err: mixed parameters
                Diagnostic(ErrorCode.ERR_InconsistentLambdaParameterUsage, "y"),
                // (11,37): error CS0748: Inconsistent lambda parameter usage; parameter types must be all explicit or all implicit
                //         Func<int,int> f2      = (x, int y) => 1;          // err: mixed parameters
                Diagnostic(ErrorCode.ERR_InconsistentLambdaParameterUsage, "int"),
                // (12,48): error CS0748: Inconsistent lambda parameter usage; parameter types must be all explicit or all implicit
                //         Func<int,int> f3      = (int x, int y, z) => 1;   // err: mixed parameters
                Diagnostic(ErrorCode.ERR_InconsistentLambdaParameterUsage, "z"),
                // (13,41): error CS0748: Inconsistent lambda parameter usage; parameter types must be all explicit or all implicit
                //         Func<int,int> f4      = (int x, y, int z) => 1;   // err: mixed parameters
                Diagnostic(ErrorCode.ERR_InconsistentLambdaParameterUsage, "y"),
                // (14,37): error CS0748: Inconsistent lambda parameter usage; parameter types must be all explicit or all implicit
                //         Func<int,int> f5      = (x, int y, int z) => 1;   // err: mixed parameters
                Diagnostic(ErrorCode.ERR_InconsistentLambdaParameterUsage, "int"),
                // (14,44): error CS0748: Inconsistent lambda parameter usage; parameter types must be all explicit or all implicit
                //         Func<int,int> f5      = (x, int y, int z) => 1;   // err: mixed parameters
                Diagnostic(ErrorCode.ERR_InconsistentLambdaParameterUsage, "int"),
                // (15,40): error CS0748: Inconsistent lambda parameter usage; parameter types must be all explicit or all implicit
                //         Func<int,int> f6      = (x, y, int z) => 1;       // err: mixed parameters
                Diagnostic(ErrorCode.ERR_InconsistentLambdaParameterUsage, "int"));
        }

        [WorkItem(535915, "http://vstfdevdiv:8080/DevDiv2/DevDiv/_workitems/edit/535915")]
        [Fact]
        public void CS0839ERR_MissingArgument()
        {
            // Diff error
            var test = @"
using System;
namespace TestNamespace
{
    class Test
    {
        static int Add(int i, int j)
        {
            return i + j;
        }
        static int Main() 
        {
            int i = Test.Add(
                              ,
                             5);
            return 1;
        }
    }
}
";

            ParseAndValidate(test, Diagnostic(ErrorCode.ERR_MissingArgument, ""));
        }

        [WorkItem(863064, "DevDiv/Personal")]
        [Fact]
        public void CS1001ERR_IdentifierExpected()
        {
            var test = @"
public class clx
{
        enum splitch
        {
            'a'
        }
}
";

            ParseAndValidate(test, Diagnostic(ErrorCode.ERR_IdentifierExpected, ""));
        }

        [Fact, WorkItem(542408, "http://vstfdevdiv:8080/DevDiv2/DevDiv/_workitems/edit/542408")]
        public void CS1001ERR_IdentifierExpected_2()
        {
            var test = @"
enum 
";

            ParseAndValidate(test,
Diagnostic(ErrorCode.ERR_IdentifierExpected, ""),
Diagnostic(ErrorCode.ERR_LbraceExpected, ""),
Diagnostic(ErrorCode.ERR_RbraceExpected, ""));
        }

        [Fact, WorkItem(542408, "http://vstfdevdiv:8080/DevDiv2/DevDiv/_workitems/edit/542408")]
        public void CS1001ERR_IdentifierExpected_5()
        {
            var test = @"
using System;
struct 

";

            ParseAndValidate(test, Diagnostic(ErrorCode.ERR_IdentifierExpected, ""),
Diagnostic(ErrorCode.ERR_LbraceExpected, ""),
Diagnostic(ErrorCode.ERR_RbraceExpected, ""));
        }

        [Fact, WorkItem(542416, "http://vstfdevdiv:8080/DevDiv2/DevDiv/_workitems/edit/542416")]
        public void CS1001ERR_IdentifierExpected_3()
        {
            var test = @"
using System;
class NamedExample
{
    static void Main(string[] args)
    {
        ExampleMethod(3, optionalint:4);
    }
    static void ExampleMethod(int required, string 1 = ""default string"",int optionalint = 10)
    { }
}
";
            ParseAndValidate(test,
    // (9,52): error CS1001: Identifier expected
    //     static void ExampleMethod(int required, string 1 = "default string",int optionalint = 10)
    Diagnostic(ErrorCode.ERR_IdentifierExpected, "1"),
    // (9,52): error CS1003: Syntax error, ',' expected
    //     static void ExampleMethod(int required, string 1 = "default string",int optionalint = 10)
    Diagnostic(ErrorCode.ERR_SyntaxError, "1").WithArguments(",", ""));
        }

        [Fact, WorkItem(542416, "http://vstfdevdiv:8080/DevDiv2/DevDiv/_workitems/edit/542416")]
        public void CS1001ERR_IdentifierExpected_4()
        {
            var test = @"
using System;
class NamedExample
{
    static void Main(string[] args)
    {
        ExampleMethod(3, optionalint:4);
    }
    static void ExampleMethod(int required, ,int optionalint = 10)
    { }
}
";
            // Extra errors
            ParseAndValidate(test,
    // (9,45): error CS1031: Type expected
    //     static void ExampleMethod(int required, ,int optionalint = 10)
    Diagnostic(ErrorCode.ERR_TypeExpected, ","),
    // (9,45): error CS1001: Identifier expected
    //     static void ExampleMethod(int required, ,int optionalint = 10)
    Diagnostic(ErrorCode.ERR_IdentifierExpected, ","));
        }

        [Fact, WorkItem(542416, "http://vstfdevdiv:8080/DevDiv2/DevDiv/_workitems/edit/542416")]
        public void CS1001ERR_IdentifierExpected_6()
        {
            var test = @"
class Program
{
    const int max = 10;
    static void M(int p2 = max is int?1,)
    {
    }

    static void Main()
    {
        M(1);
    }
}
";
            // Extra errors
            ParseAndValidate(test,
    // (5,40): error CS1003: Syntax error, ':' expected
    //     static void M(int p2 = max is int?1,)
    Diagnostic(ErrorCode.ERR_SyntaxError, ",").WithArguments(":", ","),
    // (5,40): error CS1525: Invalid expression term ','
    //     static void M(int p2 = max is int?1,)
    Diagnostic(ErrorCode.ERR_InvalidExprTerm, ",").WithArguments(","),
    // (5,41): error CS1031: Type expected
    //     static void M(int p2 = max is int?1,)
    Diagnostic(ErrorCode.ERR_TypeExpected, ")"),
    // (5,41): error CS1001: Identifier expected
    //     static void M(int p2 = max is int?1,)
    Diagnostic(ErrorCode.ERR_IdentifierExpected, ")"));
        }

        [Fact]
        public void CS1001ERR_IdentifierExpected_7()
        {
            var test = @"
using System;
class C
{
  void M()
  {
    DateTime
    M();
  }
}
";
            CreateStandardCompilation(test).VerifyDiagnostics(
                // (7,13): error CS1001: Identifier expected
                //     DateTime
                Diagnostic(ErrorCode.ERR_IdentifierExpected, "").WithLocation(7, 13),
                // (7,13): error CS1002: ; expected
                //     DateTime
                Diagnostic(ErrorCode.ERR_SemicolonExpected, "").WithLocation(7, 13));
        }

        [Fact]
        public void CS1002ERR_SemicolonExpected()
        {
            var test = @"
namespace x {
    abstract public class clx 
    {
        int i    // CS1002, missing semicolon
        public static int Main()
        {
            return 0;
        }
    }
}
";

            ParseAndValidate(test, Diagnostic(ErrorCode.ERR_SemicolonExpected, ""));
        }

        [WorkItem(528008, "http://vstfdevdiv:8080/DevDiv2/DevDiv/_workitems/edit/528008")]
        [Fact]
        public void CS1002ERR_SemicolonExpected_2()
        {
            var test = @"
class Program
{
    static void Main(string[] args)
    {
        goto Lab2,Lab1;
    Lab1:
        System.Console.WriteLine(""1"");
    Lab2:
        System.Console.WriteLine(""2"");
    }
}
";
            ParseAndValidate(test,
    // (6,18): error CS1002: ; expected
    //         goto Lab2,Lab1;
    Diagnostic(ErrorCode.ERR_SemicolonExpected, ","),
    // (6,18): error CS1513: } expected
    //         goto Lab2,Lab1;
    Diagnostic(ErrorCode.ERR_RbraceExpected, ","));
        }

        [WorkItem(527944, "http://vstfdevdiv:8080/DevDiv2/DevDiv/_workitems/edit/527944")]
        [Fact]
        public void CS1002ERR_SemicolonExpected_3()
        {
            var test = @"
class Program
{
    static void Main(string[] args)
    {
        goto L1;
        return;
    L1: //invalid
    }
}
";
            ParseAndValidate(test,
    // (8,8): error CS1525: Invalid expression term '}'
    //     L1: //invalid
    Diagnostic(ErrorCode.ERR_InvalidExprTerm, "").WithArguments("}"),
    // (8,8): error CS1002: ; expected
    //     L1: //invalid
    Diagnostic(ErrorCode.ERR_SemicolonExpected, ""));
        }

        [Fact()]
        public void CS1002ERR_SemicolonExpected_4()
        {
            var test = @"
class Program
{
    static void Main(string[] args)
    {
        string target = ""t1"";
        switch (target)
        {
        label1:
        case ""t1"":
            goto label1;
        }
    }
}
";
            // Extra errors
            ParseAndValidate(test,
    // (8,10): error CS1513: } expected
    //         {
    Diagnostic(ErrorCode.ERR_RbraceExpected, ""),
    // (9,16): error CS1525: Invalid expression term 'case'
    //         label1:
    Diagnostic(ErrorCode.ERR_InvalidExprTerm, "").WithArguments("case"),
    // (9,16): error CS1002: ; expected
    //         label1:
    Diagnostic(ErrorCode.ERR_SemicolonExpected, ""),
    // (9,16): error CS1513: } expected
    //         label1:
    Diagnostic(ErrorCode.ERR_RbraceExpected, ""),
    // (10,18): error CS1002: ; expected
    //         case "t1":
    Diagnostic(ErrorCode.ERR_SemicolonExpected, ":"),
    // (10,18): error CS1513: } expected
    //         case "t1":
    Diagnostic(ErrorCode.ERR_RbraceExpected, ":"),
    // (14,1): error CS1022: Type or namespace definition, or end-of-file expected
    // }
    Diagnostic(ErrorCode.ERR_EOFExpected, "}"));
        }

        // TODO: diff error CS1525 vs. CS1513
        [Fact]
        public void CS1003ERR_SyntaxError()
        {
            var test = @"
namespace x
{
    public class b
    {
        public static void Main()        {
            int[] a;
            a[);
        }
    }
}
";

            ParseAndValidate(test,
                // (8,15): error CS1003: Syntax error, ']' expected
                //             a[);
                Diagnostic(ErrorCode.ERR_SyntaxError, ")").WithArguments("]", ")").WithLocation(8, 15)
                );
        }

        [Fact]
        public void CS1003ERR_SyntaxError_ForeachExpected1()
        {
            var test = @"
public class b
{
    public void Main()
    {
        for (var v in 
    }
}
";
            //the first error should be
            // (6,9): error CS1003: Syntax error, 'foreach' expected
            // don't care about any others.

            var parsedTree = ParseWithRoundTripCheck(test);
            var firstDiag = parsedTree.GetDiagnostics().Take(1);
            firstDiag.Verify(Diagnostic(ErrorCode.ERR_SyntaxError, "for").WithArguments("foreach", "for"));
        }

        [Fact]
        public void CS1004ERR_DuplicateModifier()
        {
            var test = @"
namespace x {
    abstract public class clx 
    {
        int i;
        public public static int Main()    // CS1004, two public keywords
        {
            return 0;
        }
    }
}
";

            CreateStandardCompilation(test).VerifyDiagnostics(
                // (6,16): error CS1004: Duplicate 'public' modifier
                //         public public static int Main()    // CS1004, two public keywords
                Diagnostic(ErrorCode.ERR_DuplicateModifier, "public").WithArguments("public").WithLocation(6, 16),
                // (5,13): warning CS0169: The field 'clx.i' is never used
                //         int i;
                Diagnostic(ErrorCode.WRN_UnreferencedField, "i").WithArguments("x.clx.i").WithLocation(5, 13));
        }

        [Fact]
        public void CS1004ERR_DuplicateModifier1()
        {
            var test = @"
class C 
{
    public public C()
    {
    }
}";

            CreateStandardCompilation(test).VerifyDiagnostics(
                // (4,12): error CS1004: Duplicate 'public' modifier
                //     public public C()
                Diagnostic(ErrorCode.ERR_DuplicateModifier, "public").WithArguments("public").WithLocation(4, 12));
        }

        [Fact]
        public void CS1004ERR_DuplicateModifier2()
        {
            var test = @"
class C 
{
    public public ~C()
    {
    }
}";

            CreateStandardCompilation(test).VerifyDiagnostics(
                // (4,12): error CS1004: Duplicate 'public' modifier
                //     public public ~C()
                Diagnostic(ErrorCode.ERR_DuplicateModifier, "public").WithArguments("public").WithLocation(4, 12),
                // (4,20): error CS0106: The modifier 'public' is not valid for this item
                //     public public ~C()
                Diagnostic(ErrorCode.ERR_BadMemberFlag, "C").WithArguments("public").WithLocation(4, 20));
        }

        [Fact]
        public void CS1004ERR_DuplicateModifier3()
        {
            var test = @"
class C 
{
    public public int x;
}";

            CreateStandardCompilation(test).VerifyDiagnostics(
                // (4,12): error CS1004: Duplicate 'public' modifier
                //     public public int x;
                Diagnostic(ErrorCode.ERR_DuplicateModifier, "public").WithArguments("public").WithLocation(4, 12),
                // (4,23): warning CS0649: Field 'C.x' is never assigned to, and will always have its default value 0
                //     public public int x;
                Diagnostic(ErrorCode.WRN_UnassignedInternalField, "x").WithArguments("C.x", "0").WithLocation(4, 23));
        }

        [Fact]
        public void CS1004ERR_DuplicateModifier4()
        {
            var test = @"
class C 
{
    public public int P { get; }
}";

            CreateStandardCompilation(test).VerifyDiagnostics(
                // (4,12): error CS1004: Duplicate 'public' modifier
                //     public public int P { get; }
                Diagnostic(ErrorCode.ERR_DuplicateModifier, "public").WithArguments("public").WithLocation(4, 12));
        }

        [Fact]
        public void CS1004ERR_DuplicateModifier5()
        {
            var test = @"
class C 
{
    public public static implicit operator int(C c) => 0;
}";

            CreateStandardCompilation(test).VerifyDiagnostics(
                // (4,12): error CS1004: Duplicate 'public' modifier
                //     public public static implicit operator int(C c) => 0;
                Diagnostic(ErrorCode.ERR_DuplicateModifier, "public").WithArguments("public").WithLocation(4, 12));
        }

        [Fact]
        public void CS1004ERR_DuplicateModifier6()
        {
            var test = @"
class C 
{
    public public static int operator +(C c1, C c2) => 0;
}";

            CreateStandardCompilation(test).VerifyDiagnostics(
                // (4,12): error CS1004: Duplicate 'public' modifier
                //     public public static int operator +(C c1, C c2) => 0;
                Diagnostic(ErrorCode.ERR_DuplicateModifier, "public").WithArguments("public").WithLocation(4, 12));
        }

        [Fact]
        public void CS1004ERR_DuplicateModifier7()
        {
            var test = @"
class C 
{
    public int P { get; private private set; }
}";

            CreateStandardCompilation(test).VerifyDiagnostics(
                // (4,33): error CS1004: Duplicate 'private' modifier
                //     public int P { get; private private set; }
                Diagnostic(ErrorCode.ERR_DuplicateModifier, "private").WithArguments("private").WithLocation(4, 33));
        }

        [Fact]
        public void CS1004ERR_DuplicateModifier8()
        {
            var test = @"
class C 
{
    public public int this[int i] => 0;
}";

            CreateStandardCompilation(test).VerifyDiagnostics(
                // (4,12): error CS1004: Duplicate 'public' modifier
                //     public public int this[int i] => 0;
                Diagnostic(ErrorCode.ERR_DuplicateModifier, "public").WithArguments("public").WithLocation(4, 12));
        }

        [Fact]
        public void CS1004ERR_DuplicateModifier9()
        {
            var test = @"
public public class C 
{
}";

            CreateStandardCompilation(test).VerifyDiagnostics(
                // (2,8): error CS1004: Duplicate 'public' modifier
                // public public class C 
                Diagnostic(ErrorCode.ERR_DuplicateModifier, "public").WithArguments("public").WithLocation(2, 8));
        }

        [Fact]
        public void CS1004ERR_DuplicateModifier10()
        {
            var test = @"
public public interface I
{
}";

            CreateStandardCompilation(test).VerifyDiagnostics(
                // (2,8): error CS1004: Duplicate 'public' modifier
                // public public interface I
                Diagnostic(ErrorCode.ERR_DuplicateModifier, "public").WithArguments("public").WithLocation(2, 8));
        }

        [Fact]
        public void CS1004ERR_DuplicateModifier11()
        {
            var test = @"
public public enum E
{
}";

            CreateStandardCompilation(test).VerifyDiagnostics(
                // (2,8): error CS1004: Duplicate 'public' modifier
                // public public enum E
                Diagnostic(ErrorCode.ERR_DuplicateModifier, "public").WithArguments("public").WithLocation(2, 8));
        }

        [Fact]
        public void CS1004ERR_DuplicateModifier12()
        {
            var test = @"
public public struct S
{
}";

            CreateStandardCompilation(test).VerifyDiagnostics(
                // (2,8): error CS1004: Duplicate 'public' modifier
                // public public struct S
                Diagnostic(ErrorCode.ERR_DuplicateModifier, "public").WithArguments("public").WithLocation(2, 8));
        }

        [Fact]
        public void CS1004ERR_DuplicateModifier13()
        {
            var test = @"
public public delegate void D();";

            CreateStandardCompilation(test).VerifyDiagnostics(
                // (2,8): error CS1004: Duplicate 'public' modifier
                // public public delegate void D();
                Diagnostic(ErrorCode.ERR_DuplicateModifier, "public").WithArguments("public").WithLocation(2, 8));
        }

        [Fact]
        public void CS1007ERR_DuplicateAccessor()
        {
            var test = @"using System;

public class Container
{
    public int Prop1 {
        protected get { return 1; }
        set {}
        protected get { return 1; }
    }
    public static int Prop2 {
        get { return 1; }
        internal set {}
        internal set {}
    }
    public int this[int i] {
        protected get { return 1; }
        internal set {}
        protected get { return 1; }
        internal set {} 
    }
}
";

            CreateStandardCompilation(test).VerifyDiagnostics(
                // (8,19): error CS1007: Property accessor already defined
                //         protected get { return 1; }
                Diagnostic(ErrorCode.ERR_DuplicateAccessor, "get").WithLocation(8, 19),
                // (13,18): error CS1007: Property accessor already defined
                //         internal set {}
                Diagnostic(ErrorCode.ERR_DuplicateAccessor, "set").WithLocation(13, 18),
                // (18,19): error CS1007: Property accessor already defined
                //         protected get { return 1; }
                Diagnostic(ErrorCode.ERR_DuplicateAccessor, "get").WithLocation(18, 19),
                // (19,18): error CS1007: Property accessor already defined
                //         internal set {} 
                Diagnostic(ErrorCode.ERR_DuplicateAccessor, "set").WithLocation(19, 18),
                // (15,16): error CS0274: Cannot specify accessibility modifiers for both accessors of the property or indexer 'Container.this[int]'
                //     public int this[int i] {
                Diagnostic(ErrorCode.ERR_DuplicatePropertyAccessMods, "this").WithArguments("Container.this[int]").WithLocation(15, 16),
                // (1,1): hidden CS8019: Unnecessary using directive.
                // using System;
                Diagnostic(ErrorCode.HDN_UnusedUsingDirective, "using System;").WithLocation(1, 1));
        }

        [Fact]
        public void CS1008ERR_IntegralTypeExpected01()
        {
            CreateStandardCompilation(
@"namespace x
{
    abstract public class clx 
    {
        enum E : sbyte { x, y, z } // no error
        enum F : char { x, y, z } // CS1008, char not valid type for enums
        enum G : short { A, B, C } // no error
        enum H : System.Int16 { A, B, C } // CS1008, short not System.Int16
    }
}
")
            .VerifyDiagnostics(
                // (6,18): error CS1008: Type byte, sbyte, short, ushort, int, uint, long, or ulong expected
                //         enum F : char { x, y, z } // CS1008, char not valid type for enums
                Diagnostic(ErrorCode.ERR_IntegralTypeExpected, "char").WithLocation(6, 18)
                );
        }

        [Fact]
        public void CS1008ERR_IntegralTypeExpected02()
        {
            CreateStandardCompilation(
@"interface I { }
class C { }
enum E { }
enum F : I { A }
enum G : C { A }
enum H : E { A }
enum K : System.Enum { A }
enum L : string { A }
enum M : float { A }
enum N : decimal { A }
")
                .VerifyDiagnostics(
                    Diagnostic(ErrorCode.ERR_IntegralTypeExpected, "I").WithLocation(4, 10),
                    Diagnostic(ErrorCode.ERR_IntegralTypeExpected, "C").WithLocation(5, 10),
                    Diagnostic(ErrorCode.ERR_IntegralTypeExpected, "E").WithLocation(6, 10),
                    Diagnostic(ErrorCode.ERR_IntegralTypeExpected, "System.Enum").WithLocation(7, 10),
                    Diagnostic(ErrorCode.ERR_IntegralTypeExpected, "string").WithLocation(8, 10),
                    Diagnostic(ErrorCode.ERR_IntegralTypeExpected, "float").WithLocation(9, 10),
                    Diagnostic(ErrorCode.ERR_IntegralTypeExpected, "decimal").WithLocation(10, 10));
        }

        [Fact, WorkItem(667303, "http://vstfdevdiv:8080/DevDiv2/DevDiv/_workitems/edit/667303")]
        public void CS1008ERR_IntegralTypeExpected03()
        {
            ParseAndValidate(@"enum E : byt { A, B }"); // no *parser* errors. This is a semantic error now.
        }

        [Fact, WorkItem(540117, "http://vstfdevdiv:8080/DevDiv2/DevDiv/_workitems/edit/540117")]
        public void CS1009ERR_IllegalEscape_Strings()
        {
            var text = @"
class Program
{
    static void Main()
    {
        string s;
        s = ""\u"";
        s = ""\u0"";
        s = ""\u00"";
        s = ""\u000"";
        
        s = ""a\uz"";
        s = ""a\u0z"";
        s = ""a\u00z"";
        s = ""a\u000z"";
    }
}
";
            ParseAndValidate(text,
                // (7,14): error CS1009: Unrecognized escape sequence
                Diagnostic(ErrorCode.ERR_IllegalEscape, @"\u"),
                // (8,14): error CS1009: Unrecognized escape sequence
                Diagnostic(ErrorCode.ERR_IllegalEscape, @"\u0"),
                // (9,14): error CS1009: Unrecognized escape sequence
                Diagnostic(ErrorCode.ERR_IllegalEscape, @"\u00"),
                // (10,14): error CS1009: Unrecognized escape sequence
                Diagnostic(ErrorCode.ERR_IllegalEscape, @"\u000"),
                // (12,15): error CS1009: Unrecognized escape sequence
                Diagnostic(ErrorCode.ERR_IllegalEscape, @"\u"),
                // (13,15): error CS1009: Unrecognized escape sequence
                Diagnostic(ErrorCode.ERR_IllegalEscape, @"\u0"),
                // (14,15): error CS1009: Unrecognized escape sequence
                Diagnostic(ErrorCode.ERR_IllegalEscape, @"\u00"),
                // (15,15): error CS1009: Unrecognized escape sequence
                Diagnostic(ErrorCode.ERR_IllegalEscape, @"\u000")
            );
        }

        [Fact, WorkItem(528100, "http://vstfdevdiv:8080/DevDiv2/DevDiv/_workitems/edit/528100")]
        public void CS1009ERR_IllegalEscape_Identifiers()
        {
            var text = @"using System;
class Program
{
    static void Main()
    {
        int \u;
        int \u0;
        int \u00;
        int \u000;

        int a\uz;
        int a\u0z;
        int a\u00z;
        int a\u000z;
    }
}
";
            ParseAndValidate(text,
        // (6,13): error CS1009: Unrecognized escape sequence
        //         int \u;
        Diagnostic(ErrorCode.ERR_IllegalEscape, @"\u"),
        // (7,13): error CS1009: Unrecognized escape sequence
        //         int \u0;
        Diagnostic(ErrorCode.ERR_IllegalEscape, @"\u0"),
        // (7,13): error CS1056: Unexpected character '\u0'
        //         int \u0;
        Diagnostic(ErrorCode.ERR_UnexpectedCharacter, "").WithArguments(@"\u0"),
        // (8,13): error CS1009: Unrecognized escape sequence
        //         int \u00;
        Diagnostic(ErrorCode.ERR_IllegalEscape, @"\u00"),
        // (8,13): error CS1056: Unexpected character '\u00'
        //         int \u00;
        Diagnostic(ErrorCode.ERR_UnexpectedCharacter, "").WithArguments(@"\u00"),
        // (9,13): error CS1009: Unrecognized escape sequence
        //         int \u000;
        Diagnostic(ErrorCode.ERR_IllegalEscape, @"\u000"),
        // (9,13): error CS1056: Unexpected character '\u000'
        //         int \u000;
        Diagnostic(ErrorCode.ERR_UnexpectedCharacter, "").WithArguments(@"\u000"),
        // (11,14): error CS1009: Unrecognized escape sequence
        //         int a\uz;
        Diagnostic(ErrorCode.ERR_IllegalEscape, @"\u"),
        // (12,14): error CS1009: Unrecognized escape sequence
        //         int a\u0z;
        Diagnostic(ErrorCode.ERR_IllegalEscape, @"\u0"),
        // (12,14): error CS1056: Unexpected character '\u0'
        //         int a\u0z;
        Diagnostic(ErrorCode.ERR_UnexpectedCharacter, "").WithArguments(@"\u0"),
        // (13,14): error CS1009: Unrecognized escape sequence
        //         int a\u00z;
        Diagnostic(ErrorCode.ERR_IllegalEscape, @"\u00"),
        // (13,14): error CS1056: Unexpected character '\u00'
        //         int a\u00z;
        Diagnostic(ErrorCode.ERR_UnexpectedCharacter, "").WithArguments(@"\u00"),
        // (14,14): error CS1009: Unrecognized escape sequence
        //         int a\u000z;
        Diagnostic(ErrorCode.ERR_IllegalEscape, @"\u000"),
                // (14,14): error CS1056: Unexpected character '\u000'
                //         int a\u000z;
                Diagnostic(ErrorCode.ERR_UnexpectedCharacter, "").WithArguments(@"\u000"),

                // NOTE: Dev11 doesn't report these cascading diagnostics.

                // (7,13): error CS1001: Identifier expected
                //         int \u0;
                Diagnostic(ErrorCode.ERR_IdentifierExpected, @"\u0"),
                // (8,13): error CS1001: Identifier expected
                //         int \u00;
                Diagnostic(ErrorCode.ERR_IdentifierExpected, @"\u00"),
                // (9,13): error CS1001: Identifier expected
                //         int \u000;
                Diagnostic(ErrorCode.ERR_IdentifierExpected, @"\u000"),
                // (12,17): error CS1002: ; expected
                //         int a\u0z;
                Diagnostic(ErrorCode.ERR_SemicolonExpected, "z"),
                // (13,18): error CS1002: ; expected
                //         int a\u00z;
                Diagnostic(ErrorCode.ERR_SemicolonExpected, "z"),
                // (14,19): error CS1002: ; expected
                //         int a\u000z;
                Diagnostic(ErrorCode.ERR_SemicolonExpected, "z")
            );
        }

        [WorkItem(535921, "http://vstfdevdiv:8080/DevDiv2/DevDiv/_workitems/edit/535921")]
        [Fact]
        public void CS1013ERR_InvalidNumber()
        {
            // Diff error
            var test = @"
namespace x
{
    public class a
    {
        public static int Main()        
        {
        return 1;
        }
    }
    public class b
    {
        public int d = 0x;
    }
}
";

            ParseAndValidate(test, Diagnostic(ErrorCode.ERR_InvalidNumber, ""));
        }

        [WorkItem(862116, "DevDiv/Personal")]
        [Fact]
        public void CS1014ERR_GetOrSetExpected()
        {
            var test = @"using System;

public sealed class Container
{
    public string Prop1 { protected }
    public string Prop2 { get { return null; } protected }
    public string Prop3 { get { return null; } protected set { } protected }
}
";
            ParseAndValidate(test,
Diagnostic(ErrorCode.ERR_GetOrSetExpected, "}"),
Diagnostic(ErrorCode.ERR_GetOrSetExpected, "}"),
Diagnostic(ErrorCode.ERR_GetOrSetExpected, "}"));
        }

        [Fact]
        public void CS1015ERR_ClassTypeExpected()
        {
            var test = @"
using System;
public class Test
{
    public static void Main()
    {
        try
        {
        }
        catch(int)
        {
        }
        catch(byte)
        {
        }
    }
}
";

            CreateStandardCompilation(test).VerifyDiagnostics(
                // (10,15): error CS0155: The type caught or thrown must be derived from System.Exception
                //         catch(int)
                Diagnostic(ErrorCode.ERR_BadExceptionType, "int").WithLocation(10, 15),
                // (13,15): error CS0155: The type caught or thrown must be derived from System.Exception
                //         catch(byte)
                Diagnostic(ErrorCode.ERR_BadExceptionType, "byte").WithLocation(13, 15),
                // (2,1): hidden CS8019: Unnecessary using directive.
                // using System;
                Diagnostic(ErrorCode.HDN_UnusedUsingDirective, "using System;").WithLocation(2, 1));
        }

        [WorkItem(863382, "DevDiv/Personal")]
        [Fact]
        public void CS1016ERR_NamedArgumentExpected()
        {
            var test = @"
namespace x
{
    class GooAttribute : System.Attribute
    {
        public int a;
    }

    [Goo(a=5, b)]
    class Bar
    {
    }
    public class a
    {
        public static int Main()
        {
            return 1;
        }
    }
}";
            CreateStandardCompilation(test).VerifyDiagnostics(
                // (9,15): error CS1016: Named attribute argument expected
                //     [Goo(a=5, b)]
                Diagnostic(ErrorCode.ERR_NamedArgumentExpected, "b").WithLocation(9, 15),
                // (9,15): error CS0103: The name 'b' does not exist in the current context
                //     [Goo(a=5, b)]
                Diagnostic(ErrorCode.ERR_NameNotInContext, "b").WithArguments("b").WithLocation(9, 15),
                //(9,6): error CS1729: 'GooAttribute' does not contain a constructor that takes 1 arguments
                //     [Goo(a=5, b)]
                Diagnostic(ErrorCode.ERR_BadCtorArgCount, "Goo(a=5, b)").WithArguments("x.GooAttribute", "1").WithLocation(9, 6));
        }

        [Fact]
        public void CS1017ERR_TooManyCatches()
        {
            var test = @"
using System;
namespace nms {
public class S : Exception {
};
public class S1 : Exception {
};
public class mine {
    private static int retval = 2;
    public static int Main()
        {
        try {
                throw new S();
        }
        catch {}
        catch (S1) {}
        catch (S) {}
        catch when (false) {}
        if (retval == 0) Console.WriteLine(""PASS"");
        else Console.WriteLine(""FAIL"");
           return retval;
        }
    };
}
";

            CreateStandardCompilation(test).VerifyDiagnostics(
                // (16,9): error CS1017: Catch clauses cannot follow the general catch clause of a try statement
                //         catch (S1) {}
                Diagnostic(ErrorCode.ERR_TooManyCatches, "catch").WithLocation(16, 9),
                // (17,9): error CS1017: Catch clauses cannot follow the general catch clause of a try statement
                //         catch (S) {}
                Diagnostic(ErrorCode.ERR_TooManyCatches, "catch").WithLocation(17, 9),
                // (18,9): error CS1017: Catch clauses cannot follow the general catch clause of a try statement
                //         catch when (false) {}
                Diagnostic(ErrorCode.ERR_TooManyCatches, "catch").WithLocation(18, 9),
                // (18,21): warning CS7095: Filter expression is a constant, consider removing the filter
                //         catch when (false) {}
                Diagnostic(ErrorCode.WRN_FilterIsConstant, "false").WithLocation(18, 21));
        }

        [Fact]
        public void CS1017ERR_TooManyCatches_NoError()
        {
            var test = @"
using System;
namespace nms {
public class S : Exception {
};
public class S1 : Exception {
};
public class mine {
    private static int retval = 2;
    public static int Main()
        {
        try {
                throw new S();
        }
        catch when (true) {}
        catch (S1) {}
        catch (S) {}
        if (retval == 0) Console.WriteLine(""PASS"");
        else Console.WriteLine(""FAIL"");
           return retval;
        }
    };
}
";
            ParseAndValidate(test);
        }

        [Fact]
        public void CS1018ERR_ThisOrBaseExpected()
        {
            var test = @"
namespace x
{
    public class C
    {
    }
    public class a : C
    {
        public a () : {}
        public static int Main()
        {
            return 1;
        }
    }
}
";

            ParseAndValidate(test, Diagnostic(ErrorCode.ERR_ThisOrBaseExpected, "{"));
        }

        [WorkItem(535924, "http://vstfdevdiv:8080/DevDiv2/DevDiv/_workitems/edit/535924")]
        [Fact]
        public void CS1019ERR_OvlUnaryOperatorExpected()
        {
            // Diff errors
            var test = @"
namespace x
{
    public class ii
    {
        int i
        {
            get
            {
                return 0;
            }
        }
    }
    public class a 
    {
        public static ii operator ii(a aa) // replace ii with explicit or implicit
        {
            return new ii();
        }
        public static void Main()
        {
        }
    }
}
";

            ParseAndValidate(test, Diagnostic(ErrorCode.ERR_OvlUnaryOperatorExpected, "ii"));
        }

        [Fact]
        public void CS1019ERR_OvlUnaryOperatorExpected2()
        {
            var test = @"
class C
{
    public static implicit operator int(C c1, C c2) => 0;
}
";

            CreateStandardCompilation(test).VerifyDiagnostics(
                // (4,40): error CS1019: Overloadable unary operator expected
                //     public static implicit operator int(C c1, C c2) => 0;
                Diagnostic(ErrorCode.ERR_OvlUnaryOperatorExpected, "(C c1, C c2)").WithLocation(4, 40));
        }

        [WorkItem(906502, "DevDiv/Personal")]
        [Fact]
        public void CS1020ERR_OvlBinaryOperatorExpected()
        {
            // Diff error
            var test = @"
namespace x
{
    public class iii
    {
        public static implicit operator int(iii x)
        {
            return 0;
        }
        public static implicit operator iii(int x)
        {
            return null;
        }
        public static int operator ++(iii aa, int bb)    // change ++ to +
        {
            return 0;
        }
        public static void Main()
        {
        }
    }
}
";

            ParseAndValidate(test, Diagnostic(ErrorCode.ERR_OvlBinaryOperatorExpected, "++"));
        }

        [Fact]
        public void CS1022ERR_EOFExpected()
        {
            var test = @"
 }}}}}
";

            ParseAndValidate(test,
Diagnostic(ErrorCode.ERR_EOFExpected, "}"),
Diagnostic(ErrorCode.ERR_EOFExpected, "}"),
Diagnostic(ErrorCode.ERR_EOFExpected, "}"),
Diagnostic(ErrorCode.ERR_EOFExpected, "}"),
Diagnostic(ErrorCode.ERR_EOFExpected, "}"));
        }

        [Fact]
        public void CS1022ERR_EOFExpected02()
        {
            var test = @" > Roslyn.Utilities.dll!  Basic";

            CreateStandardCompilation(test).VerifyDiagnostics(
                // (1,2): error CS1022: Type or namespace definition, or end-of-file expected
                Diagnostic(ErrorCode.ERR_EOFExpected, ">").WithLocation(1, 2),
                // (1,21): error CS0116: A namespace does not directly contain members such as fields or methods
                Diagnostic(ErrorCode.ERR_NamespaceUnexpected, "dll").WithLocation(1, 21),
                // (1,24): error CS1022: Type or namespace definition, or end-of-file expected
                Diagnostic(ErrorCode.ERR_EOFExpected, "!").WithLocation(1, 24),
                // (1,27): error CS0116: A namespace does not directly contain members such as fields or methods
                Diagnostic(ErrorCode.ERR_NamespaceUnexpected, "Basic").WithLocation(1, 27));
        }

        [Fact]
        public void CS1023ERR_BadEmbeddedStmt()
        {
            var test = @"
struct S {
}
public class a {
    public static int Main() {
        for (int i=0; i < 3; i++) MyLabel: {}
        return 1;
    }
}
";
            CreateStandardCompilation(test).VerifyDiagnostics(
                // (6,35): error CS1023: Embedded statement cannot be a declaration or labeled statement
                //         for (int i=0; i < 3; i++) MyLabel: {}
                Diagnostic(ErrorCode.ERR_BadEmbeddedStmt, "MyLabel: {}").WithLocation(6, 35),
                // (6,35): warning CS0164: This label has not been referenced
                //         for (int i=0; i < 3; i++) MyLabel: {}
                Diagnostic(ErrorCode.WRN_UnreferencedLabel, "MyLabel").WithLocation(6, 35));
        }

        [Fact]
        public void CS1023ERR_BadEmbeddedStmt2()
        {
            var test = @"
struct S {
}
public class a {
    public static int Main() {
        for (int i=0; i < 3; i++) int j;
        return 1;
    }
}
";
            CreateStandardCompilation(test).VerifyDiagnostics(
                // (6,35): error CS1023: Embedded statement cannot be a declaration or labeled statement
                //         for (int i=0; i < 3; i++) int j;
                Diagnostic(ErrorCode.ERR_BadEmbeddedStmt, "int j;").WithLocation(6, 35),
                // (6,39): warning CS0168: The variable 'j' is declared but never used
                //         for (int i=0; i < 3; i++) int j;
                Diagnostic(ErrorCode.WRN_UnreferencedVar, "j").WithArguments("j").WithLocation(6, 39));
        }

        [Fact]
        public void CS1023ERR_BadEmbeddedStmt3()
        {
            var test = @"
struct S {
}
public class a {
    public static int Main() {
        for (int i=0; i < 3; i++) void j() { }
        return 1;
    }
}
";
            CreateStandardCompilation(test).VerifyDiagnostics(
                // (6,35): error CS1023: Embedded statement cannot be a declaration or labeled statement
                //         for (int i=0; i < 3; i++) void j() { }
                Diagnostic(ErrorCode.ERR_BadEmbeddedStmt, "void j() { }").WithLocation(6, 35),
                // (6,40): warning CS8321: The local function 'j' is declared but never used
                //         for (int i=0; i < 3; i++) void j() { }
                Diagnostic(ErrorCode.WRN_UnreferencedLocalFunction, "j").WithArguments("j").WithLocation(6, 40));
        }

        // Preprocessor:
        [Fact]
        public void CS1024ERR_PPDirectiveExpectedpp()
        {
            var test = @"#import System;";

            ParseAndValidate(test, // (1,2): error CS1024: Preprocessor directive expected
                                   // #import System;
    Diagnostic(ErrorCode.ERR_PPDirectiveExpected, "import"));
        }

        // Preprocessor:
        [Fact]
        public void CS1025ERR_EndOfPPLineExpectedpp()
        {
            var test = @"
public class Test
{
# line hidden 123
    public static void MyHiddenMethod()
    {
    }

    #undef x y
    public static void Main() 
    {
    }
}
";
            // Extra Errors
            ParseAndValidate(test,
    // (4,15): error CS1025: Single-line comment or end-of-line expected
    // # line hidden 123
    Diagnostic(ErrorCode.ERR_EndOfPPLineExpected, "123"),
    // (9,6): error CS1032: Cannot define/undefine preprocessor symbols after first token in file
    //     #undef x y
    Diagnostic(ErrorCode.ERR_PPDefFollowsToken, "undef"),
    // (9,14): error CS1025: Single-line comment or end-of-line expected
    //     #undef x y
    Diagnostic(ErrorCode.ERR_EndOfPPLineExpected, "y"));
        }

        [WorkItem(863388, "DevDiv/Personal")]
        [Fact]
        public void CS1026ERR_CloseParenExpected()
        {
            var test = @"
#if (fred == barney
#endif
namespace x
{
    public class a
    {
        public static int Main()
        {
            return 1;
        }
    }
}
";

            ParseAndValidate(test, Diagnostic(ErrorCode.ERR_CloseParenExpected, ""));
        }

        // Preprocessor:
        [Fact]
        public void CS1027ERR_EndifDirectiveExpectedpp()
        {
            var test = @"
public class Test
{
# if true
}
";

            ParseAndValidate(test, Diagnostic(ErrorCode.ERR_EndifDirectiveExpected, ""));
        }

        // Preprocessor:
        [Fact]
        public void CS1028ERR_UnexpectedDirectivepp()
        {
            var test = @"
class Test
{
  #endregion
    public static int Main()
    {
        return 0;
    }
#  endif
}
";

            ParseAndValidate(test,
    // (4,3): error CS1028: Unexpected preprocessor directive
    //   #endregion
    Diagnostic(ErrorCode.ERR_UnexpectedDirective, "#endregion"),
    // (9,1): error CS1028: Unexpected preprocessor directive
    // #  endif
    Diagnostic(ErrorCode.ERR_UnexpectedDirective, "#  endif"));
        }

        // Preprocessor:
        [Fact]
        public void CS1029ERR_ErrorDirectivepp()
        {
            var test = @"
public class Test
{
# error  (12345)
}
";

            ParseAndValidate(test, Diagnostic(ErrorCode.ERR_ErrorDirective, "(12345)").WithArguments("(12345)"));
        }

        [WorkItem(541954, "http://vstfdevdiv:8080/DevDiv2/DevDiv/_workitems/edit/541954")]
        [Fact]
        public void CS1029ERR_ErrorDirectiveppNonLatin()
        {
            var test = "public class Test\r\n{\r\n# error \u0444\u0430\u0439\u043B\r\n}";
            var parsedTree = ParseWithRoundTripCheck(test);
            var error = parsedTree.GetDiagnostics().Single();
            Assert.Equal((int)ErrorCode.ERR_ErrorDirective, error.Code);
            Assert.Equal("error CS1029: #error: '\u0444\u0430\u0439\u043B'", CSharpDiagnosticFormatter.Instance.Format(error.WithLocation(Location.None), EnsureEnglishUICulture.PreferredOrNull));
        }

        [Fact(), WorkItem(526991, "http://vstfdevdiv:8080/DevDiv2/DevDiv/_workitems/edit/526991")]
        public void CS1031ERR_TypeExpected01()
        {
            // Diff error - CS1003
            var test = @"
namespace x
{
    interface ii
    {
        int i
        {
            get;
        }
    }
    public class a 
    {
        public operator ii(a aa)
        {
            return new ii();
        }
    }
}
";

            ParseAndValidate(test,
                // (13,16): error CS1003: Syntax error, 'explicit' expected
                //         public operator ii(a aa)
                Diagnostic(ErrorCode.ERR_SyntaxError, "operator").WithArguments("explicit", "operator")
                );
        }

        [Fact]
        public void CS1031ERR_TypeExpected02()
        {
            var text = @"namespace x
{
    public class a
    {
        public static void Main()
        {
            e = new base;   // CS1031, not a type
            e = new this;   // CS1031, not a type
        }
    }
}
";

            ParseAndValidate(text, TestOptions.Regular,
                // (7,21): error CS1031: Type expected
                //             e = new base;   // CS1031, not a type
                Diagnostic(ErrorCode.ERR_TypeExpected, "base").WithLocation(7, 21),
                // (7,21): error CS1526: A new expression requires (), [], or {} after type
                //             e = new base;   // CS1031, not a type
                Diagnostic(ErrorCode.ERR_BadNewExpr, "base").WithLocation(7, 21),
                // (7,21): error CS1002: ; expected
                //             e = new base;   // CS1031, not a type
                Diagnostic(ErrorCode.ERR_SemicolonExpected, "base").WithLocation(7, 21),
                // (8,21): error CS1031: Type expected
                //             e = new this;   // CS1031, not a type
                Diagnostic(ErrorCode.ERR_TypeExpected, "this").WithLocation(8, 21),
                // (8,21): error CS1526: A new expression requires (), [], or {} after type
                //             e = new this;   // CS1031, not a type
                Diagnostic(ErrorCode.ERR_BadNewExpr, "this").WithLocation(8, 21),
                // (8,21): error CS1002: ; expected
                //             e = new this;   // CS1031, not a type
                Diagnostic(ErrorCode.ERR_SemicolonExpected, "this").WithLocation(8, 21));
        }

        [Fact]
        public void CS1031ERR_TypeExpected02_Tuple()
        {
            var text = @"namespace x
{
    public class a
    {
        public static void Main()
        {
            var e = new ();
        }
    }
}
";

            CreateStandardCompilation(text).VerifyDiagnostics(
                // (7,26): error CS8124: Tuple must contain at least two elements.
                //             var e = new ();
                Diagnostic(ErrorCode.ERR_TupleTooFewElements, ")").WithLocation(7, 26),
                // (7,27): error CS1526: A new expression requires (), [], or {} after type
                //             var e = new ();
                Diagnostic(ErrorCode.ERR_BadNewExpr, ";").WithLocation(7, 27),
                // (7,25): error CS8181: 'new' cannot be used with tuple type. Use a tuple literal expression instead.
                //             var e = new ();
                Diagnostic(ErrorCode.ERR_NewWithTupleTypeSyntax, "()").WithLocation(7, 25),
                // (7,25): error CS8179: Predefined type 'System.ValueTuple`2' is not defined or imported
                //             var e = new ();
                Diagnostic(ErrorCode.ERR_PredefinedValueTupleTypeNotFound, "()").WithArguments("System.ValueTuple`2").WithLocation(7, 25));
        }

        [Fact]
        public void CS1031ERR_TypeExpected02WithCSharp6()
        {
            var text = @"namespace x
{
    public class a
    {
        public static void Main()
        {
            e = new base;   // CS1031, not a type
            e = new this;   // CS1031, not a type
        }
    }
}
";
            // TODO: this appears to be a severe regression from Dev10, which neatly reported 3 errors.
            ParseAndValidate(text, TestOptions.Regular.WithLanguageVersion(LanguageVersion.CSharp6),
                // (7,21): error CS1031: Type expected
                //             e = new base;   // CS1031, not a type
                Diagnostic(ErrorCode.ERR_TypeExpected, "base").WithLocation(7, 21),
                // (7,21): error CS1526: A new expression requires (), [], or {} after type
                //             e = new base;   // CS1031, not a type
                Diagnostic(ErrorCode.ERR_BadNewExpr, "base").WithLocation(7, 21),
                // (7,21): error CS1002: ; expected
                //             e = new base;   // CS1031, not a type
                Diagnostic(ErrorCode.ERR_SemicolonExpected, "base").WithLocation(7, 21),
                // (8,21): error CS1031: Type expected
                //             e = new this;   // CS1031, not a type
                Diagnostic(ErrorCode.ERR_TypeExpected, "this").WithLocation(8, 21),
                // (8,21): error CS1526: A new expression requires (), [], or {} after type
                //             e = new this;   // CS1031, not a type
                Diagnostic(ErrorCode.ERR_BadNewExpr, "this").WithLocation(8, 21),
                // (8,21): error CS1002: ; expected
                //             e = new this;   // CS1031, not a type
                Diagnostic(ErrorCode.ERR_SemicolonExpected, "this").WithLocation(8, 21));
        }

        [Fact]
        public void CS1031ERR_TypeExpected02WithCSharp6_Tuple()
        {
            var text = @"namespace x
{
    public class a
    {
        public static void Main()
        {
            var e = new ();
        }
    }
}
";
            CreateStandardCompilation(text, parseOptions: TestOptions.Regular.WithLanguageVersion(LanguageVersion.CSharp6)).VerifyDiagnostics(
                // (7,25): error CS8059: Feature 'tuples' is not available in C# 6.  Please use language version 7.0 or greater.
                //             var e = new ();
                Diagnostic(ErrorCode.ERR_FeatureNotAvailableInVersion6, "()").WithArguments("tuples", "7.0").WithLocation(7, 25),
                // (7,26): error CS8124: Tuple must contain at least two elements.
                //             var e = new ();
                Diagnostic(ErrorCode.ERR_TupleTooFewElements, ")").WithLocation(7, 26),
                // (7,27): error CS1526: A new expression requires (), [], or {} after type
                //             var e = new ();
                Diagnostic(ErrorCode.ERR_BadNewExpr, ";").WithLocation(7, 27),
                // (7,25): error CS8181: 'new' cannot be used with tuple type. Use a tuple literal expression instead.
                //             var e = new ();
                Diagnostic(ErrorCode.ERR_NewWithTupleTypeSyntax, "()").WithLocation(7, 25),
                // (7,25): error CS8179: Predefined type 'System.ValueTuple`2' is not defined or imported
                //             var e = new ();
                Diagnostic(ErrorCode.ERR_PredefinedValueTupleTypeNotFound, "()").WithArguments("System.ValueTuple`2").WithLocation(7, 25));
        }

        [Fact]
        public void CS1031ERR_TypeExpected02WithCSharp7_Tuple()
        {
            var text = @"namespace x
{
    public class a
    {
        public static void Main()
        {
            var e = new ();
        }
    }
}
";
            CreateStandardCompilation(text, parseOptions: TestOptions.Regular.WithLanguageVersion(LanguageVersion.CSharp7)).VerifyDiagnostics(
                // (7,26): error CS8124: Tuple must contain at least two elements.
                //             var e = new ();
                Diagnostic(ErrorCode.ERR_TupleTooFewElements, ")"),
                // (7,27): error CS1526: A new expression requires (), [], or {} after type
                //             var e = new ();
                Diagnostic(ErrorCode.ERR_BadNewExpr, ";"),
                // (7,25): error CS8179: Predefined type 'System.ValueTuple`2' is not defined or imported
                //             var e = new ();
                Diagnostic(ErrorCode.ERR_PredefinedValueTupleTypeNotFound, "()").WithArguments("System.ValueTuple`2"),
                // (7,25): error CS8181: 'new' cannot be used with tuple type. Use a tuple literal expression instead.
                //             var e = new ();
                Diagnostic(ErrorCode.ERR_NewWithTupleTypeSyntax, "()"));
        }

        [WorkItem(541347, "http://vstfdevdiv:8080/DevDiv2/DevDiv/_workitems/edit/541347")]
        [Fact]
        public void CS1031ERR_TypeExpected03()
        {
            var test = @"
using System;
public class Extensions 
{ 
   //Extension method must be static 
   public Extensions(this int i) {} 
   public static void Main(){} 
} 
";
            CreateStandardCompilation(test).VerifyDiagnostics(
                // (6,22): error CS0027: Keyword 'this' is not available in the current context
                //    public Extensions(this int i) {} 
                Diagnostic(ErrorCode.ERR_ThisInBadContext, "this").WithLocation(6, 22),
                // (2,1): hidden CS8019: Unnecessary using directive.
                // using System;
                Diagnostic(ErrorCode.HDN_UnusedUsingDirective, "using System;").WithLocation(2, 1));
        }

        [Fact]
        public void CS1031ERR_TypeExpected04_RoslynCS1001()
        {
            var test = @"public struct S<> 
{
    public void M<>() {}
}
";


            ParseAndValidate(test,
                // (1,17): error CS1001: Identifier expected
                // public struct S<> 
                Diagnostic(ErrorCode.ERR_IdentifierExpected, ">"),
                // (3,19): error CS1001: Identifier expected
                //     public void M<>() {}
                Diagnostic(ErrorCode.ERR_IdentifierExpected, ">"));
        }

        [Fact]
        public void CS1037ERR_OvlOperatorExpected()
        {
            var test = @"
class A
{
    public static int explicit operator ()
    {
        return 0;
    }
    public static A operator ()
    {
        return null;
    }
}";
            ParseAndValidate(test, TestOptions.Regular,
                // (4,19): error CS1553: Declaration is not valid; use '+ operator <dest-type> (...' instead
                //     public static int explicit operator ()
                Diagnostic(ErrorCode.ERR_BadOperatorSyntax, "int").WithArguments("+").WithLocation(4, 19),
                // (4,23): error CS1003: Syntax error, 'operator' expected
                //     public static int explicit operator ()
                Diagnostic(ErrorCode.ERR_SyntaxError, "explicit").WithArguments("operator", "explicit").WithLocation(4, 23),
                // (4,23): error CS1019: Overloadable unary operator expected
                //     public static int explicit operator ()
                Diagnostic(ErrorCode.ERR_OvlUnaryOperatorExpected, "explicit").WithLocation(4, 23),
                // (4,32): error CS1003: Syntax error, '(' expected
                //     public static int explicit operator ()
                Diagnostic(ErrorCode.ERR_SyntaxError, "operator").WithArguments("(", "operator").WithLocation(4, 32),
                // (4,32): error CS1041: Identifier expected; 'operator' is a keyword
                //     public static int explicit operator ()
                Diagnostic(ErrorCode.ERR_IdentifierExpectedKW, "operator").WithArguments("", "operator").WithLocation(4, 32),
                // (4,42): error CS8124: Tuple must contain at least two elements.
                //     public static int explicit operator ()
                Diagnostic(ErrorCode.ERR_TupleTooFewElements, ")").WithLocation(4, 42),
                // (4,43): error CS1001: Identifier expected
                //     public static int explicit operator ()
                Diagnostic(ErrorCode.ERR_IdentifierExpected, "").WithLocation(4, 43),
                // (4,43): error CS1003: Syntax error, ',' expected
                //     public static int explicit operator ()
                Diagnostic(ErrorCode.ERR_SyntaxError, "").WithArguments(",", "{").WithLocation(4, 43),
                // (6,18): error CS1026: ) expected
                //         return 0;
                Diagnostic(ErrorCode.ERR_CloseParenExpected, "").WithLocation(6, 18),
                // (6,18): error CS1002: ; expected
                //         return 0;
                Diagnostic(ErrorCode.ERR_SemicolonExpected, "").WithLocation(6, 18),
                // (8,30): error CS1037: Overloadable operator expected
                //     public static A operator ()
                Diagnostic(ErrorCode.ERR_OvlOperatorExpected, "(").WithLocation(8, 30),
                // (8,31): error CS1003: Syntax error, '(' expected
                //     public static A operator ()
                Diagnostic(ErrorCode.ERR_SyntaxError, ")").WithArguments("(", ")").WithLocation(8, 31),
                // (12,1): error CS1022: Type or namespace definition, or end-of-file expected
                // }
                Diagnostic(ErrorCode.ERR_EOFExpected, "}").WithLocation(12, 1)
                );
        }

        [Fact]
        public void CS1037ERR_OvlOperatorExpectedWithCSharp6()
        {
            var test = @"
class A
{
    public static int explicit operator ()
    {
        return 0;
    }
    public static A operator ()
    {
        return null;
    }
}";
            ParseAndValidate(test, TestOptions.Regular.WithLanguageVersion(LanguageVersion.CSharp6),
                // (4,19): error CS1553: Declaration is not valid; use '+ operator <dest-type> (...' instead
                //     public static int explicit operator ()
                Diagnostic(ErrorCode.ERR_BadOperatorSyntax, "int").WithArguments("+").WithLocation(4, 19),
                // (4,23): error CS1003: Syntax error, 'operator' expected
                //     public static int explicit operator ()
                Diagnostic(ErrorCode.ERR_SyntaxError, "explicit").WithArguments("operator", "explicit").WithLocation(4, 23),
                // (4,23): error CS1019: Overloadable unary operator expected
                //     public static int explicit operator ()
                Diagnostic(ErrorCode.ERR_OvlUnaryOperatorExpected, "explicit").WithLocation(4, 23),
                // (4,32): error CS1003: Syntax error, '(' expected
                //     public static int explicit operator ()
                Diagnostic(ErrorCode.ERR_SyntaxError, "operator").WithArguments("(", "operator").WithLocation(4, 32),
                // (4,32): error CS1041: Identifier expected; 'operator' is a keyword
                //     public static int explicit operator ()
                Diagnostic(ErrorCode.ERR_IdentifierExpectedKW, "operator").WithArguments("", "operator").WithLocation(4, 32),
                // (4,41): error CS8059: Feature 'tuples' is not available in C# 6. Please use language version 7.0 or greater.
                //     public static int explicit operator ()
                Diagnostic(ErrorCode.ERR_FeatureNotAvailableInVersion6, "()").WithArguments("tuples", "7.0").WithLocation(4, 41),
                // (4,42): error CS8124: Tuple must contain at least two elements.
                //     public static int explicit operator ()
                Diagnostic(ErrorCode.ERR_TupleTooFewElements, ")").WithLocation(4, 42),
                // (4,43): error CS1001: Identifier expected
                //     public static int explicit operator ()
                Diagnostic(ErrorCode.ERR_IdentifierExpected, "").WithLocation(4, 43),
                // (4,43): error CS1003: Syntax error, ',' expected
                //     public static int explicit operator ()
                Diagnostic(ErrorCode.ERR_SyntaxError, "").WithArguments(",", "{").WithLocation(4, 43),
                // (6,18): error CS1026: ) expected
                //         return 0;
                Diagnostic(ErrorCode.ERR_CloseParenExpected, "").WithLocation(6, 18),
                // (6,18): error CS1002: ; expected
                //         return 0;
                Diagnostic(ErrorCode.ERR_SemicolonExpected, "").WithLocation(6, 18),
                // (8,30): error CS1037: Overloadable operator expected
                //     public static A operator ()
                Diagnostic(ErrorCode.ERR_OvlOperatorExpected, "(").WithLocation(8, 30),
                // (8,31): error CS1003: Syntax error, '(' expected
                //     public static A operator ()
                Diagnostic(ErrorCode.ERR_SyntaxError, ")").WithArguments("(", ")").WithLocation(8, 31),
                // (12,1): error CS1022: Type or namespace definition, or end-of-file expected
                // }
                Diagnostic(ErrorCode.ERR_EOFExpected, "}").WithLocation(12, 1)
                );
        }

        // Preprocessor:
        [Fact]
        public void CS1038ERR_EndRegionDirectiveExpectedpp()
        {
            var test = @"
class Test
{
# region
}
";

            ParseAndValidate(test, Diagnostic(ErrorCode.ERR_EndRegionDirectiveExpected, ""));
        }

        [Fact, WorkItem(535926, "http://vstfdevdiv:8080/DevDiv2/DevDiv/_workitems/edit/535926")]
        public void CS1041ERR_IdentifierExpectedKW()
        {
            // Diff errors
            var test = @"
class MyClass {
    public void f(int long) {    // CS1041
    }
    public static int Main() {
        return  1;
    }
}
";

            ParseAndValidate(test,
    // (3,23): error CS1001: Identifier expected
    //     public void f(int long) {    // CS1041
    Diagnostic(ErrorCode.ERR_IdentifierExpected, "long"),
    // (3,23): error CS1003: Syntax error, ',' expected
    //     public void f(int long) {    // CS1041
    Diagnostic(ErrorCode.ERR_SyntaxError, "long").WithArguments(",", "long"),
    // (3,27): error CS1001: Identifier expected
    //     public void f(int long) {    // CS1041
    Diagnostic(ErrorCode.ERR_IdentifierExpected, ")"));
        }

        [WorkItem(919476, "DevDiv/Personal")]
        [Fact]
        public void CS1041RegressKeywordInEnumField()
        {
            var test = @"enum ColorA 
{
    const Red,
    Green = 10,
    readonly Blue,
}";

            ParseAndValidate(test,
Diagnostic(ErrorCode.ERR_IdentifierExpectedKW, "").WithArguments("", "const"),
Diagnostic(ErrorCode.ERR_IdentifierExpectedKW, "").WithArguments("", "readonly"));
        }

        [Fact, WorkItem(541347, "http://vstfdevdiv:8080/DevDiv2/DevDiv/_workitems/edit/541347")]
        public void CS1041ERR_IdentifierExpectedKW02()
        {
            var test =
@"class C
{
    C(this object o) { }
}";

            CreateStandardCompilation(test).VerifyDiagnostics(
                // (3,7): error CS0027: Keyword 'this' is not available in the current context
                //     C(this object o) { }
                Diagnostic(ErrorCode.ERR_ThisInBadContext, "this").WithLocation(3, 7));
        }

        [Fact, WorkItem(541347, "http://vstfdevdiv:8080/DevDiv2/DevDiv/_workitems/edit/541347")]
        public void CS1041ERR_IdentifierExpectedKW03()
        {
            var test =
@"class C
{
    object this[this object o]
    {
        get { return null; }
    }
}";
            CreateStandardCompilation(test).VerifyDiagnostics(
                // (3,17): error CS0027: Keyword 'this' is not available in the current context
                //     object this[this object o]
                Diagnostic(ErrorCode.ERR_ThisInBadContext, "this").WithLocation(3, 17));
        }

        [Fact, WorkItem(541347, "http://vstfdevdiv:8080/DevDiv2/DevDiv/_workitems/edit/541347")]
        public void CS1041ERR_IdentifierExpectedKW04()
        {
            var test = @"delegate void D(this object o);";

            CreateStandardCompilation(test).VerifyDiagnostics(
                // (1,17): error CS0027: Keyword 'this' is not available in the current context
                // delegate void D(this object o);
                Diagnostic(ErrorCode.ERR_ThisInBadContext, "this").WithLocation(1, 17));
        }

        [Fact, WorkItem(541347, "http://vstfdevdiv:8080/DevDiv2/DevDiv/_workitems/edit/541347")]
        public void CS1041ERR_IdentifierExpectedKW05()
        {
            var test =
@"delegate void D(object o);
class C
{
    static void M()
    {
        D d = delegate (this object o) { };
    }
}";
            CreateStandardCompilation(test).VerifyDiagnostics(
                // (6,25): error CS0027: Keyword 'this' is not available in the current context
                //         D d = delegate (this object o) { };
                Diagnostic(ErrorCode.ERR_ThisInBadContext, "this").WithLocation(6, 25));
        }

        [Fact]
        public void ERR_ThisInBadContext01()
        {
            var test =
@"class C
{
    public static implicit operator int(this C c) { return 0; }
    public static C operator +(this C c1, C c2) { return null; }
}";
            CreateStandardCompilation(test).VerifyDiagnostics(
                // (4,32): error CS0027: Keyword 'this' is not available in the current context
                //     public static C operator +(this C c1, C c2) { return null; }
                Diagnostic(ErrorCode.ERR_ThisInBadContext, "this").WithLocation(4, 32),
                // (3,41): error CS0027: Keyword 'this' is not available in the current context
                //     public static implicit operator int(this C c) { return 0; }
                Diagnostic(ErrorCode.ERR_ThisInBadContext, "this").WithLocation(3, 41));
        }

        [Fact, WorkItem(541347, "http://vstfdevdiv:8080/DevDiv2/DevDiv/_workitems/edit/541347")]
        public void CS1041ERR_IdentifierExpectedKW06()
        {
            var test =
@"delegate object D(object o);
class C
{
    static void M()
    {
        D d = (this object o) => null;
    }
}";
            ParseAndValidate(test,
Diagnostic(ErrorCode.ERR_CloseParenExpected, "object"),
Diagnostic(ErrorCode.ERR_SemicolonExpected, "object"),
Diagnostic(ErrorCode.ERR_SemicolonExpected, ")"),
Diagnostic(ErrorCode.ERR_RbraceExpected, ")"));
        }

        // TODO: extra error CS1014
        [Fact]
        public void CS7887ERR_SemiOrLBraceOrArrowExpected()
        {
            var test = @"
using System;
public class Test
{
    public    int Prop 
    {
        get return 1;
}
public static int Main()
{
return 1;
}
}
";

            ParseAndValidate(test,
    // (7,13): error CS7887: { or ; or => expected
    //         get return 1;
    Diagnostic(ErrorCode.ERR_SemiOrLBraceOrArrowExpected, "return"),
    // (8,2): error CS1513: } expected
    Diagnostic(ErrorCode.ERR_RbraceExpected, ""));
        }

        [Fact]
        public void CS1044ERR_MultiTypeInDeclaration()
        {
            var test = @"
using System;

// two normal classes...
public class Res1 : IDisposable
{
    public void Dispose()
    {
    }
    public void Func()
    {
    }
    public void Throw()
    {
    }
}

public class Res2 : IDisposable
{
    public void Dispose()
    {
    }
    public void Func()
    {
    }
    public void Throw()
    {
    }
}

public class Test
{
    public static int Main()
    {
    using (    Res1 res1 = new Res1(), 
        Res2 res2 = new Res2())
        {
            res1.Func();
            res2.Func();
        }
    return 1;
    }
}
";
            // Extra Errors
            ParseAndValidate(test,
    // (36,9): error CS1044: Cannot use more than one type in a for, using, fixed, or declaration statement
    //         Res2 res2 = new Res2())
    Diagnostic(ErrorCode.ERR_MultiTypeInDeclaration, "Res2"),
    // (36,14): error CS1026: ) expected
    //         Res2 res2 = new Res2())
    Diagnostic(ErrorCode.ERR_CloseParenExpected, "res2"),
    // (36,31): error CS1002: ; expected
    //         Res2 res2 = new Res2())
    Diagnostic(ErrorCode.ERR_SemicolonExpected, ")"),
    // (36,31): error CS1513: } expected
    //         Res2 res2 = new Res2())
    Diagnostic(ErrorCode.ERR_RbraceExpected, ")"));
        }

        [WorkItem(863395, "DevDiv/Personal")]
        [Fact]
        public void CS1055ERR_AddOrRemoveExpected()
        {
            // TODO: extra errors
            var test = @"
delegate void del();
class Test
{
    public event del MyEvent
    {
        return value; 
}
public static int Main()
{
return 1;
}
}
";

            ParseAndValidate(test,
                // (7,9): error CS1055: An add or remove accessor expected
                //         return value; 
                Diagnostic(ErrorCode.ERR_AddOrRemoveExpected, "return"),
                // (7,16): error CS1055: An add or remove accessor expected
                //         return value; 
                Diagnostic(ErrorCode.ERR_AddOrRemoveExpected, "value"));
        }

        [WorkItem(536956, "http://vstfdevdiv:8080/DevDiv2/DevDiv/_workitems/edit/536956")]
        [Fact]
        public void CS1065ERR_DefaultValueNotAllowed()
        {
            var test = @"
class A
{
    delegate void D(int x);    
    D d1 = delegate(int x = 42) { };
}
";

            CreateStandardCompilation(test).VerifyDiagnostics(
                // (5,27): error CS1065: Default values are not valid in this context.
                //     D d1 = delegate(int x = 42) { };
                Diagnostic(ErrorCode.ERR_DefaultValueNotAllowed, "=").WithLocation(5, 27));
        }

        [Fact]
        public void CS1065ERR_DefaultValueNotAllowed_2()
        {
            var test = @"
class A
{
    delegate void D(int x, int y);    
    D d1 = delegate(int x, int y = 42) { };
}
";

            CreateStandardCompilation(test).VerifyDiagnostics(
                // (5,34): error CS1065: Default values are not valid in this context.
                //     D d1 = delegate(int x, int y = 42) { };
                Diagnostic(ErrorCode.ERR_DefaultValueNotAllowed, "=").WithLocation(5, 34));
        }

        [Fact, WorkItem(540251, "http://vstfdevdiv:8080/DevDiv2/DevDiv/_workitems/edit/540251")]
        public void CS7014ERR_AttributesNotAllowed()
        {
            var test = @"
using System;

class Program
{
    static void Main()
    {
        const string message = ""the parameter is obsolete"";
        Action<int, int> a = delegate (
            [ObsoleteAttribute(message)] [ObsoleteAttribute(message)] int x,
            [ObsoleteAttribute(message)] int y
        ) { };
    }
}
";

            CreateStandardCompilation(test).VerifyDiagnostics(
                // (10,13): error CS7014: Attributes are not valid in this context.
                //             [ObsoleteAttribute(message)] [ObsoleteAttribute(message)] int x,
                Diagnostic(ErrorCode.ERR_AttributesNotAllowed, "[ObsoleteAttribute(message)]").WithLocation(10, 13),
                // (10,42): error CS7014: Attributes are not valid in this context.
                //             [ObsoleteAttribute(message)] [ObsoleteAttribute(message)] int x,
                Diagnostic(ErrorCode.ERR_AttributesNotAllowed, "[ObsoleteAttribute(message)]").WithLocation(10, 42),
                // (11,13): error CS7014: Attributes are not valid in this context.
                //             [ObsoleteAttribute(message)] int y
                Diagnostic(ErrorCode.ERR_AttributesNotAllowed, "[ObsoleteAttribute(message)]").WithLocation(11, 13),
                // (8,22): warning CS0219: The variable 'message' is assigned but its value is never used
                //         const string message = "the parameter is obsolete";
                Diagnostic(ErrorCode.WRN_UnreferencedVarAssg, "message").WithArguments("message").WithLocation(8, 22));
        }

        [Fact]
        public void BadParameterModifiers_ThisWithRef()
        {
            var test = @"
using System;
public static class Extensions
{
    //No type parameters
<<<<<<< HEAD
    public static void Foo1(this ref int i) {}
    //Single type parameter
    public static void Foo1<T>(this ref T t) where T : struct {}
    //Multiple type parameters
    public static void Foo1<T,U,V>(this ref U u) where U : struct {}
=======
    public static void Goo(ref this int i) {}
    //Single type parameter
    public static void Goo<T>(ref this T t) {}
    //Multiple type parameters
    public static void Goo<T,U,V>(ref this U u) {}
>>>>>>> 2fc43441
}
public static class GenExtensions<X> where X : struct
{
    //No type parameters
<<<<<<< HEAD
    public static void Foo2(this ref int i) {}
    public static void Foo2(this ref X x) {}
    //Single type parameter
    public static void Foo2<T>(this ref T t) where T : struct {}
    public static void Foo2<T>(this ref X x) {}
    //Multiple type parameters
    public static void Foo2<T,U,V>(this ref U u) where U : struct {}
    public static void Foo2<T,U,V>(this ref X x) {}
=======
    public static void Goo(ref this int i) {}
    public static void Goo(ref this X x) {}
    //Single type parameter
    public static void Goo<T>(ref this T t) {}
    public static void Goo<T>(ref this X x) {}
    //Multiple type parameters
    public static void Goo<T,U,V>(ref this U u) {}
    public static void Goo<T,U,V>(ref this X x) {}
>>>>>>> 2fc43441
}
";

            CreateCompilationWithMscorlibAndSystemCore(test).GetDeclarationDiagnostics().Verify(
<<<<<<< HEAD
                // (10,41): error CS8404:  The parameter modifier 'ref' cannot be used after the modifier 'this' 
                //     public static void Foo1<T,U,V>(this ref U u) {}
                Diagnostic(ErrorCode.ERR_BadParameterModifiersOrder, "ref").WithArguments("ref", "this").WithLocation(10, 41),
                // (22,41): error CS8416:  The parameter modifier 'ref' cannot be used after the modifier 'this' 
                //     public static void Foo2<T,U,V>(this ref X x) {}
                Diagnostic(ErrorCode.ERR_BadParameterModifiersOrder, "ref").WithArguments("ref", "this").WithLocation(22, 41),
                // (12,21): error CS1106: Extension method must be defined in a non-generic static class
                // public static class GenExtensions<X>
                Diagnostic(ErrorCode.ERR_BadExtensionAgg, "GenExtensions").WithLocation(12, 21),
                // (8,37): error CS8416:  The parameter modifier 'ref' cannot be used after the modifier 'this' 
                //     public static void Foo1<T>(this ref T t) {}
                Diagnostic(ErrorCode.ERR_BadParameterModifiersOrder, "ref").WithArguments("ref", "this").WithLocation(8, 37),
                // (16,34): error CS8416:  The parameter modifier 'ref' cannot be used after the modifier 'this' 
                //     public static void Foo2(this ref X x) {}
                Diagnostic(ErrorCode.ERR_BadParameterModifiersOrder, "ref").WithArguments("ref", "this").WithLocation(16, 34),
                // (12,21): error CS1106: Extension method must be defined in a non-generic static class
                // public static class GenExtensions<X>
                Diagnostic(ErrorCode.ERR_BadExtensionAgg, "GenExtensions").WithLocation(12, 21),
                // (6,34): error CS8416:  The parameter modifier 'ref' cannot be used after the modifier 'this' 
                //     public static void Foo1(this ref int i) {}
                Diagnostic(ErrorCode.ERR_BadParameterModifiersOrder, "ref").WithArguments("ref", "this").WithLocation(6, 34),
                // (18,37): error CS8416:  The parameter modifier 'ref' cannot be used after the modifier 'this' 
                //     public static void Foo2<T>(this ref T t) {}
                Diagnostic(ErrorCode.ERR_BadParameterModifiersOrder, "ref").WithArguments("ref", "this").WithLocation(18, 37),
                // (12,21): error CS1106: Extension method must be defined in a non-generic static class
                // public static class GenExtensions<X>
                Diagnostic(ErrorCode.ERR_BadExtensionAgg, "GenExtensions").WithLocation(12, 21),
                // (19,37): error CS8416:  The parameter modifier 'ref' cannot be used after the modifier 'this' 
                //     public static void Foo2<T>(this ref X x) {}
                Diagnostic(ErrorCode.ERR_BadParameterModifiersOrder, "ref").WithArguments("ref", "this").WithLocation(19, 37),
                // (12,21): error CS1106: Extension method must be defined in a non-generic static class
                // public static class GenExtensions<X>
                Diagnostic(ErrorCode.ERR_BadExtensionAgg, "GenExtensions").WithLocation(12, 21),
                // (21,41): error CS8416:  The parameter modifier 'ref' cannot be used after the modifier 'this' 
                //     public static void Foo2<T,U,V>(this ref U u) {}
                Diagnostic(ErrorCode.ERR_BadParameterModifiersOrder, "ref").WithArguments("ref", "this").WithLocation(21, 41),
                // (12,21): error CS1106: Extension method must be defined in a non-generic static class
                // public static class GenExtensions<X>
                Diagnostic(ErrorCode.ERR_BadExtensionAgg, "GenExtensions").WithLocation(12, 21),
                // (15,34): error CS8416:  The parameter modifier 'ref' cannot be used after the modifier 'this' 
                //     public static void Foo2(this ref int i) {}
                Diagnostic(ErrorCode.ERR_BadParameterModifiersOrder, "ref").WithArguments("ref", "this").WithLocation(15, 34),
=======
                // (10,39): error CS1101:  The parameter modifier 'ref' cannot be used with 'this' 
                //     public static void Goo<T,U,V>(ref this U u) {}
                Diagnostic(ErrorCode.ERR_BadRefWithThis, "this").WithLocation(10, 39),
                // (22,39): error CS1101:  The parameter modifier 'ref' cannot be used with 'this' 
                //     public static void Goo<T,U,V>(ref this X x) {}
                Diagnostic(ErrorCode.ERR_BadRefWithThis, "this").WithLocation(22, 39),
                // (12,21): error CS1106: Extension method must be defined in a non-generic static class
                // public static class GenExtensions<X>
                Diagnostic(ErrorCode.ERR_BadExtensionAgg, "GenExtensions").WithLocation(12, 21),
                // (8,35): error CS1101:  The parameter modifier 'ref' cannot be used with 'this' 
                //     public static void Goo<T>(ref this T t) {}
                Diagnostic(ErrorCode.ERR_BadRefWithThis, "this").WithLocation(8, 35),
                // (16,32): error CS1101:  The parameter modifier 'ref' cannot be used with 'this' 
                //     public static void Goo(ref this X x) {}
                Diagnostic(ErrorCode.ERR_BadRefWithThis, "this").WithLocation(16, 32),
                // (12,21): error CS1106: Extension method must be defined in a non-generic static class
                // public static class GenExtensions<X>
                Diagnostic(ErrorCode.ERR_BadExtensionAgg, "GenExtensions").WithLocation(12, 21),
                // (6,32): error CS1101:  The parameter modifier 'ref' cannot be used with 'this' 
                //     public static void Goo(ref this int i) {}
                Diagnostic(ErrorCode.ERR_BadRefWithThis, "this").WithLocation(6, 32),
                // (18,35): error CS1101:  The parameter modifier 'ref' cannot be used with 'this' 
                //     public static void Goo<T>(ref this T t) {}
                Diagnostic(ErrorCode.ERR_BadRefWithThis, "this").WithLocation(18, 35),
                // (12,21): error CS1106: Extension method must be defined in a non-generic static class
                // public static class GenExtensions<X>
                Diagnostic(ErrorCode.ERR_BadExtensionAgg, "GenExtensions").WithLocation(12, 21),
                // (19,35): error CS1101:  The parameter modifier 'ref' cannot be used with 'this' 
                //     public static void Goo<T>(ref this X x) {}
                Diagnostic(ErrorCode.ERR_BadRefWithThis, "this").WithLocation(19, 35),
                // (12,21): error CS1106: Extension method must be defined in a non-generic static class
                // public static class GenExtensions<X>
                Diagnostic(ErrorCode.ERR_BadExtensionAgg, "GenExtensions").WithLocation(12, 21),
                // (21,39): error CS1101:  The parameter modifier 'ref' cannot be used with 'this' 
                //     public static void Goo<T,U,V>(ref this U u) {}
                Diagnostic(ErrorCode.ERR_BadRefWithThis, "this").WithLocation(21, 39),
                // (12,21): error CS1106: Extension method must be defined in a non-generic static class
                // public static class GenExtensions<X>
                Diagnostic(ErrorCode.ERR_BadExtensionAgg, "GenExtensions").WithLocation(12, 21),
                // (15,32): error CS1101:  The parameter modifier 'ref' cannot be used with 'this' 
                //     public static void Goo(ref this int i) {}
                Diagnostic(ErrorCode.ERR_BadRefWithThis, "this").WithLocation(15, 32),
>>>>>>> 2fc43441
                // (12,21): error CS1106: Extension method must be defined in a non-generic static class
                // public static class GenExtensions<X>
                Diagnostic(ErrorCode.ERR_BadExtensionAgg, "GenExtensions").WithLocation(12, 21));
        }

        [Fact]
        [CompilerTrait(CompilerFeature.ReadOnlyReferences)]
        public void InParametersWouldErrorOutInEarlierCSharpVersions()
        {
            var code = @"
public class Test
{
    public void DoSomething(in int x) { }
}";

            ParseAndValidate(code, new CSharpParseOptions(LanguageVersion.CSharp7),
                // (4,29): error CS8107: Feature 'readonly references' is not available in C# 7. Please use language version 7.2 or greater.
                // public void DoSomething(in int x) { }
                Diagnostic(ErrorCode.ERR_FeatureNotAvailableInVersion7, "in").WithArguments("readonly references", "7.2").WithLocation(4, 29)
            );
        }

        [WorkItem(906072, "DevDiv/Personal")]
        [Fact]
        public void CS1102ERR_BadOutWithThis()
        {
            var test = @"
using System;
public static class Extensions
{
    //No type parameters
    public static void Goo(this out int i) {}
    //Single type parameter
    public static void Goo<T>(this out T t) {}
    //Multiple type parameters
    public static void Goo<T,U,V>(this out U u) {}
}
public static class GenExtensions<X>
{
    //No type parameters
    public static void Goo(this out int i) {}
    public static void Goo(this out X x) {}
    //Single type parameter
    public static void Goo<T>(this out T t) {}
    public static void Goo<T>(this out X x) {}
    //Multiple type parameters
    public static void Goo<T,U,V>(this out U u) {}
    public static void Goo<T,U,V>(this out X x) {}
}
";

            CreateCompilationWithMscorlibAndSystemCore(test).GetDeclarationDiagnostics().Verify(
<<<<<<< HEAD
                // (10,40): error CS8404:  The parameter modifier 'out' cannot be used with 'this' 
                //     public static void Foo<T,U,V>(this out U u) {}
                Diagnostic(ErrorCode.ERR_BadParameterModifiers, "out").WithArguments("out", "this"),
                // (8,36): error CS8404:  The parameter modifier 'out' cannot be used with 'this' 
                //     public static void Foo<T>(this out T t) {}
                Diagnostic(ErrorCode.ERR_BadParameterModifiers, "out").WithArguments("out", "this"),
                // (6,33): error CS8404:  The parameter modifier 'out' cannot be used with 'this' 
                //     public static void Foo(this out int i) {}
                Diagnostic(ErrorCode.ERR_BadParameterModifiers, "out").WithArguments("out", "this"),
                // (22,40): error CS8404:  The parameter modifier 'out' cannot be used with 'this' 
                //     public static void Foo<T,U,V>(this out X x) {}
                Diagnostic(ErrorCode.ERR_BadParameterModifiers, "out").WithArguments("out", "this"),
                // (12,21): error CS1106: Extension method must be defined in a non-generic static class
                // public static class GenExtensions<X>
                Diagnostic(ErrorCode.ERR_BadExtensionAgg, "GenExtensions").WithLocation(12, 21),
                // (16,33): error CS8404:  The parameter modifier 'out' cannot be used with 'this' 
                //     public static void Foo(this out X x) {}
                Diagnostic(ErrorCode.ERR_BadParameterModifiers, "out").WithArguments("out", "this"),
                // (12,21): error CS1106: Extension method must be defined in a non-generic static class
                // public static class GenExtensions<X>
                Diagnostic(ErrorCode.ERR_BadExtensionAgg, "GenExtensions").WithLocation(12, 21),
                // (18,36): error CS8404:  The parameter modifier 'out' cannot be used with 'this' 
                //     public static void Foo<T>(this out T t) {}
                Diagnostic(ErrorCode.ERR_BadParameterModifiers, "out").WithArguments("out", "this"),
                // (12,21): error CS1106: Extension method must be defined in a non-generic static class
                // public static class GenExtensions<X>
                Diagnostic(ErrorCode.ERR_BadExtensionAgg, "GenExtensions").WithLocation(12, 21),
                // (19,36): error CS8404:  The parameter modifier 'out' cannot be used with 'this' 
                //     public static void Foo<T>(this out X x) {}
                Diagnostic(ErrorCode.ERR_BadParameterModifiers, "out").WithArguments("out", "this"),
                // (12,21): error CS1106: Extension method must be defined in a non-generic static class
                // public static class GenExtensions<X>
                Diagnostic(ErrorCode.ERR_BadExtensionAgg, "GenExtensions").WithLocation(12, 21),
                // (21,40): error CS8404:  The parameter modifier 'out' cannot be used with 'this' 
                //     public static void Foo<T,U,V>(this out U u) {}
                Diagnostic(ErrorCode.ERR_BadParameterModifiers, "out").WithArguments("out", "this"),
                // (12,21): error CS1106: Extension method must be defined in a non-generic static class
                // public static class GenExtensions<X>
                Diagnostic(ErrorCode.ERR_BadExtensionAgg, "GenExtensions").WithLocation(12, 21),
                // (15,33): error CS8404:  The parameter modifier 'out' cannot be used with 'this' 
                //     public static void Foo(this out int i) {}
                Diagnostic(ErrorCode.ERR_BadParameterModifiers, "out").WithArguments("out", "this"),
=======
                // (10,40): error CS1102:  The parameter modifier 'out' cannot be used with 'this' 
                //     public static void Goo<T,U,V>(this out U u) {}
                Diagnostic(ErrorCode.ERR_BadOutWithThis, "out").WithLocation(10, 40),
                // (8,36): error CS1102:  The parameter modifier 'out' cannot be used with 'this' 
                //     public static void Goo<T>(this out T t) {}
                Diagnostic(ErrorCode.ERR_BadOutWithThis, "out").WithLocation(8, 36),
                // (6,33): error CS1102:  The parameter modifier 'out' cannot be used with 'this' 
                //     public static void Goo(this out int i) {}
                Diagnostic(ErrorCode.ERR_BadOutWithThis, "out").WithLocation(6, 33),
                // (22,40): error CS1102:  The parameter modifier 'out' cannot be used with 'this' 
                //     public static void Goo<T,U,V>(this out X x) {}
                Diagnostic(ErrorCode.ERR_BadOutWithThis, "out").WithLocation(22, 40),
                // (12,21): error CS1106: Extension method must be defined in a non-generic static class
                // public static class GenExtensions<X>
                Diagnostic(ErrorCode.ERR_BadExtensionAgg, "GenExtensions").WithLocation(12, 21),
                // (16,33): error CS1102:  The parameter modifier 'out' cannot be used with 'this' 
                //     public static void Goo(this out X x) {}
                Diagnostic(ErrorCode.ERR_BadOutWithThis, "out").WithLocation(16, 33),
                // (12,21): error CS1106: Extension method must be defined in a non-generic static class
                // public static class GenExtensions<X>
                Diagnostic(ErrorCode.ERR_BadExtensionAgg, "GenExtensions").WithLocation(12, 21),
                // (18,36): error CS1102:  The parameter modifier 'out' cannot be used with 'this' 
                //     public static void Goo<T>(this out T t) {}
                Diagnostic(ErrorCode.ERR_BadOutWithThis, "out").WithLocation(18, 36),
                // (12,21): error CS1106: Extension method must be defined in a non-generic static class
                // public static class GenExtensions<X>
                Diagnostic(ErrorCode.ERR_BadExtensionAgg, "GenExtensions").WithLocation(12, 21),
                // (19,36): error CS1102:  The parameter modifier 'out' cannot be used with 'this' 
                //     public static void Goo<T>(this out X x) {}
                Diagnostic(ErrorCode.ERR_BadOutWithThis, "out").WithLocation(19, 36),
                // (12,21): error CS1106: Extension method must be defined in a non-generic static class
                // public static class GenExtensions<X>
                Diagnostic(ErrorCode.ERR_BadExtensionAgg, "GenExtensions").WithLocation(12, 21),
                // (21,40): error CS1102:  The parameter modifier 'out' cannot be used with 'this' 
                //     public static void Goo<T,U,V>(this out U u) {}
                Diagnostic(ErrorCode.ERR_BadOutWithThis, "out").WithLocation(21, 40),
                // (12,21): error CS1106: Extension method must be defined in a non-generic static class
                // public static class GenExtensions<X>
                Diagnostic(ErrorCode.ERR_BadExtensionAgg, "GenExtensions").WithLocation(12, 21),
                // (15,33): error CS1102:  The parameter modifier 'out' cannot be used with 'this' 
                //     public static void Goo(this out int i) {}
                Diagnostic(ErrorCode.ERR_BadOutWithThis, "out").WithLocation(15, 33),
>>>>>>> 2fc43441
                // (12,21): error CS1106: Extension method must be defined in a non-generic static class
                // public static class GenExtensions<X>
                Diagnostic(ErrorCode.ERR_BadExtensionAgg, "GenExtensions").WithLocation(12, 21));
        }

        [Fact]
        [CompilerTrait(CompilerFeature.ReadOnlyReferences)]
        public void BadInWithThis()
        {
            var test = @"
public static class Extensions
{
    //No type parameters
    public static void Test(this in int i) {}
}
";

            CreateCompilationWithMscorlibAndSystemCore(test).GetDeclarationDiagnostics().Verify(
                // (5,34): error CS8416:  The parameter modifier 'in' cannot be used after the modifier 'this' 
                //     public static void Test(this in int i) {}
                Diagnostic(ErrorCode.ERR_BadParameterModifiersOrder, "in").WithArguments("in", "this").WithLocation(5, 34));
        }

        [Fact]
        [CompilerTrait(CompilerFeature.ReadOnlyReferences)]
        public void BadRefWithInParameterModifiers()
        {
            var test = @"
public class TestType
{
    // No type parameters
    public void Method1(ref in int i) { }
    public void Method2(in ref int i) { }

    // Single type parameters
    public void Method3<T>(ref in int i) { }
    public void Method4<T>(in ref int i) { }

    // Multiple type parameters
    public void Method5<T, U, V>(ref in int i) { }
    public  void Method6<T, U, V>(in ref int i) { }
}
";

            CreateCompilationWithMscorlibAndSystemCore(test).GetDeclarationDiagnostics().Verify(
                // (5,29): error CS8404:  The parameter modifier 'in' cannot be used with 'ref' 
                //     public void Method1(ref in int i) { }
                Diagnostic(ErrorCode.ERR_BadParameterModifiers, "in").WithArguments("in", "ref").WithLocation(5, 29),
                // (6,28): error CS8404:  The parameter modifier 'ref' cannot be used with 'in' 
                //     public void Method2(in ref int i) { }
                Diagnostic(ErrorCode.ERR_BadParameterModifiers, "ref").WithArguments("ref", "in").WithLocation(6, 28),
                // (9,32): error CS8404:  The parameter modifier 'in' cannot be used with 'ref' 
                //     public void Method3<T>(ref in int i) { }
                Diagnostic(ErrorCode.ERR_BadParameterModifiers, "in").WithArguments("in", "ref").WithLocation(9, 32),
                // (10,31): error CS8404:  The parameter modifier 'ref' cannot be used with 'in' 
                //     public void Method4<T>(in ref int i) { }
                Diagnostic(ErrorCode.ERR_BadParameterModifiers, "ref").WithArguments("ref", "in").WithLocation(10, 31),
                // (13,38): error CS8404:  The parameter modifier 'in' cannot be used with 'ref' 
                //     public void Method5<T, U, V>(ref in int i) { }
                Diagnostic(ErrorCode.ERR_BadParameterModifiers, "in").WithArguments("in", "ref").WithLocation(13, 38),
                // (14,38): error CS8404:  The parameter modifier 'ref' cannot be used with 'in' 
                //     public  void Method6<T, U, V>(in ref int i) { }
                Diagnostic(ErrorCode.ERR_BadParameterModifiers, "ref").WithArguments("ref", "in").WithLocation(14, 38));
        }

        [Fact]
        [CompilerTrait(CompilerFeature.ReadOnlyReferences)]
        public void BadOutWithInParameterModifiers()
        {
            var test = @"
public class TestType
{
    // No type parameters
    public static void Method1(out in int i) { }
    public static void Method2(in out int i) { }

    // Single type parameters
    public static void Method3<T>(out in int i) { }
    public static void Method4<T>(in out int i) { }

    // Multiple type parameters
    public static void Method5<T, U, V>(out in int i) { }
    public static void Method6<T, U, V>(in out int i) { }
}
";

            CreateCompilationWithMscorlibAndSystemCore(test).GetDeclarationDiagnostics().Verify(
                // (5,36): error CS8404:  The parameter modifier 'in' cannot be used with 'out' 
                //     public static void Method1(out in int i) { }
                Diagnostic(ErrorCode.ERR_BadParameterModifiers, "in").WithArguments("in", "out").WithLocation(5, 36),
                // (6,35): error CS8404:  The parameter modifier 'out' cannot be used with 'in' 
                //     public static void Method2(in out int i) { }
                Diagnostic(ErrorCode.ERR_BadParameterModifiers, "out").WithArguments("out", "in").WithLocation(6, 35),
                // (9,39): error CS8404:  The parameter modifier 'in' cannot be used with 'out' 
                //     public static void Method3<T>(out in int i) { }
                Diagnostic(ErrorCode.ERR_BadParameterModifiers, "in").WithArguments("in", "out").WithLocation(9, 39),
                // (10,38): error CS8404:  The parameter modifier 'out' cannot be used with 'in' 
                //     public static void Method4<T>(in out int i) { }
                Diagnostic(ErrorCode.ERR_BadParameterModifiers, "out").WithArguments("out", "in").WithLocation(10, 38),
                // (13,45): error CS8404:  The parameter modifier 'in' cannot be used with 'out' 
                //     public static void Method5<T, U, V>(out in int i) { }
                Diagnostic(ErrorCode.ERR_BadParameterModifiers, "in").WithArguments("in", "out").WithLocation(13, 45),
                // (14,44): error CS8404:  The parameter modifier 'out' cannot be used with 'in' 
                //     public static void Method6<T, U, V>(in out int i) { }
                Diagnostic(ErrorCode.ERR_BadParameterModifiers, "out").WithArguments("out", "in").WithLocation(14, 44));
        }

        [WorkItem(863402, "DevDiv/Personal")]
        [Fact]
        public void CS1104ERR_BadParamModThis()
        {
            var test = @"
using System;
public static class Extensions
{
    //No type parameters
    public static void Goo(this params int[] iArr) {}
    //Single type parameter
    public static void Goo<T>(this params T[] tArr) {}
    //Multiple type parameters
    public static void Goo<T,U,V>(this params U[] uArr) {}
}
public static class GenExtensions<X>
{
    //No type parameters
    public static void Goo(this params int[] iArr) {}
    public static void Goo(this params X[] xArr) {}
    //Single type parameter
    public static void Goo<T>(this params T[] tArr) {}
    public static void Goo<T>(this params X[] xArr) {}
    //Multiple type parameters
    public static void Goo<T,U,V>(this params U[] uArr) {}
    public static void Goo<T,U,V>(this params X[] xArr) {}
}
";

            CreateCompilationWithMscorlibAndSystemCore(test).GetDeclarationDiagnostics().Verify(
                // (22,40): error CS1104: A parameter array cannot be used with 'this' modifier on an extension method
                //     public static void Goo<T,U,V>(this params X[] xArr) {}
                Diagnostic(ErrorCode.ERR_BadParamModThis, "params").WithLocation(22, 40),
                // (12,21): error CS1106: Extension method must be defined in a non-generic static class
                // public static class GenExtensions<X>
                Diagnostic(ErrorCode.ERR_BadExtensionAgg, "GenExtensions").WithLocation(12, 21),
                // (16,33): error CS1104: A parameter array cannot be used with 'this' modifier on an extension method
                //     public static void Goo(this params X[] xArr) {}
                Diagnostic(ErrorCode.ERR_BadParamModThis, "params").WithLocation(16, 33),
                // (12,21): error CS1106: Extension method must be defined in a non-generic static class
                // public static class GenExtensions<X>
                Diagnostic(ErrorCode.ERR_BadExtensionAgg, "GenExtensions").WithLocation(12, 21),
                // (18,36): error CS1104: A parameter array cannot be used with 'this' modifier on an extension method
                //     public static void Goo<T>(this params T[] tArr) {}
                Diagnostic(ErrorCode.ERR_BadParamModThis, "params").WithLocation(18, 36),
                // (12,21): error CS1106: Extension method must be defined in a non-generic static class
                // public static class GenExtensions<X>
                Diagnostic(ErrorCode.ERR_BadExtensionAgg, "GenExtensions").WithLocation(12, 21),
                // (19,36): error CS1104: A parameter array cannot be used with 'this' modifier on an extension method
                //     public static void Goo<T>(this params X[] xArr) {}
                Diagnostic(ErrorCode.ERR_BadParamModThis, "params").WithLocation(19, 36),
                // (12,21): error CS1106: Extension method must be defined in a non-generic static class
                // public static class GenExtensions<X>
                Diagnostic(ErrorCode.ERR_BadExtensionAgg, "GenExtensions").WithLocation(12, 21),
                // (21,40): error CS1104: A parameter array cannot be used with 'this' modifier on an extension method
                //     public static void Goo<T,U,V>(this params U[] uArr) {}
                Diagnostic(ErrorCode.ERR_BadParamModThis, "params").WithLocation(21, 40),
                // (12,21): error CS1106: Extension method must be defined in a non-generic static class
                // public static class GenExtensions<X>
                Diagnostic(ErrorCode.ERR_BadExtensionAgg, "GenExtensions").WithLocation(12, 21),
                // (15,33): error CS1104: A parameter array cannot be used with 'this' modifier on an extension method
                //     public static void Goo(this params int[] iArr) {}
                Diagnostic(ErrorCode.ERR_BadParamModThis, "params").WithLocation(15, 33),
                // (12,21): error CS1106: Extension method must be defined in a non-generic static class
                // public static class GenExtensions<X>
                Diagnostic(ErrorCode.ERR_BadExtensionAgg, "GenExtensions").WithLocation(12, 21),
                // (10,40): error CS1104: A parameter array cannot be used with 'this' modifier on an extension method
                //     public static void Goo<T,U,V>(this params U[] uArr) {}
                Diagnostic(ErrorCode.ERR_BadParamModThis, "params").WithLocation(10, 40),
                // (8,36): error CS1104: A parameter array cannot be used with 'this' modifier on an extension method
                //     public static void Goo<T>(this params T[] tArr) {}
                Diagnostic(ErrorCode.ERR_BadParamModThis, "params").WithLocation(8, 36),
                // (6,33): error CS1104: A parameter array cannot be used with 'this' modifier on an extension method
                //     public static void Goo(this params int[] iArr) {}
                Diagnostic(ErrorCode.ERR_BadParamModThis, "params").WithLocation(6, 33));
        }

        [Fact, WorkItem(535930, "http://vstfdevdiv:8080/DevDiv2/DevDiv/_workitems/edit/535930")]
        public void CS1107ERR_DupParamMod()
        {
            var test = @"
using System;
public static class Extensions
{
    //Extension methods
    public static void Goo(this this t) {}
    public static void Goo(this int this) {}
    //Non-extension methods
    public static void Goo(this t) {}
    public static void Goo(int this) {}
}
";
            CreateCompilationWithMscorlibAndSystemCore(test).GetDeclarationDiagnostics().Verify(
                // (10,32): error CS1100: Method 'Goo' has a parameter modifier 'this' which is not on the first parameter
                //     public static void Goo(int this) {}
                Diagnostic(ErrorCode.ERR_BadThisParam, "this").WithArguments("Goo").WithLocation(10, 32),
                // (7,37): error CS1100: Method 'Goo' has a parameter modifier 'this' which is not on the first parameter
                //     public static void Goo(this int this) {}
                Diagnostic(ErrorCode.ERR_BadThisParam, "this").WithArguments("Goo").WithLocation(7, 37),
                // (9,33): error CS0246: The type or namespace name 't' could not be found (are you missing a using directive or an assembly reference?)
                //     public static void Goo(this t) {}
                Diagnostic(ErrorCode.ERR_SingleTypeNameNotFound, "t").WithArguments("t").WithLocation(9, 33),
                // (6,33): error CS1107: A parameter can only have one 'this' modifier
                //     public static void Goo(this this t) {}
                Diagnostic(ErrorCode.ERR_DupParamMod, "this").WithArguments("this").WithLocation(6, 33),
                // (6,38): error CS0246: The type or namespace name 't' could not be found (are you missing a using directive or an assembly reference?)
                //     public static void Goo(this this t) {}
                Diagnostic(ErrorCode.ERR_SingleTypeNameNotFound, "t").WithArguments("t").WithLocation(6, 38),
                // (9,24): error CS0111: Type 'Extensions' already defines a member called 'Goo' with the same parameter types
                //     public static void Goo(this t) {}
                Diagnostic(ErrorCode.ERR_MemberAlreadyExists, "Goo").WithArguments("Goo", "Extensions").WithLocation(9, 24),
                // (10,24): error CS0111: Type 'Extensions' already defines a member called 'Goo' with the same parameter types
                //     public static void Goo(int this) {}
                Diagnostic(ErrorCode.ERR_MemberAlreadyExists, "Goo").WithArguments("Goo", "Extensions").WithLocation(10, 24));
        }

        [WorkItem(863405, "DevDiv/Personal")]
        [Fact]
        public void CS1108ERR_MultiParamMod()
        {
            var test = @"
using System;
public static class Extensions
{
    //No type parameters
    public static void Goo(ref out int i) {}
    //Single type parameter
    public static void Goo<T>(ref out T t) {}
    //Multiple type parameters
    public static void Goo<T,U,V>(ref out U u) {}
}
public static class GenExtensions<X>
{
    //No type parameters
    public static void Goo(ref out int i) {}
    public static void Goo(ref out X x) {}
    //Single type parameter
    public static void Goo<T>(ref out T t) {}
    public static void Goo<T>(ref out X x) {}
    //Multiple type parameters
    public static void Goo<T,U,V>(ref out U u) {}
    public static void Goo<T,U,V>(ref out X x) {}
}
";

            CreateCompilationWithMscorlibAndSystemCore(test).GetDeclarationDiagnostics().Verify(
<<<<<<< HEAD
                // (6,32): error CS81250:  The parameter modifier 'out' cannot be used with 'ref' 
                //     public static void Foo(ref out int i) {}
                Diagnostic(ErrorCode.ERR_BadParameterModifiers, "out").WithArguments("out", "ref").WithLocation(6, 32),
                // (8,35): error CS81250:  The parameter modifier 'out' cannot be used with 'ref' 
                //     public static void Foo<T>(ref out T t) {}
                Diagnostic(ErrorCode.ERR_BadParameterModifiers, "out").WithArguments("out", "ref").WithLocation(8, 35),
                // (10,39): error CS81250:  The parameter modifier 'out' cannot be used with 'ref' 
                //     public static void Foo<T,U,V>(ref out U u) {}
                Diagnostic(ErrorCode.ERR_BadParameterModifiers, "out").WithArguments("out", "ref").WithLocation(10, 39),
                // (15,32): error CS81250:  The parameter modifier 'out' cannot be used with 'ref' 
                //     public static void Foo(ref out int i) {}
                Diagnostic(ErrorCode.ERR_BadParameterModifiers, "out").WithArguments("out", "ref").WithLocation(15, 32),
                // (16,32): error CS81250:  The parameter modifier 'out' cannot be used with 'ref' 
                //     public static void Foo(ref out X x) {}
                Diagnostic(ErrorCode.ERR_BadParameterModifiers, "out").WithArguments("out", "ref").WithLocation(16, 32),
                // (18,35): error CS81250:  The parameter modifier 'out' cannot be used with 'ref' 
                //     public static void Foo<T>(ref out T t) {}
                Diagnostic(ErrorCode.ERR_BadParameterModifiers, "out").WithArguments("out", "ref").WithLocation(18, 35),
                // (19,35): error CS81250:  The parameter modifier 'out' cannot be used with 'ref' 
                //     public static void Foo<T>(ref out X x) {}
                Diagnostic(ErrorCode.ERR_BadParameterModifiers, "out").WithArguments("out", "ref").WithLocation(19, 35),
                // (21,39): error CS81250:  The parameter modifier 'out' cannot be used with 'ref' 
                //     public static void Foo<T,U,V>(ref out U u) {}
                Diagnostic(ErrorCode.ERR_BadParameterModifiers, "out").WithArguments("out", "ref").WithLocation(21, 39),
                // (22,39): error CS81250:  The parameter modifier 'out' cannot be used with 'ref' 
                //     public static void Foo<T,U,V>(ref out X x) {}
                Diagnostic(ErrorCode.ERR_BadParameterModifiers, "out").WithArguments("out", "ref").WithLocation(22, 39));
        }

        [Fact]
        [CompilerTrait(CompilerFeature.ReadOnlyReferences)]
        public void DuplicateParameterModifiersWillErrorOut()
        {
            var test = @"
public static class TestType
{
    public static void Test1(ref ref int i) {}
    public static void Test2(out out int i) {}
    public static void Test3(in in int i) {}
    public static void Test4(this this int i) {}
    public static void Test5(params params int[] i) {}
    public static void Test6(ref readonly ref readonly int[] i) {}
}
";

            CreateCompilationWithMscorlibAndSystemCore(test).GetDeclarationDiagnostics().Verify(
                // (9,43): error CS1107: A parameter can only have one 'ref' modifier
                //     public static void Test6(ref readonly ref readonly int[] i) {}
                Diagnostic(ErrorCode.ERR_DupParamMod, "ref").WithArguments("ref").WithLocation(9, 43),
                // (9,47): error CS1107: A parameter can only have one 'readonly' modifier
                //     public static void Test6(ref readonly ref readonly int[] i) {}
                Diagnostic(ErrorCode.ERR_DupParamMod, "readonly").WithArguments("readonly").WithLocation(9, 47),
                // (5,34): error CS1107: A parameter can only have one 'out' modifier
                //     public static void Test2(out out int i) {}
                Diagnostic(ErrorCode.ERR_DupParamMod, "out").WithArguments("out").WithLocation(5, 34),
                // (6,33): error CS1107: A parameter can only have one 'in' modifier
                //     public static void Test3(in in int i) {}
                Diagnostic(ErrorCode.ERR_DupParamMod, "in").WithArguments("in").WithLocation(6, 33),
                // (7,35): error CS1107: A parameter can only have one 'this' modifier
                //     public static void Test4(this this int i) {}
                Diagnostic(ErrorCode.ERR_DupParamMod, "this").WithArguments("this").WithLocation(7, 35),
                // (8,37): error CS1107: A parameter can only have one 'params' modifier
                //     public static void Test5(params params int[] i) {}
                Diagnostic(ErrorCode.ERR_DupParamMod, "params").WithArguments("params").WithLocation(8, 37),
                // (4,34): error CS1107: A parameter can only have one 'ref' modifier
                //     public static void Test1(ref ref int i) {}
                Diagnostic(ErrorCode.ERR_DupParamMod, "ref").WithArguments("ref").WithLocation(4, 34));
        }

        [Fact]
        [CompilerTrait(CompilerFeature.ReadOnlyReferences)]
        public void BadRefReadOnlyWithRefParameterModifiers()
        {
            var test = @"
public class TestType
{
// No type parameters
public static void Method1(ref readonly ref int i) { }
public static void Method2(ref ref readonly int i) { }

// Single type parameters
public static void Method3<T>(ref readonly ref int i) { }
public static void Method4<T>(ref ref readonly int i) { }

// Multiple type parameters
public static void Method5<T, U, V>(ref readonly ref int i) { }
public static void Method6<T, U, V>(ref ref readonly int i) { }
}
";

            CreateCompilationWithMscorlibAndSystemCore(test).GetDeclarationDiagnostics().Verify(
                // (5,41): error CS1107: A parameter can only have one 'ref' modifier
                // public static void Method1(ref readonly ref int i) { }
                Diagnostic(ErrorCode.ERR_DupParamMod, "ref").WithArguments("ref").WithLocation(5, 41),
                // (6,32): error CS1107: A parameter can only have one 'ref' modifier
                // public static void Method2(ref ref readonly int i) { }
                Diagnostic(ErrorCode.ERR_DupParamMod, "ref").WithArguments("ref").WithLocation(6, 32),
                // (9,44): error CS1107: A parameter can only have one 'ref' modifier
                // public static void Method3<T>(ref readonly ref int i) { }
                Diagnostic(ErrorCode.ERR_DupParamMod, "ref").WithArguments("ref").WithLocation(9, 44),
                // (10,35): error CS1107: A parameter can only have one 'ref' modifier
                // public static void Method4<T>(ref ref readonly int i) { }
                Diagnostic(ErrorCode.ERR_DupParamMod, "ref").WithArguments("ref").WithLocation(10, 35),
                // (13,50): error CS1107: A parameter can only have one 'ref' modifier
                // public static void Method5<T, U, V>(ref readonly ref int i) { }
                Diagnostic(ErrorCode.ERR_DupParamMod, "ref").WithArguments("ref").WithLocation(13, 50),
                // (14,41): error CS1107: A parameter can only have one 'ref' modifier
                // public static void Method6<T, U, V>(ref ref readonly int i) { }
                Diagnostic(ErrorCode.ERR_DupParamMod, "ref").WithArguments("ref").WithLocation(14, 41));
        }

        [Fact]
        [CompilerTrait(CompilerFeature.ReadOnlyReferences)]
        public void BadRefReadOnlyWithInParameterModifiers()
        {
            var test = @"
public class TestType
{
// No type parameters
public static void Method1(ref readonly in int i) { }
public static void Method2(in ref readonly int i) { }

// Single type parameters
public static void Method3<T>(ref readonly in int i) { }
public static void Method4<T>(in ref readonly int i) { }

// Multiple type parameters
public static void Method5<T, U, V>(ref readonly in int i) { }
public static void Method6<T, U, V>(in ref readonly int i) { }
}
";

            CreateCompilationWithMscorlibAndSystemCore(test).GetDeclarationDiagnostics().Verify(
                // (5,41): error CS8404:  The parameter modifier 'in' cannot be used with 'ref' 
                // public static void Method1(ref readonly in int i) { }
                Diagnostic(ErrorCode.ERR_BadParameterModifiers, "in").WithArguments("in", "ref").WithLocation(5, 41),
                // (6,31): error CS8404:  The parameter modifier 'ref' cannot be used with 'in' 
                // public static void Method2(in ref readonly int i) { }
                Diagnostic(ErrorCode.ERR_BadParameterModifiers, "ref").WithArguments("ref", "in").WithLocation(6, 31),
                // (6,35): error CS8404:  The parameter modifier 'readonly' cannot be used with 'in' 
                // public static void Method2(in ref readonly int i) { }
                Diagnostic(ErrorCode.ERR_BadParameterModifiers, "readonly").WithArguments("readonly", "in").WithLocation(6, 35),
                // (9,44): error CS8404:  The parameter modifier 'in' cannot be used with 'ref' 
                // public static void Method3<T>(ref readonly in int i) { }
                Diagnostic(ErrorCode.ERR_BadParameterModifiers, "in").WithArguments("in", "ref").WithLocation(9, 44),
                // (10,34): error CS8404:  The parameter modifier 'ref' cannot be used with 'in' 
                // public static void Method4<T>(in ref readonly int i) { }
                Diagnostic(ErrorCode.ERR_BadParameterModifiers, "ref").WithArguments("ref", "in").WithLocation(10, 34),
                // (10,38): error CS8404:  The parameter modifier 'readonly' cannot be used with 'in' 
                // public static void Method4<T>(in ref readonly int i) { }
                Diagnostic(ErrorCode.ERR_BadParameterModifiers, "readonly").WithArguments("readonly", "in").WithLocation(10, 38),
                // (13,50): error CS8404:  The parameter modifier 'in' cannot be used with 'ref' 
                // public static void Method5<T, U, V>(ref readonly in int i) { }
                Diagnostic(ErrorCode.ERR_BadParameterModifiers, "in").WithArguments("in", "ref").WithLocation(13, 50),
                // (14,40): error CS8404:  The parameter modifier 'ref' cannot be used with 'in' 
                // public static void Method6<T, U, V>(in ref readonly int i) { }
                Diagnostic(ErrorCode.ERR_BadParameterModifiers, "ref").WithArguments("ref", "in").WithLocation(14, 40),
                // (14,44): error CS8404:  The parameter modifier 'readonly' cannot be used with 'in' 
                // public static void Method6<T, U, V>(in ref readonly int i) { }
                Diagnostic(ErrorCode.ERR_BadParameterModifiers, "readonly").WithArguments("readonly", "in").WithLocation(14, 44));
        }

        [Fact]
        [CompilerTrait(CompilerFeature.ReadOnlyReferences)]
        public void BadRefReadOnlyWithThisParameterModifiers()
        {
            var test = @"
public static class TestType
{
// No type parameters
public static void Method1(ref readonly this int i) { }
public static void Method2(this ref readonly int i) { }

// Single type parameters
public static void Method3<T>(ref readonly this int i) { }
public static void Method4<T>(this ref readonly int i) { }

// Multiple type parameters
public static void Method5<T, U, V>(ref readonly this int i) { }
public static void Method6<T, U, V>(this ref readonly int i) { }
}
";

            CreateCompilationWithMscorlibAndSystemCore(test).GetDeclarationDiagnostics().Verify(
                // (14,42): error CS8416:  The parameter modifier 'ref' cannot be used after the modifier 'this' 
                // public static void Method6<T, U, V>(this ref readonly int i) { }
                Diagnostic(ErrorCode.ERR_BadParameterModifiersOrder, "ref").WithArguments("ref", "this").WithLocation(14, 42),
                // (14,46): error CS8416:  The parameter modifier 'readonly' cannot be used after the modifier 'this' 
                // public static void Method6<T, U, V>(this ref readonly int i) { }
                Diagnostic(ErrorCode.ERR_BadParameterModifiersOrder, "readonly").WithArguments("readonly", "this").WithLocation(14, 46),
                // (6,33): error CS8416:  The parameter modifier 'ref' cannot be used after the modifier 'this' 
                // public static void Method2(this ref readonly int i) { }
                Diagnostic(ErrorCode.ERR_BadParameterModifiersOrder, "ref").WithArguments("ref", "this").WithLocation(6, 33),
                // (6,37): error CS8416:  The parameter modifier 'readonly' cannot be used after the modifier 'this' 
                // public static void Method2(this ref readonly int i) { }
                Diagnostic(ErrorCode.ERR_BadParameterModifiersOrder, "readonly").WithArguments("readonly", "this").WithLocation(6, 37),
                // (10,36): error CS8416:  The parameter modifier 'ref' cannot be used after the modifier 'this' 
                // public static void Method4<T>(this ref readonly int i) { }
                Diagnostic(ErrorCode.ERR_BadParameterModifiersOrder, "ref").WithArguments("ref", "this").WithLocation(10, 36),
                // (10,40): error CS8416:  The parameter modifier 'readonly' cannot be used after the modifier 'this' 
                // public static void Method4<T>(this ref readonly int i) { }
                Diagnostic(ErrorCode.ERR_BadParameterModifiersOrder, "readonly").WithArguments("readonly", "this").WithLocation(10, 40));
        }

        [Fact]
        [CompilerTrait(CompilerFeature.ReadOnlyReferences)]
        public void BadRefReadOnlyWithParamsParameterModifiers()
        {
            var test = @"
public class TestType
{
// No type parameters
public static void Method1(ref readonly params int[] i) { }
public static void Method2(params ref readonly int[] i) { }

// Single type parameters
public static void Method3<T>(ref readonly params int[] i) { }
public static void Method4<T>(params ref readonly int[] i) { }

// Multiple type parameters
public static void Method5<T, U, V>(ref readonly params int[] i) { }
public static void Method6<T, U, V>(params ref readonly int[] i) { }
}
";

            CreateCompilationWithMscorlibAndSystemCore(test).GetDeclarationDiagnostics().Verify(
                // (6,35): error CS1611: The params parameter cannot be declared as ref
                // public static void Method2(params ref readonly int[] i) { }
                Diagnostic(ErrorCode.ERR_ParamsCantBeWithModifier, "ref").WithArguments("ref").WithLocation(6, 35),
                // (6,39): error CS1611: The params parameter cannot be declared as readonly
                // public static void Method2(params ref readonly int[] i) { }
                Diagnostic(ErrorCode.ERR_ParamsCantBeWithModifier, "readonly").WithArguments("readonly").WithLocation(6, 39),
                // (9,44): error CS8404:  The parameter modifier 'params' cannot be used with 'ref' 
                // public static void Method3<T>(ref readonly params int[] i) { }
                Diagnostic(ErrorCode.ERR_BadParameterModifiers, "params").WithArguments("params", "ref").WithLocation(9, 44),
                // (10,38): error CS1611: The params parameter cannot be declared as ref
                // public static void Method4<T>(params ref readonly int[] i) { }
                Diagnostic(ErrorCode.ERR_ParamsCantBeWithModifier, "ref").WithArguments("ref").WithLocation(10, 38),
                // (10,42): error CS1611: The params parameter cannot be declared as readonly
                // public static void Method4<T>(params ref readonly int[] i) { }
                Diagnostic(ErrorCode.ERR_ParamsCantBeWithModifier, "readonly").WithArguments("readonly").WithLocation(10, 42),
                // (13,50): error CS8404:  The parameter modifier 'params' cannot be used with 'ref' 
                // public static void Method5<T, U, V>(ref readonly params int[] i) { }
                Diagnostic(ErrorCode.ERR_BadParameterModifiers, "params").WithArguments("params", "ref").WithLocation(13, 50),
                // (14,44): error CS1611: The params parameter cannot be declared as ref
                // public static void Method6<T, U, V>(params ref readonly int[] i) { }
                Diagnostic(ErrorCode.ERR_ParamsCantBeWithModifier, "ref").WithArguments("ref").WithLocation(14, 44),
                // (14,48): error CS1611: The params parameter cannot be declared as readonly
                // public static void Method6<T, U, V>(params ref readonly int[] i) { }
                Diagnostic(ErrorCode.ERR_ParamsCantBeWithModifier, "readonly").WithArguments("readonly").WithLocation(14, 48),
                // (5,41): error CS8404:  The parameter modifier 'params' cannot be used with 'ref' 
                // public static void Method1(ref readonly params int[] i) { }
                Diagnostic(ErrorCode.ERR_BadParameterModifiers, "params").WithArguments("params", "ref").WithLocation(5, 41));
        }

        [Fact]
        [CompilerTrait(CompilerFeature.ReadOnlyReferences)]
        public void BadRefReadOnlyWithOutParameterModifiers()
        {
            var test = @"
public class TestType
{
// No type parameters
public static void Method1(ref readonly out int i) { }
public static void Method2(out ref readonly int i) { }

// Single type parameters
public static void Method3<T>(ref readonly out int i) { }
public static void Method4<T>(out ref readonly int i) { }

// Multiple type parameters
public static void Method5<T, U, V>(ref readonly out int i) { }
public static void Method6<T, U, V>(out ref readonly int i) { }
}
";

            CreateCompilationWithMscorlibAndSystemCore(test).GetDeclarationDiagnostics().Verify(
                // (5,41): error CS8404:  The parameter modifier 'out' cannot be used with 'ref' 
                // public static void Method1(ref readonly out int i) { }
                Diagnostic(ErrorCode.ERR_BadParameterModifiers, "out").WithArguments("out", "ref").WithLocation(5, 41),
                // (6,32): error CS8404:  The parameter modifier 'ref' cannot be used with 'out' 
                // public static void Method2(out ref readonly int i) { }
                Diagnostic(ErrorCode.ERR_BadParameterModifiers, "ref").WithArguments("ref", "out").WithLocation(6, 32),
                // (6,36): error CS8404:  The parameter modifier 'readonly' cannot be used with 'out' 
                // public static void Method2(out ref readonly int i) { }
                Diagnostic(ErrorCode.ERR_BadParameterModifiers, "readonly").WithArguments("readonly", "out").WithLocation(6, 36),
                // (9,44): error CS8404:  The parameter modifier 'out' cannot be used with 'ref' 
                // public static void Method3<T>(ref readonly out int i) { }
                Diagnostic(ErrorCode.ERR_BadParameterModifiers, "out").WithArguments("out", "ref").WithLocation(9, 44),
                // (10,35): error CS8404:  The parameter modifier 'ref' cannot be used with 'out' 
                // public static void Method4<T>(out ref readonly int i) { }
                Diagnostic(ErrorCode.ERR_BadParameterModifiers, "ref").WithArguments("ref", "out").WithLocation(10, 35),
                // (10,39): error CS8404:  The parameter modifier 'readonly' cannot be used with 'out' 
                // public static void Method4<T>(out ref readonly int i) { }
                Diagnostic(ErrorCode.ERR_BadParameterModifiers, "readonly").WithArguments("readonly", "out").WithLocation(10, 39),
                // (13,50): error CS8404:  The parameter modifier 'out' cannot be used with 'ref' 
                // public static void Method5<T, U, V>(ref readonly out int i) { }
                Diagnostic(ErrorCode.ERR_BadParameterModifiers, "out").WithArguments("out", "ref").WithLocation(13, 50),
                // (14,41): error CS8404:  The parameter modifier 'ref' cannot be used with 'out' 
                // public static void Method6<T, U, V>(out ref readonly int i) { }
                Diagnostic(ErrorCode.ERR_BadParameterModifiers, "ref").WithArguments("ref", "out").WithLocation(14, 41),
                // (14,45): error CS8404:  The parameter modifier 'readonly' cannot be used with 'out' 
                // public static void Method6<T, U, V>(out ref readonly int i) { }
                Diagnostic(ErrorCode.ERR_BadParameterModifiers, "readonly").WithArguments("readonly", "out").WithLocation(14, 45));
        }

        [Fact]
        [CompilerTrait(CompilerFeature.ReadOnlyReferences)]
        public void InParametersAreParsedCorrectly()
        {
            var test = @"
public class Test
{
    public delegate int Delegate(in int a);

    public void Method(in int b)
    {
        void localFunc(in int c) { }

        Delegate lambda = (in int d) => d;

        Delegate anonymousDelegate = delegate (in int e) { return e; };
    }

    public int this [in int f]
    {
        get { return f; }
    }

    public static bool operator ! (in Test g)
    {
        return false;
    }
}
";

            var tree = ParseTree(test, TestOptions.Regular);
            tree.GetDiagnostics().Verify();

            var methodDeclaration = (MethodDeclarationSyntax)tree.GetRoot().DescendantNodes().Single(node => node is MethodDeclarationSyntax);
            verifyModifier(methodDeclaration.ParameterList.Parameters);

            var delegateDeclaration = (DelegateDeclarationSyntax)tree.GetRoot().DescendantNodes().Single(node => node is DelegateDeclarationSyntax);
            verifyModifier(delegateDeclaration.ParameterList.Parameters);

            var localFunctionStatement = (LocalFunctionStatementSyntax)tree.GetRoot().DescendantNodes().Single(node => node is LocalFunctionStatementSyntax);
            verifyModifier(localFunctionStatement.ParameterList.Parameters);

            var lambdaExpression = (ParenthesizedLambdaExpressionSyntax)tree.GetRoot().DescendantNodes().Single(node => node is ParenthesizedLambdaExpressionSyntax);
            verifyModifier(lambdaExpression.ParameterList.Parameters);

            var anonymousMethodExpression = (AnonymousMethodExpressionSyntax)tree.GetRoot().DescendantNodes().Single(node => node is AnonymousMethodExpressionSyntax);
            verifyModifier(anonymousMethodExpression.ParameterList.Parameters);

            var indexerDeclaration = (IndexerDeclarationSyntax)tree.GetRoot().DescendantNodes().Single(node => node is IndexerDeclarationSyntax);
            verifyModifier(indexerDeclaration.ParameterList.Parameters);

            var operatorDeclaration = (OperatorDeclarationSyntax)tree.GetRoot().DescendantNodes().Single(node => node is OperatorDeclarationSyntax);
            verifyModifier(operatorDeclaration.ParameterList.Parameters);

            void verifyModifier(SeparatedSyntaxList<ParameterSyntax> list)
            {
                var parameter = list.Single();
                Assert.Equal(1, parameter.Modifiers.Count);

                var modifier = parameter.Modifiers.First();
                Assert.Equal(SyntaxKind.InKeyword, modifier.Kind());
            }
        }

        [Fact]
        [CompilerTrait(CompilerFeature.ReadOnlyReferences)]
        public void RefReadonlyParametersAreParsedCorrectly()
        {
            var test = @"
public class Test
{
    public delegate int Delegate(ref readonly int a);

    public void Method(ref readonly int b)
    {
        void localFunc(ref readonly int c) { }

        Delegate lambda = (ref readonly int d) => d;

        Delegate anonymousDelegate = delegate (ref readonly int e) { return e; };
    }

    public int this [ref readonly int f]
    {
        get { return f; }
    }

    public static bool operator ! (ref readonly Test g)
    {
        return false;
    }
}
";

            var tree = ParseTree(test, TestOptions.Regular);
            tree.GetDiagnostics().Verify();

            var methodDeclaration = (MethodDeclarationSyntax)tree.GetRoot().DescendantNodes().Single(node => node is MethodDeclarationSyntax);
            verifyModifier(methodDeclaration.ParameterList.Parameters);

            var delegateDeclaration = (DelegateDeclarationSyntax)tree.GetRoot().DescendantNodes().Single(node => node is DelegateDeclarationSyntax);
            verifyModifier(delegateDeclaration.ParameterList.Parameters);

            var localFunctionStatement = (LocalFunctionStatementSyntax)tree.GetRoot().DescendantNodes().Single(node => node is LocalFunctionStatementSyntax);
            verifyModifier(localFunctionStatement.ParameterList.Parameters);

            var lambdaExpression = (ParenthesizedLambdaExpressionSyntax)tree.GetRoot().DescendantNodes().Single(node => node is ParenthesizedLambdaExpressionSyntax);
            verifyModifier(lambdaExpression.ParameterList.Parameters);

            var anonymousMethodExpression = (AnonymousMethodExpressionSyntax)tree.GetRoot().DescendantNodes().Single(node => node is AnonymousMethodExpressionSyntax);
            verifyModifier(anonymousMethodExpression.ParameterList.Parameters);

            var indexerDeclaration = (IndexerDeclarationSyntax)tree.GetRoot().DescendantNodes().Single(node => node is IndexerDeclarationSyntax);
            verifyModifier(indexerDeclaration.ParameterList.Parameters);

            var operatorDeclaration = (OperatorDeclarationSyntax)tree.GetRoot().DescendantNodes().Single(node => node is OperatorDeclarationSyntax);
            verifyModifier(operatorDeclaration.ParameterList.Parameters);

            void verifyModifier(SeparatedSyntaxList<ParameterSyntax> list)
            {
                var parameter = list.Single();
                Assert.Equal(2, parameter.Modifiers.Count);

                Assert.Equal(SyntaxKind.RefKeyword, parameter.Modifiers.First().Kind());
                Assert.Equal(SyntaxKind.ReadOnlyKeyword, parameter.Modifiers.Last().Kind());
            }
=======
                // (10,39): error CS1108: A parameter cannot have all the specified modifiers; there are too many modifiers on the parameter
                //     public static void Goo<T,U,V>(ref out U u) {}
                Diagnostic(ErrorCode.ERR_MultiParamMod, "out").WithLocation(10, 39),
                // (8,35): error CS1108: A parameter cannot have all the specified modifiers; there are too many modifiers on the parameter
                //     public static void Goo<T>(ref out T t) {}
                Diagnostic(ErrorCode.ERR_MultiParamMod, "out").WithLocation(8, 35),
                // (6,32): error CS1108: A parameter cannot have all the specified modifiers; there are too many modifiers on the parameter
                //     public static void Goo(ref out int i) {}
                Diagnostic(ErrorCode.ERR_MultiParamMod, "out").WithLocation(6, 32),
                // (22,39): error CS1108: A parameter cannot have all the specified modifiers; there are too many modifiers on the parameter
                //     public static void Goo<T,U,V>(ref out X x) {}
                Diagnostic(ErrorCode.ERR_MultiParamMod, "out").WithLocation(22, 39),
                // (16,32): error CS1108: A parameter cannot have all the specified modifiers; there are too many modifiers on the parameter
                //     public static void Goo(ref out X x) {}
                Diagnostic(ErrorCode.ERR_MultiParamMod, "out").WithLocation(16, 32),
                // (18,35): error CS1108: A parameter cannot have all the specified modifiers; there are too many modifiers on the parameter
                //     public static void Goo<T>(ref out T t) {}
                Diagnostic(ErrorCode.ERR_MultiParamMod, "out").WithLocation(18, 35),
                // (19,35): error CS1108: A parameter cannot have all the specified modifiers; there are too many modifiers on the parameter
                //     public static void Goo<T>(ref out X x) {}
                Diagnostic(ErrorCode.ERR_MultiParamMod, "out").WithLocation(19, 35),
                // (21,39): error CS1108: A parameter cannot have all the specified modifiers; there are too many modifiers on the parameter
                //     public static void Goo<T,U,V>(ref out U u) {}
                Diagnostic(ErrorCode.ERR_MultiParamMod, "out").WithLocation(21, 39),
                // (15,32): error CS1108: A parameter cannot have all the specified modifiers; there are too many modifiers on the parameter
                //     public static void Goo(ref out int i) {}
                Diagnostic(ErrorCode.ERR_MultiParamMod, "out").WithLocation(15, 32));
>>>>>>> 2fc43441
        }

        [Fact]
        public void CS1513ERR_RbraceExpected()
        {
            var test = @"
struct S {
}
public class a {
    public static int Main() {
        return 1;
}
";

            ParseAndValidate(test, Diagnostic(ErrorCode.ERR_RbraceExpected, ""));
        }

        // Infinite loop 
        [Fact]
        public void CS1514ERR_LbraceExpected()
        {
            var test = @"
namespace x
";

            ParseAndValidate(test, Diagnostic(ErrorCode.ERR_LbraceExpected, ""), Diagnostic(ErrorCode.ERR_RbraceExpected, ""));
        }

        [Fact]
        public void CS1514ERR_LbraceExpected02()
        {
            var test = @"public class S.D 
{
    public string P.P { get; set; }
}
";

            ParseAndValidate(test,
   // (1,15): error CS1514: { expected
   // public class S.D 
   Diagnostic(ErrorCode.ERR_LbraceExpected, "."),
   // (1,15): error CS1513: } expected
   // public class S.D 
   Diagnostic(ErrorCode.ERR_RbraceExpected, "."),
   // (1,15): error CS1022: Type or namespace definition, or end-of-file expected
   // public class S.D 
   Diagnostic(ErrorCode.ERR_EOFExpected, "."),
   // (1,16): error CS0116: A namespace does not directly contain members such as fields or methods
   // public class S.D 
   Diagnostic(ErrorCode.ERR_NamespaceUnexpected, "D"),
   // (2,1): error CS1022: Type or namespace definition, or end-of-file expected
   // {
   Diagnostic(ErrorCode.ERR_EOFExpected, "{"),
   // (4,1): error CS1022: Type or namespace definition, or end-of-file expected
   // }
   Diagnostic(ErrorCode.ERR_EOFExpected, "}"));
        }

        [WorkItem(535932, "http://vstfdevdiv:8080/DevDiv2/DevDiv/_workitems/edit/535932")]
        [Fact]
        public void CS1515ERR_InExpected()
        {
            // Diff error - CS1003
            var test = @"
using System;
class Test
{
    public static int Main()
    {
        int[] arr = new int[] {1, 2, 3};
        foreach (int x arr)     // CS1515
        {
            Console.WriteLine(x);
        }
        return 1;
    }
}
";

            ParseAndValidate(test, Diagnostic(ErrorCode.ERR_InExpected, "arr"));
        }

        [Fact]
        public void CS1515ERR_InExpected02()
        {
            var test = @"
class C
{
    static void Main()
    {
        foreach (1)
            System.Console.WriteLine(1);
    }
}
";

            ParseAndValidate(test,
                // (6,19): error CS1515: 'in' expected
                //         foreach (1)
                Diagnostic(ErrorCode.ERR_InExpected, ")").WithLocation(6, 19),
                // (6,19): error CS0230: Type and identifier are both required in a foreach statement
                //         foreach (1)
                Diagnostic(ErrorCode.ERR_BadForeachDecl, ")").WithLocation(6, 19),
                // (6,19): error CS1525: Invalid expression term ')'
                //         foreach (1)
                Diagnostic(ErrorCode.ERR_InvalidExprTerm, ")").WithArguments(")").WithLocation(6, 19)
                );
        }

        [WorkItem(906503, "DevDiv/Personal")]
        [Fact]
        public void CS1517ERR_InvalidPreprocExprpp()
        {
            var test = @"
class Test
{
#if 1=2
#endif
    public static int Main()
    {
#if 0
        return 0;
#endif
    }
}
";
            // TODO: Extra errors
            ParseAndValidate(test,
    // (4,5): error CS1517: Invalid preprocessor expression
    // #if 1=2
    Diagnostic(ErrorCode.ERR_InvalidPreprocExpr, "1"),
    // (4,5): error CS1025: Single-line comment or end-of-line expected
    // #if 1=2
    Diagnostic(ErrorCode.ERR_EndOfPPLineExpected, "1"),
    // (8,5): error CS1517: Invalid preprocessor expression
    // #if 0
    Diagnostic(ErrorCode.ERR_InvalidPreprocExpr, "0"),
    // (8,5): error CS1025: Single-line comment or end-of-line expected
    // #if 0
    Diagnostic(ErrorCode.ERR_EndOfPPLineExpected, "0"));
        }

        // TODO: Extra errors
        [Fact]
        public void CS1519ERR_InvalidMemberDecl_1()
        {
            var test = @"
namespace x
    {
    public void f() {}
    public class C
        {
        return 1;
        }
    }
";
            // member declarations in namespace trigger semantic error, not parse error:
            ParseAndValidate(test, Diagnostic(ErrorCode.ERR_InvalidMemberDecl, "return").WithArguments("return"));
        }

        [Fact]
        public void CS1519ERR_InvalidMemberDecl_2()
        {
            var test = @"
public class C
{
    int[] i = new int[5];;
}
public class D
{
    public static int Main ()
        {
        return 1;
        }
}
";

            ParseAndValidate(test, Diagnostic(ErrorCode.ERR_InvalidMemberDecl, ";").WithArguments(";"));
        }

        [Fact]
        public void CS1519ERR_InvalidMemberDecl_3()
        {
            var test = @"
struct s1
{
    goto Labl; // Invalid
    const int x = 1;
    Lab1:
    const int y = 2;
}
";
            // Extra errors
            ParseAndValidate(test,
    // (4,5): error CS1519: Invalid token 'goto' in class, struct, or interface member declaration
    //     goto Labl; // Invalid
    Diagnostic(ErrorCode.ERR_InvalidMemberDecl, "goto").WithArguments("goto"),
    // (4,14): error CS1519: Invalid token ';' in class, struct, or interface member declaration
    //     goto Labl; // Invalid
    Diagnostic(ErrorCode.ERR_InvalidMemberDecl, ";").WithArguments(";"),
    // (4,14): error CS1519: Invalid token ';' in class, struct, or interface member declaration
    //     goto Labl; // Invalid
    Diagnostic(ErrorCode.ERR_InvalidMemberDecl, ";").WithArguments(";"),
    // (6,9): error CS1519: Invalid token ':' in class, struct, or interface member declaration
    //     Lab1:
    Diagnostic(ErrorCode.ERR_InvalidMemberDecl, ":").WithArguments(":"),
    // (6,9): error CS1519: Invalid token ':' in class, struct, or interface member declaration
    //     Lab1:
    Diagnostic(ErrorCode.ERR_InvalidMemberDecl, ":").WithArguments(":"));
        }

        [Fact]
        public void CS1520ERR_MemberNeedsType()
        {
            var test = @"
namespace x {
    public class clx {
        public int i;
        public static int Main(){return 0;}
    }
    public class clz 
    {
        public x(){}
    }
}
";

            ParseAndValidate(test, Diagnostic(ErrorCode.ERR_MemberNeedsType, "x"));
        }

        [Fact]
        public void CS1521ERR_BadBaseType()
        {
            var test = @"
class Test1{}
class Test2 : Test1[]   // CS1521
{
}
class Test3 : Test1*    // CS1521
{
}
class Program
{
    static int Main()
    {
        return -1;
    }
}
";

            CreateStandardCompilation(test).GetDeclarationDiagnostics().Verify(
                // (6,15): error CS1521: Invalid base type
                // class Test3 : Test1*    // CS1521
                Diagnostic(ErrorCode.ERR_BadBaseType, "Test1*").WithLocation(6, 15),
                // (6,15): error CS0214: Pointers and fixed size buffers may only be used in an unsafe context
                // class Test3 : Test1*    // CS1521
                Diagnostic(ErrorCode.ERR_UnsafeNeeded, "Test1*").WithLocation(6, 15),
                // (6,15): error CS0208: Cannot take the address of, get the size of, or declare a pointer to a managed type ('Test1')
                // class Test3 : Test1*    // CS1521
                Diagnostic(ErrorCode.ERR_ManagedAddr, "Test1*").WithArguments("Test1").WithLocation(6, 15),
                // (6,15): error CS0527: Type 'Test1*' in interface list is not an interface
                // class Test3 : Test1*    // CS1521
                Diagnostic(ErrorCode.ERR_NonInterfaceInInterfaceList, "Test1*").WithArguments("Test1*").WithLocation(6, 15),
                // (3,15): error CS1521: Invalid base type
                // class Test2 : Test1[]   // CS1521
                Diagnostic(ErrorCode.ERR_BadBaseType, "Test1[]").WithLocation(3, 15),
                // (3,15): error CS0527: Type 'Test1[]' in interface list is not an interface
                // class Test2 : Test1[]   // CS1521
                Diagnostic(ErrorCode.ERR_NonInterfaceInInterfaceList, "Test1[]").WithArguments("Test1[]").WithLocation(3, 15));
        }

        [WorkItem(906299, "DevDiv/Personal")]
        [Fact]
        public void CS1524ERR_ExpectedEndTry()
        {
            var test = @"using System;
namespace nms
{
    public class mine
    {
        private static int retval = 5;
        public static int Main()
        {
        try {
            Console.WriteLine(""In try block, ready to throw."");
            sizeof (throw new RecoverableException(""An exception has occurred""));
            }
        return retval;
        }
    };
}
";
            // Extra Errors
            ParseAndValidate(test,
    // (12,13): error CS1524: Expected catch or finally
    //             }
    Diagnostic(ErrorCode.ERR_ExpectedEndTry, "}"),
    // (11,21): error CS1031: Type expected
    //             sizeof (throw new RecoverableException("An exception has occurred"));
    Diagnostic(ErrorCode.ERR_TypeExpected, "throw"),
    // (11,21): error CS1026: ) expected
    //             sizeof (throw new RecoverableException("An exception has occurred"));
    Diagnostic(ErrorCode.ERR_CloseParenExpected, "throw"),
    // (11,21): error CS1002: ; expected
    //             sizeof (throw new RecoverableException("An exception has occurred"));
    Diagnostic(ErrorCode.ERR_SemicolonExpected, "throw"),
    // (11,80): error CS1002: ; expected
    //             sizeof (throw new RecoverableException("An exception has occurred"));
    Diagnostic(ErrorCode.ERR_SemicolonExpected, ")"),
    // (11,80): error CS1513: } expected
    //             sizeof (throw new RecoverableException("An exception has occurred"));
    Diagnostic(ErrorCode.ERR_RbraceExpected, ")"));
        }

        [WorkItem(906299, "DevDiv/Personal")]
        [Fact]
        public void CS1525ERR_InvalidExprTerm()
        {
            var test = @"public class mine
    {
        public static int Main()
        {
            throw
        }
    };
";

            ParseAndValidate(test,
    // (5,18): error CS1525: Invalid expression term '}'
    //             throw
    Diagnostic(ErrorCode.ERR_InvalidExprTerm, "").WithArguments("}"),
    // (5,18): error CS1002: ; expected
    //             throw
    Diagnostic(ErrorCode.ERR_SemicolonExpected, ""));
        }

        [WorkItem(919539, "DevDiv/Personal")]
        [Fact]
        public void CS1525RegressBadStatement()
        {
            // Dev10 CS1525 vs. new parser CS1513
            var test = @"class C
{
    static void X()
    {
        => // error
    }
}";

            ParseAndValidate(test,
    // (4,6): error CS1513: } expected
    //     {
    Diagnostic(ErrorCode.ERR_RbraceExpected, ""));
        }

        [WorkItem(540245, "http://vstfdevdiv:8080/DevDiv2/DevDiv/_workitems/edit/540245")]
        [Fact]
        public void CS1525RegressVoidInfiniteLoop()
        {
            var test = @"class C
{
    void M()
    {
        void.Goo();
    }
}";

            ParseAndValidate(test, Diagnostic(ErrorCode.ERR_InvalidExprTerm, "void").WithArguments("void"));
        }

        [Fact]
        public void CS1525ERR_InvalidExprTerm_TernaryOperator()
        {
            var test = @"class Program
{
    static void Main(string[] args)
    {
        int x = 1;
        int y = 1;
        int s = true ?  : y++; // Invalid
        s = true ? x++ : ; // Invalid
        s =   ? x++ : y++; // Invalid
    }
}
";
            ParseAndValidate(test,
Diagnostic(ErrorCode.ERR_InvalidExprTerm, ":").WithArguments(":"),
Diagnostic(ErrorCode.ERR_InvalidExprTerm, ";").WithArguments(";"),
Diagnostic(ErrorCode.ERR_InvalidExprTerm, "?").WithArguments("?"));
        }

        [Fact]
        public void CS1525ERR_InvalidExprTerm_MultiExpression()
        {
            var test = @"class Program
{
    static void Main(string[] args)
    {
        int x = 1;
        int y = 1;
        int s = true ? x++, y++ : y++; // Invalid
        s = true ? x++ : x++, y++; // Invalid
    }
}
";

            ParseAndValidate(test,
    // (7,27): error CS1003: Syntax error, ':' expected
    //         int s = true ? x++, y++ : y++; // Invalid
    Diagnostic(ErrorCode.ERR_SyntaxError, ",").WithArguments(":", ","),
    // (7,27): error CS1525: Invalid expression term ','
    //         int s = true ? x++, y++ : y++; // Invalid
    Diagnostic(ErrorCode.ERR_InvalidExprTerm, ",").WithArguments(","),
    // (7,30): error CS1002: ; expected
    //         int s = true ? x++, y++ : y++; // Invalid
    Diagnostic(ErrorCode.ERR_SemicolonExpected, "++"),
    // (7,33): error CS1525: Invalid expression term ':'
    //         int s = true ? x++, y++ : y++; // Invalid
    Diagnostic(ErrorCode.ERR_InvalidExprTerm, ":").WithArguments(":"),
    // (7,33): error CS1002: ; expected
    //         int s = true ? x++, y++ : y++; // Invalid
    Diagnostic(ErrorCode.ERR_SemicolonExpected, ":"),
    // (7,33): error CS1513: } expected
    //         int s = true ? x++, y++ : y++; // Invalid
    Diagnostic(ErrorCode.ERR_RbraceExpected, ":"),
    // (8,29): error CS1002: ; expected
    //         s = true ? x++ : x++, y++; // Invalid
    Diagnostic(ErrorCode.ERR_SemicolonExpected, ","),
    // (8,29): error CS1513: } expected
    //         s = true ? x++ : x++, y++; // Invalid
    Diagnostic(ErrorCode.ERR_RbraceExpected, ","));
        }

        [WorkItem(542229, "http://vstfdevdiv:8080/DevDiv2/DevDiv/_workitems/edit/542229")]
        [Fact]
        public void CS1525ERR_InvalidExprTerm_FromInExprInQuery()
        {
            var test = @"
class Program
{
    static void Main(string[] args)
    {
        var f1 = from num1 in new int[from] select num1;
    }
}
";
            ParseAndValidate(test, Diagnostic(ErrorCode.ERR_InvalidExprTerm, "from").WithArguments("]"));
        }

        [Fact]
        public void CS1525ERR_InvalidExprTerm_ReturnInCondition()
        {
            var test = @"class Program
{
    static void Main(string[] args)
    {
        int s = 1>2 ? return 0: return 1; 	// Invalid
    }
}
";
            ParseAndValidate(test,
    // (5,23): error CS1525: Invalid expression term 'return'
    //         int s = 1>2 ? return 0: return 1; 	// Invalid
    Diagnostic(ErrorCode.ERR_InvalidExprTerm, "return").WithArguments("return"),
    // (5,23): error CS1003: Syntax error, ':' expected
    //         int s = 1>2 ? return 0: return 1; 	// Invalid
    Diagnostic(ErrorCode.ERR_SyntaxError, "return").WithArguments(":", "return"),
    // (5,23): error CS1525: Invalid expression term 'return'
    //         int s = 1>2 ? return 0: return 1; 	// Invalid
    Diagnostic(ErrorCode.ERR_InvalidExprTerm, "return").WithArguments("return"),
    // (5,23): error CS1002: ; expected
    //         int s = 1>2 ? return 0: return 1; 	// Invalid
    Diagnostic(ErrorCode.ERR_SemicolonExpected, "return"),
    // (5,31): error CS1002: ; expected
    //         int s = 1>2 ? return 0: return 1; 	// Invalid
    Diagnostic(ErrorCode.ERR_SemicolonExpected, ":"),
    // (5,31): error CS1513: } expected
    //         int s = 1>2 ? return 0: return 1; 	// Invalid
    Diagnostic(ErrorCode.ERR_RbraceExpected, ":"));
        }

        [Fact]
        public void CS1525ERR_InvalidExprTerm_GotoInCondition()
        {
            var test = @"class Program
{
    static int Main(string[] args)
    {
        int s = true ? goto lab1: goto lab2; // Invalid
    lab1:
        return 0;
    lab2:
        return 1;
    }
}
";
            ParseAndValidate(test,
    // (5,24): error CS1525: Invalid expression term 'goto'
    //         int s = true ? goto lab1: goto lab2; // Invalid
    Diagnostic(ErrorCode.ERR_InvalidExprTerm, "goto").WithArguments("goto"),
    // (5,24): error CS1003: Syntax error, ':' expected
    //         int s = true ? goto lab1: goto lab2; // Invalid
    Diagnostic(ErrorCode.ERR_SyntaxError, "goto").WithArguments(":", "goto"),
    // (5,24): error CS1525: Invalid expression term 'goto'
    //         int s = true ? goto lab1: goto lab2; // Invalid
    Diagnostic(ErrorCode.ERR_InvalidExprTerm, "goto").WithArguments("goto"),
    // (5,24): error CS1002: ; expected
    //         int s = true ? goto lab1: goto lab2; // Invalid
    Diagnostic(ErrorCode.ERR_SemicolonExpected, "goto"),
    // (5,33): error CS1002: ; expected
    //         int s = true ? goto lab1: goto lab2; // Invalid
    Diagnostic(ErrorCode.ERR_SemicolonExpected, ":"),
    // (5,33): error CS1513: } expected
    //         int s = true ? goto lab1: goto lab2; // Invalid
    Diagnostic(ErrorCode.ERR_RbraceExpected, ":"));
        }

        [Fact]
        public void CS1526ERR_BadNewExpr()
        {
            var test = @"
public class MainClass
    {
    public static int Main ()
        {
        int []pi = new int;
        return 1;
        }
    }
";

            ParseAndValidate(test, Diagnostic(ErrorCode.ERR_BadNewExpr, ";"));
        }

        [Fact]
        public void CS1528ERR_BadVarDecl()
        {
            var test = @"
using System;
namespace nms {
public class B {
    public B(int i) {}
    public void toss () { throw new Exception(""Exception thrown in function toss()."");}
};
public class mine {
    private static int retval = 5;
    public static int Main()
        {
        try {B b(3);
            b.toss();
            }
        catch ( Exception e ) {retval -= 5; Console.WriteLine (e.GetMessage()); }
        return retval;
        }
    };
}
";
            // Extra errors
            ParseAndValidate(test,
                // (12,18): error CS1026: ) expected
                //         try {B b(3);
                Diagnostic(ErrorCode.ERR_CloseParenExpected, "3").WithLocation(12, 18),
                // (12,18): error CS1002: ; expected
                //         try {B b(3);
                Diagnostic(ErrorCode.ERR_SemicolonExpected, "3").WithLocation(12, 18),
                // (12,19): error CS1002: ; expected
                //         try {B b(3);
                Diagnostic(ErrorCode.ERR_SemicolonExpected, ")").WithLocation(12, 19),
                // (12,19): error CS1513: } expected
                //         try {B b(3);
                Diagnostic(ErrorCode.ERR_RbraceExpected, ")").WithLocation(12, 19));
        }

        [Fact]
        public void CS1528RegressEventVersion()
        {
            var test = @"
class C
{
    event System.Action E();
}
";
            // Extra errors
            ParseAndValidate(test,
                // (4,26): error CS1528: Expected ; or = (cannot specify constructor arguments in declaration)
                //     event System.Action E();
                Diagnostic(ErrorCode.ERR_BadVarDecl, "(").WithLocation(4, 26),
                // (4,26): error CS1003: Syntax error, '[' expected
                //     event System.Action E();
                Diagnostic(ErrorCode.ERR_SyntaxError, "(").WithArguments("[", "(").WithLocation(4, 26),
                // (4,27): error CS1003: Syntax error, ']' expected
                //     event System.Action E();
                Diagnostic(ErrorCode.ERR_SyntaxError, ")").WithArguments("]", ")").WithLocation(4, 27)
                );
        }

        [Fact]
        public void CS1529ERR_UsingAfterElements()
        {
            var test = @"
namespace NS 
{
    class SomeClass
    {}
    using System;
}
using Microsoft;
";

            ParseAndValidate(test,
Diagnostic(ErrorCode.ERR_UsingAfterElements, "using System;"),
Diagnostic(ErrorCode.ERR_UsingAfterElements, "using Microsoft;"));
        }

        [Fact]
        public void CS1534ERR_BadBinOpArgs()
        {
            var test = @"
class MyClass {
    public int intI = 2;
    public static MyClass operator + (MyClass MC1, MyClass MC2, MyClass MC3) {
        return new MyClass();
    }
    public static int Main() {
        return 1;
    }
}
";

            ParseAndValidate(test,
    // (4,36): error CS1534: Overloaded binary operator '+' takes two parameters
    //     public static MyClass operator + (MyClass MC1, MyClass MC2, MyClass MC3) {
    Diagnostic(ErrorCode.ERR_BadBinOpArgs, "+").WithArguments("+"));
        }

        [WorkItem(863409, "DevDiv/Personal")]
        [WorkItem(906305, "DevDiv/Personal")]
        [Fact]
        public void CS1535ERR_BadUnOpArgs()
        {
            var test = @"
class MyClass {
    public int intI = 2;
    public static MyClass operator ++ () {
        return new MyClass();
    }
    public static int Main() {
        return 1;
    }
}
";

            ParseAndValidate(test, Diagnostic(ErrorCode.ERR_BadUnOpArgs, "++").WithArguments("++"));
        }

        // TODO: extra error CS1001

        [Fact]
        public void CS1536ERR_NoVoidParameter()
        {
            var test = @"
class Test
{    
    public void goo(void){}
}
";

            ParseAndValidate(test,
    // (4,21): error CS1536: Invalid parameter type 'void'
    //     public void goo(void){}
    Diagnostic(ErrorCode.ERR_NoVoidParameter, "void"),
    // (4,25): error CS1001: Identifier expected
    //     public void goo(void){}
    Diagnostic(ErrorCode.ERR_IdentifierExpected, ")"));
        }

        [Fact]
        public void CS1536ERR_NoVoidParameter_02()
        {
            var test = @"
class Test
{
    object o = (ref void x) => {};
}
";

            ParseAndValidate(test,
                // (4,21): error CS1536: Invalid parameter type 'void'
                //     object o = (ref void x) => {};
                Diagnostic(ErrorCode.ERR_NoVoidParameter, "void").WithLocation(4, 21)
                );
        }

        [Fact]
        public void CS1547ERR_NoVoidHere()
        {
            var test = @"
using System;
public class MainClass
    {
    public static int Main ()
        {
        void v;
        Console.WriteLine (5);
        return 1;
        }
    }
";

            ParseAndValidate(test, Diagnostic(ErrorCode.ERR_NoVoidHere, "void"));
        }

        [WorkItem(919490, "DevDiv/Personal")]
        [Fact]
        public void CS1547ERR_NoVoidHereInDefaultAndSizeof()
        {
            var test = @"class C {
void M()
{
 var x = sizeof(void);
 return default(void);
} }
";

            ParseAndValidate(test, Diagnostic(ErrorCode.ERR_NoVoidHere, "void"), Diagnostic(ErrorCode.ERR_NoVoidHere, "void"));
        }

        [Fact]
        public void CS1551ERR_IndexerNeedsParam()
        {
            var test = @"
public class MyClass {
    int intI;
    int this[] {
        get {
            return intI;
        }
        set {
            intI = value;
        }
    }
    public static int Main() {
        return 1;
    }
}
";

            CreateStandardCompilation(test).VerifyDiagnostics(
                // (4,14): error CS1551: Indexers must have at least one parameter
                //     int this[] {
                Diagnostic(ErrorCode.ERR_IndexerNeedsParam, "]").WithLocation(4, 14));
        }

        [Fact]
        public void CS1552ERR_BadArraySyntax()
        {
            var test = @"
    public class C { 
        public static void Main(string args[]) { 
        }
    }
";

            ParseAndValidate(test, Diagnostic(ErrorCode.ERR_BadArraySyntax, "["));
        }

        [Fact, WorkItem(535933, "http://vstfdevdiv:8080/DevDiv2/DevDiv/_workitems/edit/535933")] // ?
        public void CS1553ERR_BadOperatorSyntax()
        {
            // Extra errors
            var test = @"
class goo {
    public static int implicit operator (goo f) { return 6; }    // Error
}
public class MainClass
    {
    public static int Main ()
        {
        return 1;
        }
    }
";

            ParseAndValidate(test, TestOptions.Regular,
                // (3,19): error CS1553: Declaration is not valid; use '+ operator <dest-type> (...' instead
                //     public static int implicit operator (goo f) { return 6; }    // Error
                Diagnostic(ErrorCode.ERR_BadOperatorSyntax, "int").WithArguments("+").WithLocation(3, 19),
                // (3,23): error CS1003: Syntax error, 'operator' expected
                //     public static int implicit operator (goo f) { return 6; }    // Error
                Diagnostic(ErrorCode.ERR_SyntaxError, "implicit").WithArguments("operator", "implicit").WithLocation(3, 23),
                // (3,23): error CS1019: Overloadable unary operator expected
                //     public static int implicit operator (goo f) { return 6; }    // Error
                Diagnostic(ErrorCode.ERR_OvlUnaryOperatorExpected, "implicit").WithLocation(3, 23),
                // (3,32): error CS1003: Syntax error, '(' expected
                //     public static int implicit operator (goo f) { return 6; }    // Error
                Diagnostic(ErrorCode.ERR_SyntaxError, "operator").WithArguments("(", "operator").WithLocation(3, 32),
                // (3,32): error CS1041: Identifier expected; 'operator' is a keyword
                //     public static int implicit operator (goo f) { return 6; }    // Error
                Diagnostic(ErrorCode.ERR_IdentifierExpectedKW, "operator").WithArguments("", "operator").WithLocation(3, 32),
                // (3,47): error CS8124: Tuple must contain at least two elements.
                //     public static int implicit operator (goo f) { return 6; }    // Error
                Diagnostic(ErrorCode.ERR_TupleTooFewElements, ")").WithLocation(3, 47),
                // (3,49): error CS1001: Identifier expected
                //     public static int implicit operator (goo f) { return 6; }    // Error
                Diagnostic(ErrorCode.ERR_IdentifierExpected, "{").WithLocation(3, 49),
                // (3,49): error CS1003: Syntax error, ',' expected
                //     public static int implicit operator (goo f) { return 6; }    // Error
                Diagnostic(ErrorCode.ERR_SyntaxError, "{").WithArguments(",", "{").WithLocation(3, 49),
                // (3,61): error CS1026: ) expected
                //     public static int implicit operator (goo f) { return 6; }    // Error
                Diagnostic(ErrorCode.ERR_CloseParenExpected, "}").WithLocation(3, 61),
                // (3,61): error CS1002: ; expected
                //     public static int implicit operator (goo f) { return 6; }    // Error
                Diagnostic(ErrorCode.ERR_SemicolonExpected, "}").WithLocation(3, 61),
                // (4,1): error CS1022: Type or namespace definition, or end-of-file expected
                // }
                Diagnostic(ErrorCode.ERR_EOFExpected, "}").WithLocation(4, 1)
                );
        }

        [Fact, WorkItem(535933, "http://vstfdevdiv:8080/DevDiv2/DevDiv/_workitems/edit/535933")] // ?
        public void CS1553ERR_BadOperatorSyntaxWithCSharp6()
        {
            // Extra errors
            var test = @"
class goo {
    public static int implicit operator (goo f) { return 6; }    // Error
}
public class MainClass
    {
    public static int Main ()
        {
        return 1;
        }
    }
";

            ParseAndValidate(test, TestOptions.Regular.WithLanguageVersion(LanguageVersion.CSharp6),
                // (3,19): error CS1553: Declaration is not valid; use '+ operator <dest-type> (...' instead
                //     public static int implicit operator (goo f) { return 6; }    // Error
                Diagnostic(ErrorCode.ERR_BadOperatorSyntax, "int").WithArguments("+").WithLocation(3, 19),
                // (3,23): error CS1003: Syntax error, 'operator' expected
                //     public static int implicit operator (goo f) { return 6; }    // Error
                Diagnostic(ErrorCode.ERR_SyntaxError, "implicit").WithArguments("operator", "implicit").WithLocation(3, 23),
                // (3,23): error CS1019: Overloadable unary operator expected
                //     public static int implicit operator (goo f) { return 6; }    // Error
                Diagnostic(ErrorCode.ERR_OvlUnaryOperatorExpected, "implicit").WithLocation(3, 23),
                // (3,32): error CS1003: Syntax error, '(' expected
                //     public static int implicit operator (goo f) { return 6; }    // Error
                Diagnostic(ErrorCode.ERR_SyntaxError, "operator").WithArguments("(", "operator").WithLocation(3, 32),
                // (3,32): error CS1041: Identifier expected; 'operator' is a keyword
                //     public static int implicit operator (goo f) { return 6; }    // Error
                Diagnostic(ErrorCode.ERR_IdentifierExpectedKW, "operator").WithArguments("", "operator").WithLocation(3, 32),
                // (3,41): error CS8059: Feature 'tuples' is not available in C# 6. Please use language version 7.0 or greater.
                //     public static int implicit operator (goo f) { return 6; }    // Error
                Diagnostic(ErrorCode.ERR_FeatureNotAvailableInVersion6, "(goo f)").WithArguments("tuples", "7.0").WithLocation(3, 41),
                // (3,47): error CS8124: Tuple must contain at least two elements.
                //     public static int implicit operator (goo f) { return 6; }    // Error
                Diagnostic(ErrorCode.ERR_TupleTooFewElements, ")").WithLocation(3, 47),
                // (3,49): error CS1001: Identifier expected
                //     public static int implicit operator (goo f) { return 6; }    // Error
                Diagnostic(ErrorCode.ERR_IdentifierExpected, "{").WithLocation(3, 49),
                // (3,49): error CS1003: Syntax error, ',' expected
                //     public static int implicit operator (goo f) { return 6; }    // Error
                Diagnostic(ErrorCode.ERR_SyntaxError, "{").WithArguments(",", "{").WithLocation(3, 49),
                // (3,61): error CS1026: ) expected
                //     public static int implicit operator (goo f) { return 6; }    // Error
                Diagnostic(ErrorCode.ERR_CloseParenExpected, "}").WithLocation(3, 61),
                // (3,61): error CS1002: ; expected
                //     public static int implicit operator (goo f) { return 6; }    // Error
                Diagnostic(ErrorCode.ERR_SemicolonExpected, "}").WithLocation(3, 61),
                // (4,1): error CS1022: Type or namespace definition, or end-of-file expected
                // }
                Diagnostic(ErrorCode.ERR_EOFExpected, "}").WithLocation(4, 1)
                );
        }

        [Fact(), WorkItem(526995, "http://vstfdevdiv:8080/DevDiv2/DevDiv/_workitems/edit/526995")]
        public void CS1554ERR_BadOperatorSyntax2()
        {
            // Diff errors: CS1003, 1031 etc. (8 errors)
            var test = @"
class goo {
    public static operator ++ goo (goo f) { return new goo(); }    // Error
}
public class MainClass
    {
    public static int Main ()
        {
        return 1;
        }
    }
";

            ParseAndValidateFirst(test, Diagnostic(ErrorCode.ERR_TypeExpected, "operator"));
        }

        [Fact, WorkItem(536673, "http://vstfdevdiv:8080/DevDiv2/DevDiv/_workitems/edit/536673")]
        public void CS1575ERR_BadStackAllocExpr()
        {
            // Diff errors
            var test = @"
public class Test
{
    unsafe public static int Main()
    {
        int *p = stackalloc int (30); 
        int *pp = stackalloc int 30; 
        return 1;
    }
}
";
            // Extra errors
            CreateStandardCompilation(test, options: TestOptions.UnsafeDebugDll).VerifyDiagnostics(
                // (7,34): error CS1002: ; expected
                //         int *pp = stackalloc int 30; 
                Diagnostic(ErrorCode.ERR_SemicolonExpected, "30").WithLocation(7, 34),
                // (6,29): error CS1575: A stackalloc expression requires [] after type
                //         int *p = stackalloc int (30); 
                Diagnostic(ErrorCode.ERR_BadStackAllocExpr, "int").WithLocation(6, 29),
                // (7,30): error CS1575: A stackalloc expression requires [] after type
                //         int *pp = stackalloc int 30; 
                Diagnostic(ErrorCode.ERR_BadStackAllocExpr, "int").WithLocation(7, 30),
                // (7,34): error CS0201: Only assignment, call, increment, decrement, and new object expressions can be used as a statement
                //         int *pp = stackalloc int 30; 
                Diagnostic(ErrorCode.ERR_IllegalStatement, "30").WithLocation(7, 34));
        }

        [Fact]
        public void CS1575ERR_BadStackAllocExpr1()
        {
            // Diff errors
            var test = @"
unsafe public class Test
{
    int* p = stackalloc int[1];
}
";
            CreateStandardCompilation(test, options: new CSharpCompilationOptions(OutputKind.DynamicallyLinkedLibrary, allowUnsafe: true)).GetParseDiagnostics().Verify();
        }

        [Fact]
        public void CS1575ERR_BadStackAllocExpr2()
        {
            // Diff errors
            var test = @"
unsafe public class Test
{
    void M()
    {
        int*[] p = new int*[] { stackalloc int[1] };
    }
}
";
<<<<<<< HEAD
            CreateStandardCompilation(test, options: new CSharpCompilationOptions(OutputKind.DynamicallyLinkedLibrary, allowUnsafe: true)).GetParseDiagnostics().Verify();
=======
            CreateStandardCompilation(test, options: new CSharpCompilationOptions(OutputKind.DynamicallyLinkedLibrary, allowUnsafe: true)).VerifyDiagnostics(
                // (6,33): error CS1525: Invalid expression term 'stackalloc'
                //         int*[] p = new int*[] { stackalloc int[1] };
                Diagnostic(ErrorCode.ERR_InvalidExprTerm, "stackalloc").WithArguments("stackalloc").WithLocation(6, 33));
        }

        [Fact]
        public void CS1575ERR_BadStackAllocExpr3()
        {
            // Diff errors
            var test = @"
unsafe public class Test
{
    void M()
    {
        const int* p = stackalloc int[1];
    }
}
";
            CreateStandardCompilation(test, options: new CSharpCompilationOptions(OutputKind.DynamicallyLinkedLibrary, allowUnsafe: true)).VerifyDiagnostics(
                // (6,15): error CS0283: The type 'int*' cannot be declared const
                //         const int* p = stackalloc int[1];
                Diagnostic(ErrorCode.ERR_BadConstType, "int*").WithArguments("int*").WithLocation(6, 15),
                // (6,24): error CS1525: Invalid expression term 'stackalloc'
                //         const int* p = stackalloc int[1];
                Diagnostic(ErrorCode.ERR_InvalidExprTerm, "stackalloc").WithArguments("stackalloc").WithLocation(6, 24));
        }
        
        [Fact]
        public void CS1674ERR_StackAllocInUsing1()
        {
            // Diff errors
            var test = @"
public class Test
{
    unsafe public static void Main()
    {
        using (var v = stackalloc int[1])
        {
        }
    }
}
";
            CreateStandardCompilation(test, options: TestOptions.ReleaseDll.WithAllowUnsafe(true)).VerifyDiagnostics(
                // (6,16): error CS1674: 'int*': type used in a using statement must be implicitly convertible to 'System.IDisposable'
                //         using (var v = stackalloc int[1])
                Diagnostic(ErrorCode.ERR_NoConvToIDisp, "var v = stackalloc int[1]").WithArguments("int*").WithLocation(6, 16));
        }

        [Fact]
        public void CS0029ERR_StackAllocInUsing2()
        {
            // Diff errors
            var test = @"
public class Test
{
    unsafe public static void Main()
    {
        using (System.IDisposable v = stackalloc int[1])
        {
        }
    }
}
";
            CreateStandardCompilation(test, options: TestOptions.ReleaseDll.WithAllowUnsafe(true)).VerifyDiagnostics(
                // (6,39): error CS0029: Cannot implicitly convert type 'int*' to 'System.IDisposable'
                //         using (System.IDisposable v = stackalloc int[1])
                Diagnostic(ErrorCode.ERR_NoImplicitConv, "stackalloc int[1]").WithArguments("int*", "System.IDisposable").WithLocation(6, 39));
>>>>>>> 2fc43441
        }

        [WorkItem(906993, "DevDiv/Personal")]
        [Fact]
        public void CS1576ERR_InvalidLineNumberpp()
        {
            var test = @"
public class Test
{
    # line abc hidden
    public static void MyHiddenMethod()
    {
#line 0
    }
}
";

            ParseAndValidate(test,
    // (4,12): error CS1576: The line number specified for #line directive is missing or invalid
    //     # line abc hidden
    Diagnostic(ErrorCode.ERR_InvalidLineNumber, "abc"),
    // (7,7): error CS1576: The line number specified for #line directive is missing or invalid
    // #line 0
    Diagnostic(ErrorCode.ERR_InvalidLineNumber, "0"));
        }

        [WorkItem(541952, "http://vstfdevdiv:8080/DevDiv2/DevDiv/_workitems/edit/541952")]
        [Fact]
        public void CS1576ERR_InvalidLineNumber02()
        {
            var test = @"
#line 0
#error
";

            ParseAndValidate(test,
    // (2,7): error CS1576: The line number specified for #line directive is missing or invalid
    // #line 0
    Diagnostic(ErrorCode.ERR_InvalidLineNumber, "0"),
    // (3,7): error CS1029: #error: ''
    // #error
    Diagnostic(ErrorCode.ERR_ErrorDirective, "").WithArguments(""));
        }

        [WorkItem(536689, "http://vstfdevdiv:8080/DevDiv2/DevDiv/_workitems/edit/536689")]
        [Fact]
        public void CS1578ERR_MissingPPFile()
        {
            var test = @"
public class Test
{
    #line 5 hidden
    public static void MyHiddenMethod()
    {
    }
}
";

            ParseAndValidate(test, Diagnostic(ErrorCode.ERR_MissingPPFile, "hidden"));
        }

        [WorkItem(863414, "DevDiv/Personal")]
        [Fact]
        public void CS1585ERR_BadModifierLocation()
        {
            // Diff error: CS1519 v.s. CS1585
            var test = @"
namespace oo {
public class clx {
public void f(){}
} // class clx
public class clxx : clx {
    public static void virtual f() {}
}
public class cly {
public static int Main(){return 0;}
} // class cly
} // namespace
";

            ParseAndValidate(test,
    // (7,24): error CS1585: Member modifier 'virtual' must precede the member type and name
    //     public static void virtual f() {}
    Diagnostic(ErrorCode.ERR_BadModifierLocation, "virtual").WithArguments("virtual"),
    // (7,32): error CS1520: Method must have a return type
    //     public static void virtual f() {}
    Diagnostic(ErrorCode.ERR_MemberNeedsType, "f"));
        }

        [Fact]
        public void CS1586ERR_MissingArraySize()
        {
            var test = @"
class Test
{
    public static int Main()
    {
        int[] a = new int[];
        byte[] b = new byte[];
        string[] s = new string[];
        return 1;
    }
}
";

            ParseAndValidate(test,
Diagnostic(ErrorCode.ERR_MissingArraySize, "[]"),
Diagnostic(ErrorCode.ERR_MissingArraySize, "[]"),
Diagnostic(ErrorCode.ERR_MissingArraySize, "[]"));
        }

        [Fact, WorkItem(535935, "http://vstfdevdiv:8080/DevDiv2/DevDiv/_workitems/edit/535935")]
        public void CS1597ERR_UnexpectedSemicolon()
        {
            // Diff error: CS1519
            var test = @"
public class Test
{
   public static int Main()
   {
       return 1;
   };   
}
";

            ParseAndValidate(test, Diagnostic(ErrorCode.ERR_UnexpectedSemicolon, ";"));
        }

        [Fact]
        public void CS1609ERR_NoModifiersOnAccessor()
        {
            var test = @"
public delegate void Del();
public class Test
{
    public int Prop   
    {
        get
        {
            return 0;
        }
        private set
        {
        }
    }
    public event Del E
    {
        private add{}
        public remove{}
    }
    public static int Main()
    {
        return 1;
    }
}
";
            CreateStandardCompilation(test).GetDeclarationDiagnostics().Verify(
                // (17,9): error CS1609: Modifiers cannot be placed on event accessor declarations
                //         private add{}
                Diagnostic(ErrorCode.ERR_NoModifiersOnAccessor, "private").WithLocation(17, 9),
                // (18,9): error CS1609: Modifiers cannot be placed on event accessor declarations
                //         public remove{}
                Diagnostic(ErrorCode.ERR_NoModifiersOnAccessor, "public").WithLocation(18, 9));
        }

        [Fact]
        public void CS1609ERR_NoModifiersOnAccessor_Event()
        {
            var test = @"
public delegate void Del();
public class Test
{
    event Del E
    {
        public add { }
        private remove { }
    }
}
";

            CreateStandardCompilation(test).GetDeclarationDiagnostics().Verify(
                // (7,9): error CS1609: Modifiers cannot be placed on event accessor declarations
                //         public add { }
                Diagnostic(ErrorCode.ERR_NoModifiersOnAccessor, "public").WithLocation(7, 9),
                // (8,9): error CS1609: Modifiers cannot be placed on event accessor declarations
                //         private remove { }
                Diagnostic(ErrorCode.ERR_NoModifiersOnAccessor, "private").WithLocation(8, 9));
        }

        [Fact]
        public void ParamsCantBeUsedWithModifiers()
        {
            var test = @"
public class Test
{
<<<<<<< HEAD
    public static void ParamsWithRef(params ref int[] a) 
=======
    public static void goo(params ref int[] a) 
>>>>>>> 2fc43441
    {
    }
    public static void ParamsWithOut(params out int[] a) 
    {
    }
    public static void ParamsWithIn(params in int[] a) 
    {
    }
    public static int Main()
    {
        int i = 10;
<<<<<<< HEAD
        ParamsWithRef(ref i);
        ParamsWithOut(out i);
        ParamsWithOut(i);
=======
        goo(ref i);
        boo(out i);
>>>>>>> 2fc43441
        return 1;
    }
}
";

<<<<<<< HEAD
            CreateCompilationWithMscorlibAndSystemCore(test).GetDeclarationDiagnostics().Verify(
                // (4,45): error CS1611: The params parameter cannot be declared as ref
                //     public static void ParamsWithRef(params ref int[] a) 
                Diagnostic(ErrorCode.ERR_ParamsCantBeWithModifier, "ref").WithArguments("ref").WithLocation(4, 45),
                // (7,45): error CS1611: The params parameter cannot be declared as out
                //     public static void ParamsWithOut(params out int[] a) 
                Diagnostic(ErrorCode.ERR_ParamsCantBeWithModifier, "out").WithArguments("out").WithLocation(7, 45),
                // (10,44): error CS1611: The params parameter cannot be declared as in
                //     public static void ParamsWithIn(params in int[] a) 
                Diagnostic(ErrorCode.ERR_ParamsCantBeWithModifier, "in").WithArguments("in").WithLocation(10, 44));
=======
            CreateStandardCompilation(test).VerifyDiagnostics(
                // (7,35): error CS1611: The params parameter cannot be declared as ref or out
                //     public static void boo(params out int[] a) 
                Diagnostic(ErrorCode.ERR_ParamsCantBeRefOut, "out").WithLocation(7, 35),
                // (4,35): error CS1611: The params parameter cannot be declared as ref or out
                //     public static void goo(params ref int[] a) 
                Diagnostic(ErrorCode.ERR_ParamsCantBeRefOut, "ref").WithLocation(4, 35),
                // (7,24): error CS0177: The out parameter 'a' must be assigned to before control leaves the current method
                //     public static void boo(params out int[] a) 
                Diagnostic(ErrorCode.ERR_ParamUnassigned, "boo").WithArguments("a").WithLocation(7, 24));
>>>>>>> 2fc43441
        }

        [Fact]
        public void CS1627ERR_EmptyYield()
        {
            var test = @"
using System.Collections;
class C : IEnumerable
{
   public IEnumerator GetEnumerator()
   {
      yield return;  // CS1627
   }
}
class Test
{
    public static int Main()
    {
        return 1;
    }
}
";

            ParseAndValidate(test, Diagnostic(ErrorCode.ERR_EmptyYield, "return"));
        }

        [Fact]
        public void CS1641ERR_FixedDimsRequired()
        {
            var test = @"
unsafe struct S 
{
    fixed int [] ia;  // CS1641
    fixed int [] ib[];  // CS0443
};
class Test
{
    public static int Main()
    {
        return 1;
    }
}
";

            ParseAndValidate(test, Diagnostic(ErrorCode.ERR_FixedDimsRequired, "ia"), Diagnostic(ErrorCode.ERR_ValueExpected, "]"));
        }

        [WorkItem(863435, "DevDiv/Personal")]
        [Fact]
        public void CS1671ERR_BadModifiersOnNamespace01()
        {
            var test = @"
public namespace NS // CS1671
{
    class Test
    {
        public static int Main()
        {
            return 1;
        }
    }
}
";

            ParseAndValidate(test, Diagnostic(ErrorCode.ERR_BadModifiersOnNamespace, "public"));
        }

        [Fact]
        public void CS1671ERR_BadModifiersOnNamespace02()
        {
            var test = @"[System.Obsolete]
namespace N { }
";

            ParseAndValidate(test, Diagnostic(ErrorCode.ERR_BadModifiersOnNamespace, "[System.Obsolete]"));
        }

        [WorkItem(863437, "DevDiv/Personal")]
        [Fact]
        public void CS1675ERR_InvalidGenericEnumNowCS7002()
        {
            var test = @"
enum E<T> // CS1675
{
}
class Test
{
    public static int Main()
    {
        return 1;
    }
}
";

            ParseAndValidate(test, Diagnostic(ErrorCode.ERR_UnexpectedGenericName, "E"));
        }

        [WorkItem(863438, "DevDiv/Personal")]
        [Fact]
        public void CS1730ERR_GlobalAttributesNotFirst()
        {
            var test = @"
class Test
{
}
[assembly:System.Attribute]
";

            ParseAndValidate(test, Diagnostic(ErrorCode.ERR_GlobalAttributesNotFirst, "assembly"));
        }

        [Fact(), WorkItem(527039, "http://vstfdevdiv:8080/DevDiv2/DevDiv/_workitems/edit/527039")]
        public void CS1732ERR_ParameterExpected()
        {
            var test = @"
using System;
static class Test
{
    static int Main()
    {
        Func<int,int> f1 = (x,) => 1;
        Func<int,int, int> f2 = (y,) => 2;
        return 1;
    }
}
";

            ParseAndValidate(test,
                // (7,31): error CS1001: Identifier expected
                //         Func<int,int> f1 = (x,) => 1;
                Diagnostic(ErrorCode.ERR_IdentifierExpected, ")"),
                // (8,36): error CS1001: Identifier expected
                //         Func<int,int, int> f2 = (y,) => 2;
                Diagnostic(ErrorCode.ERR_IdentifierExpected, ")"));
        }

        [WorkItem(536674, "http://vstfdevdiv:8080/DevDiv2/DevDiv/_workitems/edit/536674")]
        [Fact]
        public void CS1733ERR_ExpressionExpected()
        {
            // diff error msg - CS1525
            var test = @"
using System.Collections.Generic;
using System.Collections;
static class Test
{
    static void Main()
    {
        A a = new A { 5, {9, 5, }, 3 };
    }
}
";

            ParseAndValidate(test, Diagnostic(ErrorCode.ERR_ExpressionExpected, "}"));
        }

        [WorkItem(536674, "http://vstfdevdiv:8080/DevDiv2/DevDiv/_workitems/edit/536674")]
        [Fact]
        public void CS1733ERR_ExpressionExpected_02()
        {
            var test = @"using System;
using System.Collections.Generic;
using System.Linq;
 
class Program
{
    static void Main(string[] args)
    {
        Console.WriteLine(""Hello"")?";

            ParseAndValidate(test,
                // (9,36): error CS1733: Expected expression
                //         Console.WriteLine("Hello")?
                Diagnostic(ErrorCode.ERR_ExpressionExpected, "").WithLocation(9, 36),
                // (9,36): error CS1003: Syntax error, ':' expected
                //         Console.WriteLine("Hello")?
                Diagnostic(ErrorCode.ERR_SyntaxError, "").WithArguments(":", "").WithLocation(9, 36),
                // (9,36): error CS1733: Expected expression
                //         Console.WriteLine("Hello")?
                Diagnostic(ErrorCode.ERR_ExpressionExpected, "").WithLocation(9, 36),
                // (9,36): error CS1002: ; expected
                //         Console.WriteLine("Hello")?
                Diagnostic(ErrorCode.ERR_SemicolonExpected, "").WithLocation(9, 36),
                // (9,36): error CS1513: } expected
                //         Console.WriteLine("Hello")?
                Diagnostic(ErrorCode.ERR_RbraceExpected, "").WithLocation(9, 36),
                // (9,36): error CS1513: } expected
                //         Console.WriteLine("Hello")?
                Diagnostic(ErrorCode.ERR_RbraceExpected, "").WithLocation(9, 36));
        }

        [Fact]
        public void CS1960ERR_IllegalVarianceSyntax()
        {
            var test =
@"interface I<in T>
{
    void M<in U>();
    object this<out U>[int i] { get; set; }
}
struct S<out T>
{
    void M<out U>();
}
delegate void D<in T>();
class A<out T>
{
    void M<out U>();
    interface I<in U> { }
    struct S<out U> { }
    delegate void D<in U>();
    class B<out U> { }
}";
            CreateStandardCompilation(test).VerifyDiagnostics(
                // (4,12): error CS7002: Unexpected use of a generic name
                //     object this<out U>[int i] { get; set; }
                Diagnostic(ErrorCode.ERR_UnexpectedGenericName, "this").WithLocation(4, 12),
                // (6,10): error CS1960: Invalid variance modifier. Only interface and delegate type parameters can be specified as variant.
                // struct S<out T>
                Diagnostic(ErrorCode.ERR_IllegalVarianceSyntax, "out").WithLocation(6, 10),
                // (11,9): error CS1960: Invalid variance modifier. Only interface and delegate type parameters can be specified as variant.
                // class A<out T>
                Diagnostic(ErrorCode.ERR_IllegalVarianceSyntax, "out").WithLocation(11, 9),
                // (3,12): error CS1960: Invalid variance modifier. Only interface and delegate type parameters can be specified as variant.
                //     void M<in U>();
                Diagnostic(ErrorCode.ERR_IllegalVarianceSyntax, "in").WithLocation(3, 12),
                // (13,12): error CS1960: Invalid variance modifier. Only interface and delegate type parameters can be specified as variant.
                //     void M<out U>();
                Diagnostic(ErrorCode.ERR_IllegalVarianceSyntax, "out").WithLocation(13, 12),
                // (8,12): error CS1960: Invalid variance modifier. Only interface and delegate type parameters can be specified as variant.
                //     void M<out U>();
                Diagnostic(ErrorCode.ERR_IllegalVarianceSyntax, "out").WithLocation(8, 12),
                // (8,10): error CS0501: 'S<T>.M<U>()' must declare a body because it is not marked abstract, extern, or partial
                //     void M<out U>();
                Diagnostic(ErrorCode.ERR_ConcreteMissingBody, "M").WithArguments("S<T>.M<U>()").WithLocation(8, 10),
                // (13,10): error CS0501: 'A<T>.M<U>()' must declare a body because it is not marked abstract, extern, or partial
                //     void M<out U>();
                Diagnostic(ErrorCode.ERR_ConcreteMissingBody, "M").WithArguments("A<T>.M<U>()").WithLocation(13, 10),
                // (17,13): error CS1960: Invalid variance modifier. Only interface and delegate type parameters can be specified as variant.
                //     class B<out U> { }
                Diagnostic(ErrorCode.ERR_IllegalVarianceSyntax, "out").WithLocation(17, 13),
                // (15,14): error CS1960: Invalid variance modifier. Only interface and delegate type parameters can be specified as variant.
                //     struct S<out U> { }
                Diagnostic(ErrorCode.ERR_IllegalVarianceSyntax, "out").WithLocation(15, 14));
        }

        [Fact]
        public void CS1960ERR_IllegalVarianceSyntax_LocalFunction()
        {
            var test =
@"class C
{
    void M()
    {
        void Local<in T>() { }
    }
}";
            CreateStandardCompilation(test).VerifyDiagnostics(
                // (5,20): error CS1960: Invalid variance modifier. Only interface and delegate type parameters can be specified as variant.
                //         void Local<in T>() { }
                Diagnostic(ErrorCode.ERR_IllegalVarianceSyntax, "in").WithLocation(5, 20),
                // (5,14): warning CS8321: The local function 'Local' is declared but never used
                //         void Local<in T>() { }
                Diagnostic(ErrorCode.WRN_UnreferencedLocalFunction, "Local").WithArguments("Local").WithLocation(5, 14));
        }

        [Fact]
        public void CS7000ERR_UnexpectedAliasedName()
        {
            var test = @"using System;
using N1Alias = N1;

namespace N1 
{
    namespace N1Alias::N2 {}

    class Test
    {      
        static int Main()
        {
            N1.global::Test.M1();
            return 1;
        }
    }
}
";

            // Native compiler : CS1003
            CreateStandardCompilation(test).VerifyDiagnostics(
                // (12,22): error CS7000: Unexpected use of an aliased name
                //             N1.global::Test.M1();
                Diagnostic(ErrorCode.ERR_UnexpectedAliasedName, "::").WithLocation(12, 22),
                // (6,15): error CS7000: Unexpected use of an aliased name
                //     namespace N1Alias::N2 {}
                Diagnostic(ErrorCode.ERR_UnexpectedAliasedName, "N1Alias::N2").WithLocation(6, 15),
                // (12,13): error CS0234: The type or namespace name 'global' does not exist in the namespace 'N1' (are you missing an assembly reference?)
                //             N1.global::Test.M1();
                Diagnostic(ErrorCode.ERR_DottedTypeNameNotFoundInNS, "N1.global").WithArguments("global", "N1").WithLocation(12, 13),
                // (2,1): hidden CS8019: Unnecessary using directive.
                // using N1Alias = N1;
                Diagnostic(ErrorCode.HDN_UnusedUsingDirective, "using N1Alias = N1;").WithLocation(2, 1),
                // (1,1): hidden CS8019: Unnecessary using directive.
                // using System;
                Diagnostic(ErrorCode.HDN_UnusedUsingDirective, "using System;").WithLocation(1, 1));
        }

        [Fact]
        public void CS7002ERR_UnexpectedGenericName()
        {
            var test = @"enum E<T> {    One, Two, Three   }

public class Test
{
    public int this<V>[V v]  {    get { return 0; }   } 
}
";

            // Native Compiler : CS1675 etc.
            ParseAndValidate(test,
    // (1,6): error CS7002: Unexpected use of a generic name
    // enum E<T> {    One, Two, Three   }
    Diagnostic(ErrorCode.ERR_UnexpectedGenericName, "E"),
    // (5,16): error CS7002: Unexpected use of a generic name
    //     public int this<V>[V v]  {    get { return 0; }   } 
    Diagnostic(ErrorCode.ERR_UnexpectedGenericName, "this"));
        }

        [Fact, WorkItem(546212, "http://vstfdevdiv:8080/DevDiv2/DevDiv/_workitems/edit/546212")]
        public void InvalidQueryExpression()
        {
            var text = @"
using System;
using System.Linq;

public class QueryExpressionTest
{
    public static void Main()
    {
        var expr1 = new[] { 1, 2, 3 };
        var expr2 = new[] { 1, 2, 3 };

        var query13 = from  const in expr1 join  i in expr2 on const equals i select new { const, i };
    }
}
";

            // error CS1002: ; expected
            // error CS1031: Type expected
            // error CS1525: Invalid expression term 'in' ... ...
            ParseAndValidate(text,
              // (12,29): error CS1002: ; expected
              //         var query13 = from  const in expr1 join  i in expr2 on const equals i select new { const, i };
              Diagnostic(ErrorCode.ERR_SemicolonExpected, "const"),
              // (12,35): error CS1031: Type expected
              //         var query13 = from  const in expr1 join  i in expr2 on const equals i select new { const, i };
              Diagnostic(ErrorCode.ERR_TypeExpected, "in"),
              // (12,35): error CS1001: Identifier expected
              //         var query13 = from  const in expr1 join  i in expr2 on const equals i select new { const, i };
              Diagnostic(ErrorCode.ERR_IdentifierExpected, "in"),
              // (12,35): error CS0145: A const field requires a value to be provided
              //         var query13 = from  const in expr1 join  i in expr2 on const equals i select new { const, i };
              Diagnostic(ErrorCode.ERR_ConstValueRequired, "in"),
              // (12,35): error CS1003: Syntax error, ',' expected
              //         var query13 = from  const in expr1 join  i in expr2 on const equals i select new { const, i };
              Diagnostic(ErrorCode.ERR_SyntaxError, "in").WithArguments(",", "in"),
              // (12,38): error CS1002: ; expected
              //         var query13 = from  const in expr1 join  i in expr2 on const equals i select new { const, i };
              Diagnostic(ErrorCode.ERR_SemicolonExpected, "expr1"),
              // (12,50): error CS1002: ; expected
              //         var query13 = from  const in expr1 join  i in expr2 on const equals i select new { const, i };
              Diagnostic(ErrorCode.ERR_SemicolonExpected, "i"),
              // (12,52): error CS1002: ; expected
              //         var query13 = from  const in expr1 join  i in expr2 on const equals i select new { const, i };
              Diagnostic(ErrorCode.ERR_SemicolonExpected, "in"),
              // (12,52): error CS1513: } expected
              //         var query13 = from  const in expr1 join  i in expr2 on const equals i select new { const, i };
              Diagnostic(ErrorCode.ERR_RbraceExpected, "in"),
              // (12,64): error CS1002: ; expected
              //         var query13 = from  const in expr1 join  i in expr2 on const equals i select new { const, i };
              Diagnostic(ErrorCode.ERR_SemicolonExpected, "const"),
              // (12,77): error CS0145: A const field requires a value to be provided
              //         var query13 = from  const in expr1 join  i in expr2 on const equals i select new { const, i };
              Diagnostic(ErrorCode.ERR_ConstValueRequired, "i"),
              // (12,79): error CS1002: ; expected
              //         var query13 = from  const in expr1 join  i in expr2 on const equals i select new { const, i };
              Diagnostic(ErrorCode.ERR_SemicolonExpected, "select"),
              // (12,86): error CS1002: ; expected
              //         var query13 = from  const in expr1 join  i in expr2 on const equals i select new { const, i };
              Diagnostic(ErrorCode.ERR_SemicolonExpected, "new"),
              // (12,92): error CS1513: } expected
              //         var query13 = from  const in expr1 join  i in expr2 on const equals i select new { const, i };
              Diagnostic(ErrorCode.ERR_RbraceExpected, "const"),
              // (12,92): error CS1002: ; expected
              //         var query13 = from  const in expr1 join  i in expr2 on const equals i select new { const, i };
              Diagnostic(ErrorCode.ERR_SemicolonExpected, "const"),
              // (12,97): error CS1031: Type expected
              //         var query13 = from  const in expr1 join  i in expr2 on const equals i select new { const, i };
              Diagnostic(ErrorCode.ERR_TypeExpected, ","),
              // (12,97): error CS1001: Identifier expected
              //         var query13 = from  const in expr1 join  i in expr2 on const equals i select new { const, i };
              Diagnostic(ErrorCode.ERR_IdentifierExpected, ","),
              // (12,97): error CS0145: A const field requires a value to be provided
              //         var query13 = from  const in expr1 join  i in expr2 on const equals i select new { const, i };
              Diagnostic(ErrorCode.ERR_ConstValueRequired, ","),
              // (12,99): error CS0145: A const field requires a value to be provided
              //         var query13 = from  const in expr1 join  i in expr2 on const equals i select new { const, i };
              Diagnostic(ErrorCode.ERR_ConstValueRequired, "i"),
              // (12,101): error CS1002: ; expected
              //         var query13 = from  const in expr1 join  i in expr2 on const equals i select new { const, i };
              Diagnostic(ErrorCode.ERR_SemicolonExpected, "}"),
              // (12,102): error CS1597: Semicolon after method or accessor block is not valid
              //         var query13 = from  const in expr1 join  i in expr2 on const equals i select new { const, i };
              Diagnostic(ErrorCode.ERR_UnexpectedSemicolon, ";"),
              // (14,1): error CS1022: Type or namespace definition, or end-of-file expected
              // }
              Diagnostic(ErrorCode.ERR_EOFExpected, "}")
                );
        }

        [Fact]
        public void PartialTypesBeforeVersionTwo()
        {
            var text = @"
partial class C
{
}
";
            var tree = SyntaxFactory.ParseSyntaxTree(text, options: CSharpParseOptions.Default.WithLanguageVersion(LanguageVersion.CSharp5));
            tree.GetCompilationUnitRoot().GetDiagnostics().Verify();

            tree = SyntaxFactory.ParseSyntaxTree(text, options: CSharpParseOptions.Default.WithLanguageVersion(LanguageVersion.CSharp1));
            tree.GetCompilationUnitRoot().GetDiagnostics().Verify(
                // (2,1): error CS8022: Feature 'partial types' is not available in C# 1. Please use language version 2 or greater.
                // partial class C
                Diagnostic(ErrorCode.ERR_FeatureNotAvailableInVersion1, "partial").WithArguments("partial types", "2"));
        }

        [Fact]
        public void PartialMethodsVersionThree()
        {
            var text = @"
class C
{
    partial int Goo() { }
}
";
            var tree = SyntaxFactory.ParseSyntaxTree(text, options: CSharpParseOptions.Default.WithLanguageVersion(LanguageVersion.CSharp5));
            tree.GetCompilationUnitRoot().GetDiagnostics().Verify();

            tree = SyntaxFactory.ParseSyntaxTree(text, options: CSharpParseOptions.Default.WithLanguageVersion(LanguageVersion.CSharp2));
            tree.GetCompilationUnitRoot().GetDiagnostics().Verify(
                // (4,5): error CS8023: Feature 'partial method' is not available in C# 2. Please use language version 3 or greater.
                //     partial int Goo() { }
                Diagnostic(ErrorCode.ERR_FeatureNotAvailableInVersion2, "partial").WithArguments("partial method", "3"));
        }

        [Fact]
        public void QueryBeforeVersionThree()
        {
            var text = @"
class C
{
    void Goo()
    {
        var q = from a in b
                select c;
    }
}
";
            var tree = SyntaxFactory.ParseSyntaxTree(text, options: CSharpParseOptions.Default.WithLanguageVersion(LanguageVersion.CSharp5));
            tree.GetCompilationUnitRoot().GetDiagnostics().Verify();

            tree = SyntaxFactory.ParseSyntaxTree(text, options: CSharpParseOptions.Default.WithLanguageVersion(LanguageVersion.CSharp2));
            tree.GetCompilationUnitRoot().GetDiagnostics().Verify(
                // (6,17): error CS8023: Feature 'query expression' is not available in C# 2. Please use language version 3 or greater.
                //         var q = from a in b
                Diagnostic(ErrorCode.ERR_FeatureNotAvailableInVersion2, "from a in b").WithArguments("query expression", "3"),
                // (6,17): error CS8023: Feature 'query expression' is not available in C# 2. Please use language version 3 or greater.
                //         var q = from a in b
                Diagnostic(ErrorCode.ERR_FeatureNotAvailableInVersion2, "from").WithArguments("query expression", "3"));
        }

        [Fact]
        public void AnonymousTypeBeforeVersionThree()
        {
            var text = @"
class C
{
    void Goo()
    {
        var q = new { };
    }
}
";
            var tree = SyntaxFactory.ParseSyntaxTree(text, options: CSharpParseOptions.Default.WithLanguageVersion(LanguageVersion.CSharp5));
            tree.GetCompilationUnitRoot().GetDiagnostics().Verify();

            tree = SyntaxFactory.ParseSyntaxTree(text, options: CSharpParseOptions.Default.WithLanguageVersion(LanguageVersion.CSharp2));
            tree.GetCompilationUnitRoot().GetDiagnostics().Verify(
                // (6,17): error CS8023: Feature 'anonymous types' is not available in C# 2. Please use language version 3 or greater.
                //         var q = new { };
                Diagnostic(ErrorCode.ERR_FeatureNotAvailableInVersion2, "new").WithArguments("anonymous types", "3"));
        }

        [Fact]
        public void ImplicitArrayBeforeVersionThree()
        {
            var text = @"
class C
{
    void Goo()
    {
        var q = new [] { };
    }
}
";
            var tree = SyntaxFactory.ParseSyntaxTree(text, options: CSharpParseOptions.Default.WithLanguageVersion(LanguageVersion.CSharp5));
            tree.GetCompilationUnitRoot().GetDiagnostics().Verify();

            tree = SyntaxFactory.ParseSyntaxTree(text, options: CSharpParseOptions.Default.WithLanguageVersion(LanguageVersion.CSharp2));
            tree.GetCompilationUnitRoot().GetDiagnostics().Verify(
                // (6,17): error CS8023: Feature 'implicitly typed array' is not available in C# 2. Please use language version 3 or greater.
                //         var q = new [] { };
                Diagnostic(ErrorCode.ERR_FeatureNotAvailableInVersion2, "new").WithArguments("implicitly typed array", "3"));
        }

        [Fact]
        public void ObjectInitializerBeforeVersionThree()
        {
            var text = @"
class C
{
    void Goo()
    {
        var q = new Goo { };
    }
}
";
            var tree = SyntaxFactory.ParseSyntaxTree(text, options: CSharpParseOptions.Default.WithLanguageVersion(LanguageVersion.CSharp5));
            tree.GetCompilationUnitRoot().GetDiagnostics().Verify();

            tree = SyntaxFactory.ParseSyntaxTree(text, options: CSharpParseOptions.Default.WithLanguageVersion(LanguageVersion.CSharp2));
            tree.GetCompilationUnitRoot().GetDiagnostics().Verify(
                // (6,25): error CS8023: Feature 'object initializer' is not available in C# 2. Please use language version 3 or greater.
                //         var q = new Goo { };
                Diagnostic(ErrorCode.ERR_FeatureNotAvailableInVersion2, "{").WithArguments("object initializer", "3"));
        }

        [Fact]
        public void LambdaBeforeVersionThree()
        {
            var text = @"
class C
{
    void Goo()
    {
        var q = a => b;
    }
}
";
            var tree = SyntaxFactory.ParseSyntaxTree(text, options: CSharpParseOptions.Default.WithLanguageVersion(LanguageVersion.CSharp5));
            tree.GetCompilationUnitRoot().GetDiagnostics().Verify();

            tree = SyntaxFactory.ParseSyntaxTree(text, options: CSharpParseOptions.Default.WithLanguageVersion(LanguageVersion.CSharp2));
            tree.GetCompilationUnitRoot().GetDiagnostics().Verify(
                // (6,19): error CS8023: Feature 'lambda expression' is not available in C# 2. Please use language version 3 or greater.
                //         var q = a => b;
                Diagnostic(ErrorCode.ERR_FeatureNotAvailableInVersion2, "=>").WithArguments("lambda expression", "3"));
        }

        [Fact]
        public void ExtensionMethodsAreNotAvailableInEarlierCSharpVersions()
        {
            var code = @"
 public static class Test
 {
     public static void DoSomething(this int x) { }
 }";

            ParseAndValidate(code, new CSharpParseOptions(LanguageVersion.CSharp2),
                // (4,37): error CS8023: Feature 'extension method' is not available in C# 2. Please use language version 3 or greater.
                //      public static void DoSomething(this int x) { }
                Diagnostic(ErrorCode.ERR_FeatureNotAvailableInVersion2, "this").WithArguments("extension method", "3").WithLocation(4, 37));

            ParseAndValidate(code, new CSharpParseOptions(LanguageVersion.Latest));
        }

        [Fact]
        public void ExceptionFilterBeforeVersionSix()
        {
            var text = @"
public class C 
{
    public static int Main()
    {
        try { } catch when (true) {}
    }
}
";
            var tree = SyntaxFactory.ParseSyntaxTree(text, options: CSharpParseOptions.Default.WithLanguageVersion(LanguageVersion.CSharp6));
            tree.GetDiagnostics().Verify();

            tree = Parse(text, options: CSharpParseOptions.Default.WithLanguageVersion(LanguageVersion.CSharp5));
            tree.GetDiagnostics().Verify(
    // (6,23): error CS8026: Feature 'exception filter' is not available in C# 5. Please use language version 6 or greater.
    //         try { } catch when (true) {}
    Diagnostic(ErrorCode.ERR_FeatureNotAvailableInVersion5, "when").WithArguments("exception filter", "6").WithLocation(6, 23)
                );
        }

        [Fact]
        public void MissingCommaInAttribute()
        {
            var text =
@"[One Two] // error: missing comma
class TestClass { }";
            var tree = UsingTree(text);
            tree.GetDiagnostics().Verify(
                // (1,6): error CS1003: Syntax error, ',' expected
                // [One Two] // error: missing comma
                Diagnostic(ErrorCode.ERR_SyntaxError, "Two").WithArguments(",", "").WithLocation(1, 6)
                );
            N(SyntaxKind.CompilationUnit);
            {
                N(SyntaxKind.ClassDeclaration);
                {
                    N(SyntaxKind.AttributeList);
                    {
                        N(SyntaxKind.OpenBracketToken);
                        N(SyntaxKind.Attribute);
                        {
                            N(SyntaxKind.IdentifierName);
                            {
                                N(SyntaxKind.IdentifierToken, "One");
                            }
                        }
                        N(SyntaxKind.CommaToken, ""); // missing
                        N(SyntaxKind.Attribute);
                        {
                            N(SyntaxKind.IdentifierName);
                            {
                                N(SyntaxKind.IdentifierToken, "Two");
                            }
                        }
                        N(SyntaxKind.CloseBracketToken);
                    }
                }
                N(SyntaxKind.ClassKeyword);
                N(SyntaxKind.IdentifierToken, "TestClass");
                N(SyntaxKind.OpenBraceToken);
                N(SyntaxKind.CloseBraceToken);
            }
            N(SyntaxKind.EndOfFileToken);
        }

        [Fact]
        public void RefExtensionMethodsNotSupportedBefore7_2_RefReadOnlySyntax()
        {
            var code = @"
public static class Extensions
{
    public static void Print(ref readonly this int p)
    {
        System.Console.WriteLine(p);
    }
}
public static class Program
{
    public static void Main()
    {
        int p = 5;
        p.Print();
    }
}";

            CreateCompilationWithMscorlibAndSystemCore(code, parseOptions: CSharpParseOptions.Default.WithLanguageVersion(LanguageVersion.CSharp7_1)).GetParseDiagnostics().Verify(
               // (4,30): error CS8302: Feature 'readonly references' is not available in C# 7.1. Please use language version 7.2 or greater.
               //     public static void Print(ref readonly this int p)
               Diagnostic(ErrorCode.ERR_FeatureNotAvailableInVersion7_1, "ref").WithArguments("readonly references", "7.2").WithLocation(4, 30),
               // (4,30): error CS8302: Feature 'ref or in extension methods' is not available in C# 7.1. Please use language version 7.2 or greater.
               //     public static void Print(ref readonly this int p)
               Diagnostic(ErrorCode.ERR_FeatureNotAvailableInVersion7_1, "ref").WithArguments("ref or in extension methods", "7.2").WithLocation(4, 30)
            );

            CompileAndVerify(code, additionalRefs: new[] { SystemCoreRef }, expectedOutput: "5");
        }

        [Fact]
        public void RefExtensionMethodsNotSupportedBefore7_2_InSyntax()
        {
            var code = @"
public static class Extensions
{
    public static void Print(in this int p)
    {
        System.Console.WriteLine(p);
    }
}
public static class Program
{
    public static void Main()
    {
        int p = 5;
        p.Print();
    }
}";

            CreateCompilationWithMscorlibAndSystemCore(code, parseOptions: CSharpParseOptions.Default.WithLanguageVersion(LanguageVersion.CSharp7_1)).GetParseDiagnostics().Verify(
               // (4,30): error CS8302: Feature 'ref or in extension methods' is not available in C# 7.1. Please use language version 7.2 or greater.
               //     public static void Print(in this int p)
               Diagnostic(ErrorCode.ERR_FeatureNotAvailableInVersion7_1, "in").WithArguments("ref or in extension methods", "7.2").WithLocation(4, 30),

               // (4,30): error CS8302: Feature 'readonly references' is not available in C# 7.1. Please use language version 7.2 or greater.
               //     public static void Print(in this int p)
               Diagnostic(ErrorCode.ERR_FeatureNotAvailableInVersion7_1, "in").WithArguments("readonly references", "7.2").WithLocation(4, 30)
            );

            CompileAndVerify(code, additionalRefs: new[] { SystemCoreRef }, expectedOutput: "5");
        }

        [Fact]
        public void RefExtensionMethodsNotSupportedBefore7_2_RefSyntax()
        {
            var code = @"
public static class Extensions
{
    public static void Print(ref this int p)
    {
        System.Console.WriteLine(p);
    }
}
public static class Program
{
    public static void Main()
    {
        int p = 5;
        p.Print();
    }
}";

            CreateCompilationWithMscorlibAndSystemCore(code, parseOptions: CSharpParseOptions.Default.WithLanguageVersion(LanguageVersion.CSharp7_1)).GetParseDiagnostics().Verify(
               // (4,30): error CS8302: Feature 'ref or in extension methods' is not available in C# 7.1. Please use language version 7.2 or greater.
               //     public static void Print(ref this int p)
               Diagnostic(ErrorCode.ERR_FeatureNotAvailableInVersion7_1, "ref").WithArguments("ref or in extension methods", "7.2").WithLocation(4, 30)
            );

            CompileAndVerify(code, additionalRefs: new[] { SystemCoreRef }, expectedOutput: "5");
        }

        #endregion

        #region "Targeted Warning Tests - please arrange tests in the order of error code"

        [Fact]
        public void CS0440WRN_GlobalAliasDefn()
        {
            var test = @"
using global = MyClass;   // CS0440
class MyClass
{
    static void Main()
    {
        // Note how global refers to the global namespace
        // even though it is redefined above.
        global::System.Console.WriteLine();
    }
}
";

            CreateStandardCompilation(test).VerifyDiagnostics(
                // (2,7): warning CS0440: Defining an alias named 'global' is ill-advised since 'global::' always references the global namespace and not an alias
                // using global = MyClass;   // CS0440
                Diagnostic(ErrorCode.WRN_GlobalAliasDefn, "global").WithLocation(2, 7),
                // (2,1): hidden CS8019: Unnecessary using directive.
                // using global = MyClass;   // CS0440
                Diagnostic(ErrorCode.HDN_UnusedUsingDirective, "using global = MyClass;").WithLocation(2, 1));
        }

        [Fact]
        public void CS0642WRN_PossibleMistakenNullStatement()
        {
            var test = @"
class MyClass
{
    public static int Main(System.Collections.IEnumerable e)
    {
        for (int i = 0; i < 10; i += 1);
        foreach (var v in e);
        while(false);

        if(true);else;
        using(null);
        lock(null);
        do;while(false);

        for (int i = 0; i < 10; i += 1);{}   // CS0642, semicolon intentional?
        foreach (var v in e);{}
        while(false);{}

        return 0;
    }
}
";

            CreateStandardCompilation(test).VerifyDiagnostics(
                // (10,17): warning CS0642: Possible mistaken empty statement
                //         if(true);else;
                Diagnostic(ErrorCode.WRN_PossibleMistakenNullStatement, ";").WithLocation(10, 17),
                // (10,22): warning CS0642: Possible mistaken empty statement
                //         if(true);else;
                Diagnostic(ErrorCode.WRN_PossibleMistakenNullStatement, ";").WithLocation(10, 22),
                // (11,20): warning CS0642: Possible mistaken empty statement
                //         using(null);
                Diagnostic(ErrorCode.WRN_PossibleMistakenNullStatement, ";").WithLocation(11, 20),
                // (12,19): warning CS0642: Possible mistaken empty statement
                //         lock(null);
                Diagnostic(ErrorCode.WRN_PossibleMistakenNullStatement, ";").WithLocation(12, 19),
                // (13,11): warning CS0642: Possible mistaken empty statement
                //         do;while(false);
                Diagnostic(ErrorCode.WRN_PossibleMistakenNullStatement, ";").WithLocation(13, 11),
                // (15,40): warning CS0642: Possible mistaken empty statement
                //         for (int i = 0; i < 10; i += 1);{}   // CS0642, semicolon intentional?
                Diagnostic(ErrorCode.WRN_PossibleMistakenNullStatement, ";").WithLocation(15, 40),
                // (16,29): warning CS0642: Possible mistaken empty statement
                //         foreach (var v in e);{}
                Diagnostic(ErrorCode.WRN_PossibleMistakenNullStatement, ";").WithLocation(16, 29),
                // (17,21): warning CS0642: Possible mistaken empty statement
                //         while(false);{}
                Diagnostic(ErrorCode.WRN_PossibleMistakenNullStatement, ";").WithLocation(17, 21));
        }

        [Fact]
        public void CS0642_DoNotWarnForMissingEmptyStatement()
        {
            var test = @"
class MyClass
{
    public static int Main(bool b)
    {
        if (b)
    
    public
";

            CreateStandardCompilation(test).VerifyDiagnostics(
                // (6,15): error CS1002: ; expected
                //         if (b)
                Diagnostic(ErrorCode.ERR_SemicolonExpected, "").WithLocation(6, 15),
                // (6,15): error CS1513: } expected
                //         if (b)
                Diagnostic(ErrorCode.ERR_RbraceExpected, "").WithLocation(6, 15),
                // (9,1): error CS1519: Invalid token '' in class, struct, or interface member declaration
                // 
                Diagnostic(ErrorCode.ERR_InvalidMemberDecl, "").WithArguments("").WithLocation(9, 1),
                // (8,11): error CS1513: } expected
                //     public
                Diagnostic(ErrorCode.ERR_RbraceExpected, "").WithLocation(8, 11),
                // (4,23): error CS0161: 'MyClass.Main(bool)': not all code paths return a value
                //     public static int Main(bool b)
                Diagnostic(ErrorCode.ERR_ReturnExpected, "Main").WithArguments("MyClass.Main(bool)").WithLocation(4, 23));
        }

        [Fact, WorkItem(529895, "http://vstfdevdiv:8080/DevDiv2/DevDiv/_workitems/edit/529895")]
        public void AttributeInMethodBody()
        {
            var test = @"
public class Class1 
{
    int Meth2 (int parm) {[Goo(5)]return 0;}
}
";
            ParseAndValidate(test,
                // (4,27): error CS1513: } expected
                Diagnostic(ErrorCode.ERR_RbraceExpected, "[").WithLocation(4, 27),
                // (4,35): error CS1519: Invalid token 'return' in class, struct, or interface member declaration
                Diagnostic(ErrorCode.ERR_InvalidMemberDecl, "return").WithArguments("return").WithLocation(4, 35),
                // (4,35): error CS1519: Invalid token 'return' in class, struct, or interface member declaration
                Diagnostic(ErrorCode.ERR_InvalidMemberDecl, "return").WithArguments("return").WithLocation(4, 35),
                // (5,1): error CS1022: Type or namespace definition, or end-of-file expected
                Diagnostic(ErrorCode.ERR_EOFExpected, "}").WithLocation(5, 1));
        }

        // Preprocessor:
        [Fact]
        public void CS1030WRN_WarningDirectivepp()
        {
            //the single-line comment is handled differently from other trivia in the directive
            var test = @"
class Test
{
    static void Main()
    {
#warning //This is a WARNING!
    }
}
";

            ParseAndValidate(test, Diagnostic(ErrorCode.WRN_WarningDirective, "//This is a WARNING!").WithArguments("//This is a WARNING!"));
        }

        [Fact]
        public void CS1522WRN_EmptySwitch()
        {
            var test = @"
class Test
{
    public static int Main()
    {
        int i = 6;
        switch(i)   // CS1522
        {}
        return 0;
    }
}
";

            ParseAndValidate(test, Diagnostic(ErrorCode.WRN_EmptySwitch, "{"));
        }

        [Fact]
        public void PartialMethodInCSharp2()
        {
            var test = @"
partial class X
{
    partial void M();
}
";
            CreateStandardCompilation(test, parseOptions: CSharpParseOptions.Default.WithLanguageVersion(LanguageVersion.CSharp2)).VerifyDiagnostics(
                // (4,5): error CS8023: Feature 'partial method' is not available in C# 2. Please use language version 3 or greater.
                //     partial void M();
                Diagnostic(ErrorCode.ERR_FeatureNotAvailableInVersion2, "partial").WithArguments("partial method", "3"));
        }

        [Fact]
        public void InterpolatedStringBeforeCSharp6()
        {
            var text = @"
class C
{
    string M()
    {
        return $""hello"";
    }
}";

            var tree = SyntaxFactory.ParseSyntaxTree(text, options: CSharpParseOptions.Default.WithLanguageVersion(LanguageVersion.CSharp5));
            tree.GetCompilationUnitRoot().GetDiagnostics().Verify(
                // (6,16): error CS8026: Feature 'interpolated strings' is not available in C# 5. Please use language version 6 or greater.
                //         return $"hello";
                Diagnostic(ErrorCode.ERR_FeatureNotAvailableInVersion5, @"$""hello""").WithArguments("interpolated strings", "6").WithLocation(6, 16));
        }

        [Fact]
        public void InterpolatedStringWithReplacementBeforeCSharp6()
        {
            var text = @"
class C
{
    string M()
    {
        string other = ""world"";
        return $""hello + {other}"";
    }
}";

            var tree = SyntaxFactory.ParseSyntaxTree(text, options: CSharpParseOptions.Default.WithLanguageVersion(LanguageVersion.CSharp5));
            tree.GetCompilationUnitRoot().GetDiagnostics().Verify(
            // (7,16): error CS8026: Feature 'interpolated strings' is not available in C# 5. Please use language version 6 or greater.
            //         return $"hello + {other}";
            Diagnostic(ErrorCode.ERR_FeatureNotAvailableInVersion5, @"$""hello + {other}""").WithArguments("interpolated strings", "6").WithLocation(7, 16));
        }

        [WorkItem(529870, "http://vstfdevdiv:8080/DevDiv2/DevDiv/_workitems/edit/529870")]
        [Fact]
        public void AsyncBeforeCSharp5()
        {
            var text = @"
class C
{
    async void M() { }
}
";
            var tree = SyntaxFactory.ParseSyntaxTree(text, options: CSharpParseOptions.Default.WithLanguageVersion(LanguageVersion.CSharp5));
            tree.GetCompilationUnitRoot().GetDiagnostics().Verify();

            tree = SyntaxFactory.ParseSyntaxTree(text, options: CSharpParseOptions.Default.WithLanguageVersion(LanguageVersion.CSharp3));
            tree.GetCompilationUnitRoot().GetDiagnostics().Verify(
                // (4,5): error CS8024: Feature 'async function' is not available in C# 3. Please use language version 5 or greater.
                //     async void M() { }
                Diagnostic(ErrorCode.ERR_FeatureNotAvailableInVersion3, "async").WithArguments("async function", "5"));
        }

        [WorkItem(529870, "http://vstfdevdiv:8080/DevDiv2/DevDiv/_workitems/edit/529870")]
        [Fact]
        public void AsyncWithOtherModifiersBeforeCSharp5()
        {
            var text = @"
class C
{
    async static void M() { }
}
";
            var tree = SyntaxFactory.ParseSyntaxTree(text, options: CSharpParseOptions.Default.WithLanguageVersion(LanguageVersion.CSharp5));
            tree.GetCompilationUnitRoot().GetDiagnostics().Verify();

            tree = SyntaxFactory.ParseSyntaxTree(text, options: CSharpParseOptions.Default.WithLanguageVersion(LanguageVersion.CSharp3));
            tree.GetCompilationUnitRoot().GetDiagnostics().Verify(
                // (4,5): error CS8024: Feature 'async function' is not available in C# 3. Please use language version 5 or greater.
                //     async static void M() { }
                Diagnostic(ErrorCode.ERR_FeatureNotAvailableInVersion3, "async").WithArguments("async function", "5"));
        }

        [Fact]
        public void AsyncLambdaBeforeCSharp5()
        {
            var text = @"
class C
{
    static void Main()
    {
        Func<int, Task<int>> f = async x => x;
    }
}
";
            var tree = SyntaxFactory.ParseSyntaxTree(text, options: CSharpParseOptions.Default.WithLanguageVersion(LanguageVersion.CSharp5));
            tree.GetCompilationUnitRoot().GetDiagnostics().Verify();

            tree = SyntaxFactory.ParseSyntaxTree(text, options: CSharpParseOptions.Default.WithLanguageVersion(LanguageVersion.CSharp4));
            tree.GetCompilationUnitRoot().GetDiagnostics().Verify(
                // (6,34): error CS8025: Feature 'async function' is not available in C# 4. Please use language version 5 or greater.
                //         Func<int, Task<int>> f = async x => x;
                Diagnostic(ErrorCode.ERR_FeatureNotAvailableInVersion4, "async").WithArguments("async function", "5"));
        }

        [Fact]
        public void AsyncDelegateBeforeCSharp5()
        {
            var text = @"
class C
{
    static void Main()
    {
        Func<int, Task<int>> f = async delegate (int x) { return x; };
    }
}
";
            var tree = SyntaxFactory.ParseSyntaxTree(text, options: CSharpParseOptions.Default.WithLanguageVersion(LanguageVersion.CSharp5));
            tree.GetCompilationUnitRoot().GetDiagnostics().Verify();

            tree = SyntaxFactory.ParseSyntaxTree(text, options: CSharpParseOptions.Default.WithLanguageVersion(LanguageVersion.CSharp4));
            tree.GetCompilationUnitRoot().GetDiagnostics().Verify(
                // (6,34): error CS8025: Feature 'async function' is not available in C# 4. Please use language version 5 or greater.
                //         Func<int, Task<int>> f = async delegate (int x) { return x; };
                Diagnostic(ErrorCode.ERR_FeatureNotAvailableInVersion4, "async").WithArguments("async function", "5"));
        }

        [Fact]
        public void NamedArgumentBeforeCSharp4()
        {
            var text = @"
[Attr(x:1)]
class C
{
    C()
    {
        M(y:2);
    }
}
";
            SyntaxFactory.ParseSyntaxTree(text, options: CSharpParseOptions.Default.WithLanguageVersion(LanguageVersion.CSharp4)).GetDiagnostics().Verify();
            SyntaxFactory.ParseSyntaxTree(text, options: CSharpParseOptions.Default.WithLanguageVersion(LanguageVersion.CSharp3)).GetDiagnostics().Verify(
                // (2,7): error CS8024: Feature 'named argument' is not available in C# 3. Please use language version 4 or greater.
                // [Attr(x:1)]
                Diagnostic(ErrorCode.ERR_FeatureNotAvailableInVersion3, "x:").WithArguments("named argument", "4"),
                // (7,11): error CS8024: Feature 'named argument' is not available in C# 3. Please use language version 4 or greater.
                //         M(y:2);
                Diagnostic(ErrorCode.ERR_FeatureNotAvailableInVersion3, "y:").WithArguments("named argument", "4"));
        }

        [Fact]
        public void GlobalKeywordBeforeCSharp2()
        {
            var text = @"
class C : global::B
{
}
";
            SyntaxFactory.ParseSyntaxTree(text, options: CSharpParseOptions.Default.WithLanguageVersion(LanguageVersion.CSharp2)).GetDiagnostics().Verify();
            SyntaxFactory.ParseSyntaxTree(text, options: CSharpParseOptions.Default.WithLanguageVersion(LanguageVersion.CSharp1)).GetDiagnostics().Verify(
                // (2,11): error CS8022: Feature 'namespace alias qualifier' is not available in C# 1. Please use language version 2 or greater.
                // class C : global::B
                Diagnostic(ErrorCode.ERR_FeatureNotAvailableInVersion1, "global").WithArguments("namespace alias qualifier", "2"));
        }

        [Fact]
        public void AliasQualifiedNameBeforeCSharp2()
        {
            var text = @"
class C : A::B
{
}
";
            SyntaxFactory.ParseSyntaxTree(text, options: CSharpParseOptions.Default.WithLanguageVersion(LanguageVersion.CSharp2)).GetDiagnostics().Verify();
            SyntaxFactory.ParseSyntaxTree(text, options: CSharpParseOptions.Default.WithLanguageVersion(LanguageVersion.CSharp1)).GetDiagnostics().Verify(
                // (2,11): error CS8022: Feature 'namespace alias qualifier' is not available in C# 1. Please use language version 2 or greater.
                // class C : A::B
                Diagnostic(ErrorCode.ERR_FeatureNotAvailableInVersion1, "A").WithArguments("namespace alias qualifier", "2"));
        }

        [Fact]
        public void OptionalParameterBeforeCSharp4()
        {
            var text = @"
class C
{
    void M(int x = 1) { }
}
";
            SyntaxFactory.ParseSyntaxTree(text, options: CSharpParseOptions.Default.WithLanguageVersion(LanguageVersion.CSharp4)).GetDiagnostics().Verify();
            SyntaxFactory.ParseSyntaxTree(text, options: CSharpParseOptions.Default.WithLanguageVersion(LanguageVersion.CSharp3)).GetDiagnostics().Verify(
                // (4,18): error CS8024: Feature 'optional parameter' is not available in C# 3. Please use language version 4 or greater.
                //     void M(int x = 1) { }
                Diagnostic(ErrorCode.ERR_FeatureNotAvailableInVersion3, "= 1").WithArguments("optional parameter", "4"));
        }

        [Fact]
        public void ObjectInitializerBeforeCSharp3()
        {
            var text = @"
class C
{
    void M() 
    {
        return new C { Goo = 1 }; 
    }
}
";
            SyntaxFactory.ParseSyntaxTree(text, options: CSharpParseOptions.Default.WithLanguageVersion(LanguageVersion.CSharp3)).GetDiagnostics().Verify();
            SyntaxFactory.ParseSyntaxTree(text, options: CSharpParseOptions.Default.WithLanguageVersion(LanguageVersion.CSharp2)).GetDiagnostics().Verify(
                // (6,22): error CS8023: Feature 'object initializer' is not available in C# 2. Please use language version 3 or greater.
                //         return new C { Goo = 1 }; 
                Diagnostic(ErrorCode.ERR_FeatureNotAvailableInVersion2, "{").WithArguments("object initializer", "3"));
        }

        [Fact]
        public void CollectionInitializerBeforeCSharp3()
        {
            var text = @"
class C
{
    void M() 
    {
        return new C { 1, 2, 3 }; 
    }
}
";
            SyntaxFactory.ParseSyntaxTree(text, options: CSharpParseOptions.Default.WithLanguageVersion(LanguageVersion.CSharp3)).GetDiagnostics().Verify();
            SyntaxFactory.ParseSyntaxTree(text, options: CSharpParseOptions.Default.WithLanguageVersion(LanguageVersion.CSharp2)).GetDiagnostics().Verify(
                // (6,22): error CS8023: Feature 'collection initializer' is not available in C# 2. Please use language version 3 or greater.
                //         return new C { 1, 2, 3 }; 
                Diagnostic(ErrorCode.ERR_FeatureNotAvailableInVersion2, "{").WithArguments("collection initializer", "3"));
        }

        [Fact]
        public void CrefGenericBeforeCSharp2()
        {
            var text = @"
/// <see cref='C{T}'/>
class C
{
}
";
            // NOTE: This actually causes an internal compiler error in dev12 (probably wasn't expecting an error from cref parsing).
            SyntaxFactory.ParseSyntaxTree(text, options: TestOptions.RegularWithDocumentationComments.WithLanguageVersion(LanguageVersion.CSharp2)).GetDiagnostics().Verify();
            SyntaxFactory.ParseSyntaxTree(text, options: TestOptions.RegularWithDocumentationComments.WithLanguageVersion(LanguageVersion.CSharp1)).GetDiagnostics().Verify(
                // (2,16): warning CS1584: XML comment has syntactically incorrect cref attribute 'C{T}'
                // /// <see cref='C{T}'/>
                Diagnostic(ErrorCode.WRN_BadXMLRefSyntax, "C{T}").WithArguments("C{T}"),
                // (2,17): warning CS1658: Feature 'generics' is not available in C# 1. Please use language version 2 or greater.. See also error CS8022.
                // /// <see cref='C{T}'/>
                Diagnostic(ErrorCode.WRN_ErrorOverride, "{").WithArguments("Feature 'generics' is not available in C# 1. Please use language version 2 or greater.", "8022"));
        }

        [Fact]
        public void CrefAliasQualifiedNameBeforeCSharp2()
        {
            var text = @"
/// <see cref='Alias::Goo'/>
/// <see cref='global::Goo'/>
class C { }
";
            // NOTE: This actually causes an internal compiler error in dev12 (probably wasn't expecting an error from cref parsing).
            SyntaxFactory.ParseSyntaxTree(text, options: TestOptions.RegularWithDocumentationComments.WithLanguageVersion(LanguageVersion.CSharp2)).GetDiagnostics().Verify();
            SyntaxFactory.ParseSyntaxTree(text, options: TestOptions.RegularWithDocumentationComments.WithLanguageVersion(LanguageVersion.CSharp1)).GetDiagnostics().Verify(
                // (2,16): warning CS1584: XML comment has syntactically incorrect cref attribute 'Alias::Goo'
                // /// <see cref='Alias::Goo'/>
                Diagnostic(ErrorCode.WRN_BadXMLRefSyntax, "Alias::Goo").WithArguments("Alias::Goo"),
                // (2,16): warning CS1658: Feature 'namespace alias qualifier' is not available in C# 1. Please use language version 2 or greater.. See also error CS8022.
                // /// <see cref='Alias::Goo'/>
                Diagnostic(ErrorCode.WRN_ErrorOverride, "Alias").WithArguments("Feature 'namespace alias qualifier' is not available in C# 1. Please use language version 2 or greater.", "8022"),
                // (3,16): warning CS1584: XML comment has syntactically incorrect cref attribute 'global::Goo'
                // /// <see cref='global::Goo'/>
                Diagnostic(ErrorCode.WRN_BadXMLRefSyntax, "global::Goo").WithArguments("global::Goo"),
                // (3,16): warning CS1658: Feature 'namespace alias qualifier' is not available in C# 1. Please use language version 2 or greater.. See also error CS8022.
                // /// <see cref='global::Goo'/>
                Diagnostic(ErrorCode.WRN_ErrorOverride, "global").WithArguments("Feature 'namespace alias qualifier' is not available in C# 1. Please use language version 2 or greater.", "8022"));
        }

        [Fact]
        public void PragmaBeforeCSharp2()
        {
            var text = @"
#pragma warning disable 1584
#pragma checksum ""file.txt"" ""{00000000-0000-0000-0000-000000000000}"" ""2453""
class C { }
";
            SyntaxFactory.ParseSyntaxTree(text, options: TestOptions.RegularWithDocumentationComments.WithLanguageVersion(LanguageVersion.CSharp2)).GetDiagnostics().Verify();
            SyntaxFactory.ParseSyntaxTree(text, options: TestOptions.RegularWithDocumentationComments.WithLanguageVersion(LanguageVersion.CSharp1)).GetDiagnostics().Verify(
                // (2,2): error CS8022: Feature '#pragma' is not available in C# 1. Please use language version 2 or greater.
                // #pragma warning disable 1584
                Diagnostic(ErrorCode.ERR_FeatureNotAvailableInVersion1, "pragma").WithArguments("#pragma", "2"),
                // (3,2): error CS8022: Feature '#pragma' is not available in C# 1. Please use language version 2 or greater.
                // #pragma checksum "file.txt" "{00000000-0000-0000-0000-000000000000}" "2453"
                Diagnostic(ErrorCode.ERR_FeatureNotAvailableInVersion1, "pragma").WithArguments("#pragma", "2"));
        }

        [Fact]
        public void AwaitAsIdentifierInAsyncContext()
        {
            var text = @"
class C
{
    async void f()
    {
        int await;
    }
}
";

            var tree = SyntaxFactory.ParseSyntaxTree(text, options: CSharpParseOptions.Default.WithLanguageVersion(LanguageVersion.CSharp5));
            tree.GetCompilationUnitRoot().GetDiagnostics().Verify(
                // (6,13): error CS4003: 'await' cannot be used as an identifier within an async method or lambda expression
                //         int await;
                Diagnostic(ErrorCode.ERR_BadAwaitAsIdentifier, "await"));
        }

        // Note: Warnings covered in other test suite:
        //  1) PreprocessorTests: CS1633WRN_IllegalPragma, CS1634WRN_IllegalPPWarning, CS1691WRN_BadWarningNumber, CS1692WRN_InvalidNumber, 
        //                        CS1695WRN_IllegalPPChecksum, CS1696WRN_EndOfPPLineExpected 

        [Fact]
        public void WRN_NonECMAFeature()
        {
            var source = @"[module:Obsolete()]";
            SyntaxFactory.ParseSyntaxTree(source, options: CSharpParseOptions.Default.WithLanguageVersion(LanguageVersion.CSharp2)).GetDiagnostics().Verify();
            SyntaxFactory.ParseSyntaxTree(source, options: CSharpParseOptions.Default.WithLanguageVersion(LanguageVersion.CSharp1)).GetDiagnostics().Verify(
                // (1,2): warning CS1645: Feature 'module as an attribute target specifier' is not part of the standardized ISO C# language specification, and may not be accepted by other compilers
                // [module:Obsolete()]
                Diagnostic(ErrorCode.WRN_NonECMAFeature, "module:").WithArguments("module as an attribute target specifier"));
        }

        [Fact]
        public void CSharp6Features()
        {
            var source =
@"class Goo
{
    int L { get; } = 12; // auto property initializer

    int M() => 12; // expression-bodied method

    int N => 12; // expression-bodied property

    int this[int a] => a + 1; // expression-bodied indexer
    
    public static int operator +(Goo a, Goo b) => null; // expression-bodied operator
    
    public static explicit operator bool(Goo a) => false; // expression-bodied conversion operator

    void P(object o)
    {
        try {
        } catch (Exception ex) when (ex.ToString() == null) { // exception filter
        }

        var s = o?.ToString(); // null propagating operator
        var x = $""hello world"";
    }
}";
            SyntaxFactory.ParseSyntaxTree(source, options: CSharpParseOptions.Default.WithLanguageVersion(LanguageVersion.CSharp6)).GetDiagnostics().Verify();

            SyntaxFactory.ParseSyntaxTree(source, options: CSharpParseOptions.Default.WithLanguageVersion(LanguageVersion.CSharp5)).GetDiagnostics().Verify(
    // (3,20): error CS8026: Feature 'auto property initializer' is not available in C# 5. Please use language version 6 or greater.
    //     int L { get; } = 12; // auto property initializer
    Diagnostic(ErrorCode.ERR_FeatureNotAvailableInVersion5, "= 12").WithArguments("auto property initializer", "6").WithLocation(3, 20),
    // (5,13): error CS8026: Feature 'expression-bodied method' is not available in C# 5. Please use language version 6 or greater.
    //     int M() => 12; // expression-bodied method
    Diagnostic(ErrorCode.ERR_FeatureNotAvailableInVersion5, "=> 12").WithArguments("expression-bodied method", "6").WithLocation(5, 13),
    // (7,11): error CS8026: Feature 'expression-bodied property' is not available in C# 5. Please use language version 6 or greater.
    //     int N => 12; // expression-bodied property
    Diagnostic(ErrorCode.ERR_FeatureNotAvailableInVersion5, "=> 12").WithArguments("expression-bodied property", "6").WithLocation(7, 11),
    // (9,21): error CS8026: Feature 'expression-bodied indexer' is not available in C# 5. Please use language version 6 or greater.
    //     int this[int a] => a + 1; // expression-bodied indexer
    Diagnostic(ErrorCode.ERR_FeatureNotAvailableInVersion5, "=> a + 1").WithArguments("expression-bodied indexer", "6").WithLocation(9, 21),
    // (11,48): error CS8026: Feature 'expression-bodied method' is not available in C# 5. Please use language version 6 or greater.
    //     public static int operator +(Goo a, Goo b) => null; // expression-bodied operator
    Diagnostic(ErrorCode.ERR_FeatureNotAvailableInVersion5, "=> null").WithArguments("expression-bodied method", "6").WithLocation(11, 48),
    // (13,49): error CS8026: Feature 'expression-bodied method' is not available in C# 5. Please use language version 6 or greater.
    //     public static explicit operator bool(Goo a) => false; // expression-bodied conversion operator
    Diagnostic(ErrorCode.ERR_FeatureNotAvailableInVersion5, "=> false").WithArguments("expression-bodied method", "6").WithLocation(13, 49),
    // (18,32): error CS8026: Feature 'exception filter' is not available in C# 5. Please use language version 6 or greater.
    //         } catch (Exception ex) when (ex.ToString() == null) { // exception filter
    Diagnostic(ErrorCode.ERR_FeatureNotAvailableInVersion5, "when").WithArguments("exception filter", "6").WithLocation(18, 32),
    // (21,17): error CS8026: Feature 'null propagating operator' is not available in C# 5. Please use language version 6 or greater.
    //         var s = o?.ToString(); // null propagating operator
    Diagnostic(ErrorCode.ERR_FeatureNotAvailableInVersion5, "o?.ToString()").WithArguments("null propagating operator", "6").WithLocation(21, 17),
    // (22,17): error CS8026: Feature 'interpolated strings' is not available in C# 5. Please use language version 6 or greater.
    //         var x = $"hello world";
    Diagnostic(ErrorCode.ERR_FeatureNotAvailableInVersion5, @"$""hello world""").WithArguments("interpolated strings", "6").WithLocation(22, 17)
                );
        }

        [ClrOnlyFact]
        public void TooDeepObjectInitializer()
        {
            var builder = new StringBuilder();
            const int depth = 5000;
            builder.Append(
@"
class C 
{ 
    public C c;
    public ulong u;
}

class Test
{
    void M()
    {
        C ");

            for (int i = 0; i < depth; i++)
            {
                builder.AppendLine("c = new C {");
            }

            builder.Append("c = new C(), u = 0");

            for (int i = 0; i < depth - 1; i++)
            {
                builder.AppendLine("}, u = 0");
            }

            builder.Append(
@"
        };
    }
}

");

            var parsedTree = Parse(builder.ToString());
            var actualErrors = parsedTree.GetDiagnostics().ToArray();
            Assert.Equal(1, actualErrors.Length);
            Assert.Equal((int)ErrorCode.ERR_InsufficientStack, actualErrors[0].Code);
        }

        [ClrOnlyFact]
        [WorkItem(1085618, "http://vstfdevdiv:8080/DevDiv2/DevDiv/_workitems/edit/1085618")]
        public void TooDeepDelegateDeclaration()
        {
            var builder = new StringBuilder();
            builder.AppendLine(
@"
class Program
{
    static void Main(string[] args)
    {
");

            const int depth = 10000;
            for (int i = 0; i < depth; i++)
            {
                var line = string.Format("Action a{0} = delegate d{0} {{", i);
                builder.AppendLine(line);
            }

            for (int i = 0; i < depth; i++)
            {
                builder.Append("};");
            }

            builder.Append(@"} }");

            var parsedTree = Parse(builder.ToString());
            var actualErrors = parsedTree.GetDiagnostics().ToArray();
            Assert.Equal(1, actualErrors.Length);
            Assert.Equal((int)ErrorCode.ERR_InsufficientStack, actualErrors[0].Code);
        }

        [ClrOnlyFact]
        public void TooDeepObjectInitializerAsExpression()
        {
            var builder = new StringBuilder();
            const int depth = 5000;
            builder.Append(@"new C {");

            for (int i = 0; i < depth; i++)
            {
                builder.AppendLine("c = new C {");
            }

            builder.Append("c = new C(), u = 0");

            for (int i = 0; i < depth - 1; i++)
            {
                builder.AppendLine("}, u = 0");
            }

            builder.Append(@"}");

            var expr = SyntaxFactory.ParseExpression(builder.ToString());
            var actualErrors = expr.GetDiagnostics().ToArray();
            Assert.Equal(1, actualErrors.Length);
            Assert.Equal((int)ErrorCode.ERR_InsufficientStack, actualErrors[0].Code);
        }

        [ClrOnlyFact]
        public void TooDeepObjectInitializerAsStatement()
        {
            var builder = new StringBuilder();
            const int depth = 5000;
            builder.Append(@"C c = new C {");

            for (int i = 0; i < depth; i++)
            {
                builder.AppendLine("c = new C {");
            }

            builder.Append("c = new C(), u = 0");

            for (int i = 0; i < depth - 1; i++)
            {
                builder.AppendLine("}, u = 0");
            }

            builder.Append(@"}");

            var stmt = SyntaxFactory.ParseStatement(builder.ToString());
            var actualErrors = stmt.GetDiagnostics().ToArray();
            Assert.Equal(1, actualErrors.Length);
            Assert.Equal((int)ErrorCode.ERR_InsufficientStack, actualErrors[0].Code);
        }

        [Fact]
        [WorkItem(1085618, "http://vstfdevdiv:8080/DevDiv2/DevDiv/_workitems/edit/1085618")]
        public void MismatchedBracesAndDelegateDeclaration()
        {
            var source = @"
class Program
{
    public static void Main(string[] args)
    {

    delegate int F1(); 
    delegate int F2();
}
";

            SyntaxFactory.ParseSyntaxTree(source).GetDiagnostics().Verify(
                // (7,14): error CS1514: { expected
                //     delegate int F1(); 
                Diagnostic(ErrorCode.ERR_LbraceExpected, "int").WithLocation(7, 14),
                // (7,14): error CS1002: ; expected
                //     delegate int F1(); 
                Diagnostic(ErrorCode.ERR_SemicolonExpected, "int").WithLocation(7, 14),
                // (8,14): error CS1514: { expected
                //     delegate int F2();
                Diagnostic(ErrorCode.ERR_LbraceExpected, "int").WithLocation(8, 14),
                // (8,14): error CS1002: ; expected
                //     delegate int F2();
                Diagnostic(ErrorCode.ERR_SemicolonExpected, "int").WithLocation(8, 14),
                // (9,2): error CS1513: } expected
                // }
                Diagnostic(ErrorCode.ERR_RbraceExpected, "").WithLocation(9, 2));
        }

        #endregion
    }
}<|MERGE_RESOLUTION|>--- conflicted
+++ resolved
@@ -3070,32 +3070,101 @@
                 Diagnostic(ErrorCode.WRN_UnreferencedVarAssg, "message").WithArguments("message").WithLocation(8, 22));
         }
 
-        [Fact]
-        public void BadParameterModifiers_ThisWithRef()
-        {
+        [WorkItem(863401, "DevDiv/Personal")]
+        [Fact]
+        public void CS1101ERR_BadRefWithThis()
+        {
+            // No error
             var test = @"
 using System;
 public static class Extensions
 {
     //No type parameters
-<<<<<<< HEAD
+    public static void Goo(ref this int i) {}
+    //Single type parameter
+    public static void Goo<T>(ref this T t) {}
+    //Multiple type parameters
+    public static void Goo<T,U,V>(ref this U u) {}
+}
+public static class GenExtensions<X> where X : struct
+{
+    //No type parameters
+    public static void Goo(ref this int i) {}
+    public static void Goo(ref this X x) {}
+    //Single type parameter
+    public static void Goo<T>(ref this T t) {}
+    public static void Goo<T>(ref this X x) {}
+    //Multiple type parameters
+    public static void Goo<T,U,V>(ref this U u) {}
+    public static void Goo<T,U,V>(ref this X x) {}
+}
+";
+
+            CreateCompilationWithMscorlibAndSystemCore(test).GetDeclarationDiagnostics().Verify(
+                // (10,39): error CS1101:  The parameter modifier 'ref' cannot be used with 'this' 
+                //     public static void Goo<T,U,V>(ref this U u) {}
+                Diagnostic(ErrorCode.ERR_BadRefWithThis, "this").WithLocation(10, 39),
+                // (22,39): error CS1101:  The parameter modifier 'ref' cannot be used with 'this' 
+                //     public static void Goo<T,U,V>(ref this X x) {}
+                Diagnostic(ErrorCode.ERR_BadRefWithThis, "this").WithLocation(22, 39),
+                // (12,21): error CS1106: Extension method must be defined in a non-generic static class
+                // public static class GenExtensions<X>
+                Diagnostic(ErrorCode.ERR_BadExtensionAgg, "GenExtensions").WithLocation(12, 21),
+                // (8,35): error CS1101:  The parameter modifier 'ref' cannot be used with 'this' 
+                //     public static void Goo<T>(ref this T t) {}
+                Diagnostic(ErrorCode.ERR_BadRefWithThis, "this").WithLocation(8, 35),
+                // (16,32): error CS1101:  The parameter modifier 'ref' cannot be used with 'this' 
+                //     public static void Goo(ref this X x) {}
+                Diagnostic(ErrorCode.ERR_BadRefWithThis, "this").WithLocation(16, 32),
+                // (12,21): error CS1106: Extension method must be defined in a non-generic static class
+                // public static class GenExtensions<X>
+                Diagnostic(ErrorCode.ERR_BadExtensionAgg, "GenExtensions").WithLocation(12, 21),
+                // (6,32): error CS1101:  The parameter modifier 'ref' cannot be used with 'this' 
+                //     public static void Goo(ref this int i) {}
+                Diagnostic(ErrorCode.ERR_BadRefWithThis, "this").WithLocation(6, 32),
+                // (18,35): error CS1101:  The parameter modifier 'ref' cannot be used with 'this' 
+                //     public static void Goo<T>(ref this T t) {}
+                Diagnostic(ErrorCode.ERR_BadRefWithThis, "this").WithLocation(18, 35),
+                // (12,21): error CS1106: Extension method must be defined in a non-generic static class
+                // public static class GenExtensions<X>
+                Diagnostic(ErrorCode.ERR_BadExtensionAgg, "GenExtensions").WithLocation(12, 21),
+                // (19,35): error CS1101:  The parameter modifier 'ref' cannot be used with 'this' 
+                //     public static void Goo<T>(ref this X x) {}
+                Diagnostic(ErrorCode.ERR_BadRefWithThis, "this").WithLocation(19, 35),
+                // (12,21): error CS1106: Extension method must be defined in a non-generic static class
+                // public static class GenExtensions<X>
+                Diagnostic(ErrorCode.ERR_BadExtensionAgg, "GenExtensions").WithLocation(12, 21),
+                // (21,39): error CS1101:  The parameter modifier 'ref' cannot be used with 'this' 
+                //     public static void Goo<T,U,V>(ref this U u) {}
+                Diagnostic(ErrorCode.ERR_BadRefWithThis, "this").WithLocation(21, 39),
+                // (12,21): error CS1106: Extension method must be defined in a non-generic static class
+                // public static class GenExtensions<X>
+                Diagnostic(ErrorCode.ERR_BadExtensionAgg, "GenExtensions").WithLocation(12, 21),
+                // (15,32): error CS1101:  The parameter modifier 'ref' cannot be used with 'this' 
+                //     public static void Goo(ref this int i) {}
+                Diagnostic(ErrorCode.ERR_BadRefWithThis, "this").WithLocation(15, 32),
+                // (12,21): error CS1106: Extension method must be defined in a non-generic static class
+                // public static class GenExtensions<X>
+                Diagnostic(ErrorCode.ERR_BadExtensionAgg, "GenExtensions").WithLocation(12, 21));
+        }
+
+        [Fact]
+        public void BadParameterModifiers_ThisWithRef()
+        {
+            var test = @"
+using System;
+public static class Extensions
+{
+    //No type parameters
     public static void Foo1(this ref int i) {}
     //Single type parameter
     public static void Foo1<T>(this ref T t) where T : struct {}
     //Multiple type parameters
     public static void Foo1<T,U,V>(this ref U u) where U : struct {}
-=======
-    public static void Goo(ref this int i) {}
-    //Single type parameter
-    public static void Goo<T>(ref this T t) {}
-    //Multiple type parameters
-    public static void Goo<T,U,V>(ref this U u) {}
->>>>>>> 2fc43441
 }
 public static class GenExtensions<X> where X : struct
 {
     //No type parameters
-<<<<<<< HEAD
     public static void Foo2(this ref int i) {}
     public static void Foo2(this ref X x) {}
     //Single type parameter
@@ -3104,21 +3173,10 @@
     //Multiple type parameters
     public static void Foo2<T,U,V>(this ref U u) where U : struct {}
     public static void Foo2<T,U,V>(this ref X x) {}
-=======
-    public static void Goo(ref this int i) {}
-    public static void Goo(ref this X x) {}
-    //Single type parameter
-    public static void Goo<T>(ref this T t) {}
-    public static void Goo<T>(ref this X x) {}
-    //Multiple type parameters
-    public static void Goo<T,U,V>(ref this U u) {}
-    public static void Goo<T,U,V>(ref this X x) {}
->>>>>>> 2fc43441
 }
 ";
 
             CreateCompilationWithMscorlibAndSystemCore(test).GetDeclarationDiagnostics().Verify(
-<<<<<<< HEAD
                 // (10,41): error CS8404:  The parameter modifier 'ref' cannot be used after the modifier 'this' 
                 //     public static void Foo1<T,U,V>(this ref U u) {}
                 Diagnostic(ErrorCode.ERR_BadParameterModifiersOrder, "ref").WithArguments("ref", "this").WithLocation(10, 41),
@@ -3161,50 +3219,6 @@
                 // (15,34): error CS8416:  The parameter modifier 'ref' cannot be used after the modifier 'this' 
                 //     public static void Foo2(this ref int i) {}
                 Diagnostic(ErrorCode.ERR_BadParameterModifiersOrder, "ref").WithArguments("ref", "this").WithLocation(15, 34),
-=======
-                // (10,39): error CS1101:  The parameter modifier 'ref' cannot be used with 'this' 
-                //     public static void Goo<T,U,V>(ref this U u) {}
-                Diagnostic(ErrorCode.ERR_BadRefWithThis, "this").WithLocation(10, 39),
-                // (22,39): error CS1101:  The parameter modifier 'ref' cannot be used with 'this' 
-                //     public static void Goo<T,U,V>(ref this X x) {}
-                Diagnostic(ErrorCode.ERR_BadRefWithThis, "this").WithLocation(22, 39),
-                // (12,21): error CS1106: Extension method must be defined in a non-generic static class
-                // public static class GenExtensions<X>
-                Diagnostic(ErrorCode.ERR_BadExtensionAgg, "GenExtensions").WithLocation(12, 21),
-                // (8,35): error CS1101:  The parameter modifier 'ref' cannot be used with 'this' 
-                //     public static void Goo<T>(ref this T t) {}
-                Diagnostic(ErrorCode.ERR_BadRefWithThis, "this").WithLocation(8, 35),
-                // (16,32): error CS1101:  The parameter modifier 'ref' cannot be used with 'this' 
-                //     public static void Goo(ref this X x) {}
-                Diagnostic(ErrorCode.ERR_BadRefWithThis, "this").WithLocation(16, 32),
-                // (12,21): error CS1106: Extension method must be defined in a non-generic static class
-                // public static class GenExtensions<X>
-                Diagnostic(ErrorCode.ERR_BadExtensionAgg, "GenExtensions").WithLocation(12, 21),
-                // (6,32): error CS1101:  The parameter modifier 'ref' cannot be used with 'this' 
-                //     public static void Goo(ref this int i) {}
-                Diagnostic(ErrorCode.ERR_BadRefWithThis, "this").WithLocation(6, 32),
-                // (18,35): error CS1101:  The parameter modifier 'ref' cannot be used with 'this' 
-                //     public static void Goo<T>(ref this T t) {}
-                Diagnostic(ErrorCode.ERR_BadRefWithThis, "this").WithLocation(18, 35),
-                // (12,21): error CS1106: Extension method must be defined in a non-generic static class
-                // public static class GenExtensions<X>
-                Diagnostic(ErrorCode.ERR_BadExtensionAgg, "GenExtensions").WithLocation(12, 21),
-                // (19,35): error CS1101:  The parameter modifier 'ref' cannot be used with 'this' 
-                //     public static void Goo<T>(ref this X x) {}
-                Diagnostic(ErrorCode.ERR_BadRefWithThis, "this").WithLocation(19, 35),
-                // (12,21): error CS1106: Extension method must be defined in a non-generic static class
-                // public static class GenExtensions<X>
-                Diagnostic(ErrorCode.ERR_BadExtensionAgg, "GenExtensions").WithLocation(12, 21),
-                // (21,39): error CS1101:  The parameter modifier 'ref' cannot be used with 'this' 
-                //     public static void Goo<T,U,V>(ref this U u) {}
-                Diagnostic(ErrorCode.ERR_BadRefWithThis, "this").WithLocation(21, 39),
-                // (12,21): error CS1106: Extension method must be defined in a non-generic static class
-                // public static class GenExtensions<X>
-                Diagnostic(ErrorCode.ERR_BadExtensionAgg, "GenExtensions").WithLocation(12, 21),
-                // (15,32): error CS1101:  The parameter modifier 'ref' cannot be used with 'this' 
-                //     public static void Goo(ref this int i) {}
-                Diagnostic(ErrorCode.ERR_BadRefWithThis, "this").WithLocation(15, 32),
->>>>>>> 2fc43441
                 // (12,21): error CS1106: Extension method must be defined in a non-generic static class
                 // public static class GenExtensions<X>
                 Diagnostic(ErrorCode.ERR_BadExtensionAgg, "GenExtensions").WithLocation(12, 21));
@@ -3257,50 +3271,6 @@
 ";
 
             CreateCompilationWithMscorlibAndSystemCore(test).GetDeclarationDiagnostics().Verify(
-<<<<<<< HEAD
-                // (10,40): error CS8404:  The parameter modifier 'out' cannot be used with 'this' 
-                //     public static void Foo<T,U,V>(this out U u) {}
-                Diagnostic(ErrorCode.ERR_BadParameterModifiers, "out").WithArguments("out", "this"),
-                // (8,36): error CS8404:  The parameter modifier 'out' cannot be used with 'this' 
-                //     public static void Foo<T>(this out T t) {}
-                Diagnostic(ErrorCode.ERR_BadParameterModifiers, "out").WithArguments("out", "this"),
-                // (6,33): error CS8404:  The parameter modifier 'out' cannot be used with 'this' 
-                //     public static void Foo(this out int i) {}
-                Diagnostic(ErrorCode.ERR_BadParameterModifiers, "out").WithArguments("out", "this"),
-                // (22,40): error CS8404:  The parameter modifier 'out' cannot be used with 'this' 
-                //     public static void Foo<T,U,V>(this out X x) {}
-                Diagnostic(ErrorCode.ERR_BadParameterModifiers, "out").WithArguments("out", "this"),
-                // (12,21): error CS1106: Extension method must be defined in a non-generic static class
-                // public static class GenExtensions<X>
-                Diagnostic(ErrorCode.ERR_BadExtensionAgg, "GenExtensions").WithLocation(12, 21),
-                // (16,33): error CS8404:  The parameter modifier 'out' cannot be used with 'this' 
-                //     public static void Foo(this out X x) {}
-                Diagnostic(ErrorCode.ERR_BadParameterModifiers, "out").WithArguments("out", "this"),
-                // (12,21): error CS1106: Extension method must be defined in a non-generic static class
-                // public static class GenExtensions<X>
-                Diagnostic(ErrorCode.ERR_BadExtensionAgg, "GenExtensions").WithLocation(12, 21),
-                // (18,36): error CS8404:  The parameter modifier 'out' cannot be used with 'this' 
-                //     public static void Foo<T>(this out T t) {}
-                Diagnostic(ErrorCode.ERR_BadParameterModifiers, "out").WithArguments("out", "this"),
-                // (12,21): error CS1106: Extension method must be defined in a non-generic static class
-                // public static class GenExtensions<X>
-                Diagnostic(ErrorCode.ERR_BadExtensionAgg, "GenExtensions").WithLocation(12, 21),
-                // (19,36): error CS8404:  The parameter modifier 'out' cannot be used with 'this' 
-                //     public static void Foo<T>(this out X x) {}
-                Diagnostic(ErrorCode.ERR_BadParameterModifiers, "out").WithArguments("out", "this"),
-                // (12,21): error CS1106: Extension method must be defined in a non-generic static class
-                // public static class GenExtensions<X>
-                Diagnostic(ErrorCode.ERR_BadExtensionAgg, "GenExtensions").WithLocation(12, 21),
-                // (21,40): error CS8404:  The parameter modifier 'out' cannot be used with 'this' 
-                //     public static void Foo<T,U,V>(this out U u) {}
-                Diagnostic(ErrorCode.ERR_BadParameterModifiers, "out").WithArguments("out", "this"),
-                // (12,21): error CS1106: Extension method must be defined in a non-generic static class
-                // public static class GenExtensions<X>
-                Diagnostic(ErrorCode.ERR_BadExtensionAgg, "GenExtensions").WithLocation(12, 21),
-                // (15,33): error CS8404:  The parameter modifier 'out' cannot be used with 'this' 
-                //     public static void Foo(this out int i) {}
-                Diagnostic(ErrorCode.ERR_BadParameterModifiers, "out").WithArguments("out", "this"),
-=======
                 // (10,40): error CS1102:  The parameter modifier 'out' cannot be used with 'this' 
                 //     public static void Goo<T,U,V>(this out U u) {}
                 Diagnostic(ErrorCode.ERR_BadOutWithThis, "out").WithLocation(10, 40),
@@ -3343,7 +3313,6 @@
                 // (15,33): error CS1102:  The parameter modifier 'out' cannot be used with 'this' 
                 //     public static void Goo(this out int i) {}
                 Diagnostic(ErrorCode.ERR_BadOutWithThis, "out").WithLocation(15, 33),
->>>>>>> 2fc43441
                 // (12,21): error CS1106: Extension method must be defined in a non-generic static class
                 // public static class GenExtensions<X>
                 Diagnostic(ErrorCode.ERR_BadExtensionAgg, "GenExtensions").WithLocation(12, 21));
@@ -3597,34 +3566,33 @@
 ";
 
             CreateCompilationWithMscorlibAndSystemCore(test).GetDeclarationDiagnostics().Verify(
-<<<<<<< HEAD
-                // (6,32): error CS81250:  The parameter modifier 'out' cannot be used with 'ref' 
-                //     public static void Foo(ref out int i) {}
-                Diagnostic(ErrorCode.ERR_BadParameterModifiers, "out").WithArguments("out", "ref").WithLocation(6, 32),
-                // (8,35): error CS81250:  The parameter modifier 'out' cannot be used with 'ref' 
-                //     public static void Foo<T>(ref out T t) {}
-                Diagnostic(ErrorCode.ERR_BadParameterModifiers, "out").WithArguments("out", "ref").WithLocation(8, 35),
-                // (10,39): error CS81250:  The parameter modifier 'out' cannot be used with 'ref' 
-                //     public static void Foo<T,U,V>(ref out U u) {}
-                Diagnostic(ErrorCode.ERR_BadParameterModifiers, "out").WithArguments("out", "ref").WithLocation(10, 39),
-                // (15,32): error CS81250:  The parameter modifier 'out' cannot be used with 'ref' 
-                //     public static void Foo(ref out int i) {}
-                Diagnostic(ErrorCode.ERR_BadParameterModifiers, "out").WithArguments("out", "ref").WithLocation(15, 32),
-                // (16,32): error CS81250:  The parameter modifier 'out' cannot be used with 'ref' 
-                //     public static void Foo(ref out X x) {}
-                Diagnostic(ErrorCode.ERR_BadParameterModifiers, "out").WithArguments("out", "ref").WithLocation(16, 32),
-                // (18,35): error CS81250:  The parameter modifier 'out' cannot be used with 'ref' 
-                //     public static void Foo<T>(ref out T t) {}
-                Diagnostic(ErrorCode.ERR_BadParameterModifiers, "out").WithArguments("out", "ref").WithLocation(18, 35),
-                // (19,35): error CS81250:  The parameter modifier 'out' cannot be used with 'ref' 
-                //     public static void Foo<T>(ref out X x) {}
-                Diagnostic(ErrorCode.ERR_BadParameterModifiers, "out").WithArguments("out", "ref").WithLocation(19, 35),
-                // (21,39): error CS81250:  The parameter modifier 'out' cannot be used with 'ref' 
-                //     public static void Foo<T,U,V>(ref out U u) {}
-                Diagnostic(ErrorCode.ERR_BadParameterModifiers, "out").WithArguments("out", "ref").WithLocation(21, 39),
-                // (22,39): error CS81250:  The parameter modifier 'out' cannot be used with 'ref' 
-                //     public static void Foo<T,U,V>(ref out X x) {}
-                Diagnostic(ErrorCode.ERR_BadParameterModifiers, "out").WithArguments("out", "ref").WithLocation(22, 39));
+                // (10,39): error CS1108: A parameter cannot have all the specified modifiers; there are too many modifiers on the parameter
+                //     public static void Goo<T,U,V>(ref out U u) {}
+                Diagnostic(ErrorCode.ERR_MultiParamMod, "out").WithLocation(10, 39),
+                // (8,35): error CS1108: A parameter cannot have all the specified modifiers; there are too many modifiers on the parameter
+                //     public static void Goo<T>(ref out T t) {}
+                Diagnostic(ErrorCode.ERR_MultiParamMod, "out").WithLocation(8, 35),
+                // (6,32): error CS1108: A parameter cannot have all the specified modifiers; there are too many modifiers on the parameter
+                //     public static void Goo(ref out int i) {}
+                Diagnostic(ErrorCode.ERR_MultiParamMod, "out").WithLocation(6, 32),
+                // (22,39): error CS1108: A parameter cannot have all the specified modifiers; there are too many modifiers on the parameter
+                //     public static void Goo<T,U,V>(ref out X x) {}
+                Diagnostic(ErrorCode.ERR_MultiParamMod, "out").WithLocation(22, 39),
+                // (16,32): error CS1108: A parameter cannot have all the specified modifiers; there are too many modifiers on the parameter
+                //     public static void Goo(ref out X x) {}
+                Diagnostic(ErrorCode.ERR_MultiParamMod, "out").WithLocation(16, 32),
+                // (18,35): error CS1108: A parameter cannot have all the specified modifiers; there are too many modifiers on the parameter
+                //     public static void Goo<T>(ref out T t) {}
+                Diagnostic(ErrorCode.ERR_MultiParamMod, "out").WithLocation(18, 35),
+                // (19,35): error CS1108: A parameter cannot have all the specified modifiers; there are too many modifiers on the parameter
+                //     public static void Goo<T>(ref out X x) {}
+                Diagnostic(ErrorCode.ERR_MultiParamMod, "out").WithLocation(19, 35),
+                // (21,39): error CS1108: A parameter cannot have all the specified modifiers; there are too many modifiers on the parameter
+                //     public static void Goo<T,U,V>(ref out U u) {}
+                Diagnostic(ErrorCode.ERR_MultiParamMod, "out").WithLocation(21, 39),
+                // (15,32): error CS1108: A parameter cannot have all the specified modifiers; there are too many modifiers on the parameter
+                //     public static void Goo(ref out int i) {}
+                Diagnostic(ErrorCode.ERR_MultiParamMod, "out").WithLocation(15, 32));
         }
 
         [Fact]
@@ -4030,35 +3998,6 @@
                 Assert.Equal(SyntaxKind.RefKeyword, parameter.Modifiers.First().Kind());
                 Assert.Equal(SyntaxKind.ReadOnlyKeyword, parameter.Modifiers.Last().Kind());
             }
-=======
-                // (10,39): error CS1108: A parameter cannot have all the specified modifiers; there are too many modifiers on the parameter
-                //     public static void Goo<T,U,V>(ref out U u) {}
-                Diagnostic(ErrorCode.ERR_MultiParamMod, "out").WithLocation(10, 39),
-                // (8,35): error CS1108: A parameter cannot have all the specified modifiers; there are too many modifiers on the parameter
-                //     public static void Goo<T>(ref out T t) {}
-                Diagnostic(ErrorCode.ERR_MultiParamMod, "out").WithLocation(8, 35),
-                // (6,32): error CS1108: A parameter cannot have all the specified modifiers; there are too many modifiers on the parameter
-                //     public static void Goo(ref out int i) {}
-                Diagnostic(ErrorCode.ERR_MultiParamMod, "out").WithLocation(6, 32),
-                // (22,39): error CS1108: A parameter cannot have all the specified modifiers; there are too many modifiers on the parameter
-                //     public static void Goo<T,U,V>(ref out X x) {}
-                Diagnostic(ErrorCode.ERR_MultiParamMod, "out").WithLocation(22, 39),
-                // (16,32): error CS1108: A parameter cannot have all the specified modifiers; there are too many modifiers on the parameter
-                //     public static void Goo(ref out X x) {}
-                Diagnostic(ErrorCode.ERR_MultiParamMod, "out").WithLocation(16, 32),
-                // (18,35): error CS1108: A parameter cannot have all the specified modifiers; there are too many modifiers on the parameter
-                //     public static void Goo<T>(ref out T t) {}
-                Diagnostic(ErrorCode.ERR_MultiParamMod, "out").WithLocation(18, 35),
-                // (19,35): error CS1108: A parameter cannot have all the specified modifiers; there are too many modifiers on the parameter
-                //     public static void Goo<T>(ref out X x) {}
-                Diagnostic(ErrorCode.ERR_MultiParamMod, "out").WithLocation(19, 35),
-                // (21,39): error CS1108: A parameter cannot have all the specified modifiers; there are too many modifiers on the parameter
-                //     public static void Goo<T,U,V>(ref out U u) {}
-                Diagnostic(ErrorCode.ERR_MultiParamMod, "out").WithLocation(21, 39),
-                // (15,32): error CS1108: A parameter cannot have all the specified modifiers; there are too many modifiers on the parameter
-                //     public static void Goo(ref out int i) {}
-                Diagnostic(ErrorCode.ERR_MultiParamMod, "out").WithLocation(15, 32));
->>>>>>> 2fc43441
         }
 
         [Fact]
@@ -5013,9 +4952,6 @@
     }
 }
 ";
-<<<<<<< HEAD
-            CreateStandardCompilation(test, options: new CSharpCompilationOptions(OutputKind.DynamicallyLinkedLibrary, allowUnsafe: true)).GetParseDiagnostics().Verify();
-=======
             CreateStandardCompilation(test, options: new CSharpCompilationOptions(OutputKind.DynamicallyLinkedLibrary, allowUnsafe: true)).VerifyDiagnostics(
                 // (6,33): error CS1525: Invalid expression term 'stackalloc'
                 //         int*[] p = new int*[] { stackalloc int[1] };
@@ -5084,7 +5020,6 @@
                 // (6,39): error CS0029: Cannot implicitly convert type 'int*' to 'System.IDisposable'
                 //         using (System.IDisposable v = stackalloc int[1])
                 Diagnostic(ErrorCode.ERR_NoImplicitConv, "stackalloc int[1]").WithArguments("int*", "System.IDisposable").WithLocation(6, 39));
->>>>>>> 2fc43441
         }
 
         [WorkItem(906993, "DevDiv/Personal")]
@@ -5274,17 +5209,49 @@
                 Diagnostic(ErrorCode.ERR_NoModifiersOnAccessor, "private").WithLocation(8, 9));
         }
 
+        [WorkItem(863423, "DevDiv/Personal")]
+        [Fact]
+        public void CS1611ERR_ParamsCantBeRefOut()
+        {
+            // No error
+            var test = @"
+public class Test
+{
+    public static void goo(params ref int[] a) 
+    {
+    }
+    public static void boo(params out int[] a) 
+    {
+    }
+    public static int Main()
+    {
+        int i = 10;
+        goo(ref i);
+        boo(out i);
+        return 1;
+    }
+}
+";
+
+            CreateStandardCompilation(test).VerifyDiagnostics(
+                // (7,35): error CS1611: The params parameter cannot be declared as ref or out
+                //     public static void boo(params out int[] a) 
+                Diagnostic(ErrorCode.ERR_ParamsCantBeRefOut, "out").WithLocation(7, 35),
+                // (4,35): error CS1611: The params parameter cannot be declared as ref or out
+                //     public static void goo(params ref int[] a) 
+                Diagnostic(ErrorCode.ERR_ParamsCantBeRefOut, "ref").WithLocation(4, 35),
+                // (7,24): error CS0177: The out parameter 'a' must be assigned to before control leaves the current method
+                //     public static void boo(params out int[] a) 
+                Diagnostic(ErrorCode.ERR_ParamUnassigned, "boo").WithArguments("a").WithLocation(7, 24));
+        }
+
         [Fact]
         public void ParamsCantBeUsedWithModifiers()
         {
             var test = @"
 public class Test
 {
-<<<<<<< HEAD
     public static void ParamsWithRef(params ref int[] a) 
-=======
-    public static void goo(params ref int[] a) 
->>>>>>> 2fc43441
     {
     }
     public static void ParamsWithOut(params out int[] a) 
@@ -5296,20 +5263,14 @@
     public static int Main()
     {
         int i = 10;
-<<<<<<< HEAD
         ParamsWithRef(ref i);
         ParamsWithOut(out i);
         ParamsWithOut(i);
-=======
-        goo(ref i);
-        boo(out i);
->>>>>>> 2fc43441
         return 1;
     }
 }
 ";
 
-<<<<<<< HEAD
             CreateCompilationWithMscorlibAndSystemCore(test).GetDeclarationDiagnostics().Verify(
                 // (4,45): error CS1611: The params parameter cannot be declared as ref
                 //     public static void ParamsWithRef(params ref int[] a) 
@@ -5320,18 +5281,6 @@
                 // (10,44): error CS1611: The params parameter cannot be declared as in
                 //     public static void ParamsWithIn(params in int[] a) 
                 Diagnostic(ErrorCode.ERR_ParamsCantBeWithModifier, "in").WithArguments("in").WithLocation(10, 44));
-=======
-            CreateStandardCompilation(test).VerifyDiagnostics(
-                // (7,35): error CS1611: The params parameter cannot be declared as ref or out
-                //     public static void boo(params out int[] a) 
-                Diagnostic(ErrorCode.ERR_ParamsCantBeRefOut, "out").WithLocation(7, 35),
-                // (4,35): error CS1611: The params parameter cannot be declared as ref or out
-                //     public static void goo(params ref int[] a) 
-                Diagnostic(ErrorCode.ERR_ParamsCantBeRefOut, "ref").WithLocation(4, 35),
-                // (7,24): error CS0177: The out parameter 'a' must be assigned to before control leaves the current method
-                //     public static void boo(params out int[] a) 
-                Diagnostic(ErrorCode.ERR_ParamUnassigned, "boo").WithArguments("a").WithLocation(7, 24));
->>>>>>> 2fc43441
         }
 
         [Fact]
