﻿<?xml version="1.0" encoding="utf-8"?>
<!-- Copyright (c)  Microsoft.  All Rights Reserved.  Licensed under the Apache License, Version 2.0.  See License.txt in the project root for license information. -->
<Project ToolsVersion="4.0" DefaultTargets="Build" xmlns="http://schemas.microsoft.com/developer/msbuild/2003">
  <ImportGroup Label="Settings">
    <Import Project="..\..\..\..\build\Targets\VSL.Settings.targets" />
  </ImportGroup>
  <PropertyGroup>
    <Nonshipping>true</Nonshipping>
    <Configuration Condition="'$(Configuration)' == ''">Debug</Configuration>
    <Platform Condition="'$(Platform)' == ''">AnyCPU</Platform>
    <ProjectGuid>{A4C99B85-765C-4C65-9C2A-BB609AAB09E6}</ProjectGuid>
    <OutputType>Library</OutputType>
    <RootNamespace>Microsoft.CodeAnalysis.UnitTests</RootNamespace>
    <AssemblyName>Roslyn.Compilers.UnitTests</AssemblyName>
    <AllowUnsafeBlocks>true</AllowUnsafeBlocks>
    <SolutionDir Condition="'$(SolutionDir)' == '' OR '$(SolutionDir)' == '*Undefined*'">..\..\..\..\</SolutionDir>
    <RestorePackages>true</RestorePackages>
    <TargetFrameworkVersion>v4.5</TargetFrameworkVersion>
  </PropertyGroup>
  <ItemGroup Label="Linked Files">
    <Compile Include="..\..\Shared\GlobalAssemblyCacheHelpers\FusionAssemblyIdentity.cs">
      <Link>FusionAssemblyIdentity.cs</Link>
    </Compile>
    <Compile Include="AnalyzerFileReferenceTests.cs" />
    <Compile Include="AssemblyUtilitiesTests.cs" />
    <Compile Include="AsyncQueueTests.cs" />
    <Compile Include="Collections\ArrayBuilderTests.cs" />
    <Compile Include="Collections\BoxesTest.cs" />
    <Compile Include="Collections\ByteSequenceComparerTests.cs" />
<<<<<<< HEAD
=======
    <Compile Include="CryptoBlobParserTests.cs" />
>>>>>>> 1f9452ea
    <Compile Include="Diagnostics\BoxingOperationAnalyzer.cs" />
    <Compile Include="Diagnostics\CouldHaveMoreSpecificTypeAnalyzer.cs" />
    <Compile Include="Diagnostics\DiagnosticLocalizationTests.cs" />
    <Compile Include="Diagnostics\EmptyArrayAnalyzer.cs" />
    <Compile Include="Diagnostics\LocalCouldBeConstAnalyzer.cs" />
    <Compile Include="Diagnostics\OperationTestAnalyzer.cs" />
    <Compile Include="Diagnostics\FieldCouldBeReadOnlyAnalyzer.cs" />
    <Compile Include="Emit\EmitOptionsTests.cs" />
    <Compile Include="Emit\CustomDebugInfoTests.cs" />
    <Compile Include="InternalUtilities\StreamExtensionsTests.cs" />
    <Compile Include="InternalUtilities\StringExtensionsTests.cs" />
    <Compile Include="MetadataReferences\AssemblyIdentityExtensions.cs" />
    <Compile Include="PEWriter\BlobUtilitiesTests.cs" />
    <Compile Include="PEWriter\BlobTests.cs" />
    <Compile Include="RealParserTests.cs" />
    <Compile Include="SimpleAnalyzerAssemblyLoaderTests.cs" />
    <Compile Include="SourceFileResolverTest.cs" />
    <Compile Include="Text\LargeEncodedTextTests.cs" />
    <Compile Include="Text\SourceTextStreamTests.cs" />
    <Compile Include="XmlDocumentationCommentTextReaderTests.cs" />
  </ItemGroup>
  <ItemGroup Label="Project References">
    <ProjectReference Include="..\..\..\Test\PdbUtilities\PdbUtilities.csproj">
      <Project>{AFDE6BEA-5038-4A4A-A88E-DBD2E4088EED}</Project>
      <Name>PdbUtilities</Name>
      <Aliases>PDB</Aliases>
    </ProjectReference>
    <ProjectReference Include="..\..\..\Test\Utilities\Desktop\TestUtilities.Desktop.csproj">
      <Project>{76C6F005-C89D-4348-BB4A-391898DBEB52}</Project>
      <Name>TestUtilities.Desktop</Name>
    </ProjectReference>
    <ProjectReference Include="..\..\CSharp\Portable\CSharpCodeAnalysis.csproj">
      <Project>{B501A547-C911-4A05-AC6E-274A50DFF30E}</Project>
      <Name>CSharpCodeAnalysis</Name>
    </ProjectReference>
    <ProjectReference Include="..\..\Test\Resources\Core\CompilerTestResources.csproj">
      <Project>{7FE6B002-89D8-4298-9B1B-0B5C247DD1FD}</Project>
      <Name>CompilerTestResources</Name>
    </ProjectReference>
    <ProjectReference Include="..\..\..\Test\Utilities\Portable.FX45\TestUtilities.FX45.csproj">
      <Project>{F7712928-1175-47B3-8819-EE086753DEE2}</Project>
      <Name>TestUtilities.FX45</Name>
    </ProjectReference>
    <ProjectReference Include="..\..\VisualBasic\Portable\BasicCodeAnalysis.vbproj">
      <Project>{2523D0E6-DF32-4A3E-8AE0-A19BFFAE2EF6}</Project>
      <Name>BasicCodeAnalysis</Name>
    </ProjectReference>
    <ProjectReference Include="..\Portable\CodeAnalysis.csproj">
      <Project>{1EE8CAD3-55F9-4D91-96B2-084641DA9A6C}</Project>
      <Name>CodeAnalysis</Name>
    </ProjectReference>
  </ItemGroup>
  <PropertyGroup Condition=" '$(Configuration)|$(Platform)' == 'Debug|AnyCPU' ">
    <NoWarn>1591;RS0007</NoWarn>
  </PropertyGroup>
  <PropertyGroup Condition=" '$(Configuration)|$(Platform)' == 'Release|AnyCPU' ">
  </PropertyGroup>
  <PropertyGroup Condition=" '$(Configuration)|$(Platform)' == 'Debug|ARM' ">
    <PlatformTarget>ARM</PlatformTarget>
  </PropertyGroup>
  <PropertyGroup Condition=" '$(Configuration)|$(Platform)' == 'Release|ARM' ">
    <PlatformTarget>ARM</PlatformTarget>
  </PropertyGroup>
  <ItemGroup>
    <Reference Include="System" />
    <Reference Include="System.Xml" />
  </ItemGroup>
  <ItemGroup>
    <Compile Include="CachingLookupTests.cs" />
    <Compile Include="Collections\BitArrayTests.cs" />
    <Compile Include="Collections\CachingFactoryTests.cs" />
    <Compile Include="Collections\EnumerableExtensionsTests.cs" />
    <Compile Include="Collections\IdentifierCollectionTests.cs" />
    <Compile Include="Collections\ReadOnlyArrayTests.cs" />
    <Compile Include="Collections\SmallDictionaryTests.cs" />
    <Compile Include="CommonCommandLineParserTests.cs" />
    <Compile Include="CommonCompilationOptionsTests.cs" />
    <Compile Include="CommonParseOptionsTests.cs" />
    <Compile Include="CommonSqmUtilitiesTests.cs" />
    <Compile Include="CommonSyntaxTests.cs" />
    <Compile Include="CommonTypedConstantTests.cs" />
    <Compile Include="CorLibTypesTests.cs" />
    <Compile Include="DiagnosticBagTests.cs" />
    <Compile Include="Diagnostics\SuppressMessageAttributeTests.cs" />
    <Compile Include="Diagnostics\SuppressMessageAttributeTests.DiagnosticAnalyzers.cs" />
    <Compile Include="Diagnostics\SuppressMessageTargetSymbolResolverTests.cs" />
    <Compile Include="DiffUtilTests.cs" />
    <Compile Include="Emit\EmitBaselineTests.cs" />
    <Compile Include="FileLinePositionSpanTests.cs" />
    <Compile Include="FileSystem\RelativePathResolverTests.cs" />
    <Compile Include="FileUtilitiesTests.cs" />
    <Compile Include="InternalUtilities\ConcurrentLruCacheTests.cs" />
    <Compile Include="InternalUtilities\EnumerableExtensionsTests.cs" />
    <Compile Include="InternalUtilities\OneOrManyTests.cs" />
    <Compile Include="InternalUtilities\WeakListTests.cs" />
    <Compile Include="LinePositionTests.cs" />
    <Compile Include="MetadataReferences\AssemblyIdentityComparerTests.cs" />
    <Compile Include="MetadataReferences\AssemblyIdentityDisplayNameTests.cs" />
    <Compile Include="MetadataReferences\AssemblyIdentityTestBase.cs" />
    <Compile Include="MetadataReferences\AssemblyIdentityTests.cs" />
    <Compile Include="MetadataReferences\AssemblyMetadataTests.cs" />
    <Compile Include="MetadataReferences\AssemblyPortabilityPolicyTests.cs" />
    <Compile Include="MetadataReferences\FusionAssemblyIdentityComparer.cs" />
    <Compile Include="MetadataReferences\FusionAssemblyIdentityTests.cs" />
    <Compile Include="MetadataReferences\FusionAssemblyPortabilityPolicy.cs" />
    <Compile Include="MetadataReferences\MetadataHelpersTests.cs" />
    <Compile Include="MetadataReferences\MetadataNameLimitTests.cs" />
    <Compile Include="MetadataReferences\MetadataReferencePropertiesTests.cs" />
    <Compile Include="MetadataReferences\MetadataReferenceTests.cs" />
    <Compile Include="MetadataReferences\ModuleMetadataTests.cs" />
    <Compile Include="MetadataReferences\ModuleNoPiaTests.cs" />
    <Compile Include="ObjectSerializationTests.cs" />
    <Compile Include="PEWriter\InstructionOperandTypesTests.cs" />
    <Compile Include="ResourceDescriptionTests.cs" />
    <Compile Include="Resources.Designer.cs">
      <AutoGen>True</AutoGen>
      <DesignTime>True</DesignTime>
      <DependentUpon>Resources.resx</DependentUpon>
    </Compile>
    <Compile Include="StringTableTests.cs" />
    <Compile Include="StrongNameProviderTests.cs" />
    <Compile Include="Text\EncodedStringTextTests.cs" />
    <Compile Include="Text\SourceTextTests.cs" />
    <Compile Include="Text\StringText_LineTest.cs" />
    <Compile Include="Text\StringTextTest.cs" />
    <Compile Include="Text\StringTextTest_BigEndianUnicode.cs" />
    <Compile Include="Text\StringTextTest_Unicode.cs" />
    <Compile Include="Text\StringTextTest_UTF8.cs" />
    <Compile Include="Text\StringTextTest_UTF8NoBOM.cs" />
    <Compile Include="Text\StringTextTests_Default.cs" />
    <Compile Include="Text\TextChangeRangeTest.cs" />
    <Compile Include="Text\TextChangeTests.cs" />
    <Compile Include="Text\TextLineCollectionTests.cs" />
    <Compile Include="Text\TextSpanTest.cs" />
    <Compile Include="Text\TextUtilitiesTests.cs" />
    <Compile Include="VersionHelperTests.cs" />
    <Compile Include="Win32Res.cs" />
  </ItemGroup>
  <ItemGroup>
    <EmbeddedResource Include="Resources.resx">
      <Generator>ResXFileCodeGenerator</Generator>
      <LastGenOutput>Resources.Designer.cs</LastGenOutput>
      <SubType>Designer</SubType>
    </EmbeddedResource>
  </ItemGroup>
  <ItemGroup>
    <None Include="app.config" />
    <None Include="project.json" />
    <None Include="Resources/default.win32manifest" />
    <None Include="Resources/nativeWithStringIDsAndTypesAndIntTypes.res" />
    <None Include="Resources/Roslyn.ico.blah" />
    <None Include="Resources/VerResourceBuiltByRC.RES" />
  </ItemGroup>
  <ItemGroup>
    <Service Include="{82A7F48D-3B50-4B1E-B82E-3ADA8210C358}" />
  </ItemGroup>
  <ImportGroup Label="Targets">
    <Import Project="..\..\..\..\build\Targets\VSL.Imports.targets" />
    <Import Project="..\..\..\..\build\Targets\Roslyn.Toolsets.Xunit.targets" />
  </ImportGroup>
</Project><|MERGE_RESOLUTION|>--- conflicted
+++ resolved
@@ -27,10 +27,7 @@
     <Compile Include="Collections\ArrayBuilderTests.cs" />
     <Compile Include="Collections\BoxesTest.cs" />
     <Compile Include="Collections\ByteSequenceComparerTests.cs" />
-<<<<<<< HEAD
-=======
     <Compile Include="CryptoBlobParserTests.cs" />
->>>>>>> 1f9452ea
     <Compile Include="Diagnostics\BoxingOperationAnalyzer.cs" />
     <Compile Include="Diagnostics\CouldHaveMoreSpecificTypeAnalyzer.cs" />
     <Compile Include="Diagnostics\DiagnosticLocalizationTests.cs" />
