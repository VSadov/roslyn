﻿// Licensed to the .NET Foundation under one or more agreements.
// The .NET Foundation licenses this file to you under the MIT license.
// See the LICENSE file in the project root for more information.

using System;
using System.Collections.Immutable;
using Roslyn.Test.Utilities;
using Xunit;
using System.Collections.Generic;

namespace Microsoft.CodeAnalysis.UnitTests
{
    public class AssemblyMetadataTests : TestBase
    {
        [Fact]
        public void Ctor_Errors()
        {
            Assert.Throws<ArgumentNullException>(() => AssemblyMetadata.CreateFromImage(default(ImmutableArray<byte>)));
<<<<<<< HEAD
            Assert.Throws<ArgumentNullException>(() => AssemblyMetadata.CreateFromImage((IEnumerable<byte>)null));
            Assert.Throws<ArgumentNullException>(() => AssemblyMetadata.CreateFromImage((byte[])null));
=======

            IEnumerable<byte> enumerableImage = null;
            Assert.Throws<ArgumentNullException>(() => AssemblyMetadata.CreateFromImage(enumerableImage));

            byte[] arrayImage = null;
            Assert.Throws<ArgumentNullException>(() => AssemblyMetadata.CreateFromImage(arrayImage));

>>>>>>> 423c52f2
            Assert.Throws<ArgumentNullException>(() => AssemblyMetadata.Create((ModuleMetadata)null));
            Assert.Throws<ArgumentException>(() => AssemblyMetadata.Create(default(ImmutableArray<ModuleMetadata>)));
            Assert.Throws<ArgumentException>(() => AssemblyMetadata.Create(ImmutableArray.Create<ModuleMetadata>()));

            var m1 = ModuleMetadata.CreateFromImage(TestResources.SymbolsTests.MultiModule.MultiModuleDll);
            var m2 = ModuleMetadata.CreateFromImage(TestResources.SymbolsTests.MultiModule.mod2);
            var m3 = ModuleMetadata.CreateFromImage(TestResources.SymbolsTests.MultiModule.mod3);

            Assert.Throws<ArgumentException>(() => AssemblyMetadata.Create(m1, m2.Copy(), m3));
            Assert.Throws<ArgumentException>(() => AssemblyMetadata.Create(new List<ModuleMetadata>(new ModuleMetadata[] { m1.Copy(), m2.Copy(), m3.Copy() })));
            Assert.Throws<ArgumentNullException>(() => AssemblyMetadata.Create(ImmutableArray.Create(m1, m2, null)));
            Assert.Throws<ArgumentNullException>(() => AssemblyMetadata.Create(ImmutableArray.Create((ModuleMetadata)null)));

            Assert.Throws<ArgumentNullException>(() => AssemblyMetadata.CreateFromFile((string)null));
        }

        [Fact]
        public void CreateFromBytes()
        {
            using (var a = AssemblyMetadata.CreateFromImage(TestResources.SymbolsTests.MultiModule.MultiModuleDll))
            {
                // even though the image refers to other modules only the manifest module is loaded:
                Assert.Equal(1, a.GetModules().Length);
                Assert.Equal("MultiModule.dll", a.GetModules()[0].Name);
            }
        }

        [Fact]
        public void CreateFromFile()
        {
            var dir = Temp.CreateDirectory();
            var mm = dir.CreateFile("MultiModule.dll").WriteAllBytes(TestResources.SymbolsTests.MultiModule.MultiModuleDll).Path;
            dir.CreateFile("mod2.netmodule").WriteAllBytes(TestResources.SymbolsTests.MultiModule.mod2);
            dir.CreateFile("mod3.netmodule").WriteAllBytes(TestResources.SymbolsTests.MultiModule.mod3);

            using (var a = AssemblyMetadata.CreateFromFile(mm))
            {
                Assert.Equal(3, a.GetModules().Length);
                Assert.Equal("MultiModule.dll", a.GetModules()[0].Name);
                Assert.Equal("mod2.netmodule", a.GetModules()[1].Name);
                Assert.Equal("mod3.netmodule", a.GetModules()[2].Name);
            }
        }

        [Fact]
        public void Disposal()
        {
            ModuleMetadata m1, m2, m3;
            var md = AssemblyMetadata.Create(
                m1 = ModuleMetadata.CreateFromImage(TestResources.SymbolsTests.MultiModule.MultiModuleDll),
                m2 = ModuleMetadata.CreateFromImage(TestResources.SymbolsTests.MultiModule.mod2),
                m3 = ModuleMetadata.CreateFromImage(TestResources.SymbolsTests.MultiModule.mod3));

            md.Dispose();
            Assert.Throws<ObjectDisposedException>(() => m1.Module);
            Assert.Throws<ObjectDisposedException>(() => m2.Module);
            Assert.Throws<ObjectDisposedException>(() => m3.Module);
            md.Dispose();
        }

        [Fact]
        public void ImageOwnership()
        {
            ModuleMetadata m1, m2, m3;
            var a = AssemblyMetadata.Create(
                m1 = ModuleMetadata.CreateFromImage(TestResources.SymbolsTests.MultiModule.MultiModuleDll),
                m2 = ModuleMetadata.CreateFromImage(TestResources.SymbolsTests.MultiModule.mod2),
                m3 = ModuleMetadata.CreateFromImage(TestResources.SymbolsTests.MultiModule.mod3));

            Assert.True(a.IsImageOwner, "Assembly should own the image");
            Assert.True(m1.IsImageOwner, "Module should own the image");
            Assert.True(m2.IsImageOwner, "Module should own the image");
            Assert.True(m3.IsImageOwner, "Module should own the image");

            var copy1 = a.Copy();
            Assert.False(copy1.IsImageOwner, "Assembly should not own the image");
            Assert.False(copy1.GetModules()[0].IsImageOwner, "Module should not own the image");
            Assert.False(copy1.GetModules()[1].IsImageOwner, "Module should not own the image");
            Assert.False(copy1.GetModules()[2].IsImageOwner, "Module should not own the image");

            Assert.Equal(m1.Module, copy1.GetModules()[0].Module);
            Assert.Equal(m2.Module, copy1.GetModules()[1].Module);
            Assert.Equal(m3.Module, copy1.GetModules()[2].Module);

            var copy2 = copy1.Copy();
            Assert.False(copy2.IsImageOwner, "Assembly should not own the image");
            Assert.False(copy2.GetModules()[0].IsImageOwner, "Module should not own the image");
            Assert.False(copy2.GetModules()[1].IsImageOwner, "Module should not own the image");
            Assert.False(copy2.GetModules()[2].IsImageOwner, "Module should not own the image");

            Assert.Equal(m1.Module, copy2.GetModules()[0].Module);
            Assert.Equal(m2.Module, copy2.GetModules()[1].Module);
            Assert.Equal(m3.Module, copy2.GetModules()[2].Module);

            copy1.Dispose();
            Assert.Throws<ObjectDisposedException>(() => copy1.GetModules()[0].Module);
            Assert.Throws<ObjectDisposedException>(() => copy1.GetModules()[1].Module);
            Assert.Throws<ObjectDisposedException>(() => copy1.GetModules()[2].Module);

            Assert.NotNull(a.GetModules()[0].Module);
            Assert.NotNull(a.GetModules()[1].Module);
            Assert.NotNull(a.GetModules()[2].Module);

            a.Dispose();

            Assert.Throws<ObjectDisposedException>(() => a.GetModules()[0].Module);
            Assert.Throws<ObjectDisposedException>(() => a.GetModules()[1].Module);
            Assert.Throws<ObjectDisposedException>(() => a.GetModules()[2].Module);
        }

        [Fact]
        public void BadImageFormat()
        {
            var invalidModuleName = Temp.CreateFile().WriteAllBytes(TestResources.MetadataTests.Invalid.InvalidModuleName);
            var metadata = AssemblyMetadata.CreateFromFile(invalidModuleName.Path);
            Assert.Throws<BadImageFormatException>(() => metadata.GetModules());
        }

        [Fact, WorkItem(547015, "http://vstfdevdiv:8080/DevDiv2/DevDiv/_workitems/edit/547015")]
        public void IncorrectCustomAssemblyTableSize_TooManyMethodSpecs()
        {
            var metadata = AssemblyMetadata.CreateFromImage(TestResources.MetadataTests.Invalid.IncorrectCustomAssemblyTableSize_TooManyMethodSpecs);
            Assert.Throws<BadImageFormatException>(() => metadata.GetModules());
        }
    }
}<|MERGE_RESOLUTION|>--- conflicted
+++ resolved
@@ -16,10 +16,6 @@
         public void Ctor_Errors()
         {
             Assert.Throws<ArgumentNullException>(() => AssemblyMetadata.CreateFromImage(default(ImmutableArray<byte>)));
-<<<<<<< HEAD
-            Assert.Throws<ArgumentNullException>(() => AssemblyMetadata.CreateFromImage((IEnumerable<byte>)null));
-            Assert.Throws<ArgumentNullException>(() => AssemblyMetadata.CreateFromImage((byte[])null));
-=======
 
             IEnumerable<byte> enumerableImage = null;
             Assert.Throws<ArgumentNullException>(() => AssemblyMetadata.CreateFromImage(enumerableImage));
@@ -27,7 +23,6 @@
             byte[] arrayImage = null;
             Assert.Throws<ArgumentNullException>(() => AssemblyMetadata.CreateFromImage(arrayImage));
 
->>>>>>> 423c52f2
             Assert.Throws<ArgumentNullException>(() => AssemblyMetadata.Create((ModuleMetadata)null));
             Assert.Throws<ArgumentException>(() => AssemblyMetadata.Create(default(ImmutableArray<ModuleMetadata>)));
             Assert.Throws<ArgumentException>(() => AssemblyMetadata.Create(ImmutableArray.Create<ModuleMetadata>()));
