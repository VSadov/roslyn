--- conflicted
+++ resolved
@@ -6,6 +6,7 @@
 using System.Collections.Generic;
 using System.Collections.Immutable;
 using System.Diagnostics;
+using System.Diagnostics.CodeAnalysis;
 using System.IO;
 using System.Linq;
 using System.Reflection;
@@ -530,9 +531,6 @@
             return count;
         }
 
-<<<<<<< HEAD
-        internal static Dictionary<K, ImmutableArray<T>> ToDictionary<K, T>(this ImmutableArray<T> items, Func<T, K> keySelector, IEqualityComparer<K>? comparer = null)
-=======
         [StructLayout(LayoutKind.Sequential)]
         private struct ImmutableArrayProxy<T>
         {
@@ -547,15 +545,14 @@
         internal static ReadOnlySpan<T> AsSpan<T>(this ImmutableArray<T> array)
             => array.DangerousGetUnderlyingArray();
 
-        internal static ImmutableArray<T> DangerousCreateFromUnderlyingArray<T>(ref T[] array)
+        internal static ImmutableArray<T> DangerousCreateFromUnderlyingArray<T>([MaybeNull] ref T[] array)
         {
             var proxy = new ImmutableArrayProxy<T> { MutableArray = array };
-            array = null;
+            array = null!;
             return Unsafe.As<ImmutableArrayProxy<T>, ImmutableArray<T>>(ref proxy);
         }
 
-        internal static Dictionary<K, ImmutableArray<T>> ToDictionary<K, T>(this ImmutableArray<T> items, Func<T, K> keySelector, IEqualityComparer<K> comparer = null)
->>>>>>> 154af84a
+        internal static Dictionary<K, ImmutableArray<T>> ToDictionary<K, T>(this ImmutableArray<T> items, Func<T, K> keySelector, IEqualityComparer<K>? comparer = null)
         {
             if (items.Length == 1)
             {
