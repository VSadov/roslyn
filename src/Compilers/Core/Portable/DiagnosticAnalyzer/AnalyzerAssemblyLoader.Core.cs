﻿// Licensed to the .NET Foundation under one or more agreements.
// The .NET Foundation licenses this file to you under the MIT license.
// See the LICENSE file in the project root for more information.

#if NETCOREAPP

using System;
using System.Collections.Generic;
using System.Collections.Immutable;
using System.Diagnostics;
using System.IO;
using System.Linq;
using System.Reflection;
using System.Runtime.InteropServices;
using System.Runtime.Loader;
using Microsoft.CodeAnalysis.ErrorReporting;
using Microsoft.CodeAnalysis.PooledObjects;

namespace Microsoft.CodeAnalysis
{
    internal enum AnalyzerLoadOption
    {
        /// <summary>
        /// Once the assembly path is chosen, load it directly from disk at that location
        /// </summary>
        LoadFromDisk,

        /// <summary>
        /// Once the assembly path is chosen, read the contents of disk and load from memory
        /// </summary>
        /// <remarks>
        /// While Windows supports this option it comes with a significant performance penalty due
        /// to anti virus scans. It can have a load time of 300-500ms while loading from disk 
        /// is generally 1-2ms. Use this with caution on Windows.
        /// </remarks>
        LoadFromStream
    }

    internal partial class AnalyzerAssemblyLoader
    {
        private readonly AssemblyLoadContext _compilerLoadContext;
        private readonly Dictionary<string, DirectoryLoadContext> _loadContextByDirectory = new Dictionary<string, DirectoryLoadContext>(StringComparer.Ordinal);
        private readonly AnalyzerLoadOption _loadOption;

        internal AssemblyLoadContext CompilerLoadContext => _compilerLoadContext;
        internal AnalyzerLoadOption AnalyzerLoadOption => _loadOption;

        internal AnalyzerAssemblyLoader(ImmutableArray<IAnalyzerAssemblyResolver> externalResolvers)
            : this(null, AnalyzerLoadOption.LoadFromDisk, externalResolvers)
        {
        }

        internal AnalyzerAssemblyLoader(AssemblyLoadContext? compilerLoadContext, AnalyzerLoadOption loadOption, ImmutableArray<IAnalyzerAssemblyResolver> externalResolvers)
        {
            _loadOption = loadOption;
            _compilerLoadContext = compilerLoadContext ?? AssemblyLoadContext.GetLoadContext(typeof(AnalyzerAssemblyLoader).GetTypeInfo().Assembly)!;
            _externalResolvers = [.. externalResolvers, new CompilerAnalyzerAssemblyResolver(_compilerLoadContext)];
        }

        public bool IsHostAssembly(Assembly assembly)
        {
            CheckIfDisposed();

            var alc = AssemblyLoadContext.GetLoadContext(assembly);
            return alc == _compilerLoadContext || alc == AssemblyLoadContext.Default;
        }

        private partial Assembly Load(AssemblyName assemblyName, string assemblyOriginalPath)
        {
            DirectoryLoadContext? loadContext;

            var fullDirectoryPath = Path.GetDirectoryName(assemblyOriginalPath) ?? throw new ArgumentException(message: null, paramName: nameof(assemblyOriginalPath));
            lock (_guard)
            {
                if (!_loadContextByDirectory.TryGetValue(fullDirectoryPath, out loadContext))
                {
                    loadContext = new DirectoryLoadContext(fullDirectoryPath, this);
                    _loadContextByDirectory[fullDirectoryPath] = loadContext;
                }
            }

            return loadContext.LoadFromAssemblyName(assemblyName);
        }

        private partial bool IsMatch(AssemblyName requestedName, AssemblyName candidateName) =>
            requestedName.Name == candidateName.Name;

        internal DirectoryLoadContext[] GetDirectoryLoadContextsSnapshot()
        {
            CheckIfDisposed();

            lock (_guard)
            {
                return _loadContextByDirectory.Values.OrderBy(v => v.Directory).ToArray();
            }
        }

<<<<<<< HEAD
        public void UnloadAll()
=======
        private partial void DisposeWorker()
>>>>>>> 710c7661
        {
            var contexts = ArrayBuilder<DirectoryLoadContext>.GetInstance();
            lock (_guard)
            {
                foreach (var (_, context) in _loadContextByDirectory)
                    contexts.Add(context);

                _loadContextByDirectory.Clear();
            }

            foreach (var context in contexts)
            {
                try
                {
                    context.Unload();
                }
                catch (Exception ex) when (FatalError.ReportAndCatch(ex, ErrorSeverity.Critical))
                {
                }
            }

            contexts.Free();
        }

        internal sealed class DirectoryLoadContext : AssemblyLoadContext
        {
            internal string Directory { get; }
            private readonly AnalyzerAssemblyLoader _loader;

            public DirectoryLoadContext(string directory, AnalyzerAssemblyLoader loader)
                : base(isCollectible: true)
            {
                Directory = directory;
                _loader = loader;
            }

            protected override Assembly? Load(AssemblyName assemblyName)
            {
                if (_loader.ResolveAssemblyExternally(assemblyName) is { } externallyResolvedAssembly)
                {
                    return externallyResolvedAssembly;
                }

                // Prefer registered dependencies in the same directory first.
                var simpleName = assemblyName.Name!;
                var assemblyPath = Path.Combine(Directory, simpleName + ".dll");
                if (_loader.IsAnalyzerDependencyPath(assemblyPath))
                {
                    (_, var loadPath) = _loader.GetAssemblyInfoForPath(assemblyPath);
                    return loadCore(loadPath);
                }

                // Next if this is a resource assembly for a known assembly then load it from the 
                // appropriate sub directory if it exists
                //
                // Note: when loading from disk the .NET runtime has a fallback step that will handle
                // satellite assembly loading if the call to Load(satelliteAssemblyName) fails. This
                // loader has a mode where it loads from Stream though and the runtime will not handle
                // that automatically. Rather than bifurcate our loading behavior between Disk and
                // Stream both modes just handle satellite loading directly
                if (assemblyName.CultureInfo is not null && simpleName.EndsWith(".resources", StringComparison.Ordinal))
                {
                    var analyzerFileName = Path.ChangeExtension(simpleName, ".dll");
                    var analyzerFilePath = Path.Combine(Directory, analyzerFileName);
                    var satelliteLoadPath = _loader.GetRealSatelliteLoadPath(analyzerFilePath, assemblyName.CultureInfo);
                    if (satelliteLoadPath is not null)
                    {
                        return loadCore(satelliteLoadPath);
                    }

                    return null;
                }

                // Next prefer registered dependencies from other directories. Ideally this would not
                // be necessary but msbuild target defaults have caused a number of customers to 
                // fall into this path. See discussion here for where it comes up
                // https://github.com/dotnet/roslyn/issues/56442
                var (_, bestRealPath) = _loader.GetBestPath(assemblyName);
                if (bestRealPath is not null)
                {
                    return loadCore(bestRealPath);
                }

                // No analyzer registered this dependency. Time to fail
                return null;

                Assembly loadCore(string assemblyPath)
                {
                    if (_loader.AnalyzerLoadOption == AnalyzerLoadOption.LoadFromDisk)
                    {
                        return LoadFromAssemblyPath(assemblyPath);
                    }
                    else
                    {
                        using var stream = File.Open(assemblyPath, FileMode.Open, FileAccess.Read, FileShare.Read);
                        return LoadFromStream(stream);
                    }
                }
            }

            protected override IntPtr LoadUnmanagedDll(string unmanagedDllName)
            {
                var assemblyPath = Path.Combine(Directory, unmanagedDllName + ".dll");
                if (_loader.IsAnalyzerDependencyPath(assemblyPath))
                {
                    (_, var loadPath) = _loader.GetAssemblyInfoForPath(assemblyPath);
                    return LoadUnmanagedDllFromPath(loadPath);
                }

                return IntPtr.Zero;
            }
        }

        /// <summary>
        /// A resolver which allows a passed in <see cref="AssemblyLoadContext"/> from the compiler 
        /// to control assembly resolution. This is important because there are many exchange types
        /// that need to unify across the multiple analyzer ALCs. These include common types from
        /// <c>Microsoft.CodeAnalysis.dll</c> etc, as well as platform assemblies provided by a 
        /// host such as visual studio.
        /// </summary>
        /// <remarks>
        /// This resolver essentially forces any assembly that was loaded as a 'core' part of the
        /// compiler to be shared across analyzers, and not loaded multiple times into each individual
        /// analyzer ALC, even if the analyzer itself shipped a copy of said assembly.
        /// </remarks>
        /// <param name="compilerContext">The <see cref="AssemblyLoadContext"/> that the core
        /// compiler assemblies are already loaded into.</param>
        internal sealed class CompilerAnalyzerAssemblyResolver(AssemblyLoadContext compilerContext) : IAnalyzerAssemblyResolver
        {
            private readonly AssemblyLoadContext _compilerAlc = compilerContext;

            public Assembly? ResolveAssembly(AssemblyName assemblyName) => _compilerAlc.LoadFromAssemblyName(assemblyName);
        }
    }
}

#endif<|MERGE_RESOLUTION|>--- conflicted
+++ resolved
@@ -95,11 +95,7 @@
             }
         }
 
-<<<<<<< HEAD
-        public void UnloadAll()
-=======
         private partial void DisposeWorker()
->>>>>>> 710c7661
         {
             var contexts = ArrayBuilder<DirectoryLoadContext>.GetInstance();
             lock (_guard)
