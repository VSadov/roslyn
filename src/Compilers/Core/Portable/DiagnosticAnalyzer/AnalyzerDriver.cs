--- conflicted
+++ resolved
@@ -1215,11 +1215,7 @@
         {
             if (!SuppressedAnalyzersForTreeMap.TryGetValue(tree, out var suppressedAnalyzers))
             {
-<<<<<<< HEAD
-                suppressedAnalyzers = SuppressedAnalyzersForTreeMap.GetOrAdd(tree, ComputeSuppressedAnalyzersForTree(tree));
-=======
-                suppressedAnalyzers = _lazySuppressedAnalyzersForTreeMap.GetOrAdd(tree, ComputeSuppressedAnalyzersForTree(tree, options));
->>>>>>> 8ed7bda7
+                suppressedAnalyzers = SuppressedAnalyzersForTreeMap.GetOrAdd(tree, ComputeSuppressedAnalyzersForTree(tree, options));
             }
 
             return suppressedAnalyzers.Contains(analyzer);
