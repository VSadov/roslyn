﻿// Copyright (c) Microsoft.  All Rights Reserved.  Licensed under the Apache License, Version 2.0.  See License.txt in the project root for license information.

using System;
using System.Collections.Concurrent;
using System.Collections.Generic;
using System.Collections.Immutable;
using System.Runtime.CompilerServices;
using System.Threading;
using Microsoft.CodeAnalysis.FlowAnalysis;

namespace Microsoft.CodeAnalysis.Diagnostics
{
    /// <summary>
    /// Scope for setting up analyzers for an entire session, automatically associating actions with analyzers.
    /// </summary>
    internal sealed class AnalyzerAnalysisContext : AnalysisContext
    {
        private readonly DiagnosticAnalyzer _analyzer;
        private readonly HostSessionStartAnalysisScope _scope;

        public AnalyzerAnalysisContext(DiagnosticAnalyzer analyzer, HostSessionStartAnalysisScope scope)
        {
            _analyzer = analyzer;
            _scope = scope;
        }

        public override void RegisterCompilationStartAction(Action<CompilationStartAnalysisContext> action)
        {
            DiagnosticAnalysisContextHelpers.VerifyArguments(action);
            _scope.RegisterCompilationStartAction(_analyzer, action);
        }

        public override void RegisterCompilationAction(Action<CompilationAnalysisContext> action)
        {
            DiagnosticAnalysisContextHelpers.VerifyArguments(action);
            _scope.RegisterCompilationAction(_analyzer, action);
        }

        public override void RegisterSyntaxTreeAction(Action<SyntaxTreeAnalysisContext> action)
        {
            DiagnosticAnalysisContextHelpers.VerifyArguments(action);
            _scope.RegisterSyntaxTreeAction(_analyzer, action);
        }

        public override void RegisterSemanticModelAction(Action<SemanticModelAnalysisContext> action)
        {
            DiagnosticAnalysisContextHelpers.VerifyArguments(action);
            _scope.RegisterSemanticModelAction(_analyzer, action);
        }

        public override void RegisterSymbolAction(Action<SymbolAnalysisContext> action, ImmutableArray<SymbolKind> symbolKinds)
        {
            DiagnosticAnalysisContextHelpers.VerifyArguments(action, symbolKinds);
            _scope.RegisterSymbolAction(_analyzer, action, symbolKinds);
        }

        public override void RegisterSymbolStartAction(Action<SymbolStartAnalysisContext> action, SymbolKind symbolKind)
        {
            DiagnosticAnalysisContextHelpers.VerifyArguments(action);
            _scope.RegisterSymbolStartAction(_analyzer, action, symbolKind);
        }

        public override void RegisterCodeBlockStartAction<TLanguageKindEnum>(Action<CodeBlockStartAnalysisContext<TLanguageKindEnum>> action)
        {
            DiagnosticAnalysisContextHelpers.VerifyArguments(action);
            _scope.RegisterCodeBlockStartAction<TLanguageKindEnum>(_analyzer, action);
        }

        public override void RegisterCodeBlockAction(Action<CodeBlockAnalysisContext> action)
        {
            DiagnosticAnalysisContextHelpers.VerifyArguments(action);
            _scope.RegisterCodeBlockAction(_analyzer, action);
        }

        public override void RegisterSyntaxNodeAction<TLanguageKindEnum>(Action<SyntaxNodeAnalysisContext> action, ImmutableArray<TLanguageKindEnum> syntaxKinds)
        {
            DiagnosticAnalysisContextHelpers.VerifyArguments(action, syntaxKinds);
            _scope.RegisterSyntaxNodeAction(_analyzer, action, syntaxKinds);
        }

        public override void RegisterOperationAction(Action<OperationAnalysisContext> action, ImmutableArray<OperationKind> operationKinds)
        {
            DiagnosticAnalysisContextHelpers.VerifyArguments(action, operationKinds);
            _scope.RegisterOperationAction(_analyzer, action, operationKinds);
        }

        public override void RegisterOperationBlockStartAction(Action<OperationBlockStartAnalysisContext> action)
        {
            DiagnosticAnalysisContextHelpers.VerifyArguments(action);
            _scope.RegisterOperationBlockStartAction(_analyzer, action);
        }

        public override void RegisterOperationBlockAction(Action<OperationBlockAnalysisContext> action)
        {
            DiagnosticAnalysisContextHelpers.VerifyArguments(action);
            _scope.RegisterOperationBlockAction(_analyzer, action);
        }

        public override void EnableConcurrentExecution()
        {
            _scope.EnableConcurrentExecution(_analyzer);
        }

        public override void ConfigureGeneratedCodeAnalysis(GeneratedCodeAnalysisFlags mode)
        {
            _scope.ConfigureGeneratedCodeAnalysis(_analyzer, mode);
        }
    }

    /// <summary>
    /// Scope for setting up analyzers for a compilation, automatically associating actions with analyzers.
    /// </summary>
    internal sealed class AnalyzerCompilationStartAnalysisContext : CompilationStartAnalysisContext
    {
        private readonly DiagnosticAnalyzer _analyzer;
        private readonly HostCompilationStartAnalysisScope _scope;
        private readonly CompilationAnalysisValueProviderFactory _compilationAnalysisValueProviderFactory;

        public AnalyzerCompilationStartAnalysisContext(
            DiagnosticAnalyzer analyzer,
            HostCompilationStartAnalysisScope scope,
            Compilation compilation,
            AnalyzerOptions options,
            CompilationAnalysisValueProviderFactory compilationAnalysisValueProviderFactory,
            CancellationToken cancellationToken)
            : base(compilation, options, cancellationToken)
        {
            _analyzer = analyzer;
            _scope = scope;
            _compilationAnalysisValueProviderFactory = compilationAnalysisValueProviderFactory;
        }

        public override void RegisterCompilationEndAction(Action<CompilationAnalysisContext> action)
        {
            DiagnosticAnalysisContextHelpers.VerifyArguments(action);
            _scope.RegisterCompilationEndAction(_analyzer, action);
        }

        public override void RegisterSyntaxTreeAction(Action<SyntaxTreeAnalysisContext> action)
        {
            DiagnosticAnalysisContextHelpers.VerifyArguments(action);
            _scope.RegisterSyntaxTreeAction(_analyzer, action);
        }

        public override void RegisterSemanticModelAction(Action<SemanticModelAnalysisContext> action)
        {
            DiagnosticAnalysisContextHelpers.VerifyArguments(action);
            _scope.RegisterSemanticModelAction(_analyzer, action);
        }

        public override void RegisterSymbolAction(Action<SymbolAnalysisContext> action, ImmutableArray<SymbolKind> symbolKinds)
        {
            DiagnosticAnalysisContextHelpers.VerifyArguments(action, symbolKinds);
            _scope.RegisterSymbolAction(_analyzer, action, symbolKinds);
        }

        public override void RegisterSymbolStartAction(Action<SymbolStartAnalysisContext> action, SymbolKind symbolKind)
        {
            DiagnosticAnalysisContextHelpers.VerifyArguments(action);
            _scope.RegisterSymbolStartAction(_analyzer, action, symbolKind);
        }

        public override void RegisterCodeBlockStartAction<TLanguageKindEnum>(Action<CodeBlockStartAnalysisContext<TLanguageKindEnum>> action)
        {
            DiagnosticAnalysisContextHelpers.VerifyArguments(action);
            _scope.RegisterCodeBlockStartAction<TLanguageKindEnum>(_analyzer, action);
        }

        public override void RegisterCodeBlockAction(Action<CodeBlockAnalysisContext> action)
        {
            DiagnosticAnalysisContextHelpers.VerifyArguments(action);
            _scope.RegisterCodeBlockAction(_analyzer, action);
        }

        public override void RegisterSyntaxNodeAction<TLanguageKindEnum>(Action<SyntaxNodeAnalysisContext> action, ImmutableArray<TLanguageKindEnum> syntaxKinds)
        {
            DiagnosticAnalysisContextHelpers.VerifyArguments(action, syntaxKinds);
            _scope.RegisterSyntaxNodeAction(_analyzer, action, syntaxKinds);
        }

        public override void RegisterOperationBlockStartAction(Action<OperationBlockStartAnalysisContext> action)
        {
            DiagnosticAnalysisContextHelpers.VerifyArguments(action);
            _scope.RegisterOperationBlockStartAction(_analyzer, action);
        }

        public override void RegisterOperationBlockAction(Action<OperationBlockAnalysisContext> action)
        {
            DiagnosticAnalysisContextHelpers.VerifyArguments(action);
            _scope.RegisterOperationBlockAction(_analyzer, action);
        }

        public override void RegisterOperationAction(Action<OperationAnalysisContext> action, ImmutableArray<OperationKind> operationKinds)
        {
            DiagnosticAnalysisContextHelpers.VerifyArguments(action, operationKinds);
            _scope.RegisterOperationAction(_analyzer, action, operationKinds);
        }

        internal override bool TryGetValueCore<TKey, TValue>(TKey key, AnalysisValueProvider<TKey, TValue> valueProvider, out TValue value)
        {
            var compilationAnalysisValueProvider = _compilationAnalysisValueProviderFactory.GetValueProvider(valueProvider);
            return compilationAnalysisValueProvider.TryGetValue(key, out value);
        }
    }

    /// <summary>
    /// Scope for setting up analyzers for code within a symbol and its members.
    /// </summary>
    internal sealed class AnalyzerSymbolStartAnalysisContext : SymbolStartAnalysisContext
    {
        private readonly DiagnosticAnalyzer _analyzer;
        private readonly HostSymbolStartAnalysisScope _scope;

        internal AnalyzerSymbolStartAnalysisContext(DiagnosticAnalyzer analyzer,
                                                       HostSymbolStartAnalysisScope scope,
                                                       ISymbol owningSymbol,
                                                       Compilation compilation,
                                                       AnalyzerOptions options,
                                                       CancellationToken cancellationToken)
            : base(owningSymbol, compilation, options, cancellationToken)
        {
            _analyzer = analyzer;
            _scope = scope;
        }

        public override void RegisterSymbolEndAction(Action<SymbolAnalysisContext> action)
        {
            DiagnosticAnalysisContextHelpers.VerifyArguments(action);
            _scope.RegisterSymbolEndAction(_analyzer, action);
        }

        public override void RegisterCodeBlockStartAction<TLanguageKindEnum>(Action<CodeBlockStartAnalysisContext<TLanguageKindEnum>> action)
        {
            DiagnosticAnalysisContextHelpers.VerifyArguments(action);
            _scope.RegisterCodeBlockStartAction<TLanguageKindEnum>(_analyzer, action);
        }

        public override void RegisterCodeBlockAction(Action<CodeBlockAnalysisContext> action)
        {
            DiagnosticAnalysisContextHelpers.VerifyArguments(action);
            _scope.RegisterCodeBlockAction(_analyzer, action);
        }

        public override void RegisterSyntaxNodeAction<TLanguageKindEnum>(Action<SyntaxNodeAnalysisContext> action, ImmutableArray<TLanguageKindEnum> syntaxKinds)
        {
            DiagnosticAnalysisContextHelpers.VerifyArguments(action, syntaxKinds);
            _scope.RegisterSyntaxNodeAction(_analyzer, action, syntaxKinds);
        }

        public override void RegisterOperationBlockStartAction(Action<OperationBlockStartAnalysisContext> action)
        {
            DiagnosticAnalysisContextHelpers.VerifyArguments(action);
            _scope.RegisterOperationBlockStartAction(_analyzer, action);
        }

        public override void RegisterOperationBlockAction(Action<OperationBlockAnalysisContext> action)
        {
            DiagnosticAnalysisContextHelpers.VerifyArguments(action);
            _scope.RegisterOperationBlockAction(_analyzer, action);
        }

        public override void RegisterOperationAction(Action<OperationAnalysisContext> action, ImmutableArray<OperationKind> operationKinds)
        {
            DiagnosticAnalysisContextHelpers.VerifyArguments(action, operationKinds);
            _scope.RegisterOperationAction(_analyzer, action, operationKinds);
        }
    }

    /// <summary>
    /// Scope for setting up analyzers for a code block, automatically associating actions with analyzers.
    /// </summary>
    internal sealed class AnalyzerCodeBlockStartAnalysisContext<TLanguageKindEnum> : CodeBlockStartAnalysisContext<TLanguageKindEnum> where TLanguageKindEnum : struct
    {
        private readonly DiagnosticAnalyzer _analyzer;
        private readonly HostCodeBlockStartAnalysisScope<TLanguageKindEnum> _scope;

        internal AnalyzerCodeBlockStartAnalysisContext(DiagnosticAnalyzer analyzer,
                                                       HostCodeBlockStartAnalysisScope<TLanguageKindEnum> scope,
                                                       SyntaxNode codeBlock,
                                                       ISymbol owningSymbol,
                                                       SemanticModel semanticModel,
                                                       AnalyzerOptions options,
                                                       CancellationToken cancellationToken)
            : base(codeBlock, owningSymbol, semanticModel, options, cancellationToken)
        {
            _analyzer = analyzer;
            _scope = scope;
        }

        public override void RegisterCodeBlockEndAction(Action<CodeBlockAnalysisContext> action)
        {
            DiagnosticAnalysisContextHelpers.VerifyArguments(action);
            _scope.RegisterCodeBlockEndAction(_analyzer, action);
        }

        public override void RegisterSyntaxNodeAction(Action<SyntaxNodeAnalysisContext> action, ImmutableArray<TLanguageKindEnum> syntaxKinds)
        {
            DiagnosticAnalysisContextHelpers.VerifyArguments(action, syntaxKinds);
            _scope.RegisterSyntaxNodeAction(_analyzer, action, syntaxKinds);
        }
    }

    /// <summary>
    /// Scope for setting up analyzers for an operation block, automatically associating actions with analyzers.
    /// </summary>
    internal sealed class AnalyzerOperationBlockStartAnalysisContext : OperationBlockStartAnalysisContext
    {
        private readonly DiagnosticAnalyzer _analyzer;
        private readonly HostOperationBlockStartAnalysisScope _scope;

        internal AnalyzerOperationBlockStartAnalysisContext(DiagnosticAnalyzer analyzer,
                                                            HostOperationBlockStartAnalysisScope scope,
                                                            ImmutableArray<IOperation> operationBlocks,
                                                            ISymbol owningSymbol,
                                                            Compilation compilation,
                                                            AnalyzerOptions options,
                                                            Func<IOperation, ControlFlowGraph> getControlFlowGraph,
                                                            CancellationToken cancellationToken)
            : base(operationBlocks, owningSymbol, compilation, options, getControlFlowGraph, cancellationToken)
        {
            _analyzer = analyzer;
            _scope = scope;
        }

        public override void RegisterOperationBlockEndAction(Action<OperationBlockAnalysisContext> action)
        {
            DiagnosticAnalysisContextHelpers.VerifyArguments(action);
            _scope.RegisterOperationBlockEndAction(_analyzer, action);
        }

        public override void RegisterOperationAction(Action<OperationAnalysisContext> action, ImmutableArray<OperationKind> operationKinds)
        {
            DiagnosticAnalysisContextHelpers.VerifyArguments(action, operationKinds);
            _scope.RegisterOperationAction(_analyzer, action, operationKinds);
        }
    }

    /// <summary>
    /// Scope for setting up analyzers for an entire session, capable of retrieving the actions.
    /// </summary>
    internal sealed class HostSessionStartAnalysisScope : HostAnalysisScope
    {
        private ImmutableHashSet<DiagnosticAnalyzer> _concurrentAnalyzers = ImmutableHashSet<DiagnosticAnalyzer>.Empty;
        private ConcurrentDictionary<DiagnosticAnalyzer, GeneratedCodeAnalysisFlags> _generatedCodeConfigurationMap = new ConcurrentDictionary<DiagnosticAnalyzer, GeneratedCodeAnalysisFlags>();

        public bool IsConcurrentAnalyzer(DiagnosticAnalyzer analyzer)
        {
            return _concurrentAnalyzers.Contains(analyzer);
        }

        public GeneratedCodeAnalysisFlags GetGeneratedCodeAnalysisFlags(DiagnosticAnalyzer analyzer)
        {
            GeneratedCodeAnalysisFlags mode;
            return _generatedCodeConfigurationMap.TryGetValue(analyzer, out mode) ? mode : AnalyzerDriver.DefaultGeneratedCodeAnalysisFlags;
        }

        public void RegisterCompilationStartAction(DiagnosticAnalyzer analyzer, Action<CompilationStartAnalysisContext> action)
        {
            CompilationStartAnalyzerAction analyzerAction = new CompilationStartAnalyzerAction(action, analyzer);
            this.GetOrCreateAnalyzerActions(analyzer).Value.AddCompilationStartAction(analyzerAction);
        }

        public void EnableConcurrentExecution(DiagnosticAnalyzer analyzer)
        {
            _concurrentAnalyzers = _concurrentAnalyzers.Add(analyzer);
            GetOrCreateAnalyzerActions(analyzer).Value.EnableConcurrentExecution();
        }

        public void ConfigureGeneratedCodeAnalysis(DiagnosticAnalyzer analyzer, GeneratedCodeAnalysisFlags mode)
        {
            _generatedCodeConfigurationMap.AddOrUpdate(analyzer, addValue: mode, updateValueFactory: (a, c) => mode);
        }
    }

    /// <summary>
    /// Scope for setting up analyzers for a compilation, capable of retrieving the actions.
    /// </summary>
    internal sealed class HostCompilationStartAnalysisScope : HostAnalysisScope
    {
        private readonly HostSessionStartAnalysisScope _sessionScope;

        public HostCompilationStartAnalysisScope(HostSessionStartAnalysisScope sessionScope)
        {
            _sessionScope = sessionScope;
        }

        public override AnalyzerActions GetAnalyzerActions(DiagnosticAnalyzer analyzer)
        {
            AnalyzerActions compilationActions = base.GetAnalyzerActions(analyzer);
            AnalyzerActions sessionActions = _sessionScope.GetAnalyzerActions(analyzer);

            if (sessionActions.IsEmpty)
            {
                return compilationActions;
            }

            if (compilationActions.IsEmpty)
            {
                return sessionActions;
            }

            return compilationActions.Append(in sessionActions);
        }
    }

    /// <summary>
    /// Scope for setting up analyzers for analyzing a symbol and its members.
    /// </summary>
    internal sealed class HostSymbolStartAnalysisScope : HostAnalysisScope
    {
        public HostSymbolStartAnalysisScope()
        {
        }
    }

    /// <summary>
    /// Scope for setting up analyzers for a code block, capable of retrieving the actions.
    /// </summary>
    internal sealed class HostCodeBlockStartAnalysisScope<TLanguageKindEnum> where TLanguageKindEnum : struct
    {
        private ImmutableArray<CodeBlockAnalyzerAction> _codeBlockEndActions = ImmutableArray<CodeBlockAnalyzerAction>.Empty;
        private ImmutableArray<SyntaxNodeAnalyzerAction<TLanguageKindEnum>> _syntaxNodeActions = ImmutableArray<SyntaxNodeAnalyzerAction<TLanguageKindEnum>>.Empty;

        public ImmutableArray<CodeBlockAnalyzerAction> CodeBlockEndActions
        {
            get { return _codeBlockEndActions; }
        }

        public ImmutableArray<SyntaxNodeAnalyzerAction<TLanguageKindEnum>> SyntaxNodeActions
        {
            get { return _syntaxNodeActions; }
        }

        internal HostCodeBlockStartAnalysisScope()
        {
        }

        public void RegisterCodeBlockEndAction(DiagnosticAnalyzer analyzer, Action<CodeBlockAnalysisContext> action)
        {
            _codeBlockEndActions = _codeBlockEndActions.Add(new CodeBlockAnalyzerAction(action, analyzer));
        }

        public void RegisterSyntaxNodeAction(DiagnosticAnalyzer analyzer, Action<SyntaxNodeAnalysisContext> action, ImmutableArray<TLanguageKindEnum> syntaxKinds)
        {
            _syntaxNodeActions = _syntaxNodeActions.Add(new SyntaxNodeAnalyzerAction<TLanguageKindEnum>(action, syntaxKinds, analyzer));
        }
    }

    internal sealed class HostOperationBlockStartAnalysisScope
    {
        private ImmutableArray<OperationBlockAnalyzerAction> _operationBlockEndActions = ImmutableArray<OperationBlockAnalyzerAction>.Empty;
        private ImmutableArray<OperationAnalyzerAction> _operationActions = ImmutableArray<OperationAnalyzerAction>.Empty;

        public ImmutableArray<OperationBlockAnalyzerAction> OperationBlockEndActions => _operationBlockEndActions;

        public ImmutableArray<OperationAnalyzerAction> OperationActions => _operationActions;

        internal HostOperationBlockStartAnalysisScope()
        {
        }

        public void RegisterOperationBlockEndAction(DiagnosticAnalyzer analyzer, Action<OperationBlockAnalysisContext> action)
        {
            _operationBlockEndActions = _operationBlockEndActions.Add(new OperationBlockAnalyzerAction(action, analyzer));
        }

        public void RegisterOperationAction(DiagnosticAnalyzer analyzer, Action<OperationAnalysisContext> action, ImmutableArray<OperationKind> operationKinds)
        {
            _operationActions = _operationActions.Add(new OperationAnalyzerAction(action, operationKinds, analyzer));
        }
    }

    internal abstract class HostAnalysisScope
    {
        private readonly ConcurrentDictionary<DiagnosticAnalyzer, StrongBox<AnalyzerActions>> _analyzerActions = new ConcurrentDictionary<DiagnosticAnalyzer, StrongBox<AnalyzerActions>>();

        public virtual AnalyzerActions GetAnalyzerActions(DiagnosticAnalyzer analyzer)
        {
            return this.GetOrCreateAnalyzerActions(analyzer).Value;
        }

        public void RegisterCompilationAction(DiagnosticAnalyzer analyzer, Action<CompilationAnalysisContext> action)
        {
            CompilationAnalyzerAction analyzerAction = new CompilationAnalyzerAction(action, analyzer);
            this.GetOrCreateAnalyzerActions(analyzer).Value.AddCompilationAction(analyzerAction);
        }

        public void RegisterCompilationEndAction(DiagnosticAnalyzer analyzer, Action<CompilationAnalysisContext> action)
        {
            CompilationAnalyzerAction analyzerAction = new CompilationAnalyzerAction(action, analyzer);
            this.GetOrCreateAnalyzerActions(analyzer).Value.AddCompilationEndAction(analyzerAction);
        }

        public void RegisterSemanticModelAction(DiagnosticAnalyzer analyzer, Action<SemanticModelAnalysisContext> action)
        {
            SemanticModelAnalyzerAction analyzerAction = new SemanticModelAnalyzerAction(action, analyzer);
            this.GetOrCreateAnalyzerActions(analyzer).Value.AddSemanticModelAction(analyzerAction);
        }

        public void RegisterSyntaxTreeAction(DiagnosticAnalyzer analyzer, Action<SyntaxTreeAnalysisContext> action)
        {
            SyntaxTreeAnalyzerAction analyzerAction = new SyntaxTreeAnalyzerAction(action, analyzer);
            this.GetOrCreateAnalyzerActions(analyzer).Value.AddSyntaxTreeAction(analyzerAction);
        }

        public void RegisterSymbolAction(DiagnosticAnalyzer analyzer, Action<SymbolAnalysisContext> action, ImmutableArray<SymbolKind> symbolKinds)
        {
            SymbolAnalyzerAction analyzerAction = new SymbolAnalyzerAction(action, symbolKinds, analyzer);
            this.GetOrCreateAnalyzerActions(analyzer).Value.AddSymbolAction(analyzerAction);

            // The SymbolAnalyzerAction does not handle SymbolKind.Parameter because the compiler
            // does not make CompilationEvents for them. As a workaround, handle them specially by
            // registering further SymbolActions (for Methods) and utilize the results to construct
            // the necessary SymbolAnalysisContexts.

            if (symbolKinds.Contains(SymbolKind.Parameter))
            {
                RegisterSymbolAction(
                    analyzer,
                    context =>
                    {
                        ImmutableArray<IParameterSymbol> parameters;

                        switch (context.Symbol.Kind)
                        {
                            case SymbolKind.Method:
                                parameters = ((IMethodSymbol)context.Symbol).Parameters;
                                break;
                            case SymbolKind.Property:
                                parameters = ((IPropertySymbol)context.Symbol).Parameters;
                                break;
                            case SymbolKind.NamedType:
                                var namedType = (INamedTypeSymbol)context.Symbol;
                                var delegateInvokeMethod = namedType.DelegateInvokeMethod;
                                parameters = delegateInvokeMethod?.Parameters ?? ImmutableArray.Create<IParameterSymbol>();
                                break;
                            default:
                                throw new ArgumentException($"{context.Symbol.Kind} is not supported.", nameof(context));
                        }

                        foreach (var parameter in parameters)
                        {
                            if (!parameter.IsImplicitlyDeclared)
                            {
                                action(new SymbolAnalysisContext(
                                    parameter,
                                    context.Compilation,
                                    context.Options,
                                    context.ReportDiagnostic,
                                    context.IsSupportedDiagnostic,
                                    context.CancellationToken));
                            }
                        }
                    },
                    ImmutableArray.Create(SymbolKind.Method, SymbolKind.Property, SymbolKind.NamedType));
            }
        }

        public void RegisterSymbolStartAction(DiagnosticAnalyzer analyzer, Action<SymbolStartAnalysisContext> action, SymbolKind symbolKind)
        {
            var analyzerAction = new SymbolStartAnalyzerAction(action, symbolKind, analyzer);
            this.GetOrCreateAnalyzerActions(analyzer).Value.AddSymbolStartAction(analyzerAction);
        }

        public void RegisterSymbolEndAction(DiagnosticAnalyzer analyzer, Action<SymbolAnalysisContext> action)
        {
            var analyzerAction = new SymbolEndAnalyzerAction(action, analyzer);
            this.GetOrCreateAnalyzerActions(analyzer).Value.AddSymbolEndAction(analyzerAction);
        }

        public void RegisterCodeBlockStartAction<TLanguageKindEnum>(DiagnosticAnalyzer analyzer, Action<CodeBlockStartAnalysisContext<TLanguageKindEnum>> action) where TLanguageKindEnum : struct
        {
            CodeBlockStartAnalyzerAction<TLanguageKindEnum> analyzerAction = new CodeBlockStartAnalyzerAction<TLanguageKindEnum>(action, analyzer);
            this.GetOrCreateAnalyzerActions(analyzer).Value.AddCodeBlockStartAction(analyzerAction);
        }

        public void RegisterCodeBlockEndAction(DiagnosticAnalyzer analyzer, Action<CodeBlockAnalysisContext> action)
        {
            CodeBlockAnalyzerAction analyzerAction = new CodeBlockAnalyzerAction(action, analyzer);
            this.GetOrCreateAnalyzerActions(analyzer).Value.AddCodeBlockEndAction(analyzerAction);
        }

        public void RegisterCodeBlockAction(DiagnosticAnalyzer analyzer, Action<CodeBlockAnalysisContext> action)
        {
            CodeBlockAnalyzerAction analyzerAction = new CodeBlockAnalyzerAction(action, analyzer);
            this.GetOrCreateAnalyzerActions(analyzer).Value.AddCodeBlockAction(analyzerAction);
        }

        public void RegisterSyntaxNodeAction<TLanguageKindEnum>(DiagnosticAnalyzer analyzer, Action<SyntaxNodeAnalysisContext> action, ImmutableArray<TLanguageKindEnum> syntaxKinds) where TLanguageKindEnum : struct
        {
            SyntaxNodeAnalyzerAction<TLanguageKindEnum> analyzerAction = new SyntaxNodeAnalyzerAction<TLanguageKindEnum>(action, syntaxKinds, analyzer);
            this.GetOrCreateAnalyzerActions(analyzer).Value.AddSyntaxNodeAction(analyzerAction);
        }

        public void RegisterOperationBlockStartAction(DiagnosticAnalyzer analyzer, Action<OperationBlockStartAnalysisContext> action)
        {
            OperationBlockStartAnalyzerAction analyzerAction = new OperationBlockStartAnalyzerAction(action, analyzer);
            this.GetOrCreateAnalyzerActions(analyzer).Value.AddOperationBlockStartAction(analyzerAction);
        }

        public void RegisterOperationBlockEndAction(DiagnosticAnalyzer analyzer, Action<OperationBlockAnalysisContext> action)
        {
            OperationBlockAnalyzerAction analyzerAction = new OperationBlockAnalyzerAction(action, analyzer);
            this.GetOrCreateAnalyzerActions(analyzer).Value.AddOperationBlockEndAction(analyzerAction);
        }

        public void RegisterOperationBlockAction(DiagnosticAnalyzer analyzer, Action<OperationBlockAnalysisContext> action)
        {
            OperationBlockAnalyzerAction analyzerAction = new OperationBlockAnalyzerAction(action, analyzer);
            this.GetOrCreateAnalyzerActions(analyzer).Value.AddOperationBlockAction(analyzerAction);
        }

        public void RegisterOperationAction(DiagnosticAnalyzer analyzer, Action<OperationAnalysisContext> action, ImmutableArray<OperationKind> operationKinds)
        {
            OperationAnalyzerAction analyzerAction = new OperationAnalyzerAction(action, operationKinds, analyzer);
            this.GetOrCreateAnalyzerActions(analyzer).Value.AddOperationAction(analyzerAction);
        }

        protected StrongBox<AnalyzerActions> GetOrCreateAnalyzerActions(DiagnosticAnalyzer analyzer)
        {
            return _analyzerActions.GetOrAdd(analyzer, _ => new StrongBox<AnalyzerActions>(AnalyzerActions.Empty));
        }
    }

    /// <summary>
    /// Actions registered by a particular analyzer.
    /// </summary>
    // ToDo: AnalyzerActions, and all of the mechanism around it, can be eliminated if the IDE diagnostic analyzer driver
    // moves from an analyzer-centric model to an action-centric model. For example, the driver would need to stop asking
    // if a particular analyzer can analyze syntax trees, and instead ask if any syntax tree actions are present. Also,
    // the driver needs to apply all relevant actions rather then applying the actions of individual analyzers.
    internal struct AnalyzerActions
    {
        public static readonly AnalyzerActions Empty = new AnalyzerActions(concurrent: false);
        public static readonly AnalyzerActions EmptyConcurrent = new AnalyzerActions(concurrent: true);

        private ImmutableArray<CompilationStartAnalyzerAction> _compilationStartActions;
        private ImmutableArray<CompilationAnalyzerAction> _compilationEndActions;
        private ImmutableArray<CompilationAnalyzerAction> _compilationActions;
        private ImmutableArray<SyntaxTreeAnalyzerAction> _syntaxTreeActions;
        private ImmutableArray<SemanticModelAnalyzerAction> _semanticModelActions;
        private ImmutableArray<SymbolAnalyzerAction> _symbolActions;
        private ImmutableArray<SymbolStartAnalyzerAction> _symbolStartActions;
        private ImmutableArray<SymbolEndAnalyzerAction> _symbolEndActions;
        private ImmutableArray<AnalyzerAction> _codeBlockStartActions;
        private ImmutableArray<CodeBlockAnalyzerAction> _codeBlockEndActions;
        private ImmutableArray<CodeBlockAnalyzerAction> _codeBlockActions;
        private ImmutableArray<OperationBlockStartAnalyzerAction> _operationBlockStartActions;
        private ImmutableArray<OperationBlockAnalyzerAction> _operationBlockEndActions;
        private ImmutableArray<OperationBlockAnalyzerAction> _operationBlockActions;
        private ImmutableArray<AnalyzerAction> _syntaxNodeActions;
        private ImmutableArray<OperationAnalyzerAction> _operationActions;
        private bool _concurrent;

        internal AnalyzerActions(bool concurrent)
        {
            _compilationStartActions = ImmutableArray<CompilationStartAnalyzerAction>.Empty;
            _compilationEndActions = ImmutableArray<CompilationAnalyzerAction>.Empty;
            _compilationActions = ImmutableArray<CompilationAnalyzerAction>.Empty;
            _syntaxTreeActions = ImmutableArray<SyntaxTreeAnalyzerAction>.Empty;
            _semanticModelActions = ImmutableArray<SemanticModelAnalyzerAction>.Empty;
            _symbolActions = ImmutableArray<SymbolAnalyzerAction>.Empty;
            _symbolStartActions = ImmutableArray<SymbolStartAnalyzerAction>.Empty;
            _symbolEndActions = ImmutableArray<SymbolEndAnalyzerAction>.Empty;
            _codeBlockStartActions = ImmutableArray<AnalyzerAction>.Empty;
            _codeBlockEndActions = ImmutableArray<CodeBlockAnalyzerAction>.Empty;
            _codeBlockActions = ImmutableArray<CodeBlockAnalyzerAction>.Empty;
            _operationBlockStartActions = ImmutableArray<OperationBlockStartAnalyzerAction>.Empty;
            _operationBlockEndActions = ImmutableArray<OperationBlockAnalyzerAction>.Empty;
            _operationBlockActions = ImmutableArray<OperationBlockAnalyzerAction>.Empty;
            _syntaxNodeActions = ImmutableArray<AnalyzerAction>.Empty;
            _operationActions = ImmutableArray<OperationAnalyzerAction>.Empty;
            _concurrent = concurrent;

            IsEmpty = true;
        }

        public AnalyzerActions(
            ImmutableArray<CompilationStartAnalyzerAction> compilationStartActions,
            ImmutableArray<CompilationAnalyzerAction> compilationEndActions,
            ImmutableArray<CompilationAnalyzerAction> compilationActions,
            ImmutableArray<SyntaxTreeAnalyzerAction> syntaxTreeActions,
            ImmutableArray<SemanticModelAnalyzerAction> semanticModelActions,
            ImmutableArray<SymbolAnalyzerAction> symbolActions,
            ImmutableArray<SymbolStartAnalyzerAction> symbolStartActions,
            ImmutableArray<SymbolEndAnalyzerAction> symbolEndActions,
            ImmutableArray<AnalyzerAction> codeBlockStartActions,
            ImmutableArray<CodeBlockAnalyzerAction> codeBlockEndActions,
            ImmutableArray<CodeBlockAnalyzerAction> codeBlockActions,
            ImmutableArray<OperationBlockStartAnalyzerAction> operationBlockStartActions,
            ImmutableArray<OperationBlockAnalyzerAction> operationBlockEndActions,
            ImmutableArray<OperationBlockAnalyzerAction> operationBlockActions,
            ImmutableArray<AnalyzerAction> syntaxNodeActions,
            ImmutableArray<OperationAnalyzerAction> operationActions,
            bool concurrent,
            bool isEmpty)
        {
            _compilationStartActions = compilationStartActions;
            _compilationEndActions = compilationEndActions;
            _compilationActions = compilationActions;
            _syntaxTreeActions = syntaxTreeActions;
            _semanticModelActions = semanticModelActions;
            _symbolActions = symbolActions;
            _symbolStartActions = symbolStartActions;
            _symbolEndActions = symbolEndActions;
            _codeBlockStartActions = codeBlockStartActions;
            _codeBlockEndActions = codeBlockEndActions;
            _codeBlockActions = codeBlockActions;
            _operationBlockStartActions = operationBlockStartActions;
            _operationBlockEndActions = operationBlockEndActions;
            _operationBlockActions = operationBlockActions;
            _syntaxNodeActions = syntaxNodeActions;
            _operationActions = operationActions;
            _concurrent = concurrent;
            IsEmpty = isEmpty;
        }

        public readonly int CompilationStartActionsCount { get { return _compilationStartActions.Length; } }
        public readonly int CompilationEndActionsCount { get { return _compilationEndActions.Length; } }
        public readonly int CompilationActionsCount { get { return _compilationActions.Length; } }
        public readonly int SyntaxTreeActionsCount { get { return _syntaxTreeActions.Length; } }
        public readonly int SemanticModelActionsCount { get { return _semanticModelActions.Length; } }
        public readonly int SymbolActionsCount { get { return _symbolActions.Length; } }
        public readonly int SymbolStartActionsCount { get { return _symbolStartActions.Length; } }
        public readonly int SymbolEndActionsCount { get { return _symbolEndActions.Length; } }
        public readonly int SyntaxNodeActionsCount { get { return _syntaxNodeActions.Length; } }
        public readonly int OperationActionsCount { get { return _operationActions.Length; } }
        public readonly int OperationBlockStartActionsCount { get { return _operationBlockStartActions.Length; } }
        public readonly int OperationBlockEndActionsCount { get { return _operationBlockEndActions.Length; } }
        public readonly int OperationBlockActionsCount { get { return _operationBlockActions.Length; } }
        public readonly int CodeBlockStartActionsCount { get { return _codeBlockStartActions.Length; } }
        public readonly int CodeBlockEndActionsCount { get { return _codeBlockEndActions.Length; } }
        public readonly int CodeBlockActionsCount { get { return _codeBlockActions.Length; } }
        public readonly bool Concurrent => _concurrent;
        public bool IsEmpty { readonly get; private set; }
        public readonly bool IsDefault => _compilationStartActions.IsDefault;

        internal readonly ImmutableArray<CompilationStartAnalyzerAction> CompilationStartActions
        {
            get { return _compilationStartActions; }
        }

        internal readonly ImmutableArray<CompilationAnalyzerAction> CompilationEndActions
        {
            get { return _compilationEndActions; }
        }

        internal readonly ImmutableArray<CompilationAnalyzerAction> CompilationActions
        {
            get { return _compilationActions; }
        }

        internal readonly ImmutableArray<SyntaxTreeAnalyzerAction> SyntaxTreeActions
        {
            get { return _syntaxTreeActions; }
        }

        internal readonly ImmutableArray<SemanticModelAnalyzerAction> SemanticModelActions
        {
            get { return _semanticModelActions; }
        }

        internal readonly ImmutableArray<SymbolAnalyzerAction> SymbolActions
        {
            get { return _symbolActions; }
        }

        internal readonly ImmutableArray<SymbolStartAnalyzerAction> SymbolStartActions
        {
            get { return _symbolStartActions; }
        }

        internal readonly ImmutableArray<SymbolEndAnalyzerAction> SymbolEndActions
        {
            get { return _symbolEndActions; }
        }

        internal readonly ImmutableArray<CodeBlockAnalyzerAction> CodeBlockEndActions
        {
            get { return _codeBlockEndActions; }
        }

        internal readonly ImmutableArray<CodeBlockAnalyzerAction> CodeBlockActions
        {
            get { return _codeBlockActions; }
        }

        internal readonly ImmutableArray<CodeBlockStartAnalyzerAction<TLanguageKindEnum>> GetCodeBlockStartActions<TLanguageKindEnum>() where TLanguageKindEnum : struct
        {
            return _codeBlockStartActions.OfType<CodeBlockStartAnalyzerAction<TLanguageKindEnum>>().ToImmutableArray();
        }

        internal readonly ImmutableArray<SyntaxNodeAnalyzerAction<TLanguageKindEnum>> GetSyntaxNodeActions<TLanguageKindEnum>() where TLanguageKindEnum : struct
        {
            return _syntaxNodeActions.OfType<SyntaxNodeAnalyzerAction<TLanguageKindEnum>>().ToImmutableArray();
        }

        internal readonly ImmutableArray<OperationBlockAnalyzerAction> OperationBlockActions
        {
            get { return _operationBlockActions; }
        }

        internal readonly ImmutableArray<OperationBlockAnalyzerAction> OperationBlockEndActions
        {
            get { return _operationBlockEndActions; }
        }

        internal readonly ImmutableArray<OperationBlockStartAnalyzerAction> OperationBlockStartActions
        {
            get { return _operationBlockStartActions; }
        }

        internal readonly ImmutableArray<OperationAnalyzerAction> OperationActions
        {
            get { return _operationActions; }
        }

        internal void AddCompilationStartAction(CompilationStartAnalyzerAction action)
        {
            _compilationStartActions = _compilationStartActions.Add(action);
            IsEmpty = false;
        }

        internal void AddCompilationEndAction(CompilationAnalyzerAction action)
        {
            _compilationEndActions = _compilationEndActions.Add(action);
            IsEmpty = false;
        }

        internal void AddCompilationAction(CompilationAnalyzerAction action)
        {
            _compilationActions = _compilationActions.Add(action);
            IsEmpty = false;
        }

        internal void AddSyntaxTreeAction(SyntaxTreeAnalyzerAction action)
        {
            _syntaxTreeActions = _syntaxTreeActions.Add(action);
            IsEmpty = false;
        }

        internal void AddSemanticModelAction(SemanticModelAnalyzerAction action)
        {
            _semanticModelActions = _semanticModelActions.Add(action);
            IsEmpty = false;
        }

        internal void AddSymbolAction(SymbolAnalyzerAction action)
        {
            _symbolActions = _symbolActions.Add(action);
            IsEmpty = false;
        }

        internal void AddSymbolStartAction(SymbolStartAnalyzerAction action)
        {
            _symbolStartActions = _symbolStartActions.Add(action);
            IsEmpty = false;
        }

        internal void AddSymbolEndAction(SymbolEndAnalyzerAction action)
        {
            _symbolEndActions = _symbolEndActions.Add(action);
            IsEmpty = false;
        }

        internal void AddCodeBlockStartAction<TLanguageKindEnum>(CodeBlockStartAnalyzerAction<TLanguageKindEnum> action) where TLanguageKindEnum : struct
        {
            _codeBlockStartActions = _codeBlockStartActions.Add(action);
            IsEmpty = false;
        }

        internal void AddCodeBlockEndAction(CodeBlockAnalyzerAction action)
        {
            _codeBlockEndActions = _codeBlockEndActions.Add(action);
            IsEmpty = false;
        }

        internal void AddCodeBlockAction(CodeBlockAnalyzerAction action)
        {
            _codeBlockActions = _codeBlockActions.Add(action);
            IsEmpty = false;
        }

        internal void AddSyntaxNodeAction<TLanguageKindEnum>(SyntaxNodeAnalyzerAction<TLanguageKindEnum> action) where TLanguageKindEnum : struct
        {
            _syntaxNodeActions = _syntaxNodeActions.Add(action);
            IsEmpty = false;
        }

        internal void AddOperationBlockStartAction(OperationBlockStartAnalyzerAction action)
        {
            _operationBlockStartActions = _operationBlockStartActions.Add(action);
            IsEmpty = false;
        }

        internal void AddOperationBlockAction(OperationBlockAnalyzerAction action)
        {
            _operationBlockActions = _operationBlockActions.Add(action);
            IsEmpty = false;
        }

        internal void AddOperationBlockEndAction(OperationBlockAnalyzerAction action)
        {
            _operationBlockEndActions = _operationBlockEndActions.Add(action);
            IsEmpty = false;
        }

        internal void AddOperationAction(OperationAnalyzerAction action)
        {
            _operationActions = _operationActions.Add(action);
            IsEmpty = false;
        }

        internal void EnableConcurrentExecution()
        {
            _concurrent = true;
        }

        /// <summary>
        /// Append analyzer actions from <paramref name="otherActions"/> to actions from this instance.
        /// </summary>
        /// <param name="otherActions">Analyzer actions to append</param>.
        public readonly AnalyzerActions Append(in AnalyzerActions otherActions, bool appendSymbolStartAndSymbolEndActions = true)
        {
            if (otherActions.IsDefault)
            {
                throw new ArgumentNullException(nameof(otherActions));
            }

            AnalyzerActions actions = new AnalyzerActions(concurrent: otherActions.Concurrent);
            actions._compilationStartActions = _compilationStartActions.AddRange(otherActions._compilationStartActions);
            actions._compilationEndActions = _compilationEndActions.AddRange(otherActions._compilationEndActions);
            actions._compilationActions = _compilationActions.AddRange(otherActions._compilationActions);
            actions._syntaxTreeActions = _syntaxTreeActions.AddRange(otherActions._syntaxTreeActions);
            actions._semanticModelActions = _semanticModelActions.AddRange(otherActions._semanticModelActions);
            actions._symbolActions = _symbolActions.AddRange(otherActions._symbolActions);
            actions._symbolStartActions = appendSymbolStartAndSymbolEndActions ? _symbolStartActions.AddRange(otherActions._symbolStartActions) : _symbolStartActions;
            actions._symbolEndActions = appendSymbolStartAndSymbolEndActions ? _symbolEndActions.AddRange(otherActions._symbolEndActions) : _symbolEndActions;
            actions._codeBlockStartActions = _codeBlockStartActions.AddRange(otherActions._codeBlockStartActions);
            actions._codeBlockEndActions = _codeBlockEndActions.AddRange(otherActions._codeBlockEndActions);
            actions._codeBlockActions = _codeBlockActions.AddRange(otherActions._codeBlockActions);
            actions._syntaxNodeActions = _syntaxNodeActions.AddRange(otherActions._syntaxNodeActions);
            actions._operationActions = _operationActions.AddRange(otherActions._operationActions);
            actions._operationBlockStartActions = _operationBlockStartActions.AddRange(otherActions._operationBlockStartActions);
            actions._operationBlockEndActions = _operationBlockEndActions.AddRange(otherActions._operationBlockEndActions);
            actions._operationBlockActions = _operationBlockActions.AddRange(otherActions._operationBlockActions);
<<<<<<< HEAD
=======
            actions._concurrent = _concurrent || otherActions.Concurrent;
>>>>>>> d0eda9f4
            actions.IsEmpty = IsEmpty && otherActions.IsEmpty;

            return actions;
        }
    }
}<|MERGE_RESOLUTION|>--- conflicted
+++ resolved
@@ -927,7 +927,7 @@
                 throw new ArgumentNullException(nameof(otherActions));
             }
 
-            AnalyzerActions actions = new AnalyzerActions(concurrent: otherActions.Concurrent);
+            AnalyzerActions actions = new AnalyzerActions(concurrent: _concurrent || otherActions.Concurrent);
             actions._compilationStartActions = _compilationStartActions.AddRange(otherActions._compilationStartActions);
             actions._compilationEndActions = _compilationEndActions.AddRange(otherActions._compilationEndActions);
             actions._compilationActions = _compilationActions.AddRange(otherActions._compilationActions);
@@ -944,10 +944,6 @@
             actions._operationBlockStartActions = _operationBlockStartActions.AddRange(otherActions._operationBlockStartActions);
             actions._operationBlockEndActions = _operationBlockEndActions.AddRange(otherActions._operationBlockEndActions);
             actions._operationBlockActions = _operationBlockActions.AddRange(otherActions._operationBlockActions);
-<<<<<<< HEAD
-=======
-            actions._concurrent = _concurrent || otherActions.Concurrent;
->>>>>>> d0eda9f4
             actions.IsEmpty = IsEmpty && otherActions.IsEmpty;
 
             return actions;
