--- conflicted
+++ resolved
@@ -98,12 +98,9 @@
             return internalSymbols.ToImmutableAndFree();
         }
 
-<<<<<<< HEAD
-=======
         public bool IsReplaced(IDefinition definition, bool checkEnclosingTypes = false)
             => definition.GetInternalSymbol() is { } internalSymbol && IsReplaced(internalSymbol.GetISymbol(), checkEnclosingTypes);
 
->>>>>>> 77c17746
         public bool IsReplaced(ISymbol symbol, bool checkEnclosingTypes = false)
         {
             ISymbol? currentSymbol = symbol;
@@ -125,9 +122,6 @@
 
             return false;
         }
-
-        public bool IsReplaced(IDefinition definition, bool checkEnclosingTypes = false)
-            => definition.GetInternalSymbol() is { } internalSymbol && IsReplaced(internalSymbol.GetISymbol(), checkEnclosingTypes);
 
         /// <summary>
         /// True if the symbol is a source symbol added during EnC session. 
