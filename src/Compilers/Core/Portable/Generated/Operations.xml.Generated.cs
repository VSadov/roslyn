﻿// Copyright (c) Microsoft.  All Rights Reserved.  Licensed under the Apache License, Version 2.0.  See License.txt in the project root for license information.

using System;
using System.Collections.Immutable;
using System.Diagnostics;

namespace Microsoft.CodeAnalysis.Semantics
{
    /// <summary>
    /// Represents an expression that creates a pointer value by taking the address of a reference.
    /// </summary>
    internal abstract partial class BaseAddressOfExpression : Operation, IAddressOfExpression
    {
        protected BaseAddressOfExpression(SyntaxNode syntax, ITypeSymbol type, Optional<object> constantValue) :
                    base(OperationKind.AddressOfExpression, syntax, type, constantValue)
        {
        }
        /// <summary>
        /// Addressed reference.
        /// </summary>
        public abstract IOperation Reference { get; }
        public override void Accept(OperationVisitor visitor)
        {
            visitor.VisitAddressOfExpression(this);
        }
        public override TResult Accept<TArgument, TResult>(OperationVisitor<TArgument, TResult> visitor, TArgument argument)
        {
            return visitor.VisitAddressOfExpression(this, argument);
        }
    }
    /// <summary>
    /// Represents an expression that creates a pointer value by taking the address of a reference.
    /// </summary>
    internal sealed partial class AddressOfExpression : BaseAddressOfExpression, IAddressOfExpression
    {
        public AddressOfExpression(IOperation reference, SyntaxNode syntax, ITypeSymbol type, Optional<object> constantValue) :
            base(syntax, type, constantValue)
        {
            Reference = reference;
        }
        /// <summary>
        /// Addressed reference.
        /// </summary>
        public override IOperation Reference { get; }
    }
    /// <summary>
    /// Represents an expression that creates a pointer value by taking the address of a reference.
    /// </summary>
    internal sealed partial class LazyAddressOfExpression : BaseAddressOfExpression, IAddressOfExpression
    {
        private readonly Lazy<IOperation> _lazyReference;

        public LazyAddressOfExpression(Lazy<IOperation> reference, SyntaxNode syntax, ITypeSymbol type, Optional<object> constantValue) : base(syntax, type, constantValue)
        {
            _lazyReference = reference ?? throw new System.ArgumentNullException(nameof(reference));
        }
        /// <summary>
        /// Addressed reference.
        /// </summary>
        public override IOperation Reference => _lazyReference.Value;
    }

    /// <summary>
    /// Represents C# nameof and VB NameOf expression.
    /// </summary>
    internal abstract partial class BaseNameOfExpression : Operation, INameOfExpression
    {
        protected BaseNameOfExpression(SyntaxNode syntax, ITypeSymbol type, Optional<object> constantValue) :
                    base(OperationKind.NameOfExpression, syntax, type, constantValue)
        {
        }
        /// <summary>
        /// Argument to name of expression.
        /// </summary>
        public abstract IOperation Argument { get; }
        public override void Accept(OperationVisitor visitor)
        {
            visitor.VisitNameOfExpression(this);
        }
        public override TResult Accept<TArgument, TResult>(OperationVisitor<TArgument, TResult> visitor, TArgument argument)
        {
            return visitor.VisitNameOfExpression(this, argument);
        }
    }
    /// <summary>
    /// Represents C# nameof and VB NameOf expression.
    /// </summary>
    internal sealed partial class NameOfExpression : BaseNameOfExpression, INameOfExpression
    {
        public NameOfExpression(IOperation argument, SyntaxNode syntax, ITypeSymbol type, Optional<object> constantValue) :
            base(syntax, type, constantValue)
        {
            Argument = argument;
        }
        /// <summary>
        /// Argument to name of expression.
        /// </summary>
        public override IOperation Argument { get; }
    }
    /// <summary>
    /// Represents C# nameof and VB NameOf expression.
    /// </summary>
    internal sealed partial class LazyNameOfExpression : BaseNameOfExpression, INameOfExpression
    {
        private readonly Lazy<IOperation> _lazyArgument;

        public LazyNameOfExpression(Lazy<IOperation> argument, SyntaxNode syntax, ITypeSymbol type, Optional<object> constantValue) :
            base(syntax, type, constantValue)
        {
            _lazyArgument = argument ?? throw new System.ArgumentNullException(nameof(argument));
        }
        /// <summary>
        /// Argument to name of expression.
        /// </summary>
        public override IOperation Argument => _lazyArgument.Value;
    }

    /// <summary>
    /// Represents C# throw expression.
    /// </summary>
    internal abstract partial class BaseThrowExpression : Operation, IThrowExpression
    {
        protected BaseThrowExpression(SyntaxNode syntax, ITypeSymbol type, Optional<object> constantValue) :
            base(OperationKind.ThrowExpression, syntax, type, constantValue)
        {
        }
        /// <summary>
        /// Expression.
        /// </summary>
        public abstract IOperation Expression { get; }
        public override void Accept(OperationVisitor visitor)
        {
            visitor.VisitThrowExpression(this);
        }
        public override TResult Accept<TArgument, TResult>(OperationVisitor<TArgument, TResult> visitor, TArgument argument)
        {
            return visitor.VisitThrowExpression(this, argument);
        }
    }
    /// <summary>
    /// Represents C# throw expression.
    /// </summary>
    internal sealed partial class ThrowExpression : BaseThrowExpression, IThrowExpression
    {
        public ThrowExpression(IOperation expression, SyntaxNode syntax, ITypeSymbol type, Optional<object> constantValue) :
            base(syntax, type, constantValue)
        {
            Expression = expression;
        }
        /// <summary>
        /// Expression.
        /// </summary>
        public override IOperation Expression { get; }
    }
    /// <summary>
    /// Represents C# throw expression.
    /// </summary>
    internal sealed partial class LazyThrowExpression : BaseThrowExpression, IThrowExpression
    {
        private readonly Lazy<IOperation> _lazyExpression;

        public LazyThrowExpression(Lazy<IOperation> expression, SyntaxNode syntax, ITypeSymbol type, Optional<object> constantValue) :
            base(syntax, type, constantValue)
        {
            _lazyExpression = expression ?? throw new System.ArgumentNullException(nameof(expression));
        }
        /// <summary>
        /// Expression.
        /// </summary>
        public override IOperation Expression => _lazyExpression.Value;
    }

    /// <summary>
    /// Represents an argument in a method invocation.
    /// </summary>
    internal abstract partial class BaseArgument : Operation, IArgument
    {
        protected BaseArgument(ArgumentKind argumentKind, IParameterSymbol parameter, SyntaxNode syntax, ITypeSymbol type, Optional<object> constantValue) :
                    base(OperationKind.Argument, syntax, type, constantValue)
        {
            ArgumentKind = argumentKind;
            Parameter = parameter;
        }
        /// <summary>
        /// Kind of argument.
        /// </summary>
        public ArgumentKind ArgumentKind { get; }
        /// <summary>
        /// Parameter the argument matches.
        /// </summary>
        public IParameterSymbol Parameter { get; }
        /// <summary>
        /// Value supplied for the argument.
        /// </summary>
        public abstract IOperation Value { get; }
        /// <summary>
        /// Conversion applied to the argument value passing it into the target method. Applicable only to VB Reference arguments.
        /// </summary>
        public abstract IOperation InConversion { get; }
        /// <summary>
        /// Conversion applied to the argument value after the invocation. Applicable only to VB Reference arguments.
        /// </summary>
        public abstract IOperation OutConversion { get; }
        public override void Accept(OperationVisitor visitor)
        {
            visitor.VisitArgument(this);
        }
        public override TResult Accept<TArgument, TResult>(OperationVisitor<TArgument, TResult> visitor, TArgument argument)
        {
            return visitor.VisitArgument(this, argument);
        }
    }

    /// <summary>
    /// Represents an argument in a method invocation.
    /// </summary>
    internal sealed partial class Argument : BaseArgument, IArgument
    {
        public Argument(ArgumentKind argumentKind, IParameterSymbol parameter, IOperation value, IOperation inConversion, IOperation outConversion, SyntaxNode syntax, ITypeSymbol type, Optional<object> constantValue) :
            base(argumentKind, parameter, syntax, type, constantValue)
        {
            Value = value;
            InConversion = inConversion;
            OutConversion = outConversion;
        }
        /// <summary>
        /// Value supplied for the argument.
        /// </summary>
        public override IOperation Value { get; }
        /// <summary>
        /// Conversion applied to the argument value passing it into the target method. Applicable only to VB Reference arguments.
        /// </summary>
        public override IOperation InConversion { get; }
        /// <summary>
        /// Conversion applied to the argument value after the invocation. Applicable only to VB Reference arguments.
        /// </summary>
        public override IOperation OutConversion { get; }
    }

    /// <summary>
    /// Represents an argument in a method invocation.
    /// </summary>
    internal sealed partial class LazyArgument : BaseArgument, IArgument
    {
        private readonly Lazy<IOperation> _lazyValue;
        private readonly Lazy<IOperation> _lazyInConversion;
        private readonly Lazy<IOperation> _lazyOutConversion;

        public LazyArgument(ArgumentKind argumentKind, IParameterSymbol parameter, Lazy<IOperation> value, Lazy<IOperation> inConversion, Lazy<IOperation> outConversion, SyntaxNode syntax, ITypeSymbol type, Optional<object> constantValue) : base(argumentKind, parameter, syntax, type, constantValue)
        {
            _lazyValue = value ?? throw new System.ArgumentNullException(nameof(value));
            _lazyInConversion = inConversion ?? throw new System.ArgumentNullException(nameof(inConversion));
            _lazyOutConversion = outConversion ?? throw new System.ArgumentNullException(nameof(outConversion));
        }
        /// <summary>
        /// Value supplied for the argument.
        /// </summary>
        public override IOperation Value => _lazyValue.Value;

        /// <summary>
        /// Conversion applied to the argument value passing it into the target method. Applicable only to VB Reference arguments.
        /// </summary>
        public override IOperation InConversion => _lazyInConversion.Value;

        /// <summary>
        /// Conversion applied to the argument value after the invocation. Applicable only to VB Reference arguments.
        /// </summary>
        public override IOperation OutConversion => _lazyOutConversion.Value;
    }

    /// <summary>
    /// Represents the creation of an array instance.
    /// </summary>
    internal abstract partial class BaseArrayCreationExpression : Operation, IArrayCreationExpression
    {
        protected BaseArrayCreationExpression(ITypeSymbol elementType, SyntaxNode syntax, ITypeSymbol type, Optional<object> constantValue) :
                    base(OperationKind.ArrayCreationExpression, syntax, type, constantValue)
        {
            ElementType = elementType;
        }
        /// <summary>
        /// Element type of the created array instance.
        /// </summary>
        public ITypeSymbol ElementType { get; }
        /// <summary>
        /// Sizes of the dimensions of the created array instance.
        /// </summary>
        public abstract ImmutableArray<IOperation> DimensionSizes { get; }
        /// <summary>
        /// Values of elements of the created array instance.
        /// </summary>
        public abstract IArrayInitializer Initializer { get; }
        public override void Accept(OperationVisitor visitor)
        {
            visitor.VisitArrayCreationExpression(this);
        }
        public override TResult Accept<TArgument, TResult>(OperationVisitor<TArgument, TResult> visitor, TArgument argument)
        {
            return visitor.VisitArrayCreationExpression(this, argument);
        }
    }

    /// <summary>
    /// Represents the creation of an array instance.
    /// </summary>
    internal sealed partial class ArrayCreationExpression : BaseArrayCreationExpression, IArrayCreationExpression
    {
        public ArrayCreationExpression(ITypeSymbol elementType, ImmutableArray<IOperation> dimensionSizes, IArrayInitializer initializer, SyntaxNode syntax, ITypeSymbol type, Optional<object> constantValue) :
            base(elementType, syntax, type, constantValue)
        {
            DimensionSizes = dimensionSizes;
            Initializer = initializer;
        }
        /// <summary>
        /// Sizes of the dimensions of the created array instance.
        /// </summary>
        public override ImmutableArray<IOperation> DimensionSizes { get; }
        /// <summary>
        /// Values of elements of the created array instance.
        /// </summary>
        public override IArrayInitializer Initializer { get; }
    }

    /// <summary>
    /// Represents the creation of an array instance.
    /// </summary>
    internal sealed partial class LazyArrayCreationExpression : BaseArrayCreationExpression, IArrayCreationExpression
    {
        private readonly Lazy<ImmutableArray<IOperation>> _lazyDimensionSizes;
        private readonly Lazy<IArrayInitializer> _lazyInitializer;

        public LazyArrayCreationExpression(ITypeSymbol elementType, Lazy<ImmutableArray<IOperation>> dimensionSizes, Lazy<IArrayInitializer> initializer, SyntaxNode syntax, ITypeSymbol type, Optional<object> constantValue) : base(elementType, syntax, type, constantValue)
        {
            _lazyDimensionSizes = dimensionSizes;
            _lazyInitializer = initializer ?? throw new System.ArgumentNullException(nameof(initializer));
        }
        /// <summary>
        /// Sizes of the dimensions of the created array instance.
        /// </summary>
        public override ImmutableArray<IOperation> DimensionSizes => _lazyDimensionSizes.Value;

        /// <summary>
        /// Values of elements of the created array instance.
        /// </summary>
        public override IArrayInitializer Initializer => _lazyInitializer.Value;
    }

    /// <summary>
    /// Represents a reference to an array element.
    /// </summary>
    internal abstract partial class BaseArrayElementReferenceExpression : Operation, IArrayElementReferenceExpression
    {
        protected BaseArrayElementReferenceExpression(SyntaxNode syntax, ITypeSymbol type, Optional<object> constantValue) :
                    base(OperationKind.ArrayElementReferenceExpression, syntax, type, constantValue)
        {
        }
        /// <summary>
        /// Array to be indexed.
        /// </summary>
        public abstract IOperation ArrayReference { get; }
        /// <summary>
        /// Indices that specify an individual element.
        /// </summary>
        public abstract ImmutableArray<IOperation> Indices { get; }
        public override void Accept(OperationVisitor visitor)
        {
            visitor.VisitArrayElementReferenceExpression(this);
        }
        public override TResult Accept<TArgument, TResult>(OperationVisitor<TArgument, TResult> visitor, TArgument argument)
        {
            return visitor.VisitArrayElementReferenceExpression(this, argument);
        }
    }

    /// <summary>
    /// Represents a reference to an array element.
    /// </summary>
    internal sealed partial class ArrayElementReferenceExpression : BaseArrayElementReferenceExpression, IArrayElementReferenceExpression
    {
        public ArrayElementReferenceExpression(IOperation arrayReference, ImmutableArray<IOperation> indices, SyntaxNode syntax, ITypeSymbol type, Optional<object> constantValue) :
            base(syntax, type, constantValue)
        {
            ArrayReference = arrayReference;
            Indices = indices;
        }
        /// <summary>
        /// Array to be indexed.
        /// </summary>
        public override IOperation ArrayReference { get; }
        /// <summary>
        /// Indices that specify an individual element.
        /// </summary>
        public override ImmutableArray<IOperation> Indices { get; }
    }

    /// <summary>
    /// Represents a reference to an array element.
    /// </summary>
    internal sealed partial class LazyArrayElementReferenceExpression : BaseArrayElementReferenceExpression, IArrayElementReferenceExpression
    {
        private readonly Lazy<IOperation> _lazyArrayReference;
        private readonly Lazy<ImmutableArray<IOperation>> _lazyIndices;

        public LazyArrayElementReferenceExpression(Lazy<IOperation> arrayReference, Lazy<ImmutableArray<IOperation>> indices, SyntaxNode syntax, ITypeSymbol type, Optional<object> constantValue) : base(syntax, type, constantValue)
        {
            _lazyArrayReference = arrayReference ?? throw new System.ArgumentNullException(nameof(arrayReference));
            _lazyIndices = indices;
        }
        /// <summary>
        /// Array to be indexed.
        /// </summary>
        public override IOperation ArrayReference => _lazyArrayReference.Value;

        /// <summary>
        /// Indices that specify an individual element.
        /// </summary>
        public override ImmutableArray<IOperation> Indices => _lazyIndices.Value;
    }

    /// <summary>
    /// Represents the initialization of an array instance.
    /// </summary>
    internal abstract partial class BaseArrayInitializer : Operation, IArrayInitializer
    {
        protected BaseArrayInitializer(SyntaxNode syntax, ITypeSymbol type, Optional<object> constantValue) :
                    base(OperationKind.ArrayInitializer, syntax, type, constantValue)
        {
        }
        /// <summary>
        /// Values to initialize array elements.
        /// </summary>
        public abstract ImmutableArray<IOperation> ElementValues { get; }
        public override void Accept(OperationVisitor visitor)
        {
            visitor.VisitArrayInitializer(this);
        }
        public override TResult Accept<TArgument, TResult>(OperationVisitor<TArgument, TResult> visitor, TArgument argument)
        {
            return visitor.VisitArrayInitializer(this, argument);
        }
    }

    /// <summary>
    /// Represents the initialization of an array instance.
    /// </summary>
    internal sealed partial class ArrayInitializer : BaseArrayInitializer, IArrayInitializer
    {
        public ArrayInitializer(ImmutableArray<IOperation> elementValues, SyntaxNode syntax, ITypeSymbol type, Optional<object> constantValue) :
            base(syntax, type, constantValue)
        {
            ElementValues = elementValues;
        }
        /// <summary>
        /// Values to initialize array elements.
        /// </summary>
        public override ImmutableArray<IOperation> ElementValues { get; }
    }

    /// <summary>
    /// Represents the initialization of an array instance.
    /// </summary>
    internal sealed partial class LazyArrayInitializer : BaseArrayInitializer, IArrayInitializer
    {
        private readonly Lazy<ImmutableArray<IOperation>> _lazyElementValues;

        public LazyArrayInitializer(Lazy<ImmutableArray<IOperation>> elementValues, SyntaxNode syntax, ITypeSymbol type, Optional<object> constantValue) : base(syntax, type, constantValue)
        {
            _lazyElementValues = elementValues;
        }
        /// <summary>
        /// Values to initialize array elements.
        /// </summary>
        public override ImmutableArray<IOperation> ElementValues => _lazyElementValues.Value;
    }

    /// <summary>
    /// Represents an base type of assignment expression.
    /// </summary>
    internal abstract partial class AssignmentExpression : Operation, IAssignmentExpression
    {
        protected AssignmentExpression(OperationKind kind, SyntaxNode syntax, ITypeSymbol type, Optional<object> constantValue) :
            base(kind, syntax, type, constantValue)
        {
        }
        /// <summary>
        /// Target of the assignment.
        /// </summary>
        public abstract IOperation Target { get; }
        /// <summary>
        /// Value to be assigned to the target of the assignment.
        /// </summary>
        public abstract IOperation Value { get; }
    }

    /// <summary>
    /// Represents a simple assignment expression.
    /// </summary>
    internal abstract partial class BaseSimpleAssignmentExpression : AssignmentExpression, ISimpleAssignmentExpression
    {
        public BaseSimpleAssignmentExpression(SyntaxNode syntax, ITypeSymbol type, Optional<object> constantValue) :
            base(OperationKind.SimpleAssignmentExpression, syntax, type, constantValue)
        {
        }
        public override void Accept(OperationVisitor visitor)
        {
            visitor.VisitSimpleAssignmentExpression(this);
        }
        public override TResult Accept<TArgument, TResult>(OperationVisitor<TArgument, TResult> visitor, TArgument argument)
        {
            return visitor.VisitSimpleAssignmentExpression(this, argument);
        }
    }

    /// <summary>
    /// Represents a simple assignment expression.
    /// </summary>
    internal sealed partial class SimpleAssignmentExpression : BaseSimpleAssignmentExpression, ISimpleAssignmentExpression
    {
        public SimpleAssignmentExpression(IOperation target, IOperation value, SyntaxNode syntax, ITypeSymbol type, Optional<object> constantValue) :
            base(syntax, type, constantValue)
        {
            Target = target;
            Value = value;
        }
        /// <summary>
        /// Target of the assignment.
        /// </summary>
        public override IOperation Target { get; }
        /// <summary>
        /// Value to be assigned to the target of the assignment.
        /// </summary>
        public override IOperation Value { get; }
    }

    /// <summary>
    /// Represents a simple assignment expression.
    /// </summary>
    internal sealed partial class LazySimpleAssignmentExpression : BaseSimpleAssignmentExpression, ISimpleAssignmentExpression
    {
        private readonly Lazy<IOperation> _lazyTarget;
        private readonly Lazy<IOperation> _lazyValue;

        public LazySimpleAssignmentExpression(Lazy<IOperation> target, Lazy<IOperation> value, SyntaxNode syntax, ITypeSymbol type, Optional<object> constantValue) :
            base(syntax, type, constantValue)
        {
            _lazyTarget = target ?? throw new System.ArgumentNullException(nameof(target));
            _lazyValue = value ?? throw new System.ArgumentNullException(nameof(value));
        }
        /// <summary>
        /// Target of the assignment.
        /// </summary>
        public override IOperation Target => _lazyTarget.Value;

        /// <summary>
        /// Value to be assigned to the target of the assignment.
        /// </summary>
        public override IOperation Value => _lazyValue.Value;
    }

    /// <summary>
    /// Represents an await expression.
    /// </summary>
    internal abstract partial class BaseAwaitExpression : Operation, IAwaitExpression
    {
        protected BaseAwaitExpression(SyntaxNode syntax, ITypeSymbol type, Optional<object> constantValue) :
                    base(OperationKind.AwaitExpression, syntax, type, constantValue)
        {
        }
        /// <summary>
        /// Value to be awaited.
        /// </summary>
        public abstract IOperation AwaitedValue { get; }
        public override void Accept(OperationVisitor visitor)
        {
            visitor.VisitAwaitExpression(this);
        }
        public override TResult Accept<TArgument, TResult>(OperationVisitor<TArgument, TResult> visitor, TArgument argument)
        {
            return visitor.VisitAwaitExpression(this, argument);
        }
    }

    /// <summary>
    /// Represents an await expression.
    /// </summary>
    internal sealed partial class AwaitExpression : BaseAwaitExpression, IAwaitExpression
    {
        public AwaitExpression(IOperation awaitedValue, SyntaxNode syntax, ITypeSymbol type, Optional<object> constantValue) :
            base(syntax, type, constantValue)
        {
            AwaitedValue = awaitedValue;
        }
        /// <summary>
        /// Value to be awaited.
        /// </summary>
        public override IOperation AwaitedValue { get; }
    }

    /// <summary>
    /// Represents an await expression.
    /// </summary>
    internal sealed partial class LazyAwaitExpression : BaseAwaitExpression, IAwaitExpression
    {
        private readonly Lazy<IOperation> _lazyAwaitedValue;

        public LazyAwaitExpression(Lazy<IOperation> awaitedValue, SyntaxNode syntax, ITypeSymbol type, Optional<object> constantValue) : base(syntax, type, constantValue)
        {
            _lazyAwaitedValue = awaitedValue ?? throw new System.ArgumentNullException(nameof(awaitedValue));
        }
        /// <summary>
        /// Value to be awaited.
        /// </summary>
        public override IOperation AwaitedValue => _lazyAwaitedValue.Value;
    }

    /// <summary>
    /// Represents an operation with two operands that produces a result with the same type as at least one of the operands.
    /// </summary>
    internal abstract partial class BaseBinaryOperatorExpression : Operation, IHasOperatorMethodExpression, IBinaryOperatorExpression
    {
        protected BaseBinaryOperatorExpression(BinaryOperationKind binaryOperationKind, bool usesOperatorMethod, IMethodSymbol operatorMethod, SyntaxNode syntax, ITypeSymbol type, Optional<object> constantValue) :
                    base(OperationKind.BinaryOperatorExpression, syntax, type, constantValue)
        {
            BinaryOperationKind = binaryOperationKind;
            UsesOperatorMethod = usesOperatorMethod;
            OperatorMethod = operatorMethod;
        }
        /// <summary>
        /// Kind of binary operation.
        /// </summary>
        public BinaryOperationKind BinaryOperationKind { get; }
        /// <summary>
        /// Left operand.
        /// </summary>
        public abstract IOperation LeftOperand { get; }
        /// <summary>
        /// Right operand.
        /// </summary>
        public abstract IOperation RightOperand { get; }
        /// <summary>
        /// True if and only if the operation is performed by an operator method.
        /// </summary>
        public bool UsesOperatorMethod { get; }
        /// <summary>
        /// Operation method used by the operation, null if the operation does not use an operator method.
        /// </summary>
        public IMethodSymbol OperatorMethod { get; }
        public override void Accept(OperationVisitor visitor)
        {
            visitor.VisitBinaryOperatorExpression(this);
        }
        public override TResult Accept<TArgument, TResult>(OperationVisitor<TArgument, TResult> visitor, TArgument argument)
        {
            return visitor.VisitBinaryOperatorExpression(this, argument);
        }
    }

    /// <summary>
    /// Represents an operation with two operands that produces a result with the same type as at least one of the operands.
    /// </summary>
    internal sealed partial class BinaryOperatorExpression : BaseBinaryOperatorExpression, IHasOperatorMethodExpression, IBinaryOperatorExpression
    {
        public BinaryOperatorExpression(BinaryOperationKind binaryOperationKind, IOperation leftOperand, IOperation rightOperand, bool usesOperatorMethod, IMethodSymbol operatorMethod, SyntaxNode syntax, ITypeSymbol type, Optional<object> constantValue) :
            base(binaryOperationKind, usesOperatorMethod, operatorMethod, syntax, type, constantValue)
        {
            LeftOperand = leftOperand;
            RightOperand = rightOperand;
        }
        /// <summary>
        /// Left operand.
        /// </summary>
        public override IOperation LeftOperand { get; }
        /// <summary>
        /// Right operand.
        /// </summary>
        public override IOperation RightOperand { get; }
    }

    /// <summary>
    /// Represents an operation with two operands that produces a result with the same type as at least one of the operands.
    /// </summary>
    internal sealed partial class LazyBinaryOperatorExpression : BaseBinaryOperatorExpression, IHasOperatorMethodExpression, IBinaryOperatorExpression
    {
        private readonly Lazy<IOperation> _lazyLeftOperand;
        private readonly Lazy<IOperation> _lazyRightOperand;

        public LazyBinaryOperatorExpression(BinaryOperationKind binaryOperationKind, Lazy<IOperation> leftOperand, Lazy<IOperation> rightOperand, bool usesOperatorMethod, IMethodSymbol operatorMethod, SyntaxNode syntax, ITypeSymbol type, Optional<object> constantValue) : base(binaryOperationKind, usesOperatorMethod, operatorMethod, syntax, type, constantValue)
        {
            _lazyLeftOperand = leftOperand ?? throw new System.ArgumentNullException(nameof(leftOperand));
            _lazyRightOperand = rightOperand ?? throw new System.ArgumentNullException(nameof(rightOperand));
        }
        /// <summary>
        /// Left operand.
        /// </summary>
        public override IOperation LeftOperand => _lazyLeftOperand.Value;

        /// <summary>
        /// Right operand.
        /// </summary>
        public override IOperation RightOperand => _lazyRightOperand.Value;
    }

    /// <summary>
    /// Represents a block scope.
    /// </summary>
    internal abstract partial class BaseBlockStatement : Operation, IBlockStatement
    {
        protected BaseBlockStatement(ImmutableArray<ILocalSymbol> locals, SyntaxNode syntax, ITypeSymbol type, Optional<object> constantValue) :
                    base(OperationKind.BlockStatement, syntax, type, constantValue)
        {
            Locals = locals;
        }
        /// <summary>
        /// Statements contained within the block.
        /// </summary>
        public abstract ImmutableArray<IOperation> Statements { get; }
        /// <summary>
        /// Local declarations contained within the block.
        /// </summary>
        public ImmutableArray<ILocalSymbol> Locals { get; }
        public override void Accept(OperationVisitor visitor)
        {
            visitor.VisitBlockStatement(this);
        }
        public override TResult Accept<TArgument, TResult>(OperationVisitor<TArgument, TResult> visitor, TArgument argument)
        {
            return visitor.VisitBlockStatement(this, argument);
        }
    }

    /// <summary>
    /// Represents a block scope.
    /// </summary>
    internal sealed partial class BlockStatement : BaseBlockStatement, IBlockStatement
    {
        public BlockStatement(ImmutableArray<IOperation> statements, ImmutableArray<ILocalSymbol> locals, SyntaxNode syntax, ITypeSymbol type, Optional<object> constantValue) :
            base(locals, syntax, type, constantValue)
        {
            Statements = statements;
        }
        /// <summary>
        /// Statements contained within the block.
        /// </summary>
        public override ImmutableArray<IOperation> Statements { get; }
    }

    /// <summary>
    /// Represents a block scope.
    /// </summary>
    internal sealed partial class LazyBlockStatement : BaseBlockStatement, IBlockStatement
    {
        private readonly Lazy<ImmutableArray<IOperation>> _lazyStatements;

        public LazyBlockStatement(Lazy<ImmutableArray<IOperation>> statements, ImmutableArray<ILocalSymbol> locals, SyntaxNode syntax, ITypeSymbol type, Optional<object> constantValue) : base(locals, syntax, type, constantValue)
        {
            _lazyStatements = statements;
        }
        /// <summary>
        /// Statements contained within the block.
        /// </summary>
        public override ImmutableArray<IOperation> Statements => _lazyStatements.Value;
    }

    /// <summary>
    /// Represents a C# goto, break, or continue statement, or a VB GoTo, Exit ***, or Continue *** statement
    /// </summary>
    internal sealed partial class BranchStatement : Operation, IBranchStatement
    {
        public BranchStatement(ILabelSymbol target, BranchKind branchKind, SyntaxNode syntax, ITypeSymbol type, Optional<object> constantValue) :
            base(OperationKind.BranchStatement, syntax, type, constantValue)
        {
            Target = target;
            BranchKind = branchKind;
        }
        /// <summary>
        /// Label that is the target of the branch.
        /// </summary>
        public ILabelSymbol Target { get; }
        /// <summary>
        /// Kind of the branch.
        /// </summary>
        public BranchKind BranchKind { get; }
        public override void Accept(OperationVisitor visitor)
        {
            visitor.VisitBranchStatement(this);
        }
        public override TResult Accept<TArgument, TResult>(OperationVisitor<TArgument, TResult> visitor, TArgument argument)
        {
            return visitor.VisitBranchStatement(this, argument);
        }
    }

    /// <summary>
    /// Represents a clause of a C# case or a VB Case.
    /// </summary>
    internal abstract partial class CaseClause : Operation, ICaseClause
    {
        protected CaseClause(CaseKind caseKind, OperationKind kind, SyntaxNode syntax, ITypeSymbol type, Optional<object> constantValue) :
            base(kind, syntax, type, constantValue)
        {
            CaseKind = caseKind;
        }
        /// <summary>
        /// Kind of the clause.
        /// </summary>
        public CaseKind CaseKind { get; }
    }

    /// <summary>
    /// Represents a C# catch or VB Catch clause.
    /// </summary>
    internal abstract partial class BaseCatchClause : Operation, ICatchClause
    {
        protected BaseCatchClause(ITypeSymbol caughtType, ILocalSymbol exceptionLocal, SyntaxNode syntax, ITypeSymbol type, Optional<object> constantValue) :
                    base(OperationKind.CatchClause, syntax, type, constantValue)
        {
            CaughtType = caughtType;
            ExceptionLocal = exceptionLocal;
        }
        /// <summary>
        /// Body of the exception handler.
        /// </summary>
        public abstract IBlockStatement Handler { get; }
        /// <summary>
        /// Type of exception to be handled.
        /// </summary>
        public ITypeSymbol CaughtType { get; }
        /// <summary>
        /// Filter expression to be executed to determine whether to handle the exception.
        /// </summary>
        public abstract IOperation Filter { get; }
        /// <summary>
        /// Symbol for the local catch variable bound to the caught exception.
        /// </summary>
        public ILocalSymbol ExceptionLocal { get; }
        public override void Accept(OperationVisitor visitor)
        {
            visitor.VisitCatchClause(this);
        }
        public override TResult Accept<TArgument, TResult>(OperationVisitor<TArgument, TResult> visitor, TArgument argument)
        {
            return visitor.VisitCatchClause(this, argument);
        }
    }

    /// <summary>
    /// Represents a C# catch or VB Catch clause.
    /// </summary>
    internal sealed partial class CatchClause : BaseCatchClause, ICatchClause
    {
        public CatchClause(IBlockStatement handler, ITypeSymbol caughtType, IOperation filter, ILocalSymbol exceptionLocal, SyntaxNode syntax, ITypeSymbol type, Optional<object> constantValue) :
            base(caughtType, exceptionLocal, syntax, type, constantValue)
        {
            Handler = handler;
            Filter = filter;
        }
        /// <summary>
        /// Body of the exception handler.
        /// </summary>
        public override IBlockStatement Handler { get; }
        /// <summary>
        /// Filter expression to be executed to determine whether to handle the exception.
        /// </summary>
        public override IOperation Filter { get; }
    }

    /// <summary>
    /// Represents a C# catch or VB Catch clause.
    /// </summary>
    internal sealed partial class LazyCatchClause : BaseCatchClause, ICatchClause
    {
        private readonly Lazy<IBlockStatement> _lazyHandler;
        private readonly Lazy<IOperation> _lazyFilter;

        public LazyCatchClause(Lazy<IBlockStatement> handler, ITypeSymbol caughtType, Lazy<IOperation> filter, ILocalSymbol exceptionLocal, SyntaxNode syntax, ITypeSymbol type, Optional<object> constantValue) : base(caughtType, exceptionLocal, syntax, type, constantValue)
        {
            _lazyHandler = handler ?? throw new System.ArgumentNullException(nameof(handler));
            _lazyFilter = filter ?? throw new System.ArgumentNullException(nameof(filter));
        }
        /// <summary>
        /// Body of the exception handler.
        /// </summary>
        public override IBlockStatement Handler => _lazyHandler.Value;

        /// <summary>
        /// Filter expression to be executed to determine whether to handle the exception.
        /// </summary>
        public override IOperation Filter => _lazyFilter.Value;
    }

    /// <summary>
    /// Represents an assignment expression that includes a binary operation.
    /// </summary>
    internal abstract partial class BaseCompoundAssignmentExpression : AssignmentExpression, IHasOperatorMethodExpression, ICompoundAssignmentExpression
    {
        protected BaseCompoundAssignmentExpression(BinaryOperationKind binaryOperationKind, bool usesOperatorMethod, IMethodSymbol operatorMethod, SyntaxNode syntax, ITypeSymbol type, Optional<object> constantValue) :
            base(OperationKind.CompoundAssignmentExpression, syntax, type, constantValue)
        {
            BinaryOperationKind = binaryOperationKind;
            UsesOperatorMethod = usesOperatorMethod;
            OperatorMethod = operatorMethod;
        }
        /// <summary>
        /// Kind of binary operation.
        /// </summary>
        public BinaryOperationKind BinaryOperationKind { get; }
        /// <summary>
        /// True if and only if the operation is performed by an operator method.
        /// </summary>
        public bool UsesOperatorMethod { get; }
        /// <summary>
        /// Operation method used by the operation, null if the operation does not use an operator method.
        /// </summary>
        public IMethodSymbol OperatorMethod { get; }

        public override void Accept(OperationVisitor visitor)
        {
            visitor.VisitCompoundAssignmentExpression(this);
        }
        public override TResult Accept<TArgument, TResult>(OperationVisitor<TArgument, TResult> visitor, TArgument argument)
        {
            return visitor.VisitCompoundAssignmentExpression(this, argument);
        }
    }

    /// <summary>
    /// Represents an assignment expression that includes a binary operation.
    /// </summary>
    internal sealed partial class CompoundAssignmentExpression : BaseCompoundAssignmentExpression, IHasOperatorMethodExpression, ICompoundAssignmentExpression
    {
        public CompoundAssignmentExpression(BinaryOperationKind binaryOperationKind, IOperation target, IOperation value, bool usesOperatorMethod, IMethodSymbol operatorMethod, SyntaxNode syntax, ITypeSymbol type, Optional<object> constantValue) :
            base(binaryOperationKind, usesOperatorMethod, operatorMethod, syntax, type, constantValue)
        {
            Target = target;
            Value = value;
        }
        /// <summary>
        /// Target of the assignment.
        /// </summary>
        public override IOperation Target { get; }
        /// <summary>
        /// Value to be assigned to the target of the assignment.
        /// </summary>
        public override IOperation Value { get; }
    }

    /// <summary>
    /// Represents an assignment expression that includes a binary operation.
    /// </summary>
    internal sealed partial class LazyCompoundAssignmentExpression : BaseCompoundAssignmentExpression, IHasOperatorMethodExpression, ICompoundAssignmentExpression
    {
        private readonly Lazy<IOperation> _lazyTarget;
        private readonly Lazy<IOperation> _lazyValue;

        public LazyCompoundAssignmentExpression(BinaryOperationKind binaryOperationKind, Lazy<IOperation> target, Lazy<IOperation> value, bool usesOperatorMethod, IMethodSymbol operatorMethod, SyntaxNode syntax, ITypeSymbol type, Optional<object> constantValue) :
            base(binaryOperationKind, usesOperatorMethod, operatorMethod, syntax, type, constantValue)
        {
            _lazyTarget = target ?? throw new System.ArgumentNullException(nameof(target));
            _lazyValue = value ?? throw new System.ArgumentNullException(nameof(value));
        }
        /// <summary>
        /// Target of the assignment.
        /// </summary>
        public override IOperation Target => _lazyTarget.Value;

        /// <summary>
        /// Value to be assigned to the target of the assignment.
        /// </summary>
        public override IOperation Value => _lazyValue.Value;
    }

    /// <summary>
    /// Represents an expression that includes a ? or ?. conditional access instance expression.
    /// </summary>
    internal abstract partial class BaseConditionalAccessExpression : Operation, IConditionalAccessExpression
    {
        protected BaseConditionalAccessExpression(SyntaxNode syntax, ITypeSymbol type, Optional<object> constantValue) :
                    base(OperationKind.ConditionalAccessExpression, syntax, type, constantValue)
        {
        }
        /// <summary>
        /// Expression to be evaluated if the conditional instance is non null.
        /// </summary>
        public abstract IOperation ConditionalValue { get; }
        /// <summary>
        /// Expresson that is conditionally accessed.
        /// </summary>
        public abstract IOperation ConditionalInstance { get; }
        public override void Accept(OperationVisitor visitor)
        {
            visitor.VisitConditionalAccessExpression(this);
        }
        public override TResult Accept<TArgument, TResult>(OperationVisitor<TArgument, TResult> visitor, TArgument argument)
        {
            return visitor.VisitConditionalAccessExpression(this, argument);
        }
    }

    /// <summary>
    /// Represents an expression that includes a ? or ?. conditional access instance expression.
    /// </summary>
    internal sealed partial class ConditionalAccessExpression : BaseConditionalAccessExpression, IConditionalAccessExpression
    {
        public ConditionalAccessExpression(IOperation conditionalValue, IOperation conditionalInstance, SyntaxNode syntax, ITypeSymbol type, Optional<object> constantValue) :
            base(syntax, type, constantValue)
        {
            ConditionalValue = conditionalValue;
            ConditionalInstance = conditionalInstance;
        }
        /// <summary>
        /// Expression to be evaluated if the conditional instance is non null.
        /// </summary>
        public override IOperation ConditionalValue { get; }
        /// <summary>
        /// Expresson that is conditionally accessed.
        /// </summary>
        public override IOperation ConditionalInstance { get; }
    }

    /// <summary>
    /// Represents an expression that includes a ? or ?. conditional access instance expression.
    /// </summary>
    internal sealed partial class LazyConditionalAccessExpression : BaseConditionalAccessExpression, IConditionalAccessExpression
    {
        private readonly Lazy<IOperation> _lazyConditionalValue;
        private readonly Lazy<IOperation> _lazyConditionalInstance;

        public LazyConditionalAccessExpression(Lazy<IOperation> conditionalValue, Lazy<IOperation> conditionalInstance, SyntaxNode syntax, ITypeSymbol type, Optional<object> constantValue) : base(syntax, type, constantValue)
        {
            _lazyConditionalValue = conditionalValue ?? throw new System.ArgumentNullException(nameof(conditionalValue));
            _lazyConditionalInstance = conditionalInstance ?? throw new System.ArgumentNullException(nameof(conditionalInstance));
        }
        /// <summary>
        /// Expression to be evaluated if the conditional instance is non null.
        /// </summary>
        public override IOperation ConditionalValue => _lazyConditionalValue.Value;

        /// <summary>
        /// Expresson that is conditionally accessed.
        /// </summary>
        public override IOperation ConditionalInstance => _lazyConditionalInstance.Value;
    }

    /// <summary>
    /// Represents the value of a conditionally-accessed expression within an expression containing a conditional access.
    /// </summary>
    internal sealed partial class ConditionalAccessInstanceExpression : Operation, IConditionalAccessInstanceExpression
    {
        public ConditionalAccessInstanceExpression(SyntaxNode syntax, ITypeSymbol type, Optional<object> constantValue) :
            base(OperationKind.ConditionalAccessInstanceExpression, syntax, type, constantValue)
        {
        }
        public override void Accept(OperationVisitor visitor)
        {
            visitor.VisitConditionalAccessInstanceExpression(this);
        }
        public override TResult Accept<TArgument, TResult>(OperationVisitor<TArgument, TResult> visitor, TArgument argument)
        {
            return visitor.VisitConditionalAccessInstanceExpression(this, argument);
        }
    }

    /// <summary>
    /// Represents a C# ?: or VB If expression.
    /// </summary>
    internal abstract partial class BaseConditionalChoiceExpression : Operation, IConditionalChoiceExpression
    {
        protected BaseConditionalChoiceExpression(SyntaxNode syntax, ITypeSymbol type, Optional<object> constantValue) :
                    base(OperationKind.ConditionalChoiceExpression, syntax, type, constantValue)
        {
        }
        /// <summary>
        /// Condition to be tested.
        /// </summary>
        public abstract IOperation Condition { get; }
        /// <summary>
        /// Value evaluated if the Condition is true.
        /// </summary>
        public abstract IOperation IfTrueValue { get; }
        /// <summary>
        /// Value evaluated if the Condition is false.
        /// </summary>
        public abstract IOperation IfFalseValue { get; }
        public override void Accept(OperationVisitor visitor)
        {
            visitor.VisitConditionalChoiceExpression(this);
        }
        public override TResult Accept<TArgument, TResult>(OperationVisitor<TArgument, TResult> visitor, TArgument argument)
        {
            return visitor.VisitConditionalChoiceExpression(this, argument);
        }
    }

    /// <summary>
    /// Represents a C# ?: or VB If expression.
    /// </summary>
    internal sealed partial class ConditionalChoiceExpression : BaseConditionalChoiceExpression, IConditionalChoiceExpression
    {
        public ConditionalChoiceExpression(IOperation condition, IOperation ifTrueValue, IOperation ifFalseValue, SyntaxNode syntax, ITypeSymbol type, Optional<object> constantValue) :
            base(syntax, type, constantValue)
        {
            Condition = condition;
            IfTrueValue = ifTrueValue;
            IfFalseValue = ifFalseValue;
        }
        /// <summary>
        /// Condition to be tested.
        /// </summary>
        public override IOperation Condition { get; }
        /// <summary>
        /// Value evaluated if the Condition is true.
        /// </summary>
        public override IOperation IfTrueValue { get; }
        /// <summary>
        /// Value evaluated if the Condition is false.
        /// </summary>
        public override IOperation IfFalseValue { get; }
    }

    /// <summary>
    /// Represents a C# ?: or VB If expression.
    /// </summary>
    internal sealed partial class LazyConditionalChoiceExpression : BaseConditionalChoiceExpression, IConditionalChoiceExpression
    {
        private readonly Lazy<IOperation> _lazyCondition;
        private readonly Lazy<IOperation> _lazyIfTrueValue;
        private readonly Lazy<IOperation> _lazyIfFalseValue;

        public LazyConditionalChoiceExpression(Lazy<IOperation> condition, Lazy<IOperation> ifTrueValue, Lazy<IOperation> ifFalseValue, SyntaxNode syntax, ITypeSymbol type, Optional<object> constantValue) : base(syntax, type, constantValue)
        {
            _lazyCondition = condition ?? throw new System.ArgumentNullException(nameof(condition));
            _lazyIfTrueValue = ifTrueValue ?? throw new System.ArgumentNullException(nameof(ifTrueValue));
            _lazyIfFalseValue = ifFalseValue ?? throw new System.ArgumentNullException(nameof(ifFalseValue));
        }
        /// <summary>
        /// Condition to be tested.
        /// </summary>
        public override IOperation Condition => _lazyCondition.Value;

        /// <summary>
        /// Value evaluated if the Condition is true.
        /// </summary>
        public override IOperation IfTrueValue => _lazyIfTrueValue.Value;

        /// <summary>
        /// Value evaluated if the Condition is false.
        /// </summary>
        public override IOperation IfFalseValue => _lazyIfFalseValue.Value;
    }

    /// <summary>
    /// Represents a conversion operation.
    /// </summary>
    internal abstract partial class BaseConversionExpression : Operation, IHasOperatorMethodExpression, IConversionExpression
    {
        protected BaseConversionExpression(ConversionKind conversionKind, bool isExplicit, bool usesOperatorMethod, IMethodSymbol operatorMethod, SyntaxNode syntax, ITypeSymbol type, Optional<object> constantValue) :
                    base(OperationKind.ConversionExpression, syntax, type, constantValue)
        {
            ConversionKind = conversionKind;
            IsExplicit = isExplicit;
            UsesOperatorMethod = usesOperatorMethod;
            OperatorMethod = operatorMethod;
        }
        /// <summary>
        /// Value to be converted.
        /// </summary>
        public abstract IOperation Operand { get; }
        /// <summary>
        /// Kind of conversion.
        /// </summary>
        public ConversionKind ConversionKind { get; }
        /// <summary>
        /// True if and only if the conversion is indicated explicity by a cast operation in the source code.
        /// </summary>
        public bool IsExplicit { get; }
        /// <summary>
        /// True if and only if the operation is performed by an operator method.
        /// </summary>
        public bool UsesOperatorMethod { get; }
        /// <summary>
        /// Operation method used by the operation, null if the operation does not use an operator method.
        /// </summary>
        public IMethodSymbol OperatorMethod { get; }
        public override void Accept(OperationVisitor visitor)
        {
            visitor.VisitConversionExpression(this);
        }
        public override TResult Accept<TArgument, TResult>(OperationVisitor<TArgument, TResult> visitor, TArgument argument)
        {
            return visitor.VisitConversionExpression(this, argument);
        }
    }

    /// <summary>
    /// Represents a conversion operation.
    /// </summary>
    internal sealed partial class ConversionExpression : BaseConversionExpression, IHasOperatorMethodExpression, IConversionExpression
    {
        public ConversionExpression(IOperation operand, ConversionKind conversionKind, bool isExplicit, bool usesOperatorMethod, IMethodSymbol operatorMethod, SyntaxNode syntax, ITypeSymbol type, Optional<object> constantValue) :
            base(conversionKind, isExplicit, usesOperatorMethod, operatorMethod, syntax, type, constantValue)
        {
            Operand = operand;
        }
        /// <summary>
        /// Value to be converted.
        /// </summary>
        public override IOperation Operand { get; }
    }

    /// <summary>
    /// Represents a conversion operation.
    /// </summary>
    internal sealed partial class LazyConversionExpression : BaseConversionExpression, IHasOperatorMethodExpression, IConversionExpression
    {
        private readonly Lazy<IOperation> _lazyOperand;

        public LazyConversionExpression(Lazy<IOperation> operand, ConversionKind conversionKind, bool isExplicit, bool usesOperatorMethod, IMethodSymbol operatorMethod, SyntaxNode syntax, ITypeSymbol type, Optional<object> constantValue) : base(conversionKind, isExplicit, usesOperatorMethod, operatorMethod, syntax, type, constantValue)
        {
            _lazyOperand = operand ?? throw new System.ArgumentNullException(nameof(operand));
        }
        /// <summary>
        /// Value to be converted.
        /// </summary>
        public override IOperation Operand => _lazyOperand.Value;
    }

    /// <remarks>
    /// This interface is reserved for implementation by its associated APIs. We reserve the right to
    /// change it in the future.
    /// </remarks>
    internal sealed partial class DefaultValueExpression : Operation, IDefaultValueExpression
    {
        public DefaultValueExpression(SyntaxNode syntax, ITypeSymbol type, Optional<object> constantValue) :
            base(OperationKind.DefaultValueExpression, syntax, type, constantValue)
        {
        }
        public override void Accept(OperationVisitor visitor)
        {
            visitor.VisitDefaultValueExpression(this);
        }
        public override TResult Accept<TArgument, TResult>(OperationVisitor<TArgument, TResult> visitor, TArgument argument)
        {
            return visitor.VisitDefaultValueExpression(this, argument);
        }
    }

    /// <summary>
    /// Reprsents an empty statement.
    /// </summary>
    internal sealed partial class EmptyStatement : Operation, IEmptyStatement
    {
        public EmptyStatement(SyntaxNode syntax, ITypeSymbol type, Optional<object> constantValue) :
            base(OperationKind.EmptyStatement, syntax, type, constantValue)
        {
        }
        public override void Accept(OperationVisitor visitor)
        {
            visitor.VisitEmptyStatement(this);
        }
        public override TResult Accept<TArgument, TResult>(OperationVisitor<TArgument, TResult> visitor, TArgument argument)
        {
            return visitor.VisitEmptyStatement(this, argument);
        }
    }

    /// <summary>
    /// Represents a VB End statemnt.
    /// </summary>
    internal sealed partial class EndStatement : Operation, IEndStatement
    {
        public EndStatement(SyntaxNode syntax, ITypeSymbol type, Optional<object> constantValue) :
            base(OperationKind.EndStatement, syntax, type, constantValue)
        {
        }
        public override void Accept(OperationVisitor visitor)
        {
            visitor.VisitEndStatement(this);
        }
        public override TResult Accept<TArgument, TResult>(OperationVisitor<TArgument, TResult> visitor, TArgument argument)
        {
            return visitor.VisitEndStatement(this, argument);
        }
    }

    /// <summary>
    /// Represents a binding of an event.
    /// </summary>
    internal abstract partial class BaseEventAssignmentExpression : Operation, IEventAssignmentExpression
    {
        protected BaseEventAssignmentExpression(IEventSymbol @event, bool adds, SyntaxNode syntax, ITypeSymbol type, Optional<object> constantValue) :
                    base(OperationKind.EventAssignmentExpression, syntax, type, constantValue)
        {
            Event = @event;
            Adds = adds;
        }
        /// <summary>
        /// Event being bound.
        /// </summary>
        public IEventSymbol Event { get; }

        /// <summary>
        /// Instance used to refer to the event being bound.
        /// </summary>
        public abstract IOperation EventInstance { get; }

        /// <summary>
        /// Handler supplied for the event.
        /// </summary>
        public abstract IOperation HandlerValue { get; }

        /// <summary>
        /// True for adding a binding, false for removing one.
        /// </summary>
        public bool Adds { get; }
        public override void Accept(OperationVisitor visitor)
        {
            visitor.VisitEventAssignmentExpression(this);
        }
        public override TResult Accept<TArgument, TResult>(OperationVisitor<TArgument, TResult> visitor, TArgument argument)
        {
            return visitor.VisitEventAssignmentExpression(this, argument);
        }
    }

    /// <summary>
    /// Represents a binding of an event.
    /// </summary>
    internal sealed partial class EventAssignmentExpression : BaseEventAssignmentExpression, IEventAssignmentExpression
    {
        public EventAssignmentExpression(IEventSymbol @event, IOperation eventInstance, IOperation handlerValue, bool adds, SyntaxNode syntax, ITypeSymbol type, Optional<object> constantValue) :
            base(@event, adds, syntax, type, constantValue)
        {
            EventInstance = eventInstance;
            HandlerValue = handlerValue;
        }

        /// <summary>
        /// Instance used to refer to the event being bound.
        /// </summary>
        public override IOperation EventInstance { get; }

        /// <summary>
        /// Handler supplied for the event.
        /// </summary>
        public override IOperation HandlerValue { get; }
    }

    /// <summary>
    /// Represents a binding of an event.
    /// </summary>
    internal sealed partial class LazyEventAssignmentExpression : BaseEventAssignmentExpression, IEventAssignmentExpression
    {
        private readonly Lazy<IOperation> _lazyEventInstance;
        private readonly Lazy<IOperation> _lazyHandlerValue;

        public LazyEventAssignmentExpression(IEventSymbol @event, Lazy<IOperation> eventInstance, Lazy<IOperation> handlerValue, bool adds, SyntaxNode syntax, ITypeSymbol type, Optional<object> constantValue) : base(@event, adds, syntax, type, constantValue)
        {
            _lazyEventInstance = eventInstance ?? throw new System.ArgumentNullException(nameof(eventInstance));
            _lazyHandlerValue = handlerValue ?? throw new System.ArgumentNullException(nameof(handlerValue));
        }

        /// <summary>
        /// Instance used to refer to the event being bound.
        /// </summary>
        public override IOperation EventInstance => _lazyEventInstance.Value;

        /// <summary>
        /// Handler supplied for the event.
        /// </summary>
        public override IOperation HandlerValue => _lazyHandlerValue.Value;
    }

    /// <summary>
    /// Represents a reference to an event.
    /// </summary>
    internal abstract partial class BaseEventReferenceExpression : MemberReferenceExpression, IEventReferenceExpression
    {
        public BaseEventReferenceExpression(IEventSymbol @event, ISymbol member, SyntaxNode syntax, ITypeSymbol type, Optional<object> constantValue) :
            base(member, OperationKind.EventReferenceExpression, syntax, type, constantValue)
        {
            Event = @event;
        }
        /// <summary>
        /// Referenced event.
        /// </summary>
        public IEventSymbol Event { get; }

        public override void Accept(OperationVisitor visitor)
        {
            visitor.VisitEventReferenceExpression(this);
        }
        public override TResult Accept<TArgument, TResult>(OperationVisitor<TArgument, TResult> visitor, TArgument argument)
        {
            return visitor.VisitEventReferenceExpression(this, argument);
        }
    }

    /// <summary>
    /// Represents a reference to an event.
    /// </summary>
    internal sealed partial class EventReferenceExpression : BaseEventReferenceExpression, IEventReferenceExpression
    {
        public EventReferenceExpression(IEventSymbol @event, IOperation instance, ISymbol member, SyntaxNode syntax, ITypeSymbol type, Optional<object> constantValue) :
            base(@event, member, syntax, type, constantValue)
        {
            Instance = instance;
        }
        /// <summary>
        /// Instance of the type. Null if the reference is to a static/shared member.
        /// </summary>
        public override IOperation Instance { get; }
    }

    /// <summary>
    /// Represents a reference to an event.
    /// </summary>
    internal sealed partial class LazyEventReferenceExpression : BaseEventReferenceExpression, IEventReferenceExpression
    {
        private readonly Lazy<IOperation> _lazyInstance;

        public LazyEventReferenceExpression(IEventSymbol @event, Lazy<IOperation> instance, ISymbol member, SyntaxNode syntax, ITypeSymbol type, Optional<object> constantValue) :
            base(@event, member, syntax, type, constantValue)
        {
            _lazyInstance = instance ?? throw new System.ArgumentNullException(nameof(instance));
        }
        /// <summary>
        /// Instance of the type. Null if the reference is to a static/shared member.
        /// </summary>
        public override IOperation Instance => _lazyInstance.Value;
    }

    /// <summary>
    /// Represents a C# or VB statement that consists solely of an expression.
    /// </summary>
    internal abstract partial class BaseExpressionStatement : Operation, IExpressionStatement
    {
        protected BaseExpressionStatement(SyntaxNode syntax, ITypeSymbol type, Optional<object> constantValue) :
                    base(OperationKind.ExpressionStatement, syntax, type, constantValue)
        {
        }
        /// <summary>
        /// Expression of the statement.
        /// </summary>
        public abstract IOperation Expression { get; }
        public override void Accept(OperationVisitor visitor)
        {
            visitor.VisitExpressionStatement(this);
        }
        public override TResult Accept<TArgument, TResult>(OperationVisitor<TArgument, TResult> visitor, TArgument argument)
        {
            return visitor.VisitExpressionStatement(this, argument);
        }
    }

    /// <summary>
    /// Represents a C# or VB statement that consists solely of an expression.
    /// </summary>
    internal sealed partial class ExpressionStatement : BaseExpressionStatement, IExpressionStatement
    {
        public ExpressionStatement(IOperation expression, SyntaxNode syntax, ITypeSymbol type, Optional<object> constantValue) :
            base(syntax, type, constantValue)
        {
            Expression = expression;
        }
        /// <summary>
        /// Expression of the statement.
        /// </summary>
        public override IOperation Expression { get; }
    }

    /// <summary>
    /// Represents a C# or VB statement that consists solely of an expression.
    /// </summary>
    internal sealed partial class LazyExpressionStatement : BaseExpressionStatement, IExpressionStatement
    {
        private readonly Lazy<IOperation> _lazyExpression;

        public LazyExpressionStatement(Lazy<IOperation> expression, SyntaxNode syntax, ITypeSymbol type, Optional<object> constantValue) : base(syntax, type, constantValue)
        {
            _lazyExpression = expression ?? throw new System.ArgumentNullException(nameof(expression));
        }
        /// <summary>
        /// Expression of the statement.
        /// </summary>
        public override IOperation Expression => _lazyExpression.Value;
    }

    /// <summary>
    /// Represents an initialization of a field.
    /// </summary>
    internal abstract partial class BaseFieldInitializer : SymbolInitializer, IFieldInitializer
    {
        public BaseFieldInitializer(ImmutableArray<IFieldSymbol> initializedFields, OperationKind kind, SyntaxNode syntax, ITypeSymbol type, Optional<object> constantValue) :
            base(kind, syntax, type, constantValue)
        {
            InitializedFields = initializedFields;
        }
        /// <summary>
        /// Initialized fields. There can be multiple fields for Visual Basic fields declared with As New.
        /// </summary>
        public ImmutableArray<IFieldSymbol> InitializedFields { get; }

        public override void Accept(OperationVisitor visitor)
        {
            visitor.VisitFieldInitializer(this);
        }
        public override TResult Accept<TArgument, TResult>(OperationVisitor<TArgument, TResult> visitor, TArgument argument)
        {
            return visitor.VisitFieldInitializer(this, argument);
        }
    }

    /// <summary>
    /// Represents an initialization of a field.
    /// </summary>
    internal sealed partial class FieldInitializer : BaseFieldInitializer, IFieldInitializer
    {
        public FieldInitializer(ImmutableArray<IFieldSymbol> initializedFields, IOperation value, OperationKind kind, SyntaxNode syntax, ITypeSymbol type, Optional<object> constantValue) :
            base(initializedFields, kind, syntax, type, constantValue)
        {
            Value = value;
        }
        public override IOperation Value { get; }
    }

    /// <summary>
    /// Represents an initialization of a field.
    /// </summary>
    internal sealed partial class LazyFieldInitializer : BaseFieldInitializer, IFieldInitializer
    {
        private readonly Lazy<IOperation> _lazyValue;

        public LazyFieldInitializer(ImmutableArray<IFieldSymbol> initializedFields, Lazy<IOperation> value, OperationKind kind, SyntaxNode syntax, ITypeSymbol type, Optional<object> constantValue) :
            base(initializedFields, kind, syntax, type, constantValue)
        {
            _lazyValue = value ?? throw new System.ArgumentNullException(nameof(value));
        }
        public override IOperation Value => _lazyValue.Value;
    }

    /// <summary>
    /// Represents a reference to a field.
    /// </summary>
    internal abstract partial class BaseFieldReferenceExpression : MemberReferenceExpression, IFieldReferenceExpression
    {
        public BaseFieldReferenceExpression(IFieldSymbol field, ISymbol member, SyntaxNode syntax, ITypeSymbol type, Optional<object> constantValue) :
            base(member, OperationKind.FieldReferenceExpression, syntax, type, constantValue)
        {
            Field = field;
        }
        /// <summary>
        /// Referenced field.
        /// </summary>
        public IFieldSymbol Field { get; }

        public override void Accept(OperationVisitor visitor)
        {
            visitor.VisitFieldReferenceExpression(this);
        }
        public override TResult Accept<TArgument, TResult>(OperationVisitor<TArgument, TResult> visitor, TArgument argument)
        {
            return visitor.VisitFieldReferenceExpression(this, argument);
        }
    }

    /// <summary>
    /// Represents a reference to a field.
    /// </summary>
    internal sealed partial class FieldReferenceExpression : BaseFieldReferenceExpression, IFieldReferenceExpression
    {
        public FieldReferenceExpression(IFieldSymbol field, IOperation instance, ISymbol member, SyntaxNode syntax, ITypeSymbol type, Optional<object> constantValue) :
            base(field, member, syntax, type, constantValue)
        {
            Instance = instance;
        }
        /// <summary>
        /// Instance of the type. Null if the reference is to a static/shared member.
        /// </summary>
        public override IOperation Instance { get; }
    }

    /// <summary>
    /// Represents a reference to a field.
    /// </summary>
    internal sealed partial class LazyFieldReferenceExpression : BaseFieldReferenceExpression, IFieldReferenceExpression
    {
        private readonly Lazy<IOperation> _lazyInstance;

        public LazyFieldReferenceExpression(IFieldSymbol field, Lazy<IOperation> instance, ISymbol member, SyntaxNode syntax, ITypeSymbol type, Optional<object> constantValue) :
            base(field, member, syntax, type, constantValue)
        {
            _lazyInstance = instance ?? throw new System.ArgumentNullException(nameof(instance));
        }
        /// <summary>
        /// Instance of the type. Null if the reference is to a static/shared member.
        /// </summary>
        public override IOperation Instance => _lazyInstance.Value;
    }

    /// <summary>
    /// Represents a C# fixed statement.
    /// </summary>
    internal abstract partial class BaseFixedStatement : Operation, IFixedStatement
    {
        protected BaseFixedStatement(SyntaxNode syntax, ITypeSymbol type, Optional<object> constantValue) :
                    base(OperationKind.FixedStatement, syntax, type, constantValue)
        {
        }
        /// <summary>
        /// Variables to be fixed.
        /// </summary>
        public abstract IVariableDeclarationStatement Variables { get; }
        /// <summary>
        /// Body of the fixed, over which the variables are fixed.
        /// </summary>
        public abstract IOperation Body { get; }
        public override void Accept(OperationVisitor visitor)
        {
            visitor.VisitFixedStatement(this);
        }
        public override TResult Accept<TArgument, TResult>(OperationVisitor<TArgument, TResult> visitor, TArgument argument)
        {
            return visitor.VisitFixedStatement(this, argument);
        }
    }

    /// <summary>
    /// Represents a C# fixed statement.
    /// </summary>
    internal sealed partial class FixedStatement : BaseFixedStatement, IFixedStatement
    {
        public FixedStatement(IVariableDeclarationStatement variables, IOperation body, SyntaxNode syntax, ITypeSymbol type, Optional<object> constantValue) :
            base(syntax, type, constantValue)
        {
            Variables = variables;
            Body = body;
        }
        /// <summary>
        /// Variables to be fixed.
        /// </summary>
        public override IVariableDeclarationStatement Variables { get; }
        /// <summary>
        /// Body of the fixed, over which the variables are fixed.
        /// </summary>
        public override IOperation Body { get; }
    }

    /// <summary>
    /// Represents a C# fixed statement.
    /// </summary>
    internal sealed partial class LazyFixedStatement : BaseFixedStatement, IFixedStatement
    {
        private readonly Lazy<IVariableDeclarationStatement> _lazyVariables;
        private readonly Lazy<IOperation> _lazyBody;

        public LazyFixedStatement(Lazy<IVariableDeclarationStatement> variables, Lazy<IOperation> body, SyntaxNode syntax, ITypeSymbol type, Optional<object> constantValue) : base(syntax, type, constantValue)
        {
            _lazyVariables = variables ?? throw new System.ArgumentNullException(nameof(variables));
            _lazyBody = body ?? throw new System.ArgumentNullException(nameof(body));
        }
        /// <summary>
        /// Variables to be fixed.
        /// </summary>
        public override IVariableDeclarationStatement Variables => _lazyVariables.Value;

        /// <summary>
        /// Body of the fixed, over which the variables are fixed.
        /// </summary>
        public override IOperation Body => _lazyBody.Value;
    }

    /// <summary>
    /// Represents a C# foreach statement or a VB For Each statement.
    /// </summary>
    internal abstract partial class BaseForEachLoopStatement : LoopStatement, IForEachLoopStatement
    {
        public BaseForEachLoopStatement(ILocalSymbol iterationVariable, LoopKind loopKind, SyntaxNode syntax, ITypeSymbol type, Optional<object> constantValue) :
            base(loopKind, OperationKind.LoopStatement, syntax, type, constantValue)
        {
            IterationVariable = iterationVariable;
        }
        /// <summary>
        /// Iteration variable of the loop.
        /// </summary>
        public ILocalSymbol IterationVariable { get; }
        /// <summary>
        /// Collection value over which the loop iterates.
        /// </summary>
        public abstract IOperation Collection { get; }

        public override void Accept(OperationVisitor visitor)
        {
            visitor.VisitForEachLoopStatement(this);
        }
        public override TResult Accept<TArgument, TResult>(OperationVisitor<TArgument, TResult> visitor, TArgument argument)
        {
            return visitor.VisitForEachLoopStatement(this, argument);
        }
    }

    /// <summary>
    /// Represents a C# foreach statement or a VB For Each statement.
    /// </summary>
    internal sealed partial class ForEachLoopStatement : BaseForEachLoopStatement, IForEachLoopStatement
    {
        public ForEachLoopStatement(ILocalSymbol iterationVariable, IOperation collection, LoopKind loopKind, IOperation body, SyntaxNode syntax, ITypeSymbol type, Optional<object> constantValue) :
            base(iterationVariable, loopKind, syntax, type, constantValue)
        {
            Collection = collection;
            Body = body;
        }
        /// <summary>
        /// Collection value over which the loop iterates.
        /// </summary>
        public override IOperation Collection { get; }
        /// <summary>
        /// Body of the loop.
        /// </summary>
        public override IOperation Body { get; }
    }

    /// <summary>
    /// Represents a C# foreach statement or a VB For Each statement.
    /// </summary>
    internal sealed partial class LazyForEachLoopStatement : BaseForEachLoopStatement, IForEachLoopStatement
    {
        private readonly Lazy<IOperation> _lazyCollection;
        private readonly Lazy<IOperation> _lazyBody;

        public LazyForEachLoopStatement(ILocalSymbol iterationVariable, Lazy<IOperation> collection, LoopKind loopKind, Lazy<IOperation> body, SyntaxNode syntax, ITypeSymbol type, Optional<object> constantValue) :
            base(iterationVariable, loopKind, syntax, type, constantValue)
        {
            _lazyCollection = collection ?? throw new System.ArgumentNullException(nameof(collection));
            _lazyBody = body ?? throw new System.ArgumentNullException(nameof(body));
        }
        /// <summary>
        /// Collection value over which the loop iterates.
        /// </summary>
        public override IOperation Collection => _lazyCollection.Value;
        /// <summary>
        /// Body of the loop.
        /// </summary>
        public override IOperation Body => _lazyBody.Value;
    }

    /// <summary>
    /// Represents a C# for statement or a VB For statement.
    /// </summary>
    internal abstract partial class BaseForLoopStatement : ForWhileUntilLoopStatement, IForLoopStatement
    {
        public BaseForLoopStatement(ImmutableArray<ILocalSymbol> locals, LoopKind loopKind, SyntaxNode syntax, ITypeSymbol type, Optional<object> constantValue) :
            base(loopKind, OperationKind.LoopStatement, syntax, type, constantValue)
        {
            Locals = locals;
        }
        /// <summary>
        /// Statements to execute before entry to the loop. For C# these come from the first clause of the for statement. For VB these initialize the index variable of the For statement.
        /// </summary>
        public abstract ImmutableArray<IOperation> Before { get; }
        /// <summary>
        /// Statements to execute at the bottom of the loop. For C# these come from the third clause of the for statement. For VB these increment the index variable of the For statement.
        /// </summary>
        public abstract ImmutableArray<IOperation> AtLoopBottom { get; }
        /// <summary>
        /// Declarations local to the loop.
        /// </summary>
        public ImmutableArray<ILocalSymbol> Locals { get; }

        public override void Accept(OperationVisitor visitor)
        {
            visitor.VisitForLoopStatement(this);
        }
        public override TResult Accept<TArgument, TResult>(OperationVisitor<TArgument, TResult> visitor, TArgument argument)
        {
            return visitor.VisitForLoopStatement(this, argument);
        }
    }

    /// <summary>
    /// Represents a C# for statement or a VB For statement.
    /// </summary>
    internal sealed partial class ForLoopStatement : BaseForLoopStatement, IForLoopStatement
    {
        public ForLoopStatement(ImmutableArray<IOperation> before, ImmutableArray<IOperation> atLoopBottom, ImmutableArray<ILocalSymbol> locals, IOperation condition, LoopKind loopKind, IOperation body, SyntaxNode syntax, ITypeSymbol type, Optional<object> constantValue) :
            base(locals, loopKind, syntax, type, constantValue)
        {
            Before = before;
            AtLoopBottom = atLoopBottom;
            Condition = condition;
            Body = body;
        }
        /// <summary>
        /// Statements to execute before entry to the loop. For C# these come from the first clause of the for statement. For VB these initialize the index variable of the For statement.
        /// </summary>
        public override ImmutableArray<IOperation> Before { get; }
        /// <summary>
        /// Statements to execute at the bottom of the loop. For C# these come from the third clause of the for statement. For VB these increment the index variable of the For statement.
        /// </summary>
        public override ImmutableArray<IOperation> AtLoopBottom { get; }
        /// <summary>
        /// Condition of the loop.
        /// </summary>
        public override IOperation Condition { get; }
        /// <summary>
        /// Body of the loop.
        /// </summary>
        public override IOperation Body { get; }
    }

    /// <summary>
    /// Represents a C# for statement or a VB For statement.
    /// </summary>
    internal sealed partial class LazyForLoopStatement : BaseForLoopStatement, IForLoopStatement
    {
        private readonly Lazy<ImmutableArray<IOperation>> _lazyBefore;
        private readonly Lazy<ImmutableArray<IOperation>> _lazyAtLoopBottom;
        private readonly Lazy<IOperation> _lazyCondition;
        private readonly Lazy<IOperation> _lazyBody;

        public LazyForLoopStatement(Lazy<ImmutableArray<IOperation>> before, Lazy<ImmutableArray<IOperation>> atLoopBottom, ImmutableArray<ILocalSymbol> locals, Lazy<IOperation> condition, LoopKind loopKind, Lazy<IOperation> body, SyntaxNode syntax, ITypeSymbol type, Optional<object> constantValue) :
            base(locals, loopKind, syntax, type, constantValue)
        {
            _lazyBefore = before;
            _lazyAtLoopBottom = atLoopBottom;
            _lazyCondition = condition ?? throw new System.ArgumentNullException(nameof(condition));
            _lazyBody = body ?? throw new System.ArgumentNullException(nameof(body));
        }
        /// <summary>
        /// Statements to execute before entry to the loop. For C# these come from the first clause of the for statement. For VB these initialize the index variable of the For statement.
        /// </summary>
        public override ImmutableArray<IOperation> Before => _lazyBefore.Value;

        /// <summary>
        /// Statements to execute at the bottom of the loop. For C# these come from the third clause of the for statement. For VB these increment the index variable of the For statement.
        /// </summary>
        public override ImmutableArray<IOperation> AtLoopBottom => _lazyAtLoopBottom.Value;

        /// <summary>
        /// Condition of the loop.
        /// </summary>
        public override IOperation Condition => _lazyCondition.Value;

        /// <summary>
        /// Body of the loop.
        /// </summary>
        public override IOperation Body => _lazyBody.Value;
    }

    /// <summary>
    /// Represents a C# while, for, or do statement, or a VB While, For, or Do statement.
    /// </summary>
    internal abstract partial class ForWhileUntilLoopStatement : LoopStatement, IForWhileUntilLoopStatement
    {
        protected ForWhileUntilLoopStatement(LoopKind loopKind, OperationKind kind, SyntaxNode syntax, ITypeSymbol type, Optional<object> constantValue) :
            base(loopKind, kind, syntax, type, constantValue)
        {
        }
        /// <summary>
        /// Condition of the loop.
        /// </summary>
        public abstract IOperation Condition { get; }
    }

    /// <summary>
    /// Represents an if statement in C# or an If statement in VB.
    /// </summary>
    internal abstract partial class BaseIfStatement : Operation, IIfStatement
    {
        protected BaseIfStatement(SyntaxNode syntax, ITypeSymbol type, Optional<object> constantValue) :
                    base(OperationKind.IfStatement, syntax, type, constantValue)
        {
        }
        /// <summary>
        /// Condition of the if statement. For C# there is naturally one clause per if, but for VB If statements with multiple clauses are rewritten to have only one.
        /// </summary>
        public abstract IOperation Condition { get; }
        /// <summary>
        /// Statement executed if the condition is true.
        /// </summary>
        public abstract IOperation IfTrueStatement { get; }
        /// <summary>
        /// Statement executed if the condition is false.
        /// </summary>
        public abstract IOperation IfFalseStatement { get; }
        public override void Accept(OperationVisitor visitor)
        {
            visitor.VisitIfStatement(this);
        }
        public override TResult Accept<TArgument, TResult>(OperationVisitor<TArgument, TResult> visitor, TArgument argument)
        {
            return visitor.VisitIfStatement(this, argument);
        }
    }

    /// <summary>
    /// Represents an if statement in C# or an If statement in VB.
    /// </summary>
    internal sealed partial class IfStatement : BaseIfStatement, IIfStatement
    {
        public IfStatement(IOperation condition, IOperation ifTrueStatement, IOperation ifFalseStatement, SyntaxNode syntax, ITypeSymbol type, Optional<object> constantValue) :
            base(syntax, type, constantValue)
        {
            Condition = condition;
            IfTrueStatement = ifTrueStatement;
            IfFalseStatement = ifFalseStatement;
        }
        /// <summary>
        /// Condition of the if statement. For C# there is naturally one clause per if, but for VB If statements with multiple clauses are rewritten to have only one.
        /// </summary>
        public override IOperation Condition { get; }
        /// <summary>
        /// Statement executed if the condition is true.
        /// </summary>
        public override IOperation IfTrueStatement { get; }
        /// <summary>
        /// Statement executed if the condition is false.
        /// </summary>
        public override IOperation IfFalseStatement { get; }
    }

    /// <summary>
    /// Represents an if statement in C# or an If statement in VB.
    /// </summary>
    internal sealed partial class LazyIfStatement : BaseIfStatement, IIfStatement
    {
        private readonly Lazy<IOperation> _lazyCondition;
        private readonly Lazy<IOperation> _lazyIfTrueStatement;
        private readonly Lazy<IOperation> _lazyIfFalseStatement;

        public LazyIfStatement(Lazy<IOperation> condition, Lazy<IOperation> ifTrueStatement, Lazy<IOperation> ifFalseStatement, SyntaxNode syntax, ITypeSymbol type, Optional<object> constantValue) : base(syntax, type, constantValue)
        {
            _lazyCondition = condition ?? throw new System.ArgumentNullException(nameof(condition));
            _lazyIfTrueStatement = ifTrueStatement ?? throw new System.ArgumentNullException(nameof(ifTrueStatement));
            _lazyIfFalseStatement = ifFalseStatement ?? throw new System.ArgumentNullException(nameof(ifFalseStatement));
        }
        /// <summary>
        /// Condition of the if statement. For C# there is naturally one clause per if, but for VB If statements with multiple clauses are rewritten to have only one.
        /// </summary>
        public override IOperation Condition => _lazyCondition.Value;

        /// <summary>
        /// Statement executed if the condition is true.
        /// </summary>
        public override IOperation IfTrueStatement => _lazyIfTrueStatement.Value;

        /// <summary>
        /// Statement executed if the condition is false.
        /// </summary>
        public override IOperation IfFalseStatement => _lazyIfFalseStatement.Value;
    }

    /// <summary>
    /// Represents an increment expression.
    /// </summary>
    internal abstract partial class BaseIncrementExpression : Operation, IIncrementExpression
    {
        public BaseIncrementExpression(UnaryOperationKind incrementOperationKind, bool usesOperatorMethod, IMethodSymbol operatorMethod, SyntaxNode syntax, ITypeSymbol type, Optional<object> constantValue) :
            base(OperationKind.IncrementExpression, syntax, type, constantValue)
        {
            IncrementOperationKind = incrementOperationKind;
            UsesOperatorMethod = usesOperatorMethod;
            OperatorMethod = operatorMethod;
        }
        /// <summary>
        /// Kind of increment.
        /// </summary>
        public UnaryOperationKind IncrementOperationKind { get; }
        /// <summary>
        /// Target of the assignment.
        /// </summary>
        public abstract IOperation Target { get; }
        /// <summary>
        /// True if and only if the operation is performed by an operator method.
        /// </summary>
        public bool UsesOperatorMethod { get; }
        /// <summary>
        /// Operation method used by the operation, null if the operation does not use an operator method.
        /// </summary>
        public IMethodSymbol OperatorMethod { get; }

        public override void Accept(OperationVisitor visitor)
        {
            visitor.VisitIncrementExpression(this);
        }
        public override TResult Accept<TArgument, TResult>(OperationVisitor<TArgument, TResult> visitor, TArgument argument)
        {
            return visitor.VisitIncrementExpression(this, argument);
        }
    }

    /// <summary>
    /// Represents an increment expression.
    /// </summary>
    internal sealed partial class IncrementExpression : BaseIncrementExpression, IIncrementExpression
    {
        public IncrementExpression(UnaryOperationKind incrementOperationKind, IOperation target, bool usesOperatorMethod, IMethodSymbol operatorMethod, SyntaxNode syntax, ITypeSymbol type, Optional<object> constantValue) :
            base(incrementOperationKind, usesOperatorMethod, operatorMethod, syntax, type, constantValue)
        {
            Target = target;
        }
        /// <summary>
        /// Target of the assignment.
        /// </summary>
        public override IOperation Target { get; }
    }

    /// <summary>
    /// Represents an increment expression.
    /// </summary>
    internal sealed partial class LazyIncrementExpression : BaseIncrementExpression, IIncrementExpression
    {
        private readonly Lazy<IOperation> _lazyTarget;

        public LazyIncrementExpression(UnaryOperationKind incrementOperationKind, Lazy<IOperation> target, bool usesOperatorMethod, IMethodSymbol operatorMethod, SyntaxNode syntax, ITypeSymbol type, Optional<object> constantValue) :
            base(incrementOperationKind, usesOperatorMethod, operatorMethod, syntax, type, constantValue)
        {
            _lazyTarget = target ?? throw new System.ArgumentNullException(nameof(target));
        }
        /// <summary>
        /// Target of the assignment.
        /// </summary>
        public override IOperation Target => _lazyTarget.Value;
    }

    /// <summary>
    /// Represents a C# this or base expression, or a VB Me, MyClass, or MyBase expression.
    /// </summary>
    internal sealed partial class InstanceReferenceExpression : Operation, IInstanceReferenceExpression
    {
        public InstanceReferenceExpression(InstanceReferenceKind instanceReferenceKind, SyntaxNode syntax, ITypeSymbol type, Optional<object> constantValue) :
            base(OperationKind.InstanceReferenceExpression, syntax, type, constantValue)
        {
            InstanceReferenceKind = instanceReferenceKind;
        }
        ///
        /// <summary>
        /// Kind of instance reference.
        /// </summary>
        public InstanceReferenceKind InstanceReferenceKind { get; }
        public override void Accept(OperationVisitor visitor)
        {
            visitor.VisitInstanceReferenceExpression(this);
        }
        public override TResult Accept<TArgument, TResult>(OperationVisitor<TArgument, TResult> visitor, TArgument argument)
        {
            return visitor.VisitInstanceReferenceExpression(this, argument);
        }
    }

    /// <remarks>
    /// Represents an interpolated string expression.
    /// </remarks>
    internal abstract partial class BaseInterpolatedStringExpression : Operation, IInterpolatedStringExpression
    {
        protected BaseInterpolatedStringExpression(SyntaxNode syntax, ITypeSymbol type, Optional<object> constantValue) :
                    base(OperationKind.InterpolatedStringExpression, syntax, type, constantValue)
        {
        }
        /// <summary>
        /// Constituent parts of interpolated string, each of which is an <see cref="IInterpolatedStringContent"/>.
        /// </summary>
        public abstract ImmutableArray<IInterpolatedStringContent> Parts { get; }
        public override void Accept(OperationVisitor visitor)
        {
            visitor.VisitInterpolatedStringExpression(this);
        }
        public override TResult Accept<TArgument, TResult>(OperationVisitor<TArgument, TResult> visitor, TArgument argument)
        {
            return visitor.VisitInterpolatedStringExpression(this, argument);
        }
    }

    /// <remarks>
    /// Represents an interpolated string expression.
    /// </remarks>
    internal sealed partial class InterpolatedStringExpression : BaseInterpolatedStringExpression, IInterpolatedStringExpression
    {
        public InterpolatedStringExpression(ImmutableArray<IInterpolatedStringContent> parts, SyntaxNode syntax, ITypeSymbol type, Optional<object> constantValue) :
            base(syntax, type, constantValue)
        {
            Parts = parts;
        }
        /// <summary>
        /// Constituent parts of interpolated string, each of which is an <see cref="IInterpolatedStringContent"/>.
        /// </summary>
        public override ImmutableArray<IInterpolatedStringContent> Parts { get; }
    }

    /// <remarks>
    /// Represents an interpolated string expression.
    /// </remarks>
    internal sealed partial class LazyInterpolatedStringExpression : BaseInterpolatedStringExpression, IInterpolatedStringExpression
    {
        private readonly Lazy<ImmutableArray<IInterpolatedStringContent>> _lazyParts;

        public LazyInterpolatedStringExpression(Lazy<ImmutableArray<IInterpolatedStringContent>> parts, SyntaxNode syntax, ITypeSymbol type, Optional<object> constantValue) : base(syntax, type, constantValue)
        {
            _lazyParts = parts;
        }
        /// <summary>
        /// Constituent parts of interpolated string, each of which is an <see cref="IInterpolatedStringContent"/>.
        /// </summary>
        public override ImmutableArray<IInterpolatedStringContent> Parts => _lazyParts.Value;
    }

    /// <remarks>
    /// Represents a constituent string literal part of an interpolated string expression.
    /// </remarks>
    internal abstract partial class BaseInterpolatedStringText : Operation, IInterpolatedStringText
    {
        protected BaseInterpolatedStringText(SyntaxNode syntax, ITypeSymbol type, Optional<object> constantValue) :
                    base(OperationKind.InterpolatedStringText, syntax, type, constantValue)
        {
        }
        /// <summary>
        /// Text content.
        /// </summary>
        public abstract IOperation Text { get; }
        public override void Accept(OperationVisitor visitor)
        {
            visitor.VisitInterpolatedStringText(this);
        }
        public override TResult Accept<TArgument, TResult>(OperationVisitor<TArgument, TResult> visitor, TArgument argument)
        {
            return visitor.VisitInterpolatedStringText(this, argument);
        }
    }

    /// <remarks>
    /// Represents a constituent string literal part of an interpolated string expression.
    /// </remarks>
    internal sealed partial class InterpolatedStringText : BaseInterpolatedStringText, IInterpolatedStringText
    {
        public InterpolatedStringText(IOperation text, SyntaxNode syntax, ITypeSymbol type, Optional<object> constantValue) :
            base(syntax, type, constantValue)
        {
            Text = text;
        }
        /// <summary>
        /// Text content.
        /// </summary>
        public override IOperation Text { get; }
    }

    /// <remarks>
    /// Represents a constituent string literal part of an interpolated string expression.
    /// </remarks>
    internal sealed partial class LazyInterpolatedStringText : BaseInterpolatedStringText, IInterpolatedStringText
    {
        private readonly Lazy<IOperation> _lazyText;

        public LazyInterpolatedStringText(Lazy<IOperation> text, SyntaxNode syntax, ITypeSymbol type, Optional<object> constantValue) : base(syntax, type, constantValue)
        {
            _lazyText = text;
        }
        /// <summary>
        /// Text content.
        /// </summary>
        public override IOperation Text => _lazyText.Value;
    }

    /// <remarks>
    /// Represents a constituent interpolation part of an interpolated string expression.
    /// </remarks>
    internal abstract partial class BaseInterpolation : Operation, IInterpolation
    {
        protected BaseInterpolation(SyntaxNode syntax, ITypeSymbol type, Optional<object> constantValue) :
                    base(OperationKind.Interpolation, syntax, type, constantValue)
        {
        }
        /// <summary>
        /// Expression of the interpolation.
        /// </summary>
        public abstract IOperation Expression { get; }
        /// <summary>
        /// Optional alignment of the interpolation.
        /// </summary>
        public abstract IOperation Alignment { get; }
        /// <summary>
        /// Optional format string of the interpolation.
        /// </summary>
        public abstract IOperation FormatString { get; }
        public override void Accept(OperationVisitor visitor)
        {
            visitor.VisitInterpolation(this);
        }
        public override TResult Accept<TArgument, TResult>(OperationVisitor<TArgument, TResult> visitor, TArgument argument)
        {
            return visitor.VisitInterpolation(this, argument);
        }
    }

    /// <remarks>
    /// Represents a constituent interpolation part of an interpolated string expression.
    /// </remarks>
    internal sealed partial class Interpolation : BaseInterpolation, IInterpolation
    {
        public Interpolation(IOperation expression, IOperation alignment, IOperation formatString, SyntaxNode syntax, ITypeSymbol type, Optional<object> constantValue) :
            base(syntax, type, constantValue)
        {
            Expression = expression;
            Alignment = alignment;
            FormatString = formatString;
        }
        /// <summary>
        /// Expression of the interpolation.
        /// </summary>
        public override IOperation Expression { get; }
        /// <summary>
        /// Optional alignment of the interpolation.
        /// </summary>
        public override IOperation Alignment { get; }
        /// <summary>
        /// Optional format string of the interpolation.
        /// </summary>
        public override IOperation FormatString { get; }
    }

    /// <remarks>
    /// Represents a constituent interpolation part of an interpolated string expression.
    /// </remarks>
    internal sealed partial class LazyInterpolation : BaseInterpolation, IInterpolation
    {
        private readonly Lazy<IOperation> _lazyExpression;
        private readonly Lazy<IOperation> _lazyAlignment;
        private readonly Lazy<IOperation> _lazyFormatString;

        public LazyInterpolation(Lazy<IOperation> expression, Lazy<IOperation> alignment, Lazy<IOperation> formatString, SyntaxNode syntax, ITypeSymbol type, Optional<object> constantValue) :
            base(syntax, type, constantValue)
        {
            _lazyExpression = expression;
            _lazyAlignment = alignment;
            _lazyFormatString = formatString;
        }
        /// <summary>
        /// Expression of the interpolation.
        /// </summary>
        public override IOperation Expression => _lazyExpression.Value;
        /// <summary>
        /// Optional alignment of the interpolation.
        /// </summary>
        public override IOperation Alignment => _lazyAlignment.Value;
        /// <summary>
        /// Optional format string of the interpolation.
        /// </summary>
        public override IOperation FormatString => _lazyFormatString.Value;
    }

    /// <remarks>
    /// This interface is reserved for implementation by its associated APIs. We reserve the right to
    /// change it in the future.
    /// </remarks>
    internal abstract partial class BaseInvalidExpression : Operation, IInvalidExpression
    {
        protected BaseInvalidExpression(SyntaxNode syntax, ITypeSymbol type, Optional<object> constantValue) :
                    base(OperationKind.InvalidExpression, syntax, type, constantValue)
        {
        }
        /// <summary>
        /// Child operations.
        /// </summary>
        public abstract ImmutableArray<IOperation> Children { get; }
        public override void Accept(OperationVisitor visitor)
        {
            visitor.VisitInvalidExpression(this);
        }
        public override TResult Accept<TArgument, TResult>(OperationVisitor<TArgument, TResult> visitor, TArgument argument)
        {
            return visitor.VisitInvalidExpression(this, argument);
        }
    }

    /// <remarks>
    /// This interface is reserved for implementation by its associated APIs. We reserve the right to
    /// change it in the future.
    /// </remarks>
    internal sealed partial class InvalidExpression : BaseInvalidExpression, IInvalidExpression
    {
        public InvalidExpression(ImmutableArray<IOperation> children, SyntaxNode syntax, ITypeSymbol type, Optional<object> constantValue) :
            base(syntax, type, constantValue)
        {
            Children = children;
        }
        /// <summary>
        /// Child operations.
        /// </summary>
        public override ImmutableArray<IOperation> Children { get; }
    }

    /// <remarks>
    /// This interface is reserved for implementation by its associated APIs. We reserve the right to
    /// change it in the future.
    /// </remarks>
    internal sealed partial class LazyInvalidExpression : BaseInvalidExpression, IInvalidExpression
    {
        private readonly Lazy<ImmutableArray<IOperation>> _lazyChildren;

        public LazyInvalidExpression(Lazy<ImmutableArray<IOperation>> children, SyntaxNode syntax, ITypeSymbol type, Optional<object> constantValue) : base(syntax, type, constantValue)
        {
            _lazyChildren = children;
        }
        /// <summary>
        /// Child operations.
        /// </summary>
        public override ImmutableArray<IOperation> Children => _lazyChildren.Value;
    }

    /// <summary>
    /// Represents a syntactically or semantically invalid C# or VB statement.
    /// </summary>
    internal abstract partial class BaseInvalidStatement : Operation, IInvalidStatement
    {
        protected BaseInvalidStatement(SyntaxNode syntax, ITypeSymbol type, Optional<object> constantValue) :
                    base(OperationKind.InvalidStatement, syntax, type, constantValue)
        {
        }
        /// <summary>
        /// Child operations.
        /// </summary>
        public abstract ImmutableArray<IOperation> Children { get; }
        public override void Accept(OperationVisitor visitor)
        {
            visitor.VisitInvalidStatement(this);
        }
        public override TResult Accept<TArgument, TResult>(OperationVisitor<TArgument, TResult> visitor, TArgument argument)
        {
            return visitor.VisitInvalidStatement(this, argument);
        }
    }

    /// <summary>
    /// Represents a syntactically or semantically invalid C# or VB statement.
    /// </summary>
    internal sealed partial class InvalidStatement : BaseInvalidStatement, IInvalidStatement
    {
        public InvalidStatement(ImmutableArray<IOperation> children, SyntaxNode syntax, ITypeSymbol type, Optional<object> constantValue) :
            base(syntax, type, constantValue)
        {
            Children = children;
        }
        /// <summary>
        /// Child operations.
        /// </summary>
        public override ImmutableArray<IOperation> Children { get; }
    }

    /// <summary>
    /// Represents a syntactically or semantically invalid C# or VB statement.
    /// </summary>
    internal sealed partial class LazyInvalidStatement : BaseInvalidStatement, IInvalidStatement
    {
        private readonly Lazy<ImmutableArray<IOperation>> _lazyChildren;

        public LazyInvalidStatement(Lazy<ImmutableArray<IOperation>> children, SyntaxNode syntax, ITypeSymbol type, Optional<object> constantValue) : base(syntax, type, constantValue)
        {
            _lazyChildren = children;
        }
        /// <summary>
        /// Child operations.
        /// </summary>
        public override ImmutableArray<IOperation> Children => _lazyChildren.Value;
    }

    /// <summary>
    /// Represents a C# or VB method invocation.
    /// </summary>
    internal abstract partial class BaseInvocationExpression : Operation, IHasArgumentsExpression, IInvocationExpression
    {
        protected BaseInvocationExpression(IMethodSymbol targetMethod, bool isVirtual, SyntaxNode syntax, ITypeSymbol type, Optional<object> constantValue) :
                    base(OperationKind.InvocationExpression, syntax, type, constantValue)
        {
            TargetMethod = targetMethod;
            IsVirtual = isVirtual;
        }
        /// <summary>
        /// Method to be invoked.
        /// </summary>
        public IMethodSymbol TargetMethod { get; }
        /// <summary>
        /// 'This' or 'Me' instance to be supplied to the method, or null if the method is static.
        /// </summary>
        public abstract IOperation Instance { get; }
        /// <summary>
        /// True if the invocation uses a virtual mechanism, and false otherwise.
        /// </summary>
        public bool IsVirtual { get; }
        /// <summary>
        /// Arguments of the invocation, excluding the instance argument. Arguments are in evaluation order.
        /// </summary>
        /// <remarks>
        /// If the invocation is in its expanded form, then params/ParamArray arguments would be collected into arrays. 
        /// Default values are supplied for optional arguments missing in source.
        /// </remarks>
        public abstract ImmutableArray<IArgument> ArgumentsInEvaluationOrder { get; }
        public override void Accept(OperationVisitor visitor)
        {
            visitor.VisitInvocationExpression(this);
        }
        public override TResult Accept<TArgument, TResult>(OperationVisitor<TArgument, TResult> visitor, TArgument argument)
        {
            return visitor.VisitInvocationExpression(this, argument);
        }
    }

    /// <summary>
    /// Represents a C# or VB method invocation.
    /// </summary>
    internal sealed partial class InvocationExpression : BaseInvocationExpression, IHasArgumentsExpression, IInvocationExpression
    {
        public InvocationExpression(IMethodSymbol targetMethod, IOperation instance, bool isVirtual, ImmutableArray<IArgument> argumentsInEvaluationOrder, SyntaxNode syntax, ITypeSymbol type, Optional<object> constantValue) :
            base(targetMethod, isVirtual, syntax, type, constantValue)
        {
            Instance = instance;
            ArgumentsInEvaluationOrder = argumentsInEvaluationOrder;
        }
        /// <summary>
        /// 'This' or 'Me' instance to be supplied to the method, or null if the method is static.
        /// </summary>
        public override IOperation Instance { get; }
        /// <summary>
        /// Arguments of the invocation, excluding the instance argument. Arguments are in evaluation order.
        /// </summary>
        /// <remarks>
        /// If the invocation is in its expanded form, then params/ParamArray arguments would be collected into arrays. 
        /// Default values are supplied for optional arguments missing in source.
        /// </remarks>
        public override ImmutableArray<IArgument> ArgumentsInEvaluationOrder { get; }
    }

    /// <summary>
    /// Represents a C# or VB method invocation.
    /// </summary>
    internal sealed partial class LazyInvocationExpression : BaseInvocationExpression, IHasArgumentsExpression, IInvocationExpression
    {
        private readonly Lazy<IOperation> _lazyInstance;
        private readonly Lazy<ImmutableArray<IArgument>> _lazyArgumentsInEvaluationOrder;

        public LazyInvocationExpression(IMethodSymbol targetMethod, Lazy<IOperation> instance, bool isVirtual, Lazy<ImmutableArray<IArgument>> argumentsInEvaluationOrder, SyntaxNode syntax, ITypeSymbol type, Optional<object> constantValue) : base(targetMethod, isVirtual, syntax, type, constantValue)
        {
            _lazyInstance = instance ?? throw new System.ArgumentNullException(nameof(instance));
            _lazyArgumentsInEvaluationOrder = argumentsInEvaluationOrder;
        }
        /// <summary>
        /// 'This' or 'Me' instance to be supplied to the method, or null if the method is static.
        /// </summary>
        public override IOperation Instance => _lazyInstance.Value;

        /// <summary>
        /// Arguments of the invocation, excluding the instance argument. Arguments are in evaluation order.
        /// </summary>
        /// <remarks>
        /// If the invocation is in its expanded form, then params/ParamArray arguments would be collected into arrays. 
        /// Default values are supplied for optional arguments missing in source.
        /// </remarks>
        public override ImmutableArray<IArgument> ArgumentsInEvaluationOrder => _lazyArgumentsInEvaluationOrder.Value;
    }

    /// <summary>
    /// Represents an expression that tests if a value is of a specific type.
    /// </summary>
    internal abstract partial class BaseIsTypeExpression : Operation, IIsTypeExpression
    {
        protected BaseIsTypeExpression(ITypeSymbol isType, SyntaxNode syntax, ITypeSymbol type, Optional<object> constantValue) :
                    base(OperationKind.IsTypeExpression, syntax, type, constantValue)
        {
            IsType = isType;
        }
        /// <summary>
        /// Value to test.
        /// </summary>
        public abstract IOperation Operand { get; }
        /// <summary>
        /// Type for which to test.
        /// </summary>
        public ITypeSymbol IsType { get; }
        public override void Accept(OperationVisitor visitor)
        {
            visitor.VisitIsTypeExpression(this);
        }
        public override TResult Accept<TArgument, TResult>(OperationVisitor<TArgument, TResult> visitor, TArgument argument)
        {
            return visitor.VisitIsTypeExpression(this, argument);
        }
    }

    /// <summary>
    /// Represents an expression that tests if a value is of a specific type.
    /// </summary>
    internal sealed partial class IsTypeExpression : BaseIsTypeExpression, IIsTypeExpression
    {
        public IsTypeExpression(IOperation operand, ITypeSymbol isType, SyntaxNode syntax, ITypeSymbol type, Optional<object> constantValue) :
            base(isType, syntax, type, constantValue)
        {
            Operand = operand;
        }
        /// <summary>
        /// Value to test.
        /// </summary>
        public override IOperation Operand { get; }
    }

    /// <summary>
    /// Represents an expression that tests if a value is of a specific type.
    /// </summary>
    internal sealed partial class LazyIsTypeExpression : BaseIsTypeExpression, IIsTypeExpression
    {
        private readonly Lazy<IOperation> _lazyOperand;

        public LazyIsTypeExpression(Lazy<IOperation> operand, ITypeSymbol isType, SyntaxNode syntax, ITypeSymbol type, Optional<object> constantValue) : base(isType, syntax, type, constantValue)
        {
            _lazyOperand = operand ?? throw new System.ArgumentNullException(nameof(operand));
        }
        /// <summary>
        /// Value to test.
        /// </summary>
        public override IOperation Operand => _lazyOperand.Value;
    }

    /// <summary>
    /// Represents a C# or VB label statement.
    /// </summary>
    internal abstract partial class BaseLabelStatement : Operation, ILabelStatement
    {
        protected BaseLabelStatement(ILabelSymbol label, SyntaxNode syntax, ITypeSymbol type, Optional<object> constantValue) :
                    base(OperationKind.LabelStatement, syntax, type, constantValue)
        {
            Label = label;
        }
        /// <summary>
        ///  Label that can be the target of branches.
        /// </summary>
        public ILabelSymbol Label { get; }
        /// <summary>
        /// Statement that has been labeled.
        /// </summary>
        public abstract IOperation LabeledStatement { get; }
        public override void Accept(OperationVisitor visitor)
        {
            visitor.VisitLabelStatement(this);
        }
        public override TResult Accept<TArgument, TResult>(OperationVisitor<TArgument, TResult> visitor, TArgument argument)
        {
            return visitor.VisitLabelStatement(this, argument);
        }
    }

    /// <summary>
    /// Represents a C# or VB label statement.
    /// </summary>
    internal sealed partial class LabelStatement : BaseLabelStatement, ILabelStatement
    {
        public LabelStatement(ILabelSymbol label, IOperation labeledStatement, SyntaxNode syntax, ITypeSymbol type, Optional<object> constantValue) :
            base(label, syntax, type, constantValue)
        {
            LabeledStatement = labeledStatement;
        }
        /// <summary>
        /// Statement that has been labeled.
        /// </summary>
        public override IOperation LabeledStatement { get; }
    }

    /// <summary>
    /// Represents a C# or VB label statement.
    /// </summary>
    internal sealed partial class LazyLabelStatement : BaseLabelStatement, ILabelStatement
    {
        private readonly Lazy<IOperation> _lazyLabeledStatement;

        public LazyLabelStatement(ILabelSymbol label, Lazy<IOperation> labeledStatement, SyntaxNode syntax, ITypeSymbol type, Optional<object> constantValue) : base(label, syntax, type, constantValue)
        {
            _lazyLabeledStatement = labeledStatement ?? throw new System.ArgumentNullException(nameof(labeledStatement));
        }
        /// <summary>
        /// Statement that has been labeled.
        /// </summary>
        public override IOperation LabeledStatement => _lazyLabeledStatement.Value;
    }

    /// <summary>
    /// Represents a lambda expression.
    /// </summary>
    internal abstract partial class BaseLambdaExpression : Operation, ILambdaExpression
    {
        protected BaseLambdaExpression(IMethodSymbol signature, SyntaxNode syntax, ITypeSymbol type, Optional<object> constantValue) :
                    base(OperationKind.LambdaExpression, syntax, type, constantValue)
        {
            Signature = signature;
        }
        /// <summary>
        /// Signature of the lambda.
        /// </summary>
        public IMethodSymbol Signature { get; }
        /// <summary>
        /// Body of the lambda.
        /// </summary>
        public abstract IBlockStatement Body { get; }
        public override void Accept(OperationVisitor visitor)
        {
            visitor.VisitLambdaExpression(this);
        }
        public override TResult Accept<TArgument, TResult>(OperationVisitor<TArgument, TResult> visitor, TArgument argument)
        {
            return visitor.VisitLambdaExpression(this, argument);
        }
    }

    /// <summary>
    /// Represents a lambda expression.
    /// </summary>
    internal sealed partial class LambdaExpression : BaseLambdaExpression, ILambdaExpression
    {
        public LambdaExpression(IMethodSymbol signature, IBlockStatement body, SyntaxNode syntax, ITypeSymbol type, Optional<object> constantValue) :
            base(signature, syntax, type, constantValue)
        {
            Body = body;
        }
        /// <summary>
        /// Body of the lambda.
        /// </summary>
        public override IBlockStatement Body { get; }
    }

    /// <summary>
    /// Represents a lambda expression.
    /// </summary>
    internal sealed partial class LazyLambdaExpression : BaseLambdaExpression, ILambdaExpression
    {
        private readonly Lazy<IBlockStatement> _lazyBody;

        public LazyLambdaExpression(IMethodSymbol signature, Lazy<IBlockStatement> body, SyntaxNode syntax, ITypeSymbol type, Optional<object> constantValue) : base(signature, syntax, type, constantValue)
        {
            _lazyBody = body ?? throw new System.ArgumentNullException(nameof(body));
        }
        /// <summary>
        /// Body of the lambda.
        /// </summary>
        public override IBlockStatement Body => _lazyBody.Value;
    }

    /// <summary>
    /// Represents a late-bound reference to a member of a class or struct.
    /// </summary>
    internal abstract partial class BaseLateBoundMemberReferenceExpression : Operation, ILateBoundMemberReferenceExpression
    {
        protected BaseLateBoundMemberReferenceExpression(string memberName, SyntaxNode syntax, ITypeSymbol type, Optional<object> constantValue) :
                    base(OperationKind.LateBoundMemberReferenceExpression, syntax, type, constantValue)
        {
            MemberName = memberName;
        }
        /// <summary>
        /// Instance used to bind the member reference.
        /// </summary>
        public abstract IOperation Instance { get; }
        /// <summary>
        /// Name of the member.
        /// </summary>
        public string MemberName { get; }
        public override void Accept(OperationVisitor visitor)
        {
            visitor.VisitLateBoundMemberReferenceExpression(this);
        }
        public override TResult Accept<TArgument, TResult>(OperationVisitor<TArgument, TResult> visitor, TArgument argument)
        {
            return visitor.VisitLateBoundMemberReferenceExpression(this, argument);
        }
    }

    /// <summary>
    /// Represents a late-bound reference to a member of a class or struct.
    /// </summary>
    internal sealed partial class LateBoundMemberReferenceExpression : BaseLateBoundMemberReferenceExpression, ILateBoundMemberReferenceExpression
    {
        public LateBoundMemberReferenceExpression(IOperation instance, string memberName, SyntaxNode syntax, ITypeSymbol type, Optional<object> constantValue) :
            base(memberName, syntax, type, constantValue)
        {
            Instance = instance;
        }
        /// <summary>
        /// Instance used to bind the member reference.
        /// </summary>
        public override IOperation Instance { get; }
    }

    /// <summary>
    /// Represents a late-bound reference to a member of a class or struct.
    /// </summary>
    internal sealed partial class LazyLateBoundMemberReferenceExpression : BaseLateBoundMemberReferenceExpression, ILateBoundMemberReferenceExpression
    {
        private readonly Lazy<IOperation> _lazyInstance;

        public LazyLateBoundMemberReferenceExpression(Lazy<IOperation> instance, string memberName, SyntaxNode syntax, ITypeSymbol type, Optional<object> constantValue) : base(memberName, syntax, type, constantValue)
        {
            _lazyInstance = instance ?? throw new System.ArgumentNullException(nameof(instance));
        }
        /// <summary>
        /// Instance used to bind the member reference.
        /// </summary>
        public override IOperation Instance => _lazyInstance.Value;
    }

    /// <summary>
    /// Represents a textual literal numeric, string, etc. expression.
    /// </summary>
    internal sealed partial class LiteralExpression : Operation, ILiteralExpression
    {
        public LiteralExpression(string text, SyntaxNode syntax, ITypeSymbol type, Optional<object> constantValue) :
            base(OperationKind.LiteralExpression, syntax, type, constantValue)
        {
            Text = text;
        }
        /// <summary>
        /// Textual representation of the literal.
        /// </summary>
        public string Text { get; }
        public override void Accept(OperationVisitor visitor)
        {
            visitor.VisitLiteralExpression(this);
        }
        public override TResult Accept<TArgument, TResult>(OperationVisitor<TArgument, TResult> visitor, TArgument argument)
        {
            return visitor.VisitLiteralExpression(this, argument);
        }
    }

    /// <summary>
    /// Represents a reference to a declared local variable.
    /// </summary>
    internal sealed partial class LocalReferenceExpression : Operation, ILocalReferenceExpression
    {
        public LocalReferenceExpression(ILocalSymbol local, SyntaxNode syntax, ITypeSymbol type, Optional<object> constantValue) :
            base(OperationKind.LocalReferenceExpression, syntax, type, constantValue)
        {
            Local = local;
        }
        /// <summary>
        /// Referenced local variable.
        /// </summary>
        public ILocalSymbol Local { get; }
        public override void Accept(OperationVisitor visitor)
        {
            visitor.VisitLocalReferenceExpression(this);
        }
        public override TResult Accept<TArgument, TResult>(OperationVisitor<TArgument, TResult> visitor, TArgument argument)
        {
            return visitor.VisitLocalReferenceExpression(this, argument);
        }
    }

    /// <summary>
    /// Represents a C# lock or a VB SyncLock statement.
    /// </summary>
    internal abstract partial class BaseLockStatement : Operation, ILockStatement
    {
        protected BaseLockStatement(SyntaxNode syntax, ITypeSymbol type, Optional<object> constantValue) :
                    base(OperationKind.LockStatement, syntax, type, constantValue)
        {
        }
        /// <summary>
        /// Value to be locked.
        /// </summary>
        public abstract IOperation LockedObject { get; }
        /// <summary>
        /// Body of the lock, to be executed while holding the lock.
        /// </summary>
        public abstract IOperation Body { get; }
        public override void Accept(OperationVisitor visitor)
        {
            visitor.VisitLockStatement(this);
        }
        public override TResult Accept<TArgument, TResult>(OperationVisitor<TArgument, TResult> visitor, TArgument argument)
        {
            return visitor.VisitLockStatement(this, argument);
        }
    }

    /// <summary>
    /// Represents a C# lock or a VB SyncLock statement.
    /// </summary>
    internal sealed partial class LockStatement : BaseLockStatement, ILockStatement
    {
        public LockStatement(IOperation lockedObject, IOperation body, SyntaxNode syntax, ITypeSymbol type, Optional<object> constantValue) :
            base(syntax, type, constantValue)
        {
            LockedObject = lockedObject;
            Body = body;
        }
        /// <summary>
        /// Value to be locked.
        /// </summary>
        public override IOperation LockedObject { get; }
        /// <summary>
        /// Body of the lock, to be executed while holding the lock.
        /// </summary>
        public override IOperation Body { get; }
    }

    /// <summary>
    /// Represents a C# lock or a VB SyncLock statement.
    /// </summary>
    internal sealed partial class LazyLockStatement : BaseLockStatement, ILockStatement
    {
        private readonly Lazy<IOperation> _lazyLockedObject;
        private readonly Lazy<IOperation> _lazyBody;

        public LazyLockStatement(Lazy<IOperation> lockedObject, Lazy<IOperation> body, SyntaxNode syntax, ITypeSymbol type, Optional<object> constantValue) : base(syntax, type, constantValue)
        {
            _lazyLockedObject = lockedObject ?? throw new System.ArgumentNullException(nameof(lockedObject));
            _lazyBody = body ?? throw new System.ArgumentNullException(nameof(body));
        }
        /// <summary>
        /// Value to be locked.
        /// </summary>
        public override IOperation LockedObject => _lazyLockedObject.Value;

        /// <summary>
        /// Body of the lock, to be executed while holding the lock.
        /// </summary>
        public override IOperation Body => _lazyBody.Value;
    }

    /// <summary>
    /// Represents a C# while, for, foreach, or do statement, or a VB While, For, For Each, or Do statement.
    /// </summary>
    internal abstract partial class LoopStatement : Operation, ILoopStatement
    {
        protected LoopStatement(LoopKind loopKind, OperationKind kind, SyntaxNode syntax, ITypeSymbol type, Optional<object> constantValue) :
            base(kind, syntax, type, constantValue)
        {
            LoopKind = loopKind;
        }
        /// <summary>
        /// Kind of the loop.
        /// </summary>
        public LoopKind LoopKind { get; }
        /// <summary>
        /// Body of the loop.
        /// </summary>
        public abstract IOperation Body { get; }
    }

    /// <summary>
    /// Represents a reference to a member of a class, struct, or interface.
    /// </summary>
    internal abstract partial class MemberReferenceExpression : Operation, IMemberReferenceExpression
    {
        protected MemberReferenceExpression(ISymbol member, OperationKind kind, SyntaxNode syntax, ITypeSymbol type, Optional<object> constantValue) :
            base(kind, syntax, type, constantValue)
        {
            Member = member;
        }
        /// <summary>
        /// Instance of the type. Null if the reference is to a static/shared member.
        /// </summary>
        public abstract IOperation Instance { get; }

        /// <summary>
        /// Referenced member.
        /// </summary>
        public ISymbol Member { get; }
    }

    /// <summary>
    /// Represents a reference to a method other than as the target of an invocation.
    /// </summary>
    internal abstract partial class BaseMethodBindingExpression : MemberReferenceExpression, IMethodBindingExpression
    {
        public BaseMethodBindingExpression(IMethodSymbol method, bool isVirtual, ISymbol member, SyntaxNode syntax, ITypeSymbol type, Optional<object> constantValue) :
            base(member, OperationKind.MethodBindingExpression, syntax, type, constantValue)
        {
            Method = method;
            IsVirtual = isVirtual;
        }
        /// <summary>
        /// Referenced method.
        /// </summary>
        public IMethodSymbol Method { get; }

        /// <summary>
        /// Indicates whether the reference uses virtual semantics.
        /// </summary>
        public bool IsVirtual { get; }

        public override void Accept(OperationVisitor visitor)
        {
            visitor.VisitMethodBindingExpression(this);
        }
        public override TResult Accept<TArgument, TResult>(OperationVisitor<TArgument, TResult> visitor, TArgument argument)
        {
            return visitor.VisitMethodBindingExpression(this, argument);
        }
    }

    /// <summary>
    /// Represents a reference to a method other than as the target of an invocation.
    /// </summary>
    internal sealed partial class MethodBindingExpression : BaseMethodBindingExpression, IMethodBindingExpression
    {
        public MethodBindingExpression(IMethodSymbol method, bool isVirtual, IOperation instance, ISymbol member, SyntaxNode syntax, ITypeSymbol type, Optional<object> constantValue) :
            base(method, isVirtual, member, syntax, type, constantValue)
        {
            Instance = instance;
        }
        /// <summary>
        /// Instance of the type. Null if the reference is to a static/shared member.
        /// </summary>
        public override IOperation Instance { get; }
    }

    /// <summary>
    /// Represents a reference to a method other than as the target of an invocation.
    /// </summary>
    internal sealed partial class LazyMethodBindingExpression : BaseMethodBindingExpression, IMethodBindingExpression
    {
        private readonly Lazy<IOperation> _lazyInstance;

        public LazyMethodBindingExpression(IMethodSymbol method, bool isVirtual, Lazy<IOperation> instance, ISymbol member, SyntaxNode syntax, ITypeSymbol type, Optional<object> constantValue) :
            base(method, isVirtual, member, syntax, type, constantValue)
        {
            _lazyInstance = instance ?? throw new System.ArgumentNullException(nameof(instance));
        }
        /// <summary>
        /// Instance of the type. Null if the reference is to a static/shared member.
        /// </summary>
        public override IOperation Instance => _lazyInstance.Value;
    }

    /// <summary>
    /// Represents a null-coalescing expression.
    /// </summary>
    internal abstract partial class BaseNullCoalescingExpression : Operation, INullCoalescingExpression
    {
        protected BaseNullCoalescingExpression(SyntaxNode syntax, ITypeSymbol type, Optional<object> constantValue) :
                    base(OperationKind.NullCoalescingExpression, syntax, type, constantValue)
        {
        }
        /// <summary>
        /// Value to be unconditionally evaluated.
        /// </summary>
        public abstract IOperation PrimaryOperand { get; }
        /// <summary>
        /// Value to be evaluated if Primary evaluates to null/Nothing.
        /// </summary>
        public abstract IOperation SecondaryOperand { get; }
        public override void Accept(OperationVisitor visitor)
        {
            visitor.VisitNullCoalescingExpression(this);
        }
        public override TResult Accept<TArgument, TResult>(OperationVisitor<TArgument, TResult> visitor, TArgument argument)
        {
            return visitor.VisitNullCoalescingExpression(this, argument);
        }
    }

    /// <summary>
    /// Represents a null-coalescing expression.
    /// </summary>
    internal sealed partial class NullCoalescingExpression : BaseNullCoalescingExpression, INullCoalescingExpression
    {
        public NullCoalescingExpression(IOperation primaryOperand, IOperation secondaryOperand, SyntaxNode syntax, ITypeSymbol type, Optional<object> constantValue) :
            base(syntax, type, constantValue)
        {
            PrimaryOperand = primaryOperand;
            SecondaryOperand = secondaryOperand;
        }
        /// <summary>
        /// Value to be unconditionally evaluated.
        /// </summary>
        public override IOperation PrimaryOperand { get; }
        /// <summary>
        /// Value to be evaluated if Primary evaluates to null/Nothing.
        /// </summary>
        public override IOperation SecondaryOperand { get; }
    }

    /// <summary>
    /// Represents a null-coalescing expression.
    /// </summary>
    internal sealed partial class LazyNullCoalescingExpression : BaseNullCoalescingExpression, INullCoalescingExpression
    {
        private readonly Lazy<IOperation> _lazyPrimaryOperand;
        private readonly Lazy<IOperation> _lazySecondaryOperand;

        public LazyNullCoalescingExpression(Lazy<IOperation> primaryOperand, Lazy<IOperation> secondaryOperand, SyntaxNode syntax, ITypeSymbol type, Optional<object> constantValue) : base(syntax, type, constantValue)
        {
            _lazyPrimaryOperand = primaryOperand ?? throw new System.ArgumentNullException(nameof(primaryOperand));
            _lazySecondaryOperand = secondaryOperand ?? throw new System.ArgumentNullException(nameof(secondaryOperand));
        }
        /// <summary>
        /// Value to be unconditionally evaluated.
        /// </summary>
        public override IOperation PrimaryOperand => _lazyPrimaryOperand.Value;

        /// <summary>
        /// Value to be evaluated if Primary evaluates to null/Nothing.
        /// </summary>
        public override IOperation SecondaryOperand => _lazySecondaryOperand.Value;
    }

    /// <summary>
    /// Represents a new/New expression.
    /// </summary>
    internal abstract partial class BaseObjectCreationExpression : Operation, IHasArgumentsExpression, IObjectCreationExpression
    {
        protected BaseObjectCreationExpression(IMethodSymbol constructor, SyntaxNode syntax, ITypeSymbol type, Optional<object> constantValue) :
                    base(OperationKind.ObjectCreationExpression, syntax, type, constantValue)
        {
            Constructor = constructor;
        }
        /// <summary>
        /// Constructor to be invoked on the created instance.
        /// </summary>
        public IMethodSymbol Constructor { get; }
        /// <summary>
        /// Object or collection initializer, if any.
        /// </summary>
        public abstract IObjectOrCollectionInitializerExpression Initializer { get; }
        /// <summary>
        /// Arguments of the invocation, excluding the instance argument. Arguments are in evaluation order.
        /// </summary>
        /// <remarks>
        /// If the invocation is in its expanded form, then params/ParamArray arguments would be collected into arrays. 
        /// Default values are supplied for optional arguments missing in source.
        /// </remarks>
        public abstract ImmutableArray<IArgument> ArgumentsInEvaluationOrder { get; }
        public override void Accept(OperationVisitor visitor)
        {
            visitor.VisitObjectCreationExpression(this);
        }
        public override TResult Accept<TArgument, TResult>(OperationVisitor<TArgument, TResult> visitor, TArgument argument)
        {
            return visitor.VisitObjectCreationExpression(this, argument);
        }
    }

    /// <summary>
    /// Represents a new/New expression.
    /// </summary>
    internal sealed partial class ObjectCreationExpression : BaseObjectCreationExpression, IHasArgumentsExpression, IObjectCreationExpression
    {
<<<<<<< HEAD
        public ObjectCreationExpression(IMethodSymbol constructor, IObjectOrCollectionInitializerExpression initializer, ImmutableArray<IArgument> argumentsInEvaluationOrder, bool isInvalid, SyntaxNode syntax, ITypeSymbol type, Optional<object> constantValue) :
            base(constructor, isInvalid, syntax, type, constantValue)
=======
        public ObjectCreationExpression(IMethodSymbol constructor, ImmutableArray<IOperation> initializers, ImmutableArray<IArgument> argumentsInEvaluationOrder, SyntaxNode syntax, ITypeSymbol type, Optional<object> constantValue) :
            base(constructor, syntax, type, constantValue)
>>>>>>> 4176034f
        {
            Initializer = initializer;
            ArgumentsInEvaluationOrder = argumentsInEvaluationOrder;
        }
        /// <summary>
        /// Object or collection initializer, if any.
        /// </summary>
        public override IObjectOrCollectionInitializerExpression Initializer { get; }
        /// <summary>
        /// Arguments of the invocation, excluding the instance argument. Arguments are in evaluation order.
        /// </summary>
        /// <remarks>
        /// If the invocation is in its expanded form, then params/ParamArray arguments would be collected into arrays. 
        /// Default values are supplied for optional arguments missing in source.
        /// </remarks>
        public override ImmutableArray<IArgument> ArgumentsInEvaluationOrder { get; }
    }

    /// <summary>
    /// Represents a new/New expression.
    /// </summary>
    internal sealed partial class LazyObjectCreationExpression : BaseObjectCreationExpression, IHasArgumentsExpression, IObjectCreationExpression
    {
        private readonly Lazy<IObjectOrCollectionInitializerExpression> _lazyInitializer;
        private readonly Lazy<ImmutableArray<IArgument>> _lazyArgumentsInEvaluationOrder;

<<<<<<< HEAD
        public LazyObjectCreationExpression(IMethodSymbol constructor, Lazy<IObjectOrCollectionInitializerExpression> initializer, Lazy<ImmutableArray<IArgument>> argumentsInEvaluationOrder, bool isInvalid, SyntaxNode syntax, ITypeSymbol type, Optional<object> constantValue) : base(constructor, isInvalid, syntax, type, constantValue)
=======
        public LazyObjectCreationExpression(IMethodSymbol constructor, Lazy<ImmutableArray<IOperation>> initializers, Lazy<ImmutableArray<IArgument>> argumentsInEvaluationOrder, SyntaxNode syntax, ITypeSymbol type, Optional<object> constantValue) : base(constructor, syntax, type, constantValue)
>>>>>>> 4176034f
        {
            _lazyInitializer = initializer;
            _lazyArgumentsInEvaluationOrder = argumentsInEvaluationOrder;
        }
        /// <summary>
        /// Object or collection initializer, if any.
        /// </summary>
        public override IObjectOrCollectionInitializerExpression Initializer => _lazyInitializer.Value;

        /// <summary>
        /// Arguments of the invocation, excluding the instance argument. Arguments are in evaluation order.
        /// </summary>
        /// <remarks>
        /// If the invocation is in its expanded form, then params/ParamArray arguments would be collected into arrays. 
        /// Default values are supplied for optional arguments missing in source.
        /// </remarks>
        public override ImmutableArray<IArgument> ArgumentsInEvaluationOrder => _lazyArgumentsInEvaluationOrder.Value;

    }

    /// <summary>
    /// Represents a C# or VB new/New anonymous object creation expression.
    /// </summary>
    internal abstract partial class BaseAnonymousObjectCreationExpression : Operation, IAnonymousObjectCreationExpression
    {
        protected BaseAnonymousObjectCreationExpression(SyntaxNode syntax, ITypeSymbol type, Optional<object> constantValue) :
            base(OperationKind.AnonymousObjectCreationExpression, syntax, type, constantValue)
        {
        }
        /// <summary>
        /// Explicitly-specified member initializers.
        /// </summary>
        public abstract ImmutableArray<IOperation> Initializers { get; }
        public override void Accept(OperationVisitor visitor)
        {
            visitor.VisitAnonymousObjectCreationExpression(this);
        }
        public override TResult Accept<TArgument, TResult>(OperationVisitor<TArgument, TResult> visitor, TArgument argument)
        {
            return visitor.VisitAnonymousObjectCreationExpression(this, argument);
        }
    }

    /// <summary>
    /// Represents a C# or VB new/New anonymous object creation expression.
    /// </summary>
    internal sealed partial class AnonymousObjectCreationExpression : BaseAnonymousObjectCreationExpression, IAnonymousObjectCreationExpression
    {
        public AnonymousObjectCreationExpression(ImmutableArray<IOperation> initializers, SyntaxNode syntax, ITypeSymbol type, Optional<object> constantValue) :
            base(syntax, type, constantValue)
        {
            Initializers = initializers;
        }
        /// <summary>
        /// Explicitly-specified member initializers.
        /// </summary>
        public override ImmutableArray<IOperation> Initializers { get; }
    }

    /// <summary>
    /// Represents a C# or VB new/New anonymous object creation expression.
    /// </summary>
    internal sealed partial class LazyAnonymousObjectCreationExpression : BaseAnonymousObjectCreationExpression, IAnonymousObjectCreationExpression
    {
        private readonly Lazy<ImmutableArray<IOperation>> _lazyInitializers;

        public LazyAnonymousObjectCreationExpression(Lazy<ImmutableArray<IOperation>> initializers, SyntaxNode syntax, ITypeSymbol type, Optional<object> constantValue) :
            base(syntax, type, constantValue)
        {
            _lazyInitializers = initializers;
        }
        /// <summary>
        /// Explicitly-specified member initializers.
        /// </summary>
        public override ImmutableArray<IOperation> Initializers => _lazyInitializers.Value;
    }

    /// <summary>
    /// Represents an argument value that has been omitted in an invocation.
    /// </summary>
    internal sealed partial class OmittedArgumentExpression : Operation, IOmittedArgumentExpression
    {
        public OmittedArgumentExpression(SyntaxNode syntax, ITypeSymbol type, Optional<object> constantValue) :
            base(OperationKind.OmittedArgumentExpression, syntax, type, constantValue)
        {
        }
        public override void Accept(OperationVisitor visitor)
        {
            visitor.VisitOmittedArgumentExpression(this);
        }
        public override TResult Accept<TArgument, TResult>(OperationVisitor<TArgument, TResult> visitor, TArgument argument)
        {
            return visitor.VisitOmittedArgumentExpression(this, argument);
        }
    }

    /// <summary>
    /// Represents an initialization of a parameter at the point of declaration.
    /// </summary>
    internal abstract partial class BaseParameterInitializer : SymbolInitializer, IParameterInitializer
    {
        public BaseParameterInitializer(IParameterSymbol parameter, OperationKind kind, SyntaxNode syntax, ITypeSymbol type, Optional<object> constantValue) :
            base(kind, syntax, type, constantValue)
        {
            Parameter = parameter;
        }
        /// <summary>
        /// Initialized parameter.
        /// </summary>
        public IParameterSymbol Parameter { get; }

        public override void Accept(OperationVisitor visitor)
        {
            visitor.VisitParameterInitializer(this);
        }
        public override TResult Accept<TArgument, TResult>(OperationVisitor<TArgument, TResult> visitor, TArgument argument)
        {
            return visitor.VisitParameterInitializer(this, argument);
        }
    }

    /// <summary>
    /// Represents an initialization of a parameter at the point of declaration.
    /// </summary>
    internal sealed partial class ParameterInitializer : BaseParameterInitializer, IParameterInitializer
    {
        public ParameterInitializer(IParameterSymbol parameter, IOperation value, OperationKind kind, SyntaxNode syntax, ITypeSymbol type, Optional<object> constantValue) :
            base(parameter, kind, syntax, type, constantValue)
        {
            Value = value;
        }
        public override IOperation Value { get; }
    }

    /// <summary>
    /// Represents an initialization of a parameter at the point of declaration.
    /// </summary>
    internal sealed partial class LazyParameterInitializer : BaseParameterInitializer, IParameterInitializer
    {
        private readonly Lazy<IOperation> _lazyValue;

        public LazyParameterInitializer(IParameterSymbol parameter, Lazy<IOperation> value, OperationKind kind, SyntaxNode syntax, ITypeSymbol type, Optional<object> constantValue) :
            base(parameter, kind, syntax, type, constantValue)
        {
            _lazyValue = value ?? throw new System.ArgumentNullException(nameof(value));
        }
        public override IOperation Value => _lazyValue.Value;
    }

    /// <summary>
    /// Represents a reference to a parameter.
    /// </summary>
    internal sealed partial class ParameterReferenceExpression : Operation, IParameterReferenceExpression
    {
        public ParameterReferenceExpression(IParameterSymbol parameter, SyntaxNode syntax, ITypeSymbol type, Optional<object> constantValue) :
            base(OperationKind.ParameterReferenceExpression, syntax, type, constantValue)
        {
            Parameter = parameter;
        }
        /// <summary>
        /// Referenced parameter.
        /// </summary>
        public IParameterSymbol Parameter { get; }
        public override void Accept(OperationVisitor visitor)
        {
            visitor.VisitParameterReferenceExpression(this);
        }
        public override TResult Accept<TArgument, TResult>(OperationVisitor<TArgument, TResult> visitor, TArgument argument)
        {
            return visitor.VisitParameterReferenceExpression(this, argument);
        }
    }

    /// <summary>
    /// Represents a parenthesized expression.
    /// </summary>
    internal abstract partial class BaseParenthesizedExpression : Operation, IParenthesizedExpression
    {
        protected BaseParenthesizedExpression(SyntaxNode syntax, ITypeSymbol type, Optional<object> constantValue) :
                    base(OperationKind.ParenthesizedExpression, syntax, type, constantValue)
        {
        }
        /// <summary>
        /// Operand enclosed in parentheses.
        /// </summary>
        public abstract IOperation Operand { get; }
        public override void Accept(OperationVisitor visitor)
        {
            visitor.VisitParenthesizedExpression(this);
        }
        public override TResult Accept<TArgument, TResult>(OperationVisitor<TArgument, TResult> visitor, TArgument argument)
        {
            return visitor.VisitParenthesizedExpression(this, argument);
        }
    }

    /// <summary>
    /// Represents a parenthesized expression.
    /// </summary>
    internal sealed partial class ParenthesizedExpression : BaseParenthesizedExpression, IParenthesizedExpression
    {
        public ParenthesizedExpression(IOperation operand, SyntaxNode syntax, ITypeSymbol type, Optional<object> constantValue) :
            base(syntax, type, constantValue)
        {
            Operand = operand;
        }
        /// <summary>
        /// Operand enclosed in parentheses.
        /// </summary>
        public override IOperation Operand { get; }
    }

    /// <summary>
    /// Represents a parenthesized expression.
    /// </summary>
    internal sealed partial class LazyParenthesizedExpression : BaseParenthesizedExpression, IParenthesizedExpression
    {
        private readonly Lazy<IOperation> _lazyOperand;

        public LazyParenthesizedExpression(Lazy<IOperation> operand, SyntaxNode syntax, ITypeSymbol type, Optional<object> constantValue) : base(syntax, type, constantValue)
        {
            _lazyOperand = operand ?? throw new System.ArgumentNullException(nameof(operand));
        }
        /// <summary>
        /// Operand enclosed in parentheses.
        /// </summary>
        public override IOperation Operand => _lazyOperand.Value;
    }

    /// <summary>
    /// Represents a general placeholder when no more specific kind of placeholder is available.
    /// A placeholder is an expression whose meaning is inferred from context.
    /// </summary>
    internal sealed partial class PlaceholderExpression : Operation, IPlaceholderExpression
    {
        public PlaceholderExpression(SyntaxNode syntax, ITypeSymbol type, Optional<object> constantValue) :
            base(OperationKind.PlaceholderExpression, syntax, type, constantValue)
        {
        }
        public override void Accept(OperationVisitor visitor)
        {
            visitor.VisitPlaceholderExpression(this);
        }
        public override TResult Accept<TArgument, TResult>(OperationVisitor<TArgument, TResult> visitor, TArgument argument)
        {
            return visitor.VisitPlaceholderExpression(this, argument);
        }
    }

    /// <summary>
    /// Represents a reference through a pointer.
    /// </summary>
    internal abstract partial class BasePointerIndirectionReferenceExpression : Operation, IPointerIndirectionReferenceExpression
    {
        protected BasePointerIndirectionReferenceExpression(SyntaxNode syntax, ITypeSymbol type, Optional<object> constantValue) :
                    base(OperationKind.PointerIndirectionReferenceExpression, syntax, type, constantValue)
        {
        }
        /// <summary>
        /// Pointer to be dereferenced.
        /// </summary>
        public abstract IOperation Pointer { get; }
        public override void Accept(OperationVisitor visitor)
        {
            visitor.VisitPointerIndirectionReferenceExpression(this);
        }
        public override TResult Accept<TArgument, TResult>(OperationVisitor<TArgument, TResult> visitor, TArgument argument)
        {
            return visitor.VisitPointerIndirectionReferenceExpression(this, argument);
        }
    }

    /// <summary>
    /// Represents a reference through a pointer.
    /// </summary>
    internal sealed partial class PointerIndirectionReferenceExpression : BasePointerIndirectionReferenceExpression, IPointerIndirectionReferenceExpression
    {
        public PointerIndirectionReferenceExpression(IOperation pointer, SyntaxNode syntax, ITypeSymbol type, Optional<object> constantValue) :
            base(syntax, type, constantValue)
        {
            Pointer = pointer;
        }
        /// <summary>
        /// Pointer to be dereferenced.
        /// </summary>
        public override IOperation Pointer { get; }
    }

    /// <summary>
    /// Represents a reference through a pointer.
    /// </summary>
    internal sealed partial class LazyPointerIndirectionReferenceExpression : BasePointerIndirectionReferenceExpression, IPointerIndirectionReferenceExpression
    {
        private readonly Lazy<IOperation> _lazyPointer;

        public LazyPointerIndirectionReferenceExpression(Lazy<IOperation> pointer, SyntaxNode syntax, ITypeSymbol type, Optional<object> constantValue) : base(syntax, type, constantValue)
        {
            _lazyPointer = pointer ?? throw new System.ArgumentNullException(nameof(pointer));
        }
        /// <summary>
        /// Pointer to be dereferenced.
        /// </summary>
        public override IOperation Pointer => _lazyPointer.Value;
    }

    /// <summary>
    /// Represents an initialization of a property.
    /// </summary>
    internal abstract partial class BasePropertyInitializer : SymbolInitializer, IPropertyInitializer
    {
        public BasePropertyInitializer(IPropertySymbol initializedProperty, OperationKind kind, SyntaxNode syntax, ITypeSymbol type, Optional<object> constantValue) :
            base(kind, syntax, type, constantValue)
        {
            InitializedProperty = initializedProperty;
        }
        /// <summary>
        /// Set method used to initialize the property.
        /// </summary>
        public IPropertySymbol InitializedProperty { get; }

        public override void Accept(OperationVisitor visitor)
        {
            visitor.VisitPropertyInitializer(this);
        }
        public override TResult Accept<TArgument, TResult>(OperationVisitor<TArgument, TResult> visitor, TArgument argument)
        {
            return visitor.VisitPropertyInitializer(this, argument);
        }
    }

    /// <summary>
    /// Represents an initialization of a property.
    /// </summary>
    internal sealed partial class PropertyInitializer : BasePropertyInitializer, IPropertyInitializer
    {
        public PropertyInitializer(IPropertySymbol initializedProperty, IOperation value, OperationKind kind, SyntaxNode syntax, ITypeSymbol type, Optional<object> constantValue) :
            base(initializedProperty, kind, syntax, type, constantValue)
        {
            Value = value;
        }
        public override IOperation Value { get; }
    }

    /// <summary>
    /// Represents an initialization of a property.
    /// </summary>
    internal sealed partial class LazyPropertyInitializer : BasePropertyInitializer, IPropertyInitializer
    {
        private readonly Lazy<IOperation> _lazyValue;

        public LazyPropertyInitializer(IPropertySymbol initializedProperty, Lazy<IOperation> value, OperationKind kind, SyntaxNode syntax, ITypeSymbol type, Optional<object> constantValue) :
            base(initializedProperty, kind, syntax, type, constantValue)
        {
            _lazyValue = value ?? throw new System.ArgumentNullException(nameof(value));
        }
        public override IOperation Value => _lazyValue.Value;
    }

    /// <summary>
    /// Represents a reference to a property.
    /// </summary>
    internal abstract partial class BasePropertyReferenceExpression : MemberReferenceExpression, IPropertyReferenceExpression, IHasArgumentsExpression
    {
        protected BasePropertyReferenceExpression(IPropertySymbol property, ISymbol member, SyntaxNode syntax, ITypeSymbol type, Optional<object> constantValue) :
            base(member, OperationKind.PropertyReferenceExpression, syntax, type, constantValue)
        {
            Property = property;
        }
        /// <summary>
        /// Referenced property.
        /// </summary>
        public IPropertySymbol Property { get; }
        /// <summary>
        /// Arguments of the invocation, excluding the instance argument. Arguments are in evaluation order.
        /// </summary>
        /// <remarks>
        /// If the invocation is in its expanded form, then params/ParamArray arguments would be collected into arrays. 
        /// Default values are supplied for optional arguments missing in source.
        /// </remarks>
        public abstract ImmutableArray<IArgument> ArgumentsInEvaluationOrder { get; }

        public override void Accept(OperationVisitor visitor)
        {
            visitor.VisitPropertyReferenceExpression(this);
        }
        public override TResult Accept<TArgument, TResult>(OperationVisitor<TArgument, TResult> visitor, TArgument argument)
        {
            return visitor.VisitPropertyReferenceExpression(this, argument);
        }
    }

    /// <summary>
    /// Represents a reference to a property.
    /// </summary>
    internal sealed partial class PropertyReferenceExpression : BasePropertyReferenceExpression, IPropertyReferenceExpression, IHasArgumentsExpression
    {
        public PropertyReferenceExpression(IPropertySymbol property, IOperation instance, ISymbol member, ImmutableArray<IArgument> argumentsInEvaluationOrder, SyntaxNode syntax, ITypeSymbol type, Optional<object> constantValue) :
            base(property, member, syntax, type, constantValue)
        {
            Instance = instance;
            ArgumentsInEvaluationOrder = argumentsInEvaluationOrder;
        }
        /// <summary>
        /// Instance of the type. Null if the reference is to a static/shared member.
        /// </summary>
        public override IOperation Instance { get; }
        /// <summary>
        /// Arguments of the invocation, excluding the instance argument. Arguments are in evaluation order.
        /// </summary>
        /// <remarks>
        /// If the invocation is in its expanded form, then params/ParamArray arguments would be collected into arrays. 
        /// Default values are supplied for optional arguments missing in source.
        /// </remarks>
        public override ImmutableArray<IArgument> ArgumentsInEvaluationOrder { get; }

        public override void Accept(OperationVisitor visitor)
        {
            visitor.VisitPropertyReferenceExpression(this);
        }
        public override TResult Accept<TArgument, TResult>(OperationVisitor<TArgument, TResult> visitor, TArgument argument)
        {
            return visitor.VisitPropertyReferenceExpression(this, argument);
        }
    }

    /// <summary>
    /// Represents a reference to a property.
    /// </summary>
    internal sealed partial class LazyPropertyReferenceExpression : BasePropertyReferenceExpression, IPropertyReferenceExpression, IHasArgumentsExpression
    {
        private readonly Lazy<IOperation> _lazyInstance;
        private readonly Lazy<ImmutableArray<IArgument>> _lazyArgumentsInEvaluationOrder;

        public LazyPropertyReferenceExpression(IPropertySymbol property, Lazy<IOperation> instance, ISymbol member, Lazy<ImmutableArray<IArgument>> argumentsInEvaluationOrder, SyntaxNode syntax, ITypeSymbol type, Optional<object> constantValue) :
            base(property, member, syntax, type, constantValue)
        {
            _lazyInstance = instance ?? throw new System.ArgumentNullException(nameof(instance));
            _lazyArgumentsInEvaluationOrder = argumentsInEvaluationOrder ?? throw new System.ArgumentNullException(nameof(argumentsInEvaluationOrder));
        }
        /// <summary>
        /// Instance of the type. Null if the reference is to a static/shared member.
        /// </summary>
        public override IOperation Instance => _lazyInstance.Value;
        /// <summary>
        /// Arguments of the invocation, excluding the instance argument. Arguments are in evaluation order.
        /// </summary>
        /// <remarks>
        /// If the invocation is in its expanded form, then params/ParamArray arguments would be collected into arrays. 
        /// Default values are supplied for optional arguments missing in source.
        /// </remarks>
        public override ImmutableArray<IArgument> ArgumentsInEvaluationOrder => _lazyArgumentsInEvaluationOrder.Value;

        public override void Accept(OperationVisitor visitor)
        {
            visitor.VisitPropertyReferenceExpression(this);
        }
        public override TResult Accept<TArgument, TResult>(OperationVisitor<TArgument, TResult> visitor, TArgument argument)
        {
            return visitor.VisitPropertyReferenceExpression(this, argument);
        }
    }

    /// <summary>
    /// Represents Case x To y in VB.
    /// </summary>
    internal abstract partial class BaseRangeCaseClause : CaseClause, IRangeCaseClause
    {
        public BaseRangeCaseClause(CaseKind caseKind, SyntaxNode syntax, ITypeSymbol type, Optional<object> constantValue) :
            base(caseKind, OperationKind.RangeCaseClause, syntax, type, constantValue)
        {
        }
        /// <summary>
        /// Minimum value of the case range.
        /// </summary>
        public abstract IOperation MinimumValue { get; }
        /// <summary>
        /// Maximum value of the case range.
        /// </summary>
        public abstract IOperation MaximumValue { get; }

        public override void Accept(OperationVisitor visitor)
        {
            visitor.VisitRangeCaseClause(this);
        }
        public override TResult Accept<TArgument, TResult>(OperationVisitor<TArgument, TResult> visitor, TArgument argument)
        {
            return visitor.VisitRangeCaseClause(this, argument);
        }
    }

    /// <summary>
    /// Represents Case x To y in VB.
    /// </summary>
    internal sealed partial class RangeCaseClause : BaseRangeCaseClause, IRangeCaseClause
    {
        public RangeCaseClause(IOperation minimumValue, IOperation maximumValue, CaseKind caseKind, SyntaxNode syntax, ITypeSymbol type, Optional<object> constantValue) :
            base(caseKind, syntax, type, constantValue)
        {
            MinimumValue = minimumValue;
            MaximumValue = maximumValue;
        }
        /// <summary>
        /// Minimum value of the case range.
        /// </summary>
        public override IOperation MinimumValue { get; }
        /// <summary>
        /// Maximum value of the case range.
        /// </summary>
        public override IOperation MaximumValue { get; }
    }

    /// <summary>
    /// Represents Case x To y in VB.
    /// </summary>
    internal sealed partial class LazyRangeCaseClause : BaseRangeCaseClause, IRangeCaseClause
    {
        private readonly Lazy<IOperation> _lazyMinimumValue;
        private readonly Lazy<IOperation> _lazyMaximumValue;

        public LazyRangeCaseClause(Lazy<IOperation> minimumValue, Lazy<IOperation> maximumValue, CaseKind caseKind, SyntaxNode syntax, ITypeSymbol type, Optional<object> constantValue) :
            base(caseKind, syntax, type, constantValue)
        {
            _lazyMinimumValue = minimumValue ?? throw new System.ArgumentNullException(nameof(minimumValue));
            _lazyMaximumValue = maximumValue ?? throw new System.ArgumentNullException(nameof(maximumValue));
        }
        /// <summary>
        /// Minimum value of the case range.
        /// </summary>
        public override IOperation MinimumValue => _lazyMinimumValue.Value;

        /// <summary>
        /// Maximum value of the case range.
        /// </summary>
        public override IOperation MaximumValue => _lazyMaximumValue.Value;
    }

    /// <summary>
    /// Represents Case Is op x in VB.
    /// </summary>
    internal abstract partial class BaseRelationalCaseClause : CaseClause, IRelationalCaseClause
    {
        public BaseRelationalCaseClause(BinaryOperationKind relation, CaseKind caseKind, SyntaxNode syntax, ITypeSymbol type, Optional<object> constantValue) :
            base(caseKind, OperationKind.RelationalCaseClause, syntax, type, constantValue)
        {
            Relation = relation;
        }
        /// <summary>
        /// Case value.
        /// </summary>
        public abstract IOperation Value { get; }
        /// <summary>
        /// Relational operator used to compare the switch value with the case value.
        /// </summary>
        public BinaryOperationKind Relation { get; }

        public override void Accept(OperationVisitor visitor)
        {
            visitor.VisitRelationalCaseClause(this);
        }
        public override TResult Accept<TArgument, TResult>(OperationVisitor<TArgument, TResult> visitor, TArgument argument)
        {
            return visitor.VisitRelationalCaseClause(this, argument);
        }
    }

    /// <summary>
    /// Represents Case Is op x in VB.
    /// </summary>
    internal sealed partial class RelationalCaseClause : BaseRelationalCaseClause, IRelationalCaseClause
    {
        public RelationalCaseClause(IOperation value, BinaryOperationKind relation, CaseKind caseKind, SyntaxNode syntax, ITypeSymbol type, Optional<object> constantValue) :
            base(relation, caseKind, syntax, type, constantValue)
        {
            Value = value;
        }
        /// <summary>
        /// Case value.
        /// </summary>
        public override IOperation Value { get; }
    }

    /// <summary>
    /// Represents Case Is op x in VB.
    /// </summary>
    internal sealed partial class LazyRelationalCaseClause : BaseRelationalCaseClause, IRelationalCaseClause
    {
        private readonly Lazy<IOperation> _lazyValue;

        public LazyRelationalCaseClause(Lazy<IOperation> value, BinaryOperationKind relation, CaseKind caseKind, SyntaxNode syntax, ITypeSymbol type, Optional<object> constantValue) :
            base(relation, caseKind, syntax, type, constantValue)
        {
            _lazyValue = value ?? throw new System.ArgumentNullException(nameof(value));
        }
        /// <summary>
        /// Case value.
        /// </summary>
        public override IOperation Value => _lazyValue.Value;
    }

    /// <summary>
    /// Represents a C# return or a VB Return statement.
    /// </summary>
    internal abstract partial class BaseReturnStatement : Operation, IReturnStatement
    {
        protected BaseReturnStatement(OperationKind kind, SyntaxNode syntax, ITypeSymbol type, Optional<object> constantValue) :
                    base(kind, syntax, type, constantValue)
        {
            Debug.Assert(kind == OperationKind.ReturnStatement
                      || kind == OperationKind.YieldReturnStatement
                      || kind == OperationKind.YieldBreakStatement);
        }
        /// <summary>
        /// Value to be returned.
        /// </summary>
        public abstract IOperation ReturnedValue { get; }
        public override void Accept(OperationVisitor visitor)
        {
            if (Kind == OperationKind.YieldBreakStatement)
            {
                visitor.VisitYieldBreakStatement(this);
            }
            else
            {
                visitor.VisitReturnStatement(this);
            }
        }
        public override TResult Accept<TArgument, TResult>(OperationVisitor<TArgument, TResult> visitor, TArgument argument)
        {
            if (Kind == OperationKind.YieldBreakStatement)
            {
                return visitor.VisitYieldBreakStatement(this, argument);
            }
            else
            {
                return visitor.VisitReturnStatement(this, argument);
            }
        }
    }

    /// <summary>
    /// Represents a C# return or a VB Return statement.
    /// </summary>
    internal sealed partial class ReturnStatement : BaseReturnStatement, IReturnStatement
    {
        public ReturnStatement(OperationKind kind, IOperation returnedValue, SyntaxNode syntax, ITypeSymbol type, Optional<object> constantValue) :
            base(kind, syntax, type, constantValue)
        {
            ReturnedValue = returnedValue;
        }
        /// <summary>
        /// Value to be returned.
        /// </summary>
        public override IOperation ReturnedValue { get; }
    }

    /// <summary>
    /// Represents a C# return or a VB Return statement.
    /// </summary>
    internal sealed partial class LazyReturnStatement : BaseReturnStatement, IReturnStatement
    {
        private readonly Lazy<IOperation> _lazyReturnedValue;

        public LazyReturnStatement(OperationKind kind, Lazy<IOperation> returnedValue, SyntaxNode syntax, ITypeSymbol type, Optional<object> constantValue) : base(kind, syntax, type, constantValue)
        {
            _lazyReturnedValue = returnedValue ?? throw new System.ArgumentNullException(nameof(returnedValue));
        }
        /// <summary>
        /// Value to be returned.
        /// </summary>
        public override IOperation ReturnedValue => _lazyReturnedValue.Value;
    }

    /// <summary>
    /// Represents case x in C# or Case x in VB.
    /// </summary>
    internal abstract partial class BaseSingleValueCaseClause : CaseClause, ISingleValueCaseClause
    {
        public BaseSingleValueCaseClause(BinaryOperationKind equality, CaseKind caseKind, SyntaxNode syntax, ITypeSymbol type, Optional<object> constantValue) :
            base(caseKind, OperationKind.SingleValueCaseClause, syntax, type, constantValue)
        {
            Equality = equality;
        }
        /// <summary>
        /// Case value.
        /// </summary>
        public abstract IOperation Value { get; }
        /// <summary>
        /// Relational operator used to compare the switch value with the case value.
        /// </summary>
        public BinaryOperationKind Equality { get; }

        public override void Accept(OperationVisitor visitor)
        {
            visitor.VisitSingleValueCaseClause(this);
        }
        public override TResult Accept<TArgument, TResult>(OperationVisitor<TArgument, TResult> visitor, TArgument argument)
        {
            return visitor.VisitSingleValueCaseClause(this, argument);
        }
    }

    /// <summary>
    /// Represents case x in C# or Case x in VB.
    /// </summary>
    internal sealed partial class SingleValueCaseClause : BaseSingleValueCaseClause, ISingleValueCaseClause
    {
        public SingleValueCaseClause(IOperation value, BinaryOperationKind equality, CaseKind caseKind, SyntaxNode syntax, ITypeSymbol type, Optional<object> constantValue) :
            base(equality, caseKind, syntax, type, constantValue)
        {
            Value = value;
        }
        /// <summary>
        /// Case value.
        /// </summary>
        public override IOperation Value { get; }
    }

    /// <summary>
    /// Represents case x in C# or Case x in VB.
    /// </summary>
    internal sealed partial class LazySingleValueCaseClause : BaseSingleValueCaseClause, ISingleValueCaseClause
    {
        private readonly Lazy<IOperation> _lazyValue;

        public LazySingleValueCaseClause(Lazy<IOperation> value, BinaryOperationKind equality, CaseKind caseKind, SyntaxNode syntax, ITypeSymbol type, Optional<object> constantValue) :
            base(equality, caseKind, syntax, type, constantValue)
        {
            _lazyValue = value ?? throw new System.ArgumentNullException(nameof(value));
        }
        /// <summary>
        /// Case value.
        /// </summary>
        public override IOperation Value => _lazyValue.Value;
    }

    /// <summary>
    /// Represents default case in C# or Case Else in VB.
    /// </summary>
    internal sealed partial class DefaultCaseClause : CaseClause, IDefaultCaseClause
    {
        public DefaultCaseClause(SyntaxNode syntax, ITypeSymbol type, Optional<object> constantValue) :
            base(CaseKind.Default, OperationKind.DefaultCaseClause, syntax, type, constantValue)
        {
        }
        public override void Accept(OperationVisitor visitor)
        {
            visitor.VisitDefaultCaseClause(this);
        }
        public override TResult Accept<TArgument, TResult>(OperationVisitor<TArgument, TResult> visitor, TArgument argument)
        {
            return visitor.VisitDefaultCaseClause(this, argument);
        }
    }

    /// <summary>
    /// Represents a SizeOf expression.
    /// </summary>
    internal sealed partial class SizeOfExpression : TypeOperationExpression, ISizeOfExpression
    {
        public SizeOfExpression(ITypeSymbol typeOperand, SyntaxNode syntax, ITypeSymbol type, Optional<object> constantValue) :
            base(typeOperand, OperationKind.SizeOfExpression, syntax, type, constantValue)
        {
        }
        public override void Accept(OperationVisitor visitor)
        {
            visitor.VisitSizeOfExpression(this);
        }
        public override TResult Accept<TArgument, TResult>(OperationVisitor<TArgument, TResult> visitor, TArgument argument)
        {
            return visitor.VisitSizeOfExpression(this, argument);
        }
    }

    /// <summary>
    /// Represents a VB Stop statement.
    /// </summary>
    internal sealed partial class StopStatement : Operation, IStopStatement
    {
        public StopStatement(SyntaxNode syntax, ITypeSymbol type, Optional<object> constantValue) :
            base(OperationKind.StopStatement, syntax, type, constantValue)
        {
        }
        public override void Accept(OperationVisitor visitor)
        {
            visitor.VisitStopStatement(this);
        }
        public override TResult Accept<TArgument, TResult>(OperationVisitor<TArgument, TResult> visitor, TArgument argument)
        {
            return visitor.VisitStopStatement(this, argument);
        }
    }

    /// <summary>
    /// Represents a C# case or VB Case statement.
    /// </summary>
    internal abstract partial class BaseSwitchCase : Operation, ISwitchCase
    {
        protected BaseSwitchCase(SyntaxNode syntax, ITypeSymbol type, Optional<object> constantValue) :
                    base(OperationKind.SwitchCase, syntax, type, constantValue)
        {
        }
        /// <summary>
        /// Clauses of the case. For C# there is one clause per case, but for VB there can be multiple.
        /// </summary>
        public abstract ImmutableArray<ICaseClause> Clauses { get; }
        /// <summary>
        /// Statements of the case.
        /// </summary>
        public abstract ImmutableArray<IOperation> Body { get; }
        public override void Accept(OperationVisitor visitor)
        {
            visitor.VisitSwitchCase(this);
        }
        public override TResult Accept<TArgument, TResult>(OperationVisitor<TArgument, TResult> visitor, TArgument argument)
        {
            return visitor.VisitSwitchCase(this, argument);
        }
    }

    /// <summary>
    /// Represents a C# case or VB Case statement.
    /// </summary>
    internal sealed partial class SwitchCase : BaseSwitchCase, ISwitchCase
    {
        public SwitchCase(ImmutableArray<ICaseClause> clauses, ImmutableArray<IOperation> body, SyntaxNode syntax, ITypeSymbol type, Optional<object> constantValue) :
            base(syntax, type, constantValue)
        {
            Clauses = clauses;
            Body = body;
        }
        /// <summary>
        /// Clauses of the case. For C# there is one clause per case, but for VB there can be multiple.
        /// </summary>
        public override ImmutableArray<ICaseClause> Clauses { get; }
        /// <summary>
        /// Statements of the case.
        /// </summary>
        public override ImmutableArray<IOperation> Body { get; }
    }

    /// <summary>
    /// Represents a C# case or VB Case statement.
    /// </summary>
    internal sealed partial class LazySwitchCase : BaseSwitchCase, ISwitchCase
    {
        private readonly Lazy<ImmutableArray<ICaseClause>> _lazyClauses;
        private readonly Lazy<ImmutableArray<IOperation>> _lazyBody;

        public LazySwitchCase(Lazy<ImmutableArray<ICaseClause>> clauses, Lazy<ImmutableArray<IOperation>> body, SyntaxNode syntax, ITypeSymbol type, Optional<object> constantValue) : base(syntax, type, constantValue)
        {
            _lazyClauses = clauses;
            _lazyBody = body;
        }
        /// <summary>
        /// Clauses of the case. For C# there is one clause per case, but for VB there can be multiple.
        /// </summary>
        public override ImmutableArray<ICaseClause> Clauses => _lazyClauses.Value;

        /// <summary>
        /// Statements of the case.
        /// </summary>
        public override ImmutableArray<IOperation> Body => _lazyBody.Value;
    }

    /// <summary>
    /// Represents a C# switch or VB Select Case statement.
    /// </summary>
    internal abstract partial class BaseSwitchStatement : Operation, ISwitchStatement
    {
        protected BaseSwitchStatement(SyntaxNode syntax, ITypeSymbol type, Optional<object> constantValue) :
                    base(OperationKind.SwitchStatement, syntax, type, constantValue)
        {
        }
        /// <summary>
        /// Value to be switched upon.
        /// </summary>
        public abstract IOperation Value { get; }
        /// <summary>
        /// Cases of the switch.
        /// </summary>
        public abstract ImmutableArray<ISwitchCase> Cases { get; }
        public override void Accept(OperationVisitor visitor)
        {
            visitor.VisitSwitchStatement(this);
        }
        public override TResult Accept<TArgument, TResult>(OperationVisitor<TArgument, TResult> visitor, TArgument argument)
        {
            return visitor.VisitSwitchStatement(this, argument);
        }
    }

    /// <summary>
    /// Represents a C# switch or VB Select Case statement.
    /// </summary>
    internal sealed partial class SwitchStatement : BaseSwitchStatement, ISwitchStatement
    {
        public SwitchStatement(IOperation value, ImmutableArray<ISwitchCase> cases, SyntaxNode syntax, ITypeSymbol type, Optional<object> constantValue) :
            base(syntax, type, constantValue)
        {
            Value = value;
            Cases = cases;
        }
        /// <summary>
        /// Value to be switched upon.
        /// </summary>
        public override IOperation Value { get; }
        /// <summary>
        /// Cases of the switch.
        /// </summary>
        public override ImmutableArray<ISwitchCase> Cases { get; }
    }

    /// <summary>
    /// Represents a C# switch or VB Select Case statement.
    /// </summary>
    internal sealed partial class LazySwitchStatement : BaseSwitchStatement, ISwitchStatement
    {
        private readonly Lazy<IOperation> _lazyValue;
        private readonly Lazy<ImmutableArray<ISwitchCase>> _lazyCases;

        public LazySwitchStatement(Lazy<IOperation> value, Lazy<ImmutableArray<ISwitchCase>> cases, SyntaxNode syntax, ITypeSymbol type, Optional<object> constantValue) : base(syntax, type, constantValue)
        {
            _lazyValue = value ?? throw new System.ArgumentNullException(nameof(value));
            _lazyCases = cases;
        }
        /// <summary>
        /// Value to be switched upon.
        /// </summary>
        public override IOperation Value => _lazyValue.Value;

        /// <summary>
        /// Cases of the switch.
        /// </summary>
        public override ImmutableArray<ISwitchCase> Cases => _lazyCases.Value;
    }

    /// <summary>
    /// Represents an initializer for a field, property, or parameter.
    /// </summary>
    internal abstract partial class SymbolInitializer : Operation, ISymbolInitializer
    {
        protected SymbolInitializer(OperationKind kind, SyntaxNode syntax, ITypeSymbol type, Optional<object> constantValue) :
            base(kind, syntax, type, constantValue)
        {
        }
        public abstract IOperation Value { get; }
    }

    /// <summary>
    /// Represents a reference to a local variable synthesized by language analysis.
    /// </summary>
    internal abstract partial class BaseSyntheticLocalReferenceExpression : Operation, ISyntheticLocalReferenceExpression
    {
        protected BaseSyntheticLocalReferenceExpression(SyntheticLocalKind syntheticLocalKind, SyntaxNode syntax, ITypeSymbol type, Optional<object> constantValue) :
                    base(OperationKind.SyntheticLocalReferenceExpression, syntax, type, constantValue)
        {
            SyntheticLocalKind = syntheticLocalKind;
        }
        /// <summary>
        /// Kind of the synthetic local.
        /// </summary>
        public SyntheticLocalKind SyntheticLocalKind { get; }
        /// <summary>
        /// Statement defining the lifetime of the synthetic local.
        /// </summary>
        public abstract IOperation ContainingStatement { get; }
        public override void Accept(OperationVisitor visitor)
        {
            visitor.VisitSyntheticLocalReferenceExpression(this);
        }
        public override TResult Accept<TArgument, TResult>(OperationVisitor<TArgument, TResult> visitor, TArgument argument)
        {
            return visitor.VisitSyntheticLocalReferenceExpression(this, argument);
        }
    }

    /// <summary>
    /// Represents a reference to a local variable synthesized by language analysis.
    /// </summary>
    internal sealed partial class SyntheticLocalReferenceExpression : BaseSyntheticLocalReferenceExpression, ISyntheticLocalReferenceExpression
    {
        public SyntheticLocalReferenceExpression(SyntheticLocalKind syntheticLocalKind, IOperation containingStatement, SyntaxNode syntax, ITypeSymbol type, Optional<object> constantValue) :
            base(syntheticLocalKind, syntax, type, constantValue)
        {
            ContainingStatement = containingStatement;
        }
        /// <summary>
        /// Statement defining the lifetime of the synthetic local.
        /// </summary>
        public override IOperation ContainingStatement { get; }
    }

    /// <summary>
    /// Represents a reference to a local variable synthesized by language analysis.
    /// </summary>
    internal sealed partial class LazySyntheticLocalReferenceExpression : BaseSyntheticLocalReferenceExpression, ISyntheticLocalReferenceExpression
    {
        private readonly Lazy<IOperation> _lazyContainingStatement;

        public LazySyntheticLocalReferenceExpression(SyntheticLocalKind syntheticLocalKind, Lazy<IOperation> containingStatement, SyntaxNode syntax, ITypeSymbol type, Optional<object> constantValue) : base(syntheticLocalKind, syntax, type, constantValue)
        {
            _lazyContainingStatement = containingStatement ?? throw new System.ArgumentNullException(nameof(containingStatement));
        }
        /// <summary>
        /// Statement defining the lifetime of the synthetic local.
        /// </summary>
        public override IOperation ContainingStatement => _lazyContainingStatement.Value;
    }

    /// <summary>
    /// Represents a C# throw or a VB Throw statement.
    /// </summary>
    internal abstract partial class BaseThrowStatement : Operation, IThrowStatement
    {
        protected BaseThrowStatement(SyntaxNode syntax, ITypeSymbol type, Optional<object> constantValue) :
                    base(OperationKind.ThrowStatement, syntax, type, constantValue)
        {
        }
        /// <summary>
        /// Value to be thrown.
        /// </summary>
        public abstract IOperation ThrownObject { get; }
        public override void Accept(OperationVisitor visitor)
        {
            visitor.VisitThrowStatement(this);
        }
        public override TResult Accept<TArgument, TResult>(OperationVisitor<TArgument, TResult> visitor, TArgument argument)
        {
            return visitor.VisitThrowStatement(this, argument);
        }
    }

    /// <summary>
    /// Represents a C# throw or a VB Throw statement.
    /// </summary>
    internal sealed partial class ThrowStatement : BaseThrowStatement, IThrowStatement
    {
        public ThrowStatement(IOperation thrownObject, SyntaxNode syntax, ITypeSymbol type, Optional<object> constantValue) :
            base(syntax, type, constantValue)
        {
            ThrownObject = thrownObject;
        }
        /// <summary>
        /// Value to be thrown.
        /// </summary>
        public override IOperation ThrownObject { get; }
    }

    /// <summary>
    /// Represents a C# throw or a VB Throw statement.
    /// </summary>
    internal sealed partial class LazyThrowStatement : BaseThrowStatement, IThrowStatement
    {
        private readonly Lazy<IOperation> _lazyThrownObject;

        public LazyThrowStatement(Lazy<IOperation> thrownObject, SyntaxNode syntax, ITypeSymbol type, Optional<object> constantValue) : base(syntax, type, constantValue)
        {
            _lazyThrownObject = thrownObject ?? throw new System.ArgumentNullException(nameof(thrownObject));
        }
        /// <summary>
        /// Value to be thrown.
        /// </summary>
        public override IOperation ThrownObject => _lazyThrownObject.Value;
    }

    /// <summary>
    /// Represents a C# try or a VB Try statement.
    /// </summary>
    internal abstract partial class BaseTryStatement : Operation, ITryStatement
    {
        protected BaseTryStatement(SyntaxNode syntax, ITypeSymbol type, Optional<object> constantValue) :
                    base(OperationKind.TryStatement, syntax, type, constantValue)
        {
        }
        /// <summary>
        /// Body of the try, over which the handlers are active.
        /// </summary>
        public abstract IBlockStatement Body { get; }
        /// <summary>
        /// Catch clauses of the try.
        /// </summary>
        public abstract ImmutableArray<ICatchClause> Catches { get; }
        /// <summary>
        /// Finally handler of the try.
        /// </summary>
        public abstract IBlockStatement FinallyHandler { get; }
        public override void Accept(OperationVisitor visitor)
        {
            visitor.VisitTryStatement(this);
        }
        public override TResult Accept<TArgument, TResult>(OperationVisitor<TArgument, TResult> visitor, TArgument argument)
        {
            return visitor.VisitTryStatement(this, argument);
        }
    }

    /// <summary>
    /// Represents a C# try or a VB Try statement.
    /// </summary>
    internal sealed partial class TryStatement : BaseTryStatement, ITryStatement
    {
        public TryStatement(IBlockStatement body, ImmutableArray<ICatchClause> catches, IBlockStatement finallyHandler, SyntaxNode syntax, ITypeSymbol type, Optional<object> constantValue) :
            base(syntax, type, constantValue)
        {
            Body = body;
            Catches = catches;
            FinallyHandler = finallyHandler;
        }
        /// <summary>
        /// Body of the try, over which the handlers are active.
        /// </summary>
        public override IBlockStatement Body { get; }
        /// <summary>
        /// Catch clauses of the try.
        /// </summary>
        public override ImmutableArray<ICatchClause> Catches { get; }
        /// <summary>
        /// Finally handler of the try.
        /// </summary>
        public override IBlockStatement FinallyHandler { get; }
    }

    /// <summary>
    /// Represents a C# try or a VB Try statement.
    /// </summary>
    internal sealed partial class LazyTryStatement : BaseTryStatement, ITryStatement
    {
        private readonly Lazy<IBlockStatement> _lazyBody;
        private readonly Lazy<ImmutableArray<ICatchClause>> _lazyCatches;
        private readonly Lazy<IBlockStatement> _lazyFinallyHandler;

        public LazyTryStatement(Lazy<IBlockStatement> body, Lazy<ImmutableArray<ICatchClause>> catches, Lazy<IBlockStatement> finallyHandler, SyntaxNode syntax, ITypeSymbol type, Optional<object> constantValue) : base(syntax, type, constantValue)
        {
            _lazyBody = body ?? throw new System.ArgumentNullException(nameof(body));
            _lazyCatches = catches;
            _lazyFinallyHandler = finallyHandler ?? throw new System.ArgumentNullException(nameof(finallyHandler));
        }
        /// <summary>
        /// Body of the try, over which the handlers are active.
        /// </summary>
        public override IBlockStatement Body => _lazyBody.Value;

        /// <summary>
        /// Catch clauses of the try.
        /// </summary>
        public override ImmutableArray<ICatchClause> Catches => _lazyCatches.Value;

        /// <summary>
        /// Finally handler of the try.
        /// </summary>
        public override IBlockStatement FinallyHandler => _lazyFinallyHandler.Value;
    }

    /// <summary>
    /// Represents a TypeOf expression.
    /// </summary>
    internal sealed partial class TypeOfExpression : TypeOperationExpression, ITypeOfExpression
    {
        public TypeOfExpression(ITypeSymbol typeOperand, SyntaxNode syntax, ITypeSymbol type, Optional<object> constantValue) :
            base(typeOperand, OperationKind.TypeOfExpression, syntax, type, constantValue)
        {
        }
        public override void Accept(OperationVisitor visitor)
        {
            visitor.VisitTypeOfExpression(this);
        }
        public override TResult Accept<TArgument, TResult>(OperationVisitor<TArgument, TResult> visitor, TArgument argument)
        {
            return visitor.VisitTypeOfExpression(this, argument);
        }
    }

    /// <summary>
    /// Represents an expression operating on a type.
    /// </summary>
    internal abstract partial class TypeOperationExpression : Operation, ITypeOperationExpression
    {
        protected TypeOperationExpression(ITypeSymbol typeOperand, OperationKind kind, SyntaxNode syntax, ITypeSymbol type, Optional<object> constantValue) :
            base(kind, syntax, type, constantValue)
        {
            TypeOperand = typeOperand;
        }
        /// <summary>
        /// Type operand.
        /// </summary>
        public ITypeSymbol TypeOperand { get; }
    }

    /// <remarks>
    /// This interface is reserved for implementation by its associated APIs. We reserve the right to
    /// change it in the future.
    /// </remarks>
    internal sealed partial class TypeParameterObjectCreationExpression : Operation, ITypeParameterObjectCreationExpression
    {
        public TypeParameterObjectCreationExpression(SyntaxNode syntax, ITypeSymbol type, Optional<object> constantValue) :
            base(OperationKind.TypeParameterObjectCreationExpression, syntax, type, constantValue)
        {
        }
        public override void Accept(OperationVisitor visitor)
        {
            visitor.VisitTypeParameterObjectCreationExpression(this);
        }
        public override TResult Accept<TArgument, TResult>(OperationVisitor<TArgument, TResult> visitor, TArgument argument)
        {
            return visitor.VisitTypeParameterObjectCreationExpression(this, argument);
        }
    }

    /// <summary>
    /// Represents an operation with one operand.
    /// </summary>
    internal abstract partial class BaseUnaryOperatorExpression : Operation, IHasOperatorMethodExpression, IUnaryOperatorExpression
    {
        protected BaseUnaryOperatorExpression(UnaryOperationKind unaryOperationKind, bool usesOperatorMethod, IMethodSymbol operatorMethod, SyntaxNode syntax, ITypeSymbol type, Optional<object> constantValue) :
                    base(OperationKind.UnaryOperatorExpression, syntax, type, constantValue)
        {
            UnaryOperationKind = unaryOperationKind;
            UsesOperatorMethod = usesOperatorMethod;
            OperatorMethod = operatorMethod;
        }
        /// <summary>
        /// Kind of unary operation.
        /// </summary>
        public UnaryOperationKind UnaryOperationKind { get; }
        /// <summary>
        /// Single operand.
        /// </summary>
        public abstract IOperation Operand { get; }
        /// <summary>
        /// True if and only if the operation is performed by an operator method.
        /// </summary>
        public bool UsesOperatorMethod { get; }
        /// <summary>
        /// Operation method used by the operation, null if the operation does not use an operator method.
        /// </summary>
        public IMethodSymbol OperatorMethod { get; }
        public override void Accept(OperationVisitor visitor)
        {
            visitor.VisitUnaryOperatorExpression(this);
        }
        public override TResult Accept<TArgument, TResult>(OperationVisitor<TArgument, TResult> visitor, TArgument argument)
        {
            return visitor.VisitUnaryOperatorExpression(this, argument);
        }
    }

    /// <summary>
    /// Represents an operation with one operand.
    /// </summary>
    internal sealed partial class UnaryOperatorExpression : BaseUnaryOperatorExpression, IHasOperatorMethodExpression, IUnaryOperatorExpression
    {
        public UnaryOperatorExpression(UnaryOperationKind unaryOperationKind, IOperation operand, bool usesOperatorMethod, IMethodSymbol operatorMethod, SyntaxNode syntax, ITypeSymbol type, Optional<object> constantValue) :
            base(unaryOperationKind, usesOperatorMethod, operatorMethod, syntax, type, constantValue)
        {
            Operand = operand;
        }
        /// <summary>
        /// Single operand.
        /// </summary>
        public override IOperation Operand { get; }
    }

    /// <summary>
    /// Represents an operation with one operand.
    /// </summary>
    internal sealed partial class LazyUnaryOperatorExpression : BaseUnaryOperatorExpression, IHasOperatorMethodExpression, IUnaryOperatorExpression
    {
        private readonly Lazy<IOperation> _lazyOperand;

        public LazyUnaryOperatorExpression(UnaryOperationKind unaryOperationKind, Lazy<IOperation> operand, bool usesOperatorMethod, IMethodSymbol operatorMethod, SyntaxNode syntax, ITypeSymbol type, Optional<object> constantValue) : base(unaryOperationKind, usesOperatorMethod, operatorMethod, syntax, type, constantValue)
        {
            _lazyOperand = operand ?? throw new System.ArgumentNullException(nameof(operand));
        }
        /// <summary>
        /// Single operand.
        /// </summary>
        public override IOperation Operand => _lazyOperand.Value;
    }

    /// <summary>
    /// Represents a C# using or VB Using statement.
    /// </summary>
    internal abstract partial class BaseUsingStatement : Operation, IUsingStatement
    {
        protected BaseUsingStatement(SyntaxNode syntax, ITypeSymbol type, Optional<object> constantValue) :
                    base(OperationKind.UsingStatement, syntax, type, constantValue)
        {
        }
        /// <summary>
        /// Body of the using, over which the resources of the using are maintained.
        /// </summary>
        public abstract IOperation Body { get; }

        /// <summary>
        /// Declaration introduced by the using statement. Null if the using statement does not declare any variables.
        /// </summary>
        public abstract IVariableDeclarationStatement Declaration { get; }

        /// <summary>
        /// Resource held by the using. Can be null if Declaration is not null.
        /// </summary>
        public abstract IOperation Value { get; }
        public override void Accept(OperationVisitor visitor)
        {
            visitor.VisitUsingStatement(this);
        }
        public override TResult Accept<TArgument, TResult>(OperationVisitor<TArgument, TResult> visitor, TArgument argument)
        {
            return visitor.VisitUsingStatement(this, argument);
        }
    }

    /// <summary>
    /// Represents a C# using or VB Using statement.
    /// </summary>
    internal sealed partial class UsingStatement : BaseUsingStatement, IUsingStatement
    {
        public UsingStatement(IOperation body, IVariableDeclarationStatement declaration, IOperation value, SyntaxNode syntax, ITypeSymbol type, Optional<object> constantValue) :
            base(syntax, type, constantValue)
        {
            Body = body;
            Declaration = declaration;
            Value = value;
        }
        /// <summary>
        /// Body of the using, over which the resources of the using are maintained.
        /// </summary>
        public override IOperation Body { get; }

        /// <summary>
        /// Declaration introduced by the using statement. Null if the using statement does not declare any variables.
        /// </summary>
        public override IVariableDeclarationStatement Declaration { get; }

        /// <summary>
        /// Resource held by the using. Can be null if Declaration is not null.
        /// </summary>
        public override IOperation Value { get; }
    }

    /// <summary>
    /// Represents a C# using or VB Using statement.
    /// </summary>
    internal sealed partial class LazyUsingStatement : BaseUsingStatement, IUsingStatement
    {
        private readonly Lazy<IOperation> _lazyBody;
        private readonly Lazy<IVariableDeclarationStatement> _lazyDeclaration;
        private readonly Lazy<IOperation> _lazyValue;

        public LazyUsingStatement(Lazy<IOperation> body, Lazy<IVariableDeclarationStatement> declaration, Lazy<IOperation> value, SyntaxNode syntax, ITypeSymbol type, Optional<object> constantValue) : base(syntax, type, constantValue)
        {
            _lazyBody = body ?? throw new System.ArgumentNullException(nameof(body));
            _lazyDeclaration = declaration ?? throw new System.ArgumentNullException(nameof(declaration));
            _lazyValue = value ?? throw new System.ArgumentNullException(nameof(value));
        }
        /// <summary>
        /// Body of the using, over which the resources of the using are maintained.
        /// </summary>
        public override IOperation Body => _lazyBody.Value;

        /// <summary>
        /// Declaration introduced by the using statement. Null if the using statement does not declare any variables.
        /// </summary>
        public override IVariableDeclarationStatement Declaration => _lazyDeclaration.Value;

        /// <summary>
        /// Resource held by the using. Can be null if Declaration is not null.
        /// </summary>
        public override IOperation Value => _lazyValue.Value;
    }

    /// <summary>
    /// Represents a local variable declaration.
    /// </summary>
    internal abstract partial class BaseVariableDeclaration : Operation, IVariableDeclaration
    {
        protected BaseVariableDeclaration(ImmutableArray<ILocalSymbol> variables, SyntaxNode syntax, ITypeSymbol type, Optional<object> constantValue) :
                    base(OperationKind.VariableDeclaration, syntax, type, constantValue)
        {
            Variables = variables;
        }
        /// <summary>
        /// Symbols declared by the declaration. In VB, it's possible to declare multiple variables with the
        /// same initializer. In C#, this will always have a single symbol.
        /// </summary>
        public ImmutableArray<ILocalSymbol> Variables { get; }

        /// <summary>
        /// Optional initializer of the variable.
        /// </summary>
        public abstract IOperation Initializer { get; }
        public override void Accept(OperationVisitor visitor)
        {
            visitor.VisitVariableDeclaration(this);
        }
        public override TResult Accept<TArgument, TResult>(OperationVisitor<TArgument, TResult> visitor, TArgument argument)
        {
            return visitor.VisitVariableDeclaration(this, argument);
        }
    }

    /// <summary>
    /// Represents a local variable declaration.
    /// </summary>
    internal sealed partial class VariableDeclaration : BaseVariableDeclaration, IVariableDeclaration
    {
        public VariableDeclaration(ImmutableArray<ILocalSymbol> variables, IOperation initializer, SyntaxNode syntax, ITypeSymbol type, Optional<object> constantValue) :
            base(variables, syntax, type, constantValue)
        {
            Initializer = initializer;
        }

        /// <summary>
        /// Optional initializer of the variable.
        /// </summary>
        public override IOperation Initializer { get; }
    }

    /// <summary>
    /// Represents a local variable declaration.
    /// </summary>
    internal sealed partial class LazyVariableDeclaration : BaseVariableDeclaration, IVariableDeclaration
    {
        private readonly Lazy<IOperation> _lazyInitializer;

        public LazyVariableDeclaration(ImmutableArray<ILocalSymbol> variables, Lazy<IOperation> initializer, SyntaxNode syntax, ITypeSymbol type, Optional<object> constantValue) : base(variables, syntax, type, constantValue)
        {
            _lazyInitializer = initializer ?? throw new System.ArgumentNullException(nameof(initializer));
        }

        /// <summary>
        /// Optional initializer of the variable.
        /// </summary>
        public override IOperation Initializer => _lazyInitializer.Value;
    }

    /// <summary>
    /// Represents a local variable declaration statement.
    /// </summary>
    internal abstract partial class BaseVariableDeclarationStatement : Operation, IVariableDeclarationStatement
    {
        protected BaseVariableDeclarationStatement(SyntaxNode syntax, ITypeSymbol type, Optional<object> constantValue) :
                    base(OperationKind.VariableDeclarationStatement, syntax, type, constantValue)
        {
        }
        /// <summary>
        /// Variables declared by the statement.
        /// </summary>
        public abstract ImmutableArray<IVariableDeclaration> Declarations { get; }
        public override void Accept(OperationVisitor visitor)
        {
            visitor.VisitVariableDeclarationStatement(this);
        }
        public override TResult Accept<TArgument, TResult>(OperationVisitor<TArgument, TResult> visitor, TArgument argument)
        {
            return visitor.VisitVariableDeclarationStatement(this, argument);
        }
    }

    /// <summary>
    /// Represents a local variable declaration statement.
    /// </summary>
    internal sealed partial class VariableDeclarationStatement : BaseVariableDeclarationStatement, IVariableDeclarationStatement
    {
        public VariableDeclarationStatement(ImmutableArray<IVariableDeclaration> declarations, SyntaxNode syntax, ITypeSymbol type, Optional<object> constantValue) :
            base(syntax, type, constantValue)
        {
            Declarations = declarations;
        }
        /// <summary>
        /// Variables declared by the statement.
        /// </summary>
        public override ImmutableArray<IVariableDeclaration> Declarations { get; }
    }

    /// <summary>
    /// Represents a local variable declaration statement.
    /// </summary>
    internal sealed partial class LazyVariableDeclarationStatement : BaseVariableDeclarationStatement, IVariableDeclarationStatement
    {
        private readonly Lazy<ImmutableArray<IVariableDeclaration>> _lazyDeclarations;

        public LazyVariableDeclarationStatement(Lazy<ImmutableArray<IVariableDeclaration>> declarations, SyntaxNode syntax, ITypeSymbol type, Optional<object> constantValue) : base(syntax, type, constantValue)
        {
            _lazyDeclarations = declarations;
        }
        /// <summary>
        /// Variables declared by the statement.
        /// </summary>
        public override ImmutableArray<IVariableDeclaration> Declarations => _lazyDeclarations.Value;
    }

    /// <summary>
    /// Represents a C# while or do statement, or a VB While or Do statement.
    /// </summary>
    internal abstract partial class BaseWhileUntilLoopStatement : ForWhileUntilLoopStatement, IWhileUntilLoopStatement
    {
        public BaseWhileUntilLoopStatement(bool isTopTest, bool isWhile, LoopKind loopKind, SyntaxNode syntax, ITypeSymbol type, Optional<object> constantValue) :
            base(loopKind, OperationKind.LoopStatement, syntax, type, constantValue)
        {
            IsTopTest = isTopTest;
            IsWhile = isWhile;
        }
        /// <summary>
        /// True if the loop test executes at the top of the loop; false if the loop test executes at the bottom of the loop.
        /// </summary>
        public bool IsTopTest { get; }
        /// <summary>
        /// True if the loop is a while loop; false if the loop is an until loop.
        /// </summary>
        public bool IsWhile { get; }

        public override void Accept(OperationVisitor visitor)
        {
            visitor.VisitWhileUntilLoopStatement(this);
        }
        public override TResult Accept<TArgument, TResult>(OperationVisitor<TArgument, TResult> visitor, TArgument argument)
        {
            return visitor.VisitWhileUntilLoopStatement(this, argument);
        }
    }

    /// <summary>
    /// Represents a C# while or do statement, or a VB While or Do statement.
    /// </summary>
    internal sealed partial class WhileUntilLoopStatement : BaseWhileUntilLoopStatement, IWhileUntilLoopStatement
    {
        public WhileUntilLoopStatement(bool isTopTest, bool isWhile, IOperation condition, LoopKind loopKind, IOperation body, SyntaxNode syntax, ITypeSymbol type, Optional<object> constantValue) :
            base(isTopTest, isWhile, loopKind, syntax, type, constantValue)
        {
            Condition = condition;
            Body = body;
        }
        /// <summary>
        /// Condition of the loop.
        /// </summary>
        public override IOperation Condition { get; }
        /// <summary>
        /// Body of the loop.
        /// </summary>
        public override IOperation Body { get; }
    }

    /// <summary>
    /// Represents a C# while or do statement, or a VB While or Do statement.
    /// </summary>
    internal sealed partial class LazyWhileUntilLoopStatement : BaseWhileUntilLoopStatement, IWhileUntilLoopStatement
    {
        private readonly Lazy<IOperation> _lazyCondition;
        private readonly Lazy<IOperation> _lazyBody;

        public LazyWhileUntilLoopStatement(bool isTopTest, bool isWhile, Lazy<IOperation> condition, LoopKind loopKind, Lazy<IOperation> body, SyntaxNode syntax, ITypeSymbol type, Optional<object> constantValue) :
            base(isTopTest, isWhile, loopKind, syntax, type, constantValue)
        {
            _lazyCondition = condition ?? throw new System.ArgumentNullException(nameof(condition));
            _lazyBody = body ?? throw new System.ArgumentNullException(nameof(body));
        }
        /// <summary>
        /// Condition of the loop.
        /// </summary>
        public override IOperation Condition => _lazyCondition.Value;
        /// <summary>
        /// Body of the loop.
        /// </summary>
        public override IOperation Body => _lazyBody.Value;
    }

    /// <summary>
    /// Represents a VB With statement.
    /// </summary>
    internal abstract partial class BaseWithStatement : Operation, IWithStatement
    {
        protected BaseWithStatement(SyntaxNode syntax, ITypeSymbol type, Optional<object> constantValue) :
                    base(OperationKind.WithStatement, syntax, type, constantValue)
        {
        }
        /// <summary>
        /// Body of the with.
        /// </summary>
        public abstract IOperation Body { get; }
        /// <summary>
        /// Value to whose members leading-dot-qualified references within the with body bind.
        /// </summary>
        public abstract IOperation Value { get; }
        public override void Accept(OperationVisitor visitor)
        {
            visitor.VisitWithStatement(this);
        }
        public override TResult Accept<TArgument, TResult>(OperationVisitor<TArgument, TResult> visitor, TArgument argument)
        {
            return visitor.VisitWithStatement(this, argument);
        }
    }

    /// <summary>
    /// Represents a VB With statement.
    /// </summary>
    internal sealed partial class WithStatement : BaseWithStatement, IWithStatement
    {
        public WithStatement(IOperation body, IOperation value, SyntaxNode syntax, ITypeSymbol type, Optional<object> constantValue) :
            base(syntax, type, constantValue)
        {
            Body = body;
            Value = value;
        }
        /// <summary>
        /// Body of the with.
        /// </summary>
        public override IOperation Body { get; }
        /// <summary>
        /// Value to whose members leading-dot-qualified references within the with body bind.
        /// </summary>
        public override IOperation Value { get; }
    }

    /// <summary>
    /// Represents a VB With statement.
    /// </summary>
    internal sealed partial class LazyWithStatement : BaseWithStatement, IWithStatement
    {
        private readonly Lazy<IOperation> _lazyBody;
        private readonly Lazy<IOperation> _lazyValue;

        public LazyWithStatement(Lazy<IOperation> body, Lazy<IOperation> value, SyntaxNode syntax, ITypeSymbol type, Optional<object> constantValue) : base(syntax, type, constantValue)
        {
            _lazyBody = body ?? throw new System.ArgumentNullException(nameof(body));
            _lazyValue = value ?? throw new System.ArgumentNullException(nameof(value));
        }
        /// <summary>
        /// Body of the with.
        /// </summary>
        public override IOperation Body => _lazyBody.Value;

        /// <summary>
        /// Value to whose members leading-dot-qualified references within the with body bind.
        /// </summary>
        public override IOperation Value => _lazyValue.Value;
    }

    /// <summary>
    /// Represents a local function statement.
    /// </summary>
    internal abstract partial class BaseLocalFunctionStatement : Operation, ILocalFunctionStatement
    {
        protected BaseLocalFunctionStatement(IMethodSymbol localFunctionSymbol, SyntaxNode syntax, ITypeSymbol type, Optional<object> constantValue) :
                    base(OperationKind.LocalFunctionStatement, syntax, type, constantValue)
        {
            LocalFunctionSymbol = localFunctionSymbol;
        }
        /// <summary>
        /// Local function symbol.
        /// </summary>
        public IMethodSymbol LocalFunctionSymbol { get; }
        /// <summary>
        /// Body of the local function.
        /// </summary>
        public abstract IBlockStatement Body { get; }
        public override void Accept(OperationVisitor visitor)
        {
            visitor.VisitLocalFunctionStatement(this);
        }
        public override TResult Accept<TArgument, TResult>(OperationVisitor<TArgument, TResult> visitor, TArgument argument)
        {
            return visitor.VisitLocalFunctionStatement(this, argument);
        }
    }

    /// <summary>
    /// Represents a local function statement.
    /// </summary>
    internal sealed partial class LocalFunctionStatement : BaseLocalFunctionStatement, ILocalFunctionStatement
    {
        public LocalFunctionStatement(IMethodSymbol localFunctionSymbol, IBlockStatement body, SyntaxNode syntax, ITypeSymbol type, Optional<object> constantValue) :
            base(localFunctionSymbol, syntax, type, constantValue)
        {
            Body = body;
        }
        /// <summary>
        /// Body of the local function.
        /// </summary>
        public override IBlockStatement Body { get; }
    }

    /// <summary>
    /// Represents a local function statement.
    /// </summary>
    internal sealed partial class LazyLocalFunctionStatement : BaseLocalFunctionStatement, ILocalFunctionStatement
    {
        private readonly Lazy<IBlockStatement> _lazyBody;

        public LazyLocalFunctionStatement(IMethodSymbol localFunctionSymbol, Lazy<IBlockStatement> body, SyntaxNode syntax, ITypeSymbol type, Optional<object> constantValue)
            : base(localFunctionSymbol, syntax, type, constantValue)
        {
            _lazyBody = body ?? throw new System.ArgumentNullException(nameof(body));
        }
        /// <summary>
        /// Body of the local function.
        /// </summary>
        public override IBlockStatement Body => _lazyBody.Value;
    }

    /// <summary>
    /// Represents a C# constant pattern.
    /// </summary>
    internal abstract partial class BaseConstantPattern : Operation, IConstantPattern
    {
        protected BaseConstantPattern(SyntaxNode syntax, ITypeSymbol type, Optional<object> constantValue) :
                    base(OperationKind.ConstantPattern, syntax, type, constantValue)
        {
        }
        /// <summary>
        /// Constant value of the pattern.
        /// </summary>
        public abstract IOperation Value { get; }
        public override void Accept(OperationVisitor visitor)
        {
            visitor.VisitConstantPattern(this);
        }
        public override TResult Accept<TArgument, TResult>(OperationVisitor<TArgument, TResult> visitor, TArgument argument)
        {
            return visitor.VisitConstantPattern(this, argument);
        }
    }

    /// <summary>
    /// Represents a C# constant pattern.
    /// </summary>
    internal sealed partial class ConstantPattern : BaseConstantPattern, IConstantPattern
    {
        public ConstantPattern(IOperation value, SyntaxNode syntax, ITypeSymbol type, Optional<object> constantValue) :
            base(syntax, type, constantValue)
        {
            Value = value;
        }
        /// <summary>
        /// Constant value of the pattern.
        /// </summary>
        public override IOperation Value { get; }
    }

    /// <summary>
    /// Represents a C# constant pattern.
    /// </summary>
    internal sealed partial class LazyConstantPattern : BaseConstantPattern, IConstantPattern
    {
        private readonly Lazy<IOperation> _lazyValue;

        public LazyConstantPattern(Lazy<IOperation> value, SyntaxNode syntax, ITypeSymbol type, Optional<object> constantValue)
            : base(syntax, type, constantValue)
        {
            _lazyValue = value ?? throw new System.ArgumentNullException(nameof(value));
        }
        /// <summary>
        /// Constant value of the pattern.
        /// </summary>
        public override IOperation Value => _lazyValue.Value;
    }

    /// <summary>
    /// Represents a C# declaration pattern.
    /// </summary>
    internal sealed partial class DeclarationPattern : Operation, IDeclarationPattern
    {
        public DeclarationPattern(ISymbol declaredSymbol, SyntaxNode syntax, ITypeSymbol type, Optional<object> constantValue) :
                    base(OperationKind.DeclarationPattern, syntax, type, constantValue)
        {
            DeclaredSymbol = declaredSymbol;
        }
        /// <summary>
        /// Symbol declared by the pattern.
        /// </summary>
        public ISymbol DeclaredSymbol { get; }
        public override void Accept(OperationVisitor visitor)
        {
            visitor.VisitDeclarationPattern(this);
        }
        public override TResult Accept<TArgument, TResult>(OperationVisitor<TArgument, TResult> visitor, TArgument argument)
        {
            return visitor.VisitDeclarationPattern(this, argument);
        }
    }

    /// <summary>
    /// Represents a C# pattern case clause.
    /// </summary>
    internal abstract partial class BasePatternCaseClause : CaseClause, IPatternCaseClause
    {
        protected BasePatternCaseClause(ILabelSymbol label, SyntaxNode syntax, ITypeSymbol type, Optional<object> constantValue) :
                    base(CaseKind.Pattern, OperationKind.PatternCaseClause, syntax, type, constantValue)
        {
            Label = label;
        }
        /// <summary>
        /// Label associated with the case clause.
        /// </summary>
        public ILabelSymbol Label { get; }
        /// <summary>
        /// Pattern associated with case clause.
        /// </summary>
        public abstract IPattern Pattern { get; }
        /// <summary>
        /// Guard expression associated with the pattern case clause.
        /// </summary>
        public abstract IOperation GuardExpression { get; }
        public override void Accept(OperationVisitor visitor)
        {
            visitor.VisitPatternCaseClause(this);
        }
        public override TResult Accept<TArgument, TResult>(OperationVisitor<TArgument, TResult> visitor, TArgument argument)
        {
            return visitor.VisitPatternCaseClause(this, argument);
        }
    }

    /// <summary>
    /// Represents a C# pattern case clause.
    /// </summary>
    internal sealed partial class PatternCaseClause : BasePatternCaseClause, IPatternCaseClause
    {
        public PatternCaseClause(ILabelSymbol label, IPattern pattern, IOperation guardExpression, SyntaxNode syntax, ITypeSymbol type, Optional<object> constantValue) :
            base(label, syntax, type, constantValue)
        {
            Pattern = pattern;
            GuardExpression = guardExpression;
        }
        /// <summary>
        /// Pattern associated with case clause.
        /// </summary>
        public override IPattern Pattern { get; }
        /// <summary>
        /// Guard expression associated with the pattern case clause.
        /// </summary>
        public override IOperation GuardExpression { get; }
    }

    /// <summary>
    /// Represents a C# pattern case clause.
    /// </summary>
    internal sealed partial class LazyPatternCaseClause : BasePatternCaseClause, IPatternCaseClause
    {
        private readonly Lazy<IPattern> _lazyPattern;
        private readonly Lazy<IOperation> _lazyGuardExpression;

        public LazyPatternCaseClause(ILabelSymbol label, Lazy<IPattern> lazyPattern, Lazy<IOperation> lazyGuardExpression, SyntaxNode syntax, ITypeSymbol type, Optional<object> constantValue)
            : base(label, syntax, type, constantValue)
        {
            _lazyPattern = lazyPattern ?? throw new System.ArgumentNullException(nameof(lazyPattern));
            _lazyGuardExpression = lazyGuardExpression ?? throw new System.ArgumentNullException(nameof(lazyGuardExpression));
        }
        /// <summary>
        /// Pattern associated with case clause.
        /// </summary>
        public override IPattern Pattern => _lazyPattern.Value;
        /// <summary>
        /// Guard expression associated with the pattern case clause.
        /// </summary>
        public override IOperation GuardExpression => _lazyGuardExpression.Value;
    }

    /// <summary>
    /// Represents a C# is pattern expression. For example, "x is int i".
    /// </summary>
    internal abstract partial class BaseIsPatternExpression : Operation, IIsPatternExpression
    {
        protected BaseIsPatternExpression(SyntaxNode syntax, ITypeSymbol type, Optional<object> constantValue) :
            base(OperationKind.IsPatternExpression, syntax, type, constantValue)
        {
        }
        /// <summary>
        /// Expression.
        /// </summary>
        public abstract IOperation Expression { get; }
        /// <summary>
        /// Pattern.
        /// </summary>
        public abstract IPattern Pattern { get; }
        public override void Accept(OperationVisitor visitor)
        {
            visitor.VisitIsPatternExpression(this);
        }
        public override TResult Accept<TArgument, TResult>(OperationVisitor<TArgument, TResult> visitor, TArgument argument)
        {
            return visitor.VisitIsPatternExpression(this, argument);
        }
    }

    /// <summary>
    /// Represents a C# is pattern expression. For example, "x is int i".
    /// </summary>
    internal sealed partial class IsPatternExpression : BaseIsPatternExpression, IIsPatternExpression
    {
        public IsPatternExpression(IOperation expression, IPattern pattern, SyntaxNode syntax, ITypeSymbol type, Optional<object> constantValue) :
            base(syntax, type, constantValue)
        {
            Expression = expression;
            Pattern = pattern;
        }
        /// <summary>
        /// Expression.
        /// </summary>
        public override IOperation Expression { get; }
        /// <summary>
        /// Pattern.
        /// </summary>
        public override IPattern Pattern { get; }
    }

    /// <summary>
    /// Represents a C# is pattern expression. For example, "x is int i".
    /// </summary>
    internal sealed partial class LazyIsPatternExpression : BaseIsPatternExpression, IIsPatternExpression
    {
        private readonly Lazy<IOperation> _lazyExpression;
        private readonly Lazy<IPattern> _lazyPattern;

        public LazyIsPatternExpression(Lazy<IOperation> lazyExpression, Lazy<IPattern> lazyPattern, SyntaxNode syntax, ITypeSymbol type, Optional<object> constantValue)
            : base(syntax, type, constantValue)
        {
            _lazyExpression = lazyExpression ?? throw new System.ArgumentNullException(nameof(lazyExpression));
            _lazyPattern = lazyPattern ?? throw new System.ArgumentNullException(nameof(lazyPattern));
        }
        /// <summary>
        /// Expression.
        /// </summary>
        public override IOperation Expression => _lazyExpression.Value;
        /// <summary>
        /// Pattern.
        /// </summary>
        public override IPattern Pattern => _lazyPattern.Value;
    }

    /// <summary>
    /// Represents a C# or VB object or collection initializer expression.
    /// </summary>
    internal abstract partial class BaseObjectOrCollectionInitializerExpression : Operation, IObjectOrCollectionInitializerExpression
    {
        protected BaseObjectOrCollectionInitializerExpression(bool isInvalid, SyntaxNode syntax, ITypeSymbol type, Optional<object> constantValue) :
                    base(OperationKind.ObjectOrCollectionInitializerExpression, isInvalid, syntax, type, constantValue)
        {
        }
        /// <summary>
        /// Object member or collection initializers.
        /// </summary>
        public abstract ImmutableArray<IOperation> Initializers { get; }
        public override void Accept(OperationVisitor visitor)
        {
            visitor.VisitObjectOrCollectionInitializerExpression(this);
        }
        public override TResult Accept<TArgument, TResult>(OperationVisitor<TArgument, TResult> visitor, TArgument argument)
        {
            return visitor.VisitObjectOrCollectionInitializerExpression(this, argument);
        }
    }

    /// <summary>
    /// Represents a C# or VB object or collection initializer expression.
    /// </summary>
    internal sealed partial class ObjectOrCollectionInitializerExpression : BaseObjectOrCollectionInitializerExpression, IObjectOrCollectionInitializerExpression
    {
        public ObjectOrCollectionInitializerExpression(ImmutableArray<IOperation> initializers, bool isInvalid, SyntaxNode syntax, ITypeSymbol type, Optional<object> constantValue) :
            base(isInvalid, syntax, type, constantValue)
        {
            Initializers = initializers;
        }
        /// <summary>
        /// Object member or collection initializers.
        /// </summary>
        public override ImmutableArray<IOperation> Initializers { get; }
    }

    /// <summary>
    /// Represents a C# or VB object or collection initializer expression.
    /// </summary>
    internal sealed partial class LazyObjectOrCollectionInitializerExpression : BaseObjectOrCollectionInitializerExpression, IObjectOrCollectionInitializerExpression
    {
        private readonly Lazy<ImmutableArray<IOperation>> _lazyInitializers;

        public LazyObjectOrCollectionInitializerExpression(Lazy<ImmutableArray<IOperation>> initializers, bool isInvalid, SyntaxNode syntax, ITypeSymbol type, Optional<object> constantValue) :
            base(isInvalid, syntax, type, constantValue)
        {
            _lazyInitializers = initializers ?? throw new System.ArgumentNullException(nameof(initializers));
        }
        /// <summary>
        /// Object member or collection initializers.
        /// </summary>
        public override ImmutableArray<IOperation> Initializers => _lazyInitializers.Value;
    }

    /// <summary>
    /// Represents a C# or VB member initializer expression within an object initializer expression.
    /// </summary>
    internal abstract partial class BaseMemberInitializerExpression : Operation, IMemberInitializerExpression
    {
        protected BaseMemberInitializerExpression(bool isInvalid, SyntaxNode syntax, ITypeSymbol type, Optional<object> constantValue) :
                    base(OperationKind.MemberInitializerExpression, isInvalid, syntax, type, constantValue)
        {
        }
        /// <summary>
        /// Initialized member.
        /// </summary>
        public abstract IMemberReferenceExpression InitializedMember { get; }

        /// <summary>
        /// Member initializer.
        /// </summary>
        public abstract IObjectOrCollectionInitializerExpression Initializer { get; }
        public override void Accept(OperationVisitor visitor)
        {
            visitor.VisitMemberInitializerExpression(this);
        }
        public override TResult Accept<TArgument, TResult>(OperationVisitor<TArgument, TResult> visitor, TArgument argument)
        {
            return visitor.VisitMemberInitializerExpression(this, argument);
        }
    }

    /// <summary>
    /// Represents a C# or VB member initializer expression within an object initializer expression.
    /// </summary>
    internal sealed partial class MemberInitializerExpression : BaseMemberInitializerExpression, IMemberInitializerExpression
    {
        public MemberInitializerExpression(IMemberReferenceExpression initializedMember, IObjectOrCollectionInitializerExpression initializer, bool isInvalid, SyntaxNode syntax, ITypeSymbol type, Optional<object> constantValue) :
            base(isInvalid, syntax, type, constantValue)
        {
            InitializedMember = initializedMember;
            Initializer = initializer;
        }
        /// <summary>
        /// Initialized member.
        /// </summary>
        public override IMemberReferenceExpression InitializedMember { get; }

        /// <summary>
        /// Member initializer.
        /// </summary>
        public override IObjectOrCollectionInitializerExpression Initializer { get; }
    }

    /// <summary>
    /// Represents a C# or VB member initializer expression within an object initializer expression.
    /// </summary>
    internal sealed partial class LazyMemberInitializerExpression : BaseMemberInitializerExpression, IMemberInitializerExpression
    {
        private readonly Lazy<IMemberReferenceExpression> _lazyInitializedMember;
        private readonly Lazy<IObjectOrCollectionInitializerExpression> _lazyInitializer;

        public LazyMemberInitializerExpression(Lazy<IMemberReferenceExpression> initializedMember, Lazy<IObjectOrCollectionInitializerExpression> initializer, bool isInvalid, SyntaxNode syntax, ITypeSymbol type, Optional<object> constantValue) :
            base(isInvalid, syntax, type, constantValue)
        {
            _lazyInitializedMember = initializedMember ?? throw new System.ArgumentNullException(nameof(initializedMember));
            _lazyInitializer = initializer ?? throw new System.ArgumentNullException(nameof(initializer));
        }
        /// <summary>
        /// Initialized member.
        /// </summary>
        public override IMemberReferenceExpression InitializedMember => _lazyInitializedMember.Value;

        /// <summary>
        /// Member initializer.
        /// </summary>
        public override IObjectOrCollectionInitializerExpression Initializer => _lazyInitializer.Value;
    }

    /// <summary>
    /// Represents a C# nested collection element initializer expression within a collection initializer.
    /// </summary>
    internal abstract partial class BaseCollectionElementInitializerExpression : Operation, ICollectionElementInitializerExpression
    {
        protected BaseCollectionElementInitializerExpression(IMethodSymbol addMethod, bool isDynamic, bool isInvalid, SyntaxNode syntax, ITypeSymbol type, Optional<object> constantValue) :
                    base(OperationKind.CollectionElementInitializerExpression, isInvalid, syntax, type, constantValue)
        {
            AddMethod = addMethod;
            IsDynamic = isDynamic;
        }
        /// <summary>
        /// Add method invoked on collection. Might be null for dynamic invocation.
        /// </summary>
        public IMethodSymbol AddMethod { get; }
        /// <summary>
        /// Arguments passed to add method invocation.
        /// </summary>
        public abstract ImmutableArray<IOperation> Arguments { get; }
        /// <summary>
        /// Flag indicating if this is a dynamic invocation.
        /// </summary>
        public bool IsDynamic { get; }
        public override void Accept(OperationVisitor visitor)
        {
            visitor.VisitCollectionElementInitializerExpression(this);
        }
        public override TResult Accept<TArgument, TResult>(OperationVisitor<TArgument, TResult> visitor, TArgument argument)
        {
            return visitor.VisitCollectionElementInitializerExpression(this, argument);
        }
    }

    /// <summary>
    /// Represents a C# nested collection element initializer expression within a collection initializer.
    /// </summary>
    internal sealed partial class CollectionElementInitializerExpression : BaseCollectionElementInitializerExpression, ICollectionElementInitializerExpression
    {
        public CollectionElementInitializerExpression(IMethodSymbol addMethod, ImmutableArray<IOperation> arguments, bool isDynamic, bool isInvalid, SyntaxNode syntax, ITypeSymbol type, Optional<object> constantValue) :
            base(addMethod, isDynamic, isInvalid, syntax, type, constantValue)
        {
            Arguments = arguments;
        }
        /// <summary>
        /// Arguments passed to add method invocation.
        /// </summary>
        public override ImmutableArray<IOperation> Arguments { get; }
    }

    /// <summary>
    /// Represents a C# nested collection element initializer expression within a collection initializer.
    /// </summary>
    internal sealed partial class LazyCollectionElementInitializerExpression : BaseCollectionElementInitializerExpression, ICollectionElementInitializerExpression
    {
        private readonly Lazy<ImmutableArray<IOperation>> _lazyArguments;

        public LazyCollectionElementInitializerExpression(IMethodSymbol addMethod, Lazy<ImmutableArray<IOperation>> arguments, bool isDynamic, bool isInvalid, SyntaxNode syntax, ITypeSymbol type, Optional<object> constantValue) :
            base(addMethod, isDynamic, isInvalid, syntax, type, constantValue)
        {
            _lazyArguments = arguments ?? throw new System.ArgumentNullException(nameof(arguments));
        }
        /// <summary>
        /// Arguments passed to add method invocation.
        /// </summary>
        public override ImmutableArray<IOperation> Arguments => _lazyArguments.Value;
    }
}<|MERGE_RESOLUTION|>--- conflicted
+++ resolved
@@ -3038,13 +3038,8 @@
     /// </summary>
     internal sealed partial class ObjectCreationExpression : BaseObjectCreationExpression, IHasArgumentsExpression, IObjectCreationExpression
     {
-<<<<<<< HEAD
-        public ObjectCreationExpression(IMethodSymbol constructor, IObjectOrCollectionInitializerExpression initializer, ImmutableArray<IArgument> argumentsInEvaluationOrder, bool isInvalid, SyntaxNode syntax, ITypeSymbol type, Optional<object> constantValue) :
-            base(constructor, isInvalid, syntax, type, constantValue)
-=======
-        public ObjectCreationExpression(IMethodSymbol constructor, ImmutableArray<IOperation> initializers, ImmutableArray<IArgument> argumentsInEvaluationOrder, SyntaxNode syntax, ITypeSymbol type, Optional<object> constantValue) :
+        public ObjectCreationExpression(IMethodSymbol constructor, IObjectOrCollectionInitializerExpression initializer, ImmutableArray<IArgument> argumentsInEvaluationOrder, SyntaxNode syntax, ITypeSymbol type, Optional<object> constantValue) :
             base(constructor, syntax, type, constantValue)
->>>>>>> 4176034f
         {
             Initializer = initializer;
             ArgumentsInEvaluationOrder = argumentsInEvaluationOrder;
@@ -3071,11 +3066,7 @@
         private readonly Lazy<IObjectOrCollectionInitializerExpression> _lazyInitializer;
         private readonly Lazy<ImmutableArray<IArgument>> _lazyArgumentsInEvaluationOrder;
 
-<<<<<<< HEAD
-        public LazyObjectCreationExpression(IMethodSymbol constructor, Lazy<IObjectOrCollectionInitializerExpression> initializer, Lazy<ImmutableArray<IArgument>> argumentsInEvaluationOrder, bool isInvalid, SyntaxNode syntax, ITypeSymbol type, Optional<object> constantValue) : base(constructor, isInvalid, syntax, type, constantValue)
-=======
-        public LazyObjectCreationExpression(IMethodSymbol constructor, Lazy<ImmutableArray<IOperation>> initializers, Lazy<ImmutableArray<IArgument>> argumentsInEvaluationOrder, SyntaxNode syntax, ITypeSymbol type, Optional<object> constantValue) : base(constructor, syntax, type, constantValue)
->>>>>>> 4176034f
+        public LazyObjectCreationExpression(IMethodSymbol constructor, Lazy<IObjectOrCollectionInitializerExpression> initializer, Lazy<ImmutableArray<IArgument>> argumentsInEvaluationOrder, SyntaxNode syntax, ITypeSymbol type, Optional<object> constantValue) : base(constructor, syntax, type, constantValue)
         {
             _lazyInitializer = initializer;
             _lazyArgumentsInEvaluationOrder = argumentsInEvaluationOrder;
@@ -5012,8 +5003,8 @@
     /// </summary>
     internal abstract partial class BaseObjectOrCollectionInitializerExpression : Operation, IObjectOrCollectionInitializerExpression
     {
-        protected BaseObjectOrCollectionInitializerExpression(bool isInvalid, SyntaxNode syntax, ITypeSymbol type, Optional<object> constantValue) :
-                    base(OperationKind.ObjectOrCollectionInitializerExpression, isInvalid, syntax, type, constantValue)
+        protected BaseObjectOrCollectionInitializerExpression(SyntaxNode syntax, ITypeSymbol type, Optional<object> constantValue) :
+                    base(OperationKind.ObjectOrCollectionInitializerExpression, syntax, type, constantValue)
         {
         }
         /// <summary>
@@ -5035,8 +5026,8 @@
     /// </summary>
     internal sealed partial class ObjectOrCollectionInitializerExpression : BaseObjectOrCollectionInitializerExpression, IObjectOrCollectionInitializerExpression
     {
-        public ObjectOrCollectionInitializerExpression(ImmutableArray<IOperation> initializers, bool isInvalid, SyntaxNode syntax, ITypeSymbol type, Optional<object> constantValue) :
-            base(isInvalid, syntax, type, constantValue)
+        public ObjectOrCollectionInitializerExpression(ImmutableArray<IOperation> initializers, SyntaxNode syntax, ITypeSymbol type, Optional<object> constantValue) :
+            base(syntax, type, constantValue)
         {
             Initializers = initializers;
         }
@@ -5053,8 +5044,8 @@
     {
         private readonly Lazy<ImmutableArray<IOperation>> _lazyInitializers;
 
-        public LazyObjectOrCollectionInitializerExpression(Lazy<ImmutableArray<IOperation>> initializers, bool isInvalid, SyntaxNode syntax, ITypeSymbol type, Optional<object> constantValue) :
-            base(isInvalid, syntax, type, constantValue)
+        public LazyObjectOrCollectionInitializerExpression(Lazy<ImmutableArray<IOperation>> initializers, SyntaxNode syntax, ITypeSymbol type, Optional<object> constantValue) :
+            base(syntax, type, constantValue)
         {
             _lazyInitializers = initializers ?? throw new System.ArgumentNullException(nameof(initializers));
         }
@@ -5069,8 +5060,8 @@
     /// </summary>
     internal abstract partial class BaseMemberInitializerExpression : Operation, IMemberInitializerExpression
     {
-        protected BaseMemberInitializerExpression(bool isInvalid, SyntaxNode syntax, ITypeSymbol type, Optional<object> constantValue) :
-                    base(OperationKind.MemberInitializerExpression, isInvalid, syntax, type, constantValue)
+        protected BaseMemberInitializerExpression(bool SyntaxNode syntax, ITypeSymbol type, Optional<object> constantValue) :
+                    base(OperationKind.MemberInitializerExpression, syntax, type, constantValue)
         {
         }
         /// <summary>
@@ -5097,8 +5088,8 @@
     /// </summary>
     internal sealed partial class MemberInitializerExpression : BaseMemberInitializerExpression, IMemberInitializerExpression
     {
-        public MemberInitializerExpression(IMemberReferenceExpression initializedMember, IObjectOrCollectionInitializerExpression initializer, bool isInvalid, SyntaxNode syntax, ITypeSymbol type, Optional<object> constantValue) :
-            base(isInvalid, syntax, type, constantValue)
+        public MemberInitializerExpression(IMemberReferenceExpression initializedMember, IObjectOrCollectionInitializerExpression initializer, SyntaxNode syntax, ITypeSymbol type, Optional<object> constantValue) :
+            base(syntax, type, constantValue)
         {
             InitializedMember = initializedMember;
             Initializer = initializer;
@@ -5122,8 +5113,8 @@
         private readonly Lazy<IMemberReferenceExpression> _lazyInitializedMember;
         private readonly Lazy<IObjectOrCollectionInitializerExpression> _lazyInitializer;
 
-        public LazyMemberInitializerExpression(Lazy<IMemberReferenceExpression> initializedMember, Lazy<IObjectOrCollectionInitializerExpression> initializer, bool isInvalid, SyntaxNode syntax, ITypeSymbol type, Optional<object> constantValue) :
-            base(isInvalid, syntax, type, constantValue)
+        public LazyMemberInitializerExpression(Lazy<IMemberReferenceExpression> initializedMember, Lazy<IObjectOrCollectionInitializerExpression> initializer, SyntaxNode syntax, ITypeSymbol type, Optional<object> constantValue) :
+            base(syntax, type, constantValue)
         {
             _lazyInitializedMember = initializedMember ?? throw new System.ArgumentNullException(nameof(initializedMember));
             _lazyInitializer = initializer ?? throw new System.ArgumentNullException(nameof(initializer));
@@ -5144,8 +5135,8 @@
     /// </summary>
     internal abstract partial class BaseCollectionElementInitializerExpression : Operation, ICollectionElementInitializerExpression
     {
-        protected BaseCollectionElementInitializerExpression(IMethodSymbol addMethod, bool isDynamic, bool isInvalid, SyntaxNode syntax, ITypeSymbol type, Optional<object> constantValue) :
-                    base(OperationKind.CollectionElementInitializerExpression, isInvalid, syntax, type, constantValue)
+        protected BaseCollectionElementInitializerExpression(IMethodSymbol addMethod, bool isDynamic, SyntaxNode syntax, ITypeSymbol type, Optional<object> constantValue) :
+                    base(OperationKind.CollectionElementInitializerExpression, syntax, type, constantValue)
         {
             AddMethod = addMethod;
             IsDynamic = isDynamic;
@@ -5177,8 +5168,8 @@
     /// </summary>
     internal sealed partial class CollectionElementInitializerExpression : BaseCollectionElementInitializerExpression, ICollectionElementInitializerExpression
     {
-        public CollectionElementInitializerExpression(IMethodSymbol addMethod, ImmutableArray<IOperation> arguments, bool isDynamic, bool isInvalid, SyntaxNode syntax, ITypeSymbol type, Optional<object> constantValue) :
-            base(addMethod, isDynamic, isInvalid, syntax, type, constantValue)
+        public CollectionElementInitializerExpression(IMethodSymbol addMethod, ImmutableArray<IOperation> arguments, bool isDynamic, SyntaxNode syntax, ITypeSymbol type, Optional<object> constantValue) :
+            base(addMethod, isDynamic, syntax, type, constantValue)
         {
             Arguments = arguments;
         }
@@ -5195,8 +5186,8 @@
     {
         private readonly Lazy<ImmutableArray<IOperation>> _lazyArguments;
 
-        public LazyCollectionElementInitializerExpression(IMethodSymbol addMethod, Lazy<ImmutableArray<IOperation>> arguments, bool isDynamic, bool isInvalid, SyntaxNode syntax, ITypeSymbol type, Optional<object> constantValue) :
-            base(addMethod, isDynamic, isInvalid, syntax, type, constantValue)
+        public LazyCollectionElementInitializerExpression(IMethodSymbol addMethod, Lazy<ImmutableArray<IOperation>> arguments, bool isDynamic, SyntaxNode syntax, ITypeSymbol type, Optional<object> constantValue) :
+            base(addMethod, isDynamic, syntax, type, constantValue)
         {
             _lazyArguments = arguments ?? throw new System.ArgumentNullException(nameof(arguments));
         }
