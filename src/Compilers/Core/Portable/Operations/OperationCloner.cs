--- conflicted
+++ resolved
@@ -222,11 +222,7 @@
 
         public override IOperation VisitMethodReferenceExpression(IMethodReferenceExpression operation, object argument)
         {
-<<<<<<< HEAD
-            return new MethodBindingExpression(operation.Method, operation.IsVirtual, Visit(operation.Instance), ((Operation)operation).SemanticModel, operation.Syntax, operation.Type, operation.ConstantValue, operation.IsImplicit);
-=======
-            return new MethodReferenceExpression(operation.Method, operation.IsVirtual, Visit(operation.Instance), operation.Member, ((Operation)operation).SemanticModel, operation.Syntax, operation.Type, operation.ConstantValue, operation.IsImplicit);
->>>>>>> bc932374
+            return new MethodReferenceExpression(operation.Method, operation.IsVirtual, Visit(operation.Instance), ((Operation)operation).SemanticModel, operation.Syntax, operation.Type, operation.ConstantValue, operation.IsImplicit);
         }
 
         public override IOperation VisitPropertyReferenceExpression(IPropertyReferenceExpression operation, object argument)
