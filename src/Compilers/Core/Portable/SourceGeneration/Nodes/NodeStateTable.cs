﻿// Licensed to the .NET Foundation under one or more agreements.
// The .NET Foundation licenses this file to you under the MIT license.
// See the LICENSE file in the project root for more information.

using System;
using System.Collections.Generic;
using System.Collections.Immutable;
using System.Diagnostics;
using System.Diagnostics.CodeAnalysis;
using System.Linq;
using Microsoft.CodeAnalysis.PooledObjects;
using Roslyn.Utilities;

namespace Microsoft.CodeAnalysis
{
    // A node table is the fundamental structure we use to track changes through the incremental 
    // generator api. It can be thought of as a series of slots that take their input from an
    // upstream table and produce 0-or-more outputs. When viewed from a downstream table the outputs
    // are presented as a single unified list, with each output forming the new input to the downstream
    // table.
    // 
    // Each slot has an associated state which is used to inform the operation that should be performed
    // to create or update the outputs. States generally flow through from upstream to downstream tables.
    // For instance an Added state implies that the upstream table produced a value that was not seen 
    // in the previous iteration, and the table should run whatever transform it tracks on the input 
    // to produce the outputs. These new outputs will also have a state of Added. A cached input specifies
    // that the input has not changed, and thus the outputs will be the same as the previous run. Added,
    // and Modified inputs will always run a transform to produce new outputs. Cached and Removed
    // entries will always use the previous entries and perform no work.
    // 
    // It is important to track Removed entries while updating the downstream tables, as an upstream 
    // remove can result in multiple downstream entries being removed. However, once all tables are up 
    // to date, the removed entries are no longer needed, and the remaining entries can be considered to
    // be cached. This process is called 'compaction' and results in the actual tables which are stored
    // between runs, as opposed to the 'live' tables that exist during an update.
    //
    // Modified entries are similar to added inputs, but with a subtle difference. When an input is Added
    // all outputs are unconditionally added too. However when an input is modified, the outputs may still
    // be the same (for instance something changed elsewhere in a file that had no bearing on the produced
    // output). In this case, the state table checks the results against the previously produced values,
    // and any that are found to be the same instead get a cached state, meaning no new downstream work 
    // will be produced for them. Thus a modified input is the only slot that can have differing output 
    // states.

    internal enum EntryState { Added, Removed, Modified, Cached };

    internal interface IStateTable
    {
        IStateTable AsCached();

        bool HasTrackedSteps { get; }
        ImmutableArray<IncrementalGeneratorRunStep> Steps { get; }
    }

    internal readonly record struct NodeStateEntry<T>(T Item, EntryState State, int OutputIndex, IncrementalGeneratorRunStep? Step);

    /// <summary>
    /// A data structure that tracks the inputs and output of an execution node
    /// </summary>
    /// <typeparam name="T">The type of the items tracked by this table</typeparam>
    internal sealed class NodeStateTable<T> : IStateTable
    {
        internal static NodeStateTable<T> Empty { get; } = new NodeStateTable<T>(ImmutableArray<TableEntry>.Empty, ImmutableArray<IncrementalGeneratorRunStep>.Empty, isCompacted: true, hasTrackedSteps: true);

        private readonly ImmutableArray<TableEntry> _states;


        private NodeStateTable(ImmutableArray<TableEntry> states, ImmutableArray<IncrementalGeneratorRunStep> steps, bool isCompacted, bool hasTrackedSteps)
        {
            Debug.Assert(!isCompacted || states.All(s => s.IsCached));
            Debug.Assert(!hasTrackedSteps || steps.Length == states.Length);

            _states = states;
            Steps = steps;
            IsCached = isCompacted;
            HasTrackedSteps = hasTrackedSteps;
        }

        public int Count { get => _states.Length; }

        /// <summary>
        /// Indicates if every entry in this table has a state of <see cref="EntryState.Cached"/>
        /// </summary>
        public bool IsCached { get; }

        public bool IsEmpty => _states.IsEmpty;

        public bool HasTrackedSteps { get; }

        public ImmutableArray<IncrementalGeneratorRunStep> Steps { get; }

        public IEnumerator<NodeStateEntry<T>> GetEnumerator()
        {
            for (int i = 0; i < _states.Length; i++)
            {
                TableEntry inputEntry = _states[i];
                IncrementalGeneratorRunStep? step = HasTrackedSteps ? Steps[i] : null;
                for (int j = 0; j < inputEntry.Count; j++)
                {
                    yield return new NodeStateEntry<T>(inputEntry.GetItem(j), inputEntry.GetState(j), j, step);
                }
            }
        }

        public NodeStateTable<T> AsCached()
        {
            if (IsCached)
                return this;

            var compacted = ArrayBuilder<TableEntry>.GetInstance();
            foreach (var entry in _states)
            {
                if (!entry.IsRemoved)
                {
                    compacted.Add(entry.AsCached());
                }
            }
            // When we're preparing a table for caching between runs, we drop the step information as we cannot guarantee the graph structure while also updating
            // the input states
            return new NodeStateTable<T>(compacted.ToImmutableAndFree(), ImmutableArray<IncrementalGeneratorRunStep>.Empty, isCompacted: true, hasTrackedSteps: false);
        }

        IStateTable IStateTable.AsCached() => AsCached();

        public (T item, IncrementalGeneratorRunStep? step) Single()
        {
            Debug.Assert((_states.Length == 1 || _states.Length == 2 && _states[0].IsRemoved) && _states[^1].Count == 1);
            return (_states[^1].GetItem(0), HasTrackedSteps ? Steps[^1] : null);
        }

        public ImmutableArray<NodeStateEntry<T>> Batch()
        {
            var sourceBuilder = ArrayBuilder<NodeStateEntry<T>>.GetInstance();
            foreach (var entry in this)
            {
                // If we have tracked steps, then we need to report removed entries to ensure all steps are in the graph.
                // Otherwise, we can just return non-removed entries to build the next value.
                if (entry.State != EntryState.Removed || HasTrackedSteps)
                {
                    sourceBuilder.Add(entry);
                }
            }
            return sourceBuilder.ToImmutableAndFree();
        }

        public Builder ToBuilder(string? stepName, bool stepTrackingEnabled)
        {
            return new Builder(this, stepName, stepTrackingEnabled);
        }

        public NodeStateTable<T> CreateCachedTableWithUpdatedSteps<TInput>(NodeStateTable<TInput> inputTable, string? stepName)
        {
            Debug.Assert(inputTable.HasTrackedSteps && inputTable.IsCached);
            NodeStateTable<T>.Builder builder = ToBuilder(stepName, stepTrackingEnabled: true);
            foreach (var entry in inputTable)
            {
                var inputs = ImmutableArray.Create((entry.Step!, entry.OutputIndex));
                bool usedCachedEntry = builder.TryUseCachedEntries(TimeSpan.Zero, inputs);
                Debug.Assert(usedCachedEntry);
            }
            return builder.ToImmutableAndFree();
        }

        public sealed class Builder
        {
            private readonly ArrayBuilder<TableEntry> _states;
            private readonly NodeStateTable<T> _previous;

            private readonly string? _name;
            private readonly ArrayBuilder<IncrementalGeneratorRunStep>? _steps;

            [MemberNotNullWhen(true, nameof(_steps))]
            public bool TrackIncrementalSteps => _steps is not null;

            internal Builder(NodeStateTable<T> previous, string? name, bool stepTrackingEnabled)
            {
                _states = ArrayBuilder<TableEntry>.GetInstance();
                _previous = previous;
                _name = name;
                if (stepTrackingEnabled)
                {
                    _steps = ArrayBuilder<IncrementalGeneratorRunStep>.GetInstance();
                }
            }

            public bool TryRemoveEntries(TimeSpan elapsedTime, ImmutableArray<(IncrementalGeneratorRunStep InputStep, int OutputIndex)> stepInputs)
            {
                if (_previous._states.Length <= _states.Count)
                {
                    // The previous table had less node executions than this one, so we don't have any entries from a previous corresponding node execution to remove.
                    return false;
                }

                // Mark the corresponding entries to this node execution in the previous table as removed.
                var previousEntries = _previous._states[_states.Count].AsRemoved();
                _states.Add(previousEntries);
                RecordStepInfoForLastEntry(elapsedTime, stepInputs, EntryState.Removed);
                return true;
            }

            public bool TryRemoveEntries(TimeSpan elapsedTime, ImmutableArray<(IncrementalGeneratorRunStep InputStep, int OutputIndex)> stepInputs, out ImmutableArray<T> entries)
            {
                if (!TryRemoveEntries(elapsedTime, stepInputs))
                {
                    entries = default;
                    return false;
                }

                entries = _states[^1].ToImmutableArray();
                return true;
            }

            public bool TryUseCachedEntries(TimeSpan elapsedTime, ImmutableArray<(IncrementalGeneratorRunStep InputStep, int OutputIndex)> stepInputs)
            {
                if (_previous._states.Length <= _states.Count)
                {
                    // The previous table had less node executions than this one, so we don't have any entries from a previous corresponding node execution to copy as cached.
                    return false;
                }

                var previousEntries = _previous._states[_states.Count];
                Debug.Assert(previousEntries.IsCached);

                _states.Add(previousEntries);
                RecordStepInfoForLastEntry(elapsedTime, stepInputs, EntryState.Cached);
                return true;
            }

            public bool TryUseCachedEntries(TimeSpan elapsedTime, ImmutableArray<(IncrementalGeneratorRunStep InputStep, int OutputIndex)> stepInputs, out ImmutableArray<T> entries)
            {
                if (!TryUseCachedEntries(elapsedTime, stepInputs))
                {
                    entries = default;
                    return false;
                }

                entries = _states[^1].ToImmutableArray();
                return true;
            }

            public bool TryModifyEntry(T value, IEqualityComparer<T> comparer, TimeSpan elapsedTime, ImmutableArray<(IncrementalGeneratorRunStep InputStep, int OutputIndex)> stepInputs, EntryState overallInputState)
            {
                if (_previous._states.Length <= _states.Count)
                {
                    // The previous table had less node executions than this one, so we don't have any entries from a previous corresponding node execution to try to modify.
                    return false;
                }

                Debug.Assert(_previous._states[_states.Count].Count == 1);
                var (chosen, state) = GetModifiedItemAndState(_previous._states[_states.Count].GetItem(0), value, comparer);
                _states.Add(new TableEntry(chosen, state));
                RecordStepInfoForLastEntry(elapsedTime, stepInputs, overallInputState);
                return true;
            }

            public bool TryModifyEntries(ImmutableArray<T> outputs, IEqualityComparer<T> comparer, TimeSpan elapsedTime, ImmutableArray<(IncrementalGeneratorRunStep InputStep, int OutputIndex)> stepInputs, EntryState overallInputState)
            {
                if (_previous._states.Length <= _states.Count)
                {
                    return false;
                }

                // Semantics:
                // For each item in the row, we compare with the new matching new value.
                // - Cached when the same
                // - Modified when different
                // - Removed when old item position > outputs.length
                // - Added when new item position < previousTable.length

                var previousEntry = _previous._states[_states.Count];

                // when both entries have no items, we can short circuit
                if (previousEntry.Count == 0 && outputs.Length == 0)
                {
                    _states.Add(previousEntry);
                    if (TrackIncrementalSteps)
                    {
                        RecordStepInfoForLastEntry(elapsedTime, stepInputs, EntryState.Cached);
                    }
                    return true;
                }

                var modified = new TableEntry.Builder();
                var sharedCount = Math.Min(previousEntry.Count, outputs.Length);

                // cached or modified items
                for (int i = 0; i < sharedCount; i++)
                {
                    var previous = previousEntry.GetItem(i);
                    var replacement = outputs[i];

                    (var chosen, var state) = GetModifiedItemAndState(previous, replacement, comparer);
                    modified.Add(chosen, state);
                }

                // removed
                for (int i = sharedCount; i < previousEntry.Count; i++)
                {
                    modified.Add(previousEntry.GetItem(i), EntryState.Removed);
                }

                // added
                for (int i = sharedCount; i < outputs.Length; i++)
                {
                    modified.Add(outputs[i], EntryState.Added);
                }

                _states.Add(modified.ToImmutableAndFree());
                RecordStepInfoForLastEntry(elapsedTime, stepInputs, overallInputState);
                return true;
            }

            public void AddEntry(T value, EntryState state, TimeSpan elapsedTime, ImmutableArray<(IncrementalGeneratorRunStep InputStep, int OutputIndex)> stepInputs, EntryState overallInputState)
            {
                _states.Add(new TableEntry(value, state));
                RecordStepInfoForLastEntry(elapsedTime, stepInputs, overallInputState);
            }

            public void AddEntries(ImmutableArray<T> values, EntryState state, TimeSpan elapsedTime, ImmutableArray<(IncrementalGeneratorRunStep InputStep, int OutputIndex)> stepInputs, EntryState overallInputState)
            {
                _states.Add(new TableEntry(values, state));
                RecordStepInfoForLastEntry(elapsedTime, stepInputs, overallInputState);
            }

            private void RecordStepInfoForLastEntry(TimeSpan elapsedTime, ImmutableArray<(IncrementalGeneratorRunStep InputStep, int OutputIndex)> stepInputs, EntryState overallInputState)
            {
                Debug.Assert(stepInputs.IsDefault == !TrackIncrementalSteps);
                if (TrackIncrementalSteps)
                {
                    // We should have already recorded step information for all steps before the most recently recorded step.
                    Debug.Assert(_steps.Count + 1 == _states.Count);

                    TableEntry outputInfo = _states[^1];

                    var stepOutputBuilder = ArrayBuilder<(object, IncrementalStepRunReason)>.GetInstance(outputInfo.Count);

                    for (int i = 0; i < outputInfo.Count; i++)
                    {
                        stepOutputBuilder.Add((outputInfo.GetItem(i)!, AsStepState(overallInputState, outputInfo.GetState(i))));
                    }

                    _steps.Add(
                        new IncrementalGeneratorRunStep(
                            _name,
                            stepInputs,
                            stepOutputBuilder.ToImmutableAndFree(),
                            elapsedTime));
                }
            }

            public IReadOnlyList<IncrementalGeneratorRunStep> Steps => (IReadOnlyList<IncrementalGeneratorRunStep>?)_steps ?? ImmutableArray<IncrementalGeneratorRunStep>.Empty;

            private static IncrementalStepRunReason AsStepState(EntryState inputState, EntryState outputState)
            {
                return (inputState, outputState) switch
                {
                    (EntryState.Added, EntryState.Added) => IncrementalStepRunReason.New,
                    (EntryState.Modified, EntryState.Modified) => IncrementalStepRunReason.Modified,
                    (EntryState.Modified, EntryState.Cached) => IncrementalStepRunReason.Unchanged,
                    (EntryState.Cached, EntryState.Cached) => IncrementalStepRunReason.Cached,
                    (EntryState.Removed, EntryState.Removed) => IncrementalStepRunReason.Removed,
                    (EntryState.Modified, EntryState.Removed) => IncrementalStepRunReason.Removed,
<<<<<<< HEAD
                    (EntryState.Modified, EntryState.Added) => IncrementalStepRunReason.New,
=======
                    (EntryState.Modified, EntryState.Added) => IncrementalStepRunReason.Modified,
>>>>>>> 8ba416dd
                    _ => throw ExceptionUtilities.UnexpectedValue((inputState, outputState))
                };
            }

            public NodeStateTable<T> ToImmutableAndFree()
            {
                Debug.Assert(!TrackIncrementalSteps || _states.Count == _steps.Count);

                if (_states.Count == 0)
                {
                    _states.Free();
                    return NodeStateTable<T>.Empty;
                }

                var hasNonCached = _states.Any(static s => !s.IsCached);
                return new NodeStateTable<T>(
                    _states.ToImmutableAndFree(),
                    TrackIncrementalSteps ? _steps.ToImmutableAndFree() : default,
                    isCompacted: !hasNonCached,
                    hasTrackedSteps: TrackIncrementalSteps);
            }

            private static (T chosen, EntryState state) GetModifiedItemAndState(T previous, T replacement, IEqualityComparer<T> comparer)
            {
                // when comparing an item to check if its modified we explicitly cache the *previous* item in the case where its 
                // considered to be equal. This ensures that subsequent comparisons are stable across future generation passes.
                return comparer.Equals(previous, replacement)
                    ? (previous, EntryState.Cached)
                    : (replacement, EntryState.Modified);
            }
        }

        private readonly struct TableEntry
        {
            private static readonly ImmutableArray<EntryState> s_allAddedEntries = ImmutableArray.Create(EntryState.Added);
            private static readonly ImmutableArray<EntryState> s_allCachedEntries = ImmutableArray.Create(EntryState.Cached);
            private static readonly ImmutableArray<EntryState> s_allModifiedEntries = ImmutableArray.Create(EntryState.Modified);
            private static readonly ImmutableArray<EntryState> s_allRemovedEntries = ImmutableArray.Create(EntryState.Removed);

            private readonly ImmutableArray<T> _items;
            private readonly T? _item;

            /// <summary>
            /// Represents the corresponding state of each item in <see cref="_items"/>,
            /// or contains a single state when <see cref="_item"/> is populated or when every state of <see cref="_items"/> has the same value.
            /// </summary>
            private readonly ImmutableArray<EntryState> _states;

            public TableEntry(T item, EntryState state)
                : this(item, default, GetSingleArray(state)) { }

            public TableEntry(ImmutableArray<T> items, EntryState state)
                : this(default, items, GetSingleArray(state)) { }

            private TableEntry(T? item, ImmutableArray<T> items, ImmutableArray<EntryState> states)
            {
                Debug.Assert(!states.IsDefault);
                Debug.Assert(states.Length == 1 || states.Distinct().Count() > 1);

                this._item = item;
                this._items = items;
                this._states = states;
            }

            public bool IsCached => this._states == s_allCachedEntries || this._states.All(s => s == EntryState.Cached);

            public bool IsRemoved => this._states == s_allRemovedEntries || this._states.All(s => s == EntryState.Removed);

            public int Count => IsSingle ? 1 : _items.Length;

            public T GetItem(int index)
            {
                Debug.Assert(!IsSingle || index == 0);
                return IsSingle ? _item : _items[index];
            }

            public EntryState GetState(int index) => _states.Length == 1 ? _states[0] : _states[index];

            public ImmutableArray<T> ToImmutableArray() => IsSingle ? ImmutableArray.Create(_item) : _items;

            public TableEntry AsCached() => new(_item, _items, s_allCachedEntries);

            public TableEntry AsRemoved() => new(_item, _items, s_allRemovedEntries);

            [MemberNotNullWhen(true, new[] { nameof(_item) })]
            private bool IsSingle => this._items.IsDefault;

            private static ImmutableArray<EntryState> GetSingleArray(EntryState state) => state switch
            {
                EntryState.Added => s_allAddedEntries,
                EntryState.Cached => s_allCachedEntries,
                EntryState.Modified => s_allModifiedEntries,
                EntryState.Removed => s_allRemovedEntries,
                _ => throw ExceptionUtilities.Unreachable
            };

#if DEBUG
            public override string ToString()
            {
                if (IsSingle)
                {
                    return $"{GetItem(0)}: {GetState(0)}";
                }
                else
                {
                    var sb = PooledStringBuilder.GetInstance();
                    sb.Builder.Append("{");
                    for (int i = 0; i < Count; i++)
                    {
                        if (i > 0)
                        {
                            sb.Builder.Append(',');
                        }
                        sb.Builder.Append(" (");
                        sb.Builder.Append(GetItem(i));
                        sb.Builder.Append(':');
                        sb.Builder.Append(GetState(i));
                        sb.Builder.Append(')');
                    }
                    sb.Builder.Append(" }");
                    return sb.ToStringAndFree();
                }
            }
#endif

            public sealed class Builder
            {
                private readonly ArrayBuilder<T> _items = ArrayBuilder<T>.GetInstance();

                private ArrayBuilder<EntryState>? _states;

                private EntryState? _currentState;

                public void Add(T item, EntryState state)
                {
                    _items.Add(item);
                    if (!_currentState.HasValue)
                    {
                        _currentState = state;
                    }
                    else if (_states is object)
                    {
                        _states.Add(state);
                    }
                    else if (_currentState != state)
                    {
                        _states = ArrayBuilder<EntryState>.GetInstance(_items.Count - 1, _currentState.Value);
                        _states.Add(state);
                    }
                }

                public TableEntry ToImmutableAndFree()
                {
                    Debug.Assert(_currentState.HasValue, "Created a builder with no values?");
                    int numItems = _items.Count;
                    return new TableEntry(item: default, _items.ToImmutableAndFree(), _states?.ToImmutableAndFree() ?? GetSingleArray(_currentState.Value));
                }
            }
        }
    }
}<|MERGE_RESOLUTION|>--- conflicted
+++ resolved
@@ -360,11 +360,7 @@
                     (EntryState.Cached, EntryState.Cached) => IncrementalStepRunReason.Cached,
                     (EntryState.Removed, EntryState.Removed) => IncrementalStepRunReason.Removed,
                     (EntryState.Modified, EntryState.Removed) => IncrementalStepRunReason.Removed,
-<<<<<<< HEAD
-                    (EntryState.Modified, EntryState.Added) => IncrementalStepRunReason.New,
-=======
                     (EntryState.Modified, EntryState.Added) => IncrementalStepRunReason.Modified,
->>>>>>> 8ba416dd
                     _ => throw ExceptionUtilities.UnexpectedValue((inputState, outputState))
                 };
             }
