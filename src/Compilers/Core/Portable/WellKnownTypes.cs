﻿// Copyright (c) Microsoft.  All Rights Reserved.  Licensed under the Apache License, Version 2.0.  See License.txt in the project root for license information.

using System.Collections.Generic;
using System.Diagnostics;
using Microsoft.CodeAnalysis.Text;

namespace Microsoft.CodeAnalysis
{
    /// <summary>
    /// Ids of well known runtime types.
    /// Values should not intersect with SpecialType enum!
    /// </summary>
    /// <remarks></remarks>
    internal enum WellKnownType
    {
        // Value 0 represents an unknown type
        Unknown = SpecialType.None,

        First = SpecialType.Count + 1,

        // The following type ids should be in sync with names in WellKnownTypes.metadataNames array.
        System_Math = First,
        System_Array,
        System_Attribute,
        System_CLSCompliantAttribute,
        System_Convert,
        System_Exception,
        System_FlagsAttribute,
        System_FormattableString,
        System_Guid,
        System_IFormattable,
        System_RuntimeTypeHandle,
        System_RuntimeFieldHandle,
        System_RuntimeMethodHandle,
        System_MarshalByRefObject,
        System_Type,
        System_Reflection_AssemblyKeyFileAttribute,
        System_Reflection_AssemblyKeyNameAttribute,
        System_Reflection_MethodInfo,
        System_Reflection_ConstructorInfo,
        System_Reflection_MethodBase,
        System_Reflection_FieldInfo,
        System_Reflection_MemberInfo,
        System_Reflection_Missing,
        System_Runtime_CompilerServices_FormattableStringFactory,
        System_Runtime_CompilerServices_RuntimeHelpers,
        System_Runtime_ExceptionServices_ExceptionDispatchInfo,
        System_Runtime_InteropServices_StructLayoutAttribute,
        System_Runtime_InteropServices_UnknownWrapper,
        System_Runtime_InteropServices_DispatchWrapper,
        System_Runtime_InteropServices_CallingConvention,
        System_Runtime_InteropServices_ClassInterfaceAttribute,
        System_Runtime_InteropServices_ClassInterfaceType,
        System_Runtime_InteropServices_CoClassAttribute,
        System_Runtime_InteropServices_ComAwareEventInfo,
        System_Runtime_InteropServices_ComEventInterfaceAttribute,
        System_Runtime_InteropServices_ComInterfaceType,
        System_Runtime_InteropServices_ComSourceInterfacesAttribute,
        System_Runtime_InteropServices_ComVisibleAttribute,
        System_Runtime_InteropServices_DispIdAttribute,
        System_Runtime_InteropServices_GuidAttribute,
        System_Runtime_InteropServices_InterfaceTypeAttribute,
        System_Runtime_InteropServices_Marshal,
        System_Runtime_InteropServices_TypeIdentifierAttribute,
        System_Runtime_InteropServices_BestFitMappingAttribute,
        System_Runtime_InteropServices_DefaultParameterValueAttribute,
        System_Runtime_InteropServices_LCIDConversionAttribute,
        System_Runtime_InteropServices_UnmanagedFunctionPointerAttribute,
        System_Activator,
        System_Threading_Tasks_Task,
        System_Threading_Tasks_Task_T,
        System_Threading_Interlocked,
        System_Threading_Monitor,
        System_Threading_Thread,
        Microsoft_CSharp_RuntimeBinder_Binder,
        Microsoft_CSharp_RuntimeBinder_CSharpArgumentInfo,
        Microsoft_CSharp_RuntimeBinder_CSharpArgumentInfoFlags,
        Microsoft_CSharp_RuntimeBinder_CSharpBinderFlags,
        Microsoft_VisualBasic_CallType,
        Microsoft_VisualBasic_Embedded,
        Microsoft_VisualBasic_CompilerServices_Conversions,
        Microsoft_VisualBasic_CompilerServices_Operators,
        Microsoft_VisualBasic_CompilerServices_NewLateBinding,
        Microsoft_VisualBasic_CompilerServices_EmbeddedOperators,
        Microsoft_VisualBasic_CompilerServices_StandardModuleAttribute,
        Microsoft_VisualBasic_CompilerServices_Utils,
        Microsoft_VisualBasic_CompilerServices_LikeOperator,
        Microsoft_VisualBasic_CompilerServices_ProjectData,
        Microsoft_VisualBasic_CompilerServices_ObjectFlowControl,
        Microsoft_VisualBasic_CompilerServices_ObjectFlowControl_ForLoopControl,
        Microsoft_VisualBasic_CompilerServices_StaticLocalInitFlag,
        Microsoft_VisualBasic_CompilerServices_StringType,
        Microsoft_VisualBasic_CompilerServices_IncompleteInitialization,
        Microsoft_VisualBasic_CompilerServices_Versioned,
        Microsoft_VisualBasic_CompareMethod,
        Microsoft_VisualBasic_Strings,
        Microsoft_VisualBasic_ErrObject,
        Microsoft_VisualBasic_FileSystem,
        Microsoft_VisualBasic_ApplicationServices_ApplicationBase,
        Microsoft_VisualBasic_ApplicationServices_WindowsFormsApplicationBase,
        Microsoft_VisualBasic_Information,
        Microsoft_VisualBasic_Interaction,

        // standard Func delegates - must be ordered by arity
        System_Func_T,
        System_Func_T2,
        System_Func_T3,
        System_Func_T4,
        System_Func_T5,
        System_Func_T6,
        System_Func_T7,
        System_Func_T8,
        System_Func_T9,
        System_Func_T10,
        System_Func_T11,
        System_Func_T12,
        System_Func_T13,
        System_Func_T14,
        System_Func_T15,
        System_Func_T16,
        System_Func_T17,
        System_Func_TMax = System_Func_T17,

        // standard Action delegates - must be ordered by arity
        System_Action,
        System_Action_T,
        System_Action_T2,
        System_Action_T3,
        System_Action_T4,
        System_Action_T5,
        System_Action_T6,
        System_Action_T7,
        System_Action_T8,
        System_Action_T9,
        System_Action_T10,
        System_Action_T11,
        System_Action_T12,
        System_Action_T13,
        System_Action_T14,
        System_Action_T15,
        System_Action_T16,
        System_Action_TMax = System_Action_T16,

        System_AttributeUsageAttribute,
        System_ParamArrayAttribute,
        System_NonSerializedAttribute,
        System_STAThreadAttribute,
        System_Reflection_DefaultMemberAttribute,
        System_Runtime_CompilerServices_DateTimeConstantAttribute,
        System_Runtime_CompilerServices_DecimalConstantAttribute,
        System_Runtime_CompilerServices_IUnknownConstantAttribute,
        System_Runtime_CompilerServices_IDispatchConstantAttribute,
        System_Runtime_CompilerServices_ExtensionAttribute,
        System_Runtime_CompilerServices_INotifyCompletion,
        System_Runtime_CompilerServices_InternalsVisibleToAttribute,
        System_Runtime_CompilerServices_CompilerGeneratedAttribute,
        System_Runtime_CompilerServices_AccessedThroughPropertyAttribute,
        System_Runtime_CompilerServices_CompilationRelaxationsAttribute,
        System_Runtime_CompilerServices_RuntimeCompatibilityAttribute,
        System_Runtime_CompilerServices_UnsafeValueTypeAttribute,
        System_Runtime_CompilerServices_FixedBufferAttribute,
        System_Runtime_CompilerServices_DynamicAttribute,
        System_Runtime_CompilerServices_CallSiteBinder,
        System_Runtime_CompilerServices_CallSite,
        System_Runtime_CompilerServices_CallSite_T,

        System_Runtime_InteropServices_WindowsRuntime_EventRegistrationToken,
        System_Runtime_InteropServices_WindowsRuntime_EventRegistrationTokenTable_T,
        System_Runtime_InteropServices_WindowsRuntime_WindowsRuntimeMarshal,

        Windows_Foundation_IAsyncAction,
        Windows_Foundation_IAsyncActionWithProgress_T,
        Windows_Foundation_IAsyncOperation_T,
        Windows_Foundation_IAsyncOperationWithProgress_T2,

        System_Diagnostics_Debugger,
        System_Diagnostics_DebuggerDisplayAttribute,
        System_Diagnostics_DebuggerNonUserCodeAttribute,
        System_Diagnostics_DebuggerHiddenAttribute,
        System_Diagnostics_DebuggerBrowsableAttribute,
        System_Diagnostics_DebuggerStepThroughAttribute,
        System_Diagnostics_DebuggerBrowsableState,
        System_Diagnostics_DebuggableAttribute,
        System_Diagnostics_DebuggableAttribute__DebuggingModes,

        System_ComponentModel_DesignerSerializationVisibilityAttribute,

        System_IEquatable_T,

        System_Collections_IList,
        System_Collections_ICollection,
        System_Collections_Generic_EqualityComparer_T,
        System_Collections_Generic_List_T,
        System_Collections_Generic_IDictionary_KV,
        System_Collections_Generic_IReadOnlyDictionary_KV,
        System_Collections_ObjectModel_Collection_T,
        System_Collections_ObjectModel_ReadOnlyCollection_T,
        System_Collections_Specialized_INotifyCollectionChanged,
        System_ComponentModel_INotifyPropertyChanged,
        System_ComponentModel_EditorBrowsableAttribute,
        System_ComponentModel_EditorBrowsableState,

        System_Linq_Enumerable,
        System_Linq_Expressions_Expression,
        System_Linq_Expressions_Expression_T,
        System_Linq_Expressions_ParameterExpression,
        System_Linq_Expressions_ElementInit,
        System_Linq_Expressions_MemberBinding,
        System_Linq_Expressions_ExpressionType,
        System_Linq_IQueryable,
        System_Linq_IQueryable_T,

        System_Xml_Linq_Extensions,
        System_Xml_Linq_XAttribute,
        System_Xml_Linq_XCData,
        System_Xml_Linq_XComment,
        System_Xml_Linq_XContainer,
        System_Xml_Linq_XDeclaration,
        System_Xml_Linq_XDocument,
        System_Xml_Linq_XElement,
        System_Xml_Linq_XName,
        System_Xml_Linq_XNamespace,
        System_Xml_Linq_XObject,
        System_Xml_Linq_XProcessingInstruction,

        System_Security_UnverifiableCodeAttribute,
        System_Security_Permissions_SecurityAction,
        System_Security_Permissions_SecurityAttribute,
        System_Security_Permissions_SecurityPermissionAttribute,

        System_NotSupportedException,

        System_Runtime_CompilerServices_ICriticalNotifyCompletion,
        System_Runtime_CompilerServices_IAsyncStateMachine,
        System_Runtime_CompilerServices_AsyncVoidMethodBuilder,
        System_Runtime_CompilerServices_AsyncTaskMethodBuilder,
        System_Runtime_CompilerServices_AsyncTaskMethodBuilder_T,
        System_Runtime_CompilerServices_AsyncStateMachineAttribute,
        System_Runtime_CompilerServices_IteratorStateMachineAttribute,

        System_Windows_Forms_Form,
        System_Windows_Forms_Application,

        System_Environment,

        System_Runtime_GCLatencyMode,
        System_IFormatProvider,

        CSharp7Sentinel = System_IFormatProvider, // all types that were known before CSharp7 should remain above this sentinel

        System_ValueTuple_T1,
        System_ValueTuple_T2,
        System_ValueTuple_T3,
        System_ValueTuple_T4,
        System_ValueTuple_T5,
        System_ValueTuple_T6,

        ExtSentinel, // Not a real type, just a marker for types above 255 and strictly below 512

        System_ValueTuple_T7,
        System_ValueTuple_TRest,

        System_Runtime_CompilerServices_TupleElementNamesAttribute,

        Microsoft_CodeAnalysis_Runtime_Instrumentation,
        System_Runtime_CompilerServices_NullableAttribute,
        System_Runtime_CompilerServices_ReferenceAssemblyAttribute,

        System_Runtime_CompilerServices_IsReadOnlyAttribute,
        System_Runtime_CompilerServices_IsByRefLikeAttribute,
        System_Runtime_InteropServices_InAttribute,
        System_ObsoleteAttribute,
        System_Span_T,

        NextAvailable,
    }

    internal static class WellKnownTypes
    {
        /// <summary>
        /// Number of well known types in WellKnownType enum
        /// </summary>
        internal const int Count = WellKnownType.NextAvailable - WellKnownType.First;

        /// <summary>
        /// Array of names for types.
        /// The names should correspond to ids from WellKnownType enum so
        /// that we could use ids to index into the array
        /// </summary>
        /// <remarks></remarks>
        private static readonly string[] s_metadataNames = new string[]
        {
            "System.Math",
            "System.Array",
            "System.Attribute",
            "System.CLSCompliantAttribute",
            "System.Convert",
            "System.Exception",
            "System.FlagsAttribute",
            "System.FormattableString",
            "System.Guid",
            "System.IFormattable",
            "System.RuntimeTypeHandle",
            "System.RuntimeFieldHandle",
            "System.RuntimeMethodHandle",
            "System.MarshalByRefObject",
            "System.Type",
            "System.Reflection.AssemblyKeyFileAttribute",
            "System.Reflection.AssemblyKeyNameAttribute",
            "System.Reflection.MethodInfo",
            "System.Reflection.ConstructorInfo",
            "System.Reflection.MethodBase",
            "System.Reflection.FieldInfo",
            "System.Reflection.MemberInfo",
            "System.Reflection.Missing",
            "System.Runtime.CompilerServices.FormattableStringFactory",
            "System.Runtime.CompilerServices.RuntimeHelpers",
            "System.Runtime.ExceptionServices.ExceptionDispatchInfo",
            "System.Runtime.InteropServices.StructLayoutAttribute",
            "System.Runtime.InteropServices.UnknownWrapper",
            "System.Runtime.InteropServices.DispatchWrapper",
            "System.Runtime.InteropServices.CallingConvention",
            "System.Runtime.InteropServices.ClassInterfaceAttribute",
            "System.Runtime.InteropServices.ClassInterfaceType",
            "System.Runtime.InteropServices.CoClassAttribute",
            "System.Runtime.InteropServices.ComAwareEventInfo",
            "System.Runtime.InteropServices.ComEventInterfaceAttribute",
            "System.Runtime.InteropServices.ComInterfaceType",
            "System.Runtime.InteropServices.ComSourceInterfacesAttribute",
            "System.Runtime.InteropServices.ComVisibleAttribute",
            "System.Runtime.InteropServices.DispIdAttribute",
            "System.Runtime.InteropServices.GuidAttribute",
            "System.Runtime.InteropServices.InterfaceTypeAttribute",
            "System.Runtime.InteropServices.Marshal",
            "System.Runtime.InteropServices.TypeIdentifierAttribute",
            "System.Runtime.InteropServices.BestFitMappingAttribute",
            "System.Runtime.InteropServices.DefaultParameterValueAttribute",
            "System.Runtime.InteropServices.LCIDConversionAttribute",
            "System.Runtime.InteropServices.UnmanagedFunctionPointerAttribute",
            "System.Activator",
            "System.Threading.Tasks.Task",
            "System.Threading.Tasks.Task`1",
            "System.Threading.Interlocked",
            "System.Threading.Monitor",
            "System.Threading.Thread",
            "Microsoft.CSharp.RuntimeBinder.Binder",
            "Microsoft.CSharp.RuntimeBinder.CSharpArgumentInfo",
            "Microsoft.CSharp.RuntimeBinder.CSharpArgumentInfoFlags",
            "Microsoft.CSharp.RuntimeBinder.CSharpBinderFlags",
            "Microsoft.VisualBasic.CallType",
            "Microsoft.VisualBasic.Embedded",
            "Microsoft.VisualBasic.CompilerServices.Conversions",
            "Microsoft.VisualBasic.CompilerServices.Operators",
            "Microsoft.VisualBasic.CompilerServices.NewLateBinding",
            "Microsoft.VisualBasic.CompilerServices.EmbeddedOperators",
            "Microsoft.VisualBasic.CompilerServices.StandardModuleAttribute",
            "Microsoft.VisualBasic.CompilerServices.Utils",
            "Microsoft.VisualBasic.CompilerServices.LikeOperator",
            "Microsoft.VisualBasic.CompilerServices.ProjectData",
            "Microsoft.VisualBasic.CompilerServices.ObjectFlowControl",
            "Microsoft.VisualBasic.CompilerServices.ObjectFlowControl+ForLoopControl",
            "Microsoft.VisualBasic.CompilerServices.StaticLocalInitFlag",
            "Microsoft.VisualBasic.CompilerServices.StringType",
            "Microsoft.VisualBasic.CompilerServices.IncompleteInitialization",
            "Microsoft.VisualBasic.CompilerServices.Versioned",
            "Microsoft.VisualBasic.CompareMethod",
            "Microsoft.VisualBasic.Strings",
            "Microsoft.VisualBasic.ErrObject",
            "Microsoft.VisualBasic.FileSystem",
            "Microsoft.VisualBasic.ApplicationServices.ApplicationBase",
            "Microsoft.VisualBasic.ApplicationServices.WindowsFormsApplicationBase",
            "Microsoft.VisualBasic.Information",
            "Microsoft.VisualBasic.Interaction",

            "System.Func`1",
            "System.Func`2",
            "System.Func`3",
            "System.Func`4",
            "System.Func`5",
            "System.Func`6",
            "System.Func`7",
            "System.Func`8",
            "System.Func`9",
            "System.Func`10",
            "System.Func`11",
            "System.Func`12",
            "System.Func`13",
            "System.Func`14",
            "System.Func`15",
            "System.Func`16",
            "System.Func`17",
            "System.Action",
            "System.Action`1",
            "System.Action`2",
            "System.Action`3",
            "System.Action`4",
            "System.Action`5",
            "System.Action`6",
            "System.Action`7",
            "System.Action`8",
            "System.Action`9",
            "System.Action`10",
            "System.Action`11",
            "System.Action`12",
            "System.Action`13",
            "System.Action`14",
            "System.Action`15",
            "System.Action`16",

            "System.AttributeUsageAttribute",
            "System.ParamArrayAttribute",
            "System.NonSerializedAttribute",
            "System.STAThreadAttribute",
            "System.Reflection.DefaultMemberAttribute",
            "System.Runtime.CompilerServices.DateTimeConstantAttribute",
            "System.Runtime.CompilerServices.DecimalConstantAttribute",
            "System.Runtime.CompilerServices.IUnknownConstantAttribute",
            "System.Runtime.CompilerServices.IDispatchConstantAttribute",
            "System.Runtime.CompilerServices.ExtensionAttribute",
            "System.Runtime.CompilerServices.INotifyCompletion",
            "System.Runtime.CompilerServices.InternalsVisibleToAttribute",
            "System.Runtime.CompilerServices.CompilerGeneratedAttribute",
            "System.Runtime.CompilerServices.AccessedThroughPropertyAttribute",
            "System.Runtime.CompilerServices.CompilationRelaxationsAttribute",
            "System.Runtime.CompilerServices.RuntimeCompatibilityAttribute",
            "System.Runtime.CompilerServices.UnsafeValueTypeAttribute",
            "System.Runtime.CompilerServices.FixedBufferAttribute",
            "System.Runtime.CompilerServices.DynamicAttribute",
            "System.Runtime.CompilerServices.CallSiteBinder",
            "System.Runtime.CompilerServices.CallSite",
            "System.Runtime.CompilerServices.CallSite`1",

            "System.Runtime.InteropServices.WindowsRuntime.EventRegistrationToken",
            "System.Runtime.InteropServices.WindowsRuntime.EventRegistrationTokenTable`1",
            "System.Runtime.InteropServices.WindowsRuntime.WindowsRuntimeMarshal",

            "Windows.Foundation.IAsyncAction",
            "Windows.Foundation.IAsyncActionWithProgress`1",
            "Windows.Foundation.IAsyncOperation`1",
            "Windows.Foundation.IAsyncOperationWithProgress`2",

            "System.Diagnostics.Debugger",
            "System.Diagnostics.DebuggerDisplayAttribute",
            "System.Diagnostics.DebuggerNonUserCodeAttribute",
            "System.Diagnostics.DebuggerHiddenAttribute",
            "System.Diagnostics.DebuggerBrowsableAttribute",
            "System.Diagnostics.DebuggerStepThroughAttribute",
            "System.Diagnostics.DebuggerBrowsableState",
            "System.Diagnostics.DebuggableAttribute",
            "System.Diagnostics.DebuggableAttribute+DebuggingModes",

            "System.ComponentModel.DesignerSerializationVisibilityAttribute",

            "System.IEquatable`1",

            "System.Collections.IList",
            "System.Collections.ICollection",
            "System.Collections.Generic.EqualityComparer`1",
            "System.Collections.Generic.List`1",
            "System.Collections.Generic.IDictionary`2",
            "System.Collections.Generic.IReadOnlyDictionary`2",
            "System.Collections.ObjectModel.Collection`1",
            "System.Collections.ObjectModel.ReadOnlyCollection`1",
            "System.Collections.Specialized.INotifyCollectionChanged",
            "System.ComponentModel.INotifyPropertyChanged",
            "System.ComponentModel.EditorBrowsableAttribute",
            "System.ComponentModel.EditorBrowsableState",

            "System.Linq.Enumerable",
            "System.Linq.Expressions.Expression",
            "System.Linq.Expressions.Expression`1",
            "System.Linq.Expressions.ParameterExpression",
            "System.Linq.Expressions.ElementInit",
            "System.Linq.Expressions.MemberBinding",
            "System.Linq.Expressions.ExpressionType",
            "System.Linq.IQueryable",
            "System.Linq.IQueryable`1",

            "System.Xml.Linq.Extensions",
            "System.Xml.Linq.XAttribute",
            "System.Xml.Linq.XCData",
            "System.Xml.Linq.XComment",
            "System.Xml.Linq.XContainer",
            "System.Xml.Linq.XDeclaration",
            "System.Xml.Linq.XDocument",
            "System.Xml.Linq.XElement",
            "System.Xml.Linq.XName",
            "System.Xml.Linq.XNamespace",
            "System.Xml.Linq.XObject",
            "System.Xml.Linq.XProcessingInstruction",

            "System.Security.UnverifiableCodeAttribute",
            "System.Security.Permissions.SecurityAction",
            "System.Security.Permissions.SecurityAttribute",
            "System.Security.Permissions.SecurityPermissionAttribute",

            "System.NotSupportedException",

            "System.Runtime.CompilerServices.ICriticalNotifyCompletion",
            "System.Runtime.CompilerServices.IAsyncStateMachine",
            "System.Runtime.CompilerServices.AsyncVoidMethodBuilder",
            "System.Runtime.CompilerServices.AsyncTaskMethodBuilder",
            "System.Runtime.CompilerServices.AsyncTaskMethodBuilder`1",
            "System.Runtime.CompilerServices.AsyncStateMachineAttribute",
            "System.Runtime.CompilerServices.IteratorStateMachineAttribute",

            "System.Windows.Forms.Form",
            "System.Windows.Forms.Application",

            "System.Environment",

            "System.Runtime.GCLatencyMode",

            "System.IFormatProvider",

            "System.ValueTuple`1",
            "System.ValueTuple`2",
            "System.ValueTuple`3",
            "System.ValueTuple`4",
            "System.ValueTuple`5",
            "System.ValueTuple`6",

            "", // extension marker

            "System.ValueTuple`7",
            "System.ValueTuple`8",

            "System.Runtime.CompilerServices.TupleElementNamesAttribute",

            "Microsoft.CodeAnalysis.Runtime.Instrumentation",

<<<<<<< HEAD
            "System.Runtime.CompilerServices.NullableAttribute",
            "System.Runtime.CompilerServices.ReferenceAssemblyAttribute",
=======
            "System.Runtime.CompilerServices.ReferenceAssemblyAttribute",

            "System.Runtime.CompilerServices.IsReadOnlyAttribute",
            "System.Runtime.CompilerServices.IsByRefLikeAttribute",
            "System.Runtime.InteropServices.InAttribute",
            "System.ObsoleteAttribute",
            "System.Span`1",
>>>>>>> 3b5a3354
        };

        private readonly static Dictionary<string, WellKnownType> s_nameToTypeIdMap = new Dictionary<string, WellKnownType>((int)Count);

        static WellKnownTypes()
        {
            AssertEnumAndTableInSync();

            for (int i = 0; i < s_metadataNames.Length; i++)
            {
                var name = s_metadataNames[i];
                var typeId = (WellKnownType)(i + WellKnownType.First);
                s_nameToTypeIdMap.Add(name, typeId);
            }
        }

        [Conditional("DEBUG")]
        private static void AssertEnumAndTableInSync()
        {
            for (int i = 0; i < s_metadataNames.Length; i++)
            {
                var name = s_metadataNames[i];
                var typeId = (WellKnownType)(i + WellKnownType.First);

                string typeIdName;
                switch (typeId)
                {
                    case WellKnownType.First:
                        typeIdName = "System.Math";
                        break;
                    case WellKnownType.Microsoft_VisualBasic_CompilerServices_ObjectFlowControl_ForLoopControl:
                        typeIdName = "Microsoft.VisualBasic.CompilerServices.ObjectFlowControl+ForLoopControl";
                        break;
                    case WellKnownType.CSharp7Sentinel:
                        typeIdName = "System.IFormatProvider";
                        break;
                    case WellKnownType.ExtSentinel:
                        typeIdName = "";
                        break;
                    default:
                        typeIdName = typeId.ToString().Replace("__", "+").Replace('_', '.');
                        break;
                }

                int separator = name.IndexOf('`');
                if (separator >= 0)
                {
                    // Ignore type parameter qualifier for generic types.
                    name = name.Substring(0, separator);
                    typeIdName = typeIdName.Substring(0, separator);
                }

                Debug.Assert(name == typeIdName);
            }

            Debug.Assert((int)WellKnownType.ExtSentinel == 255);
            Debug.Assert((int)WellKnownType.NextAvailable <= 512);
        }

        public static bool IsWellKnownType(this WellKnownType typeId)
        {
            Debug.Assert(typeId != WellKnownType.ExtSentinel);
            return typeId >= WellKnownType.First && typeId < WellKnownType.NextAvailable;
        }

        public static bool IsValueTupleType(this WellKnownType typeId)
        {
            Debug.Assert(typeId != WellKnownType.ExtSentinel);
            return typeId >= WellKnownType.System_ValueTuple_T1 && typeId <= WellKnownType.System_ValueTuple_TRest;
        }

        public static bool IsValid(this WellKnownType typeId)
        {
            return typeId >= WellKnownType.First && typeId < WellKnownType.NextAvailable && typeId != WellKnownType.ExtSentinel;
        }

        public static string GetMetadataName(this WellKnownType id)
        {
            return s_metadataNames[(int)(id - WellKnownType.First)];
        }

        public static WellKnownType GetTypeFromMetadataName(string metadataName)
        {
            WellKnownType id;

            if (s_nameToTypeIdMap.TryGetValue(metadataName, out id))
            {
                return id;
            }

            Debug.Assert(WellKnownType.First != 0);
            return WellKnownType.Unknown;
        }

        // returns WellKnownType.Unknown if given arity isn't available:
        internal static WellKnownType GetWellKnownFunctionDelegate(int invokeArgumentCount)
        {
            Debug.Assert(invokeArgumentCount >= 0);
            return (invokeArgumentCount <= WellKnownType.System_Func_TMax - WellKnownType.System_Func_T) ?
                (WellKnownType)((int)WellKnownType.System_Func_T + invokeArgumentCount) :
                WellKnownType.Unknown;
        }

        // returns WellKnownType.Unknown if given arity isn't available:
        internal static WellKnownType GetWellKnownActionDelegate(int invokeArgumentCount)
        {
            Debug.Assert(invokeArgumentCount >= 0);

            return (invokeArgumentCount <= WellKnownType.System_Action_TMax - WellKnownType.System_Action) ?
                (WellKnownType)((int)WellKnownType.System_Action + invokeArgumentCount) :
                WellKnownType.Unknown;
        }
    }
}<|MERGE_RESOLUTION|>--- conflicted
+++ resolved
@@ -529,10 +529,7 @@
 
             "Microsoft.CodeAnalysis.Runtime.Instrumentation",
 
-<<<<<<< HEAD
             "System.Runtime.CompilerServices.NullableAttribute",
-            "System.Runtime.CompilerServices.ReferenceAssemblyAttribute",
-=======
             "System.Runtime.CompilerServices.ReferenceAssemblyAttribute",
 
             "System.Runtime.CompilerServices.IsReadOnlyAttribute",
@@ -540,7 +537,6 @@
             "System.Runtime.InteropServices.InAttribute",
             "System.ObsoleteAttribute",
             "System.Span`1",
->>>>>>> 3b5a3354
         };
 
         private readonly static Dictionary<string, WellKnownType> s_nameToTypeIdMap = new Dictionary<string, WellKnownType>((int)Count);
