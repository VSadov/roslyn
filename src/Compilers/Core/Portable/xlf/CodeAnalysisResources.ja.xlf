--- conflicted
+++ resolved
@@ -90,13 +90,8 @@
         <note />
       </trans-unit>
       <trans-unit id="SuppressionDiagnosticDescriptorMessage">
-<<<<<<< HEAD
-        <source>Diagnostic '{0}: {1}' was programmatically suppressed by a DiagnosticSuppressor with suppression ID '{2}' and justification '{3}'</source>
-        <target state="new">Diagnostic '{0}: {1}' was programmatically suppressed by a DiagnosticSuppressor with suppression ID '{2}' and justification '{3}'</target>
-=======
         <source>Diagnostic '{0}: {1}' was programmatically suppressed by a DiagnosticSuppressor with suppresion ID '{2}' and justification '{3}'</source>
         <target state="translated">診断 '{0}: {1}' は、抑制 ID '{2}' と理由 '{3}' で DiagnosticSuppressor によってプログラムで抑制されました</target>
->>>>>>> 84b2e002
         <note />
       </trans-unit>
       <trans-unit id="SuppressionDiagnosticDescriptorTitle">
