--- conflicted
+++ resolved
@@ -13,17 +13,14 @@
 using Microsoft.CodeAnalysis.CodeGen;
 using Microsoft.CodeAnalysis.CSharp.Symbols;
 using Microsoft.CodeAnalysis.CSharp.Symbols.Metadata.PE;
+using Microsoft.CodeAnalysis.CSharp.Syntax;
 using Microsoft.CodeAnalysis.CSharp.UnitTests;
 using Microsoft.CodeAnalysis.Test.Utilities;
 using Microsoft.CodeAnalysis.Text;
 using Roslyn.Utilities;
+using Roslyn.Test.Utilities;
+using Roslyn.Test.MetadataUtilities;
 using Xunit;
-using Roslyn.Test.Utilities;
-<<<<<<< HEAD
-using Roslyn.Test.MetadataUtilities;
-=======
-using Microsoft.CodeAnalysis.CSharp.Syntax;
->>>>>>> e4981ac8
 
 namespace Microsoft.CodeAnalysis.CSharp.Test.Utilities
 {
@@ -845,7 +842,7 @@
                 }
 
                 if (expectedDiagnostics != null)
-                {
+                    {
                     diagnostics.Verify(expectedDiagnostics);
                 }
                 diagnostics.Free();
@@ -854,7 +851,7 @@
                 ArraySegment<byte> bufferSegment;
                 if (stream.TryGetBuffer(out bufferSegment) &&
                     bufferSegment.Count == bufferSegment.Array.Length)
-                {
+                    {
                     buffer = bufferSegment.Array;
                 }
                 else
