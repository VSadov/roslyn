--- conflicted
+++ resolved
@@ -10,25 +10,15 @@
     Friend NotInheritable Class InitializerSemanticModel
         Inherits MemberSemanticModel
 
-<<<<<<< HEAD
         Private Sub New(root As VisualBasicSyntaxNode, binder As Binder, Optional parentSemanticModelOpt As SyntaxTreeSemanticModel = Nothing, Optional speculatedPosition As Integer = 0, Optional ignoreAccessibility As Boolean = False)
             MyBase.New(root, binder, parentSemanticModelOpt, speculatedPosition, ignoreAccessibility)
-=======
-        Private Sub New(root As VisualBasicSyntaxNode, binder As Binder, Optional parentSemanticModelOpt As SyntaxTreeSemanticModel = Nothing, Optional speculatedPosition As Integer = 0, Optional isSuppressingAccessChecks As Boolean = False)
-            MyBase.New(root, binder, parentSemanticModelOpt, speculatedPosition, isSuppressingAccessChecks)
->>>>>>> 22329d0f
         End Sub
 
         ''' <summary>
         ''' Creates an InitializerSemanticModel that allows asking semantic questions about an initializer node.
         ''' </summary>
-<<<<<<< HEAD
         Friend Shared Function Create(binder As DeclarationInitializerBinder, Optional ignoreAccessibility As Boolean = False) As InitializerSemanticModel
             Return New InitializerSemanticModel(binder.Root, binder, ignoreAccessibility:=ignoreAccessibility)
-=======
-        Friend Shared Function Create(binder As DeclarationInitializerBinder, Optional isSuppressingAccessChecks As Boolean = False) As InitializerSemanticModel
-            Return New InitializerSemanticModel(binder.Root, binder, isSuppressingAccessChecks:=isSuppressingAccessChecks)
->>>>>>> 22329d0f
         End Function
 
         ''' <summary>
@@ -112,7 +102,7 @@
                     Else
                         '  get field symbol
                         Dim fieldSymbol = DirectCast(Me.MemberSymbol, SourceFieldSymbol)
-                        Dim boundInitializers = ArrayBuilder(Of BoundInitializer).GetInstance
+                        Dim boundInitializers = ArrayBuilder(Of boundInitializer).GetInstance
                         If initializer IsNot Nothing Then
                             ' bind const and non const field initializers the same to get a bound expression back and not a constant value.
                             binder.BindFieldInitializer(ImmutableArray.Create(Of Symbol)(fieldSymbol), initializer, boundInitializers, diagnostics, bindingForSemanticModel:=True)
@@ -127,7 +117,7 @@
                 Case SymbolKind.Property
                     '  get property symbol
                     Dim propertySymbol = DirectCast(Me.MemberSymbol, SourcePropertySymbol)
-                    Dim boundInitializers = ArrayBuilder(Of BoundInitializer).GetInstance
+                    Dim boundInitializers = ArrayBuilder(Of boundInitializer).GetInstance
                     binder.BindPropertyInitializer(propertySymbol, initializer, boundInitializers, diagnostics)
                     boundInitializer = boundInitializers.First
                     boundInitializers.Free()
