﻿' Copyright (c) Microsoft Open Technologies, Inc.  All Rights Reserved.  Licensed under the Apache License, Version 2.0.  See License.txt in the project root for license information.

Imports System.Collections.Immutable
Imports Microsoft.CodeAnalysis.Diagnostics
Imports Microsoft.CodeAnalysis.UnitTests.Diagnostics
Imports Microsoft.CodeAnalysis.UnitTests.Diagnostics.SystemLanguage
Imports Xunit

Namespace Microsoft.CodeAnalysis.VisualBasic.UnitTests.Semantics

    Public Class OperationAnalyzerTests
        Inherits BasicTestBase

        <Fact>
        Public Sub EmptyArrayVisualBasic()
            Dim source = <compilation>
                             <file name="c.vb">
                                 <![CDATA[
Class C
    Sub M1()
        Dim arr1 As Integer() = New Integer(-1) { }               ' yes
        Dim arr2 As Byte() = { }                                  ' yes
        Dim arr3 As C() = New C(-1) { }                           ' yes
        Dim arr4 As String() = New String() { Nothing }           ' no
        Dim arr5 As Double() = New Double(1) { }                  ' no
        Dim arr6 As Integer() = { -1 }                            ' no
        Dim arr7 as Integer()() = New Integer(-1)() { }           ' yes
        Dim arr8 as Integer()()()() = New Integer(  -1)()()() { } ' yes
        Dim arr9 as Integer(,) = New Integer(-1,-1) { }           ' no
        Dim arr10 as Integer()(,) = New Integer(-1)(,) { }        ' yes
        Dim arr11 as Integer()(,) = New Integer(1)(,) { }         ' no
        Dim arr12 as Integer(,)() = New Integer(-1,-1)() { }      ' no
        Dim arr13 as Integer() = New Integer(0) { }               ' no
    End Sub
End Class
]]>
                             </file>
                         </compilation>

            Dim comp = CompilationUtils.CreateCompilationWithMscorlibAndVBRuntime(source)
            comp.VerifyDiagnostics()
            comp.VerifyAnalyzerDiagnostics({New EmptyArrayAnalyzer}, Nothing, Nothing, False,
               Diagnostic(EmptyArrayAnalyzer.UseArrayEmptyDescriptor.Id, "New Integer(-1) { }").WithLocation(3, 33),
               Diagnostic(EmptyArrayAnalyzer.UseArrayEmptyDescriptor.Id, "{ }").WithLocation(4, 30),
               Diagnostic(EmptyArrayAnalyzer.UseArrayEmptyDescriptor.Id, "New C(-1) { }").WithLocation(5, 27),
               Diagnostic(EmptyArrayAnalyzer.UseArrayEmptyDescriptor.Id, "New Integer(-1)() { }").WithLocation(9, 35),
               Diagnostic(EmptyArrayAnalyzer.UseArrayEmptyDescriptor.Id, "New Integer(  -1)()()() { }").WithLocation(10, 39),
               Diagnostic(EmptyArrayAnalyzer.UseArrayEmptyDescriptor.Id, "New Integer(-1)(,) { }").WithLocation(12, 37))
        End Sub

        <Fact>
        Public Sub BoxingVisualBasic()
            Dim source = <compilation>
                             <file name="c.vb">
                                 <![CDATA[
Class C
    Public Function M1(p1 As Object, p2 As Object, p3 As Object) As Object
         Dim v1 As New S
         Dim v2 As S = v1
         Dim v3 As S = v1.M1(v2)
         Dim v4 As Object = M1(3, Me, v1)
         Dim v5 As Object = v3
         If p1 Is Nothing
             return 3
         End If
         If p2 Is Nothing
             return v3
         End If
         If p3 Is Nothing
             Return v4
         End If
         Return v5
    End Function
End Class

Structure S
    Public X As Integer
    Public Y As Integer
    Public Z As Object

    Public Function M1(p1 As S) As S
        p1.GetType()
        Z = Me
        Return p1
    End Function
End Structure
]]>
                             </file>
                         </compilation>

            Dim comp = CompilationUtils.CreateCompilationWithMscorlibAndVBRuntime(source)
            comp.VerifyDiagnostics()
            comp.VerifyAnalyzerDiagnostics({New BoxingOperationAnalyzer}, Nothing, Nothing, False,
               Diagnostic(BoxingOperationAnalyzer.BoxingDescriptor.Id, "3").WithLocation(6, 32),
               Diagnostic(BoxingOperationAnalyzer.BoxingDescriptor.Id, "v1").WithLocation(6, 39),
               Diagnostic(BoxingOperationAnalyzer.BoxingDescriptor.Id, "v3").WithLocation(7, 29),
               Diagnostic(BoxingOperationAnalyzer.BoxingDescriptor.Id, "3").WithLocation(9, 21),
               Diagnostic(BoxingOperationAnalyzer.BoxingDescriptor.Id, "v3").WithLocation(12, 21),
               Diagnostic(BoxingOperationAnalyzer.BoxingDescriptor.Id, "p1").WithLocation(27, 9),
               Diagnostic(BoxingOperationAnalyzer.BoxingDescriptor.Id, "Me").WithLocation(28, 13))
        End Sub

        <Fact>
        Public Sub BadStuffVisualBasic()
            Dim source = <compilation>
                             <file name="c.vb">
                                 <![CDATA[
Class C
    Public Sub M1(z as Integer)
        Framitz()
        Dim x As Integer = Bexley()
        Dim y As Integer = 10
        Dim d As Double() = Nothing
        M1(d)
        Goto
    End Sub
End Class
]]>
                             </file>
                         </compilation>

            Dim comp = CompilationUtils.CreateCompilationWithMscorlibAndVBRuntime(source)
            comp.VerifyAnalyzerDiagnostics({New BadStuffTestAnalyzer}, Nothing, Nothing, False,
                                           Diagnostic(BadStuffTestAnalyzer.InvalidExpressionDescriptor.Id, "Framitz()").WithLocation(3, 9),
                                           Diagnostic(BadStuffTestAnalyzer.IsInvalidDescriptor.Id, "Framitz()").WithLocation(3, 9),
                                           Diagnostic(BadStuffTestAnalyzer.InvalidExpressionDescriptor.Id, "Framitz").WithLocation(3, 9),
                                           Diagnostic(BadStuffTestAnalyzer.IsInvalidDescriptor.Id, "Framitz").WithLocation(3, 9),
                                           Diagnostic(BadStuffTestAnalyzer.InvalidExpressionDescriptor.Id, "Bexley()").WithLocation(4, 28),
                                           Diagnostic(BadStuffTestAnalyzer.IsInvalidDescriptor.Id, "Bexley()").WithLocation(4, 28),
                                           Diagnostic(BadStuffTestAnalyzer.InvalidExpressionDescriptor.Id, "Bexley").WithLocation(4, 28),
                                           Diagnostic(BadStuffTestAnalyzer.IsInvalidDescriptor.Id, "Bexley").WithLocation(4, 28),
                                           Diagnostic(BadStuffTestAnalyzer.InvalidExpressionDescriptor.Id, "M1(d)").WithLocation(7, 9),
                                           Diagnostic(BadStuffTestAnalyzer.IsInvalidDescriptor.Id, "M1(d)").WithLocation(7, 9),
                                           Diagnostic(BadStuffTestAnalyzer.InvalidStatementDescriptor.Id, "Goto").WithLocation(8, 9),
                                           Diagnostic(BadStuffTestAnalyzer.IsInvalidDescriptor.Id, "Goto").WithLocation(8, 9),
                                           Diagnostic(BadStuffTestAnalyzer.InvalidExpressionDescriptor.Id, "").WithLocation(8, 13),
                                           Diagnostic(BadStuffTestAnalyzer.IsInvalidDescriptor.Id, "").WithLocation(8, 13))
        End Sub

        <Fact>
        Public Sub BigForVisualBasic()
            Dim source = <compilation>
                             <file name="c.vb">
                                 <![CDATA[
Class C
    Public Sub M1()
        Dim x as Integer
        For x = 1 To 200000 : Next
        For x = 1 To 2000000 : Next
        For x = 1500000 To 0 Step -2 : Next
        For x = 3000000 To 0 Step -2 : Next
    End Sub
End Class
]]>
                             </file>
                         </compilation>

            Dim comp = CompilationUtils.CreateCompilationWithMscorlibAndVBRuntime(source)
            comp.VerifyDiagnostics()
            comp.VerifyAnalyzerDiagnostics({New BigForTestAnalyzer}, Nothing, Nothing, False,
                                           Diagnostic(BigForTestAnalyzer.BigForDescriptor.Id, "For x = 1 To 2000000 : Next").WithLocation(5, 9),
                                           Diagnostic(BigForTestAnalyzer.BigForDescriptor.Id, "For x = 3000000 To 0 Step -2 : Next").WithLocation(7, 9))
        End Sub

        <Fact>
        Public Sub SwitchVisualBasic()
            Dim source = <compilation>
                             <file name="c.vb">
                                 <![CDATA[
Class C
    Public Sub M1(x As Integer)
        Select Case x
            Case 1, 2
                Exit Select
            Case = 10
                Exit Select
            Case Else
                Exit Select
        End Select

        Select Case x
            Case 1
                Exit Select
            Case = 1000
                Exit Select
            Case Else
                Exit Select
        End Select

        Select Case x
            Case 10 To 500
                Exit Select
            Case = 1000
                Exit Select
            Case Else
                Exit Select
        End Select

        Select Case x
            Case 1, 980 To 985
                Exit Select
            Case Else
                Exit Select
        End Select

        Select Case x
            Case 1 to 3, 980 To 985
                Exit Select
        End Select

        Select Case x
            Case 1
                Exit Select
            Case > 100000
                Exit Select
        End Select   

        Select Case x
            Case Else
                Exit Select
        End Select     

        Select Case x
        End Select

        Select Case x
            Case 1
                Exit Select
            Case
                Exit Select
        End Select   

        Select Case x
            Case 1
                Exit Select
            Case =
                Exit Select
        End Select  

        Select Case x
            Case 1
                Exit Select
            Case 2 to
                Exit Select
        End Select  
    End Sub
End Class
]]>
                             </file>
                         </compilation>

            Dim comp = CompilationUtils.CreateCompilationWithMscorlibAndVBRuntime(source)
            comp.VerifyDiagnostics(Diagnostic(ERRID.ERR_ExpectedExpression, "").WithLocation(60, 17),
                                   Diagnostic(ERRID.ERR_ExpectedExpression, "").WithLocation(68, 1),
                                   Diagnostic(ERRID.ERR_ExpectedExpression, "").WithLocation(74, 22))
            comp.VerifyAnalyzerDiagnostics({New SwitchTestAnalyzer}, Nothing, Nothing, False,
                                           Diagnostic(SwitchTestAnalyzer.SparseSwitchDescriptor.Id, "x").WithLocation(12, 21),
                                           Diagnostic(SwitchTestAnalyzer.SparseSwitchDescriptor.Id, "x").WithLocation(30, 21),
                                           Diagnostic(SwitchTestAnalyzer.SparseSwitchDescriptor.Id, "x").WithLocation(37, 21),
                                           Diagnostic(SwitchTestAnalyzer.NoDefaultSwitchDescriptor.Id, "x").WithLocation(37, 21),
                                           Diagnostic(SwitchTestAnalyzer.NoDefaultSwitchDescriptor.Id, "x").WithLocation(42, 21),
                                           Diagnostic(SwitchTestAnalyzer.OnlyDefaultSwitchDescriptor.Id, "x").WithLocation(49, 21),
                                           Diagnostic(SwitchTestAnalyzer.SparseSwitchDescriptor.Id, "x").WithLocation(54, 21),
                                           Diagnostic(SwitchTestAnalyzer.NoDefaultSwitchDescriptor.Id, "x").WithLocation(54, 21))
        End Sub

        <Fact>
        Public Sub InvocationVisualBasic()
            Dim source = <compilation>
                             <file name="c.vb">
                                 <![CDATA[
Class C
    Public Sub M0(a As Integer, ParamArray b As Integer())
    End Sub

    Public Sub M1(a As Integer, b As Integer, c As Integer, x As Integer, y As Integer, z As Integer)
    End Sub

    Public Sub M2()
        M1(1, 2, 3, 4, 5, 6)
        M1(a:=1, b:=2, c:=3, x:=4, y:=5, z:=6)
        M1(a:=1, c:=2, b:=3, x:=4, y:=5, z:=6)
        M1(z:=1, x:=2, y:=3, c:=4, a:=5, b:=6)
        M0(1, 2, 3, 4, 5, 6, 7, 8, 9, 10, 11)
        M0(1, 2, 3, 4, 5, 6, 7, 8, 9, 10, 11, 12)
        M0(1, 2, 3, 4, 5, 6, 7, 8, 9, 10, 11, 12, 13)
        M0(1)
        M0(1, 2, 4, 3)
    End Sub

    Public Sub M3(Optional a As Integer = Nothing, Optional b As Integer = 0)
    End Sub

    Public Sub M4()
        M3(Nothing, 0)
        M3(Nothing,)
        M3(,0)
        M3(,)
    End Sub
End Class
]]>
                             </file>
                         </compilation>

            Dim comp = CompilationUtils.CreateCompilationWithMscorlibAndVBRuntime(source)
            comp.VerifyDiagnostics()
            comp.VerifyAnalyzerDiagnostics({New InvocationTestAnalyzer}, Nothing, Nothing, False,
                                           Diagnostic(InvocationTestAnalyzer.OutOfNumericalOrderArgumentsDescriptor.Id, "2").WithLocation(11, 21),
                                           Diagnostic(InvocationTestAnalyzer.OutOfNumericalOrderArgumentsDescriptor.Id, "1").WithLocation(12, 15),
                                           Diagnostic(InvocationTestAnalyzer.OutOfNumericalOrderArgumentsDescriptor.Id, "2").WithLocation(12, 21),
                                           Diagnostic(InvocationTestAnalyzer.OutOfNumericalOrderArgumentsDescriptor.Id, "4").WithLocation(12, 33),
                                           Diagnostic(InvocationTestAnalyzer.BigParamArrayArgumentsDescriptor.Id, "M0(1, 2, 3, 4, 5, 6, 7, 8, 9, 10, 11, 12)").WithLocation(14, 9),
                                           Diagnostic(InvocationTestAnalyzer.BigParamArrayArgumentsDescriptor.Id, "M0(1, 2, 3, 4, 5, 6, 7, 8, 9, 10, 11, 12, 13)").WithLocation(15, 9),
                                           Diagnostic(InvocationTestAnalyzer.OutOfNumericalOrderArgumentsDescriptor.Id, "3").WithLocation(17, 21))
        End Sub

        <Fact>
        Public Sub FieldCouldBeReadOnlyVisualBasic()
            Dim source = <compilation>
                             <file name="c.vb">
                                 <![CDATA[
Class C
    Public F1 As Integer
    Public Const F2 As Integer = 2
    Public ReadOnly F3 As Integer
    Public F4 As Integer
    Public F5 As Integer
    Public F6 As Integer = 6
    Public F7 As Integer
    Public F9 As S
    Public F10 As New C1

    Public Sub New()
        F1 = 1
        F4 = 4
        F5 = 5
    End Sub

    Public Sub M0()
        Dim x As Integer = F1
        x = F2
        x = F3
        x = F4
        x = F5
        x = F6
        x = F7

        F4 = 4
        F7 = 7
        M1(F1, F5)
        F9.A = 10
        F9.B = 20
        F10.A = F9.A
        F10.B = F9.B
    End Sub

    Public Sub M1(ByRef X As Integer, Y As Integer)
        x = 10
    End Sub

    Structure S
        Public A As Integer
        Public B As Integer
    End Structure

    Class C1
        Public A As Integer
        Public B As Integer
    End Class
End Class
]]>
                             </file>
                         </compilation>

            Dim comp = CompilationUtils.CreateCompilationWithMscorlibAndVBRuntime(source)
            comp.VerifyDiagnostics()
            comp.VerifyAnalyzerDiagnostics({New FieldCouldBeReadOnlyAnalyzer}, Nothing, Nothing, False,
                                           Diagnostic(FieldCouldBeReadOnlyAnalyzer.FieldCouldBeReadOnlyDescriptor.Id, "F5").WithLocation(6, 12),
                                           Diagnostic(FieldCouldBeReadOnlyAnalyzer.FieldCouldBeReadOnlyDescriptor.Id, "F6").WithLocation(7, 12),
                                           Diagnostic(FieldCouldBeReadOnlyAnalyzer.FieldCouldBeReadOnlyDescriptor.Id, "F10").WithLocation(10, 12))
        End Sub

        <Fact>
        Public Sub StaticFieldCouldBeReadOnlyVisualBasic()
            Dim source = <compilation>
                             <file name="c.vb">
                                 <![CDATA[
Class C
    Public Shared F1 As Integer
    Public Shared ReadOnly F2 As Integer = 2
    Public Shared Readonly F3 As Integer
    Public Shared F4 As Integer
    Public Shared F5 As Integer
    Public Shared F6 As Integer = 6
    Public Shared F7 As Integer
    Public Shared F9 As S
    Public Shared F10 As New C1

    Shared Sub New()
        F1 = 1
        F4 = 4
        F5 = 5
    End Sub

    Public Shared Sub M0()
        Dim x As Integer = F1
        x = F2
        x = F3
        x = F4
        x = F5
        x = F6
        x = F7

        F4 = 4
        F7 = 7
        M1(F1, F5)
        F9.A = 10
        F9.B = 20
        F10.A = F9.A
        F10.B = F9.B
    End Sub

    Public Shared Sub M1(ByRef X As Integer, Y As Integer)
        x = 10
    End Sub

    Structure S
        Public A As Integer
        Public B As Integer
    End Structure

    Class C1
        Public A As Integer
        Public B As Integer
    End Class
End Class
]]>
                             </file>
                         </compilation>

            Dim comp = CompilationUtils.CreateCompilationWithMscorlibAndVBRuntime(source)
            comp.VerifyDiagnostics()
            comp.VerifyAnalyzerDiagnostics({New FieldCouldBeReadOnlyAnalyzer}, Nothing, Nothing, False,
                                           Diagnostic(FieldCouldBeReadOnlyAnalyzer.FieldCouldBeReadOnlyDescriptor.Id, "F5").WithLocation(6, 19),
                                           Diagnostic(FieldCouldBeReadOnlyAnalyzer.FieldCouldBeReadOnlyDescriptor.Id, "F6").WithLocation(7, 19),
                                           Diagnostic(FieldCouldBeReadOnlyAnalyzer.FieldCouldBeReadOnlyDescriptor.Id, "F10").WithLocation(10, 19))
        End Sub

        <Fact>
        Public Sub LocalCouldBeConstVisualBasic()
            Dim source = <compilation>
                             <file name="c.vb">
                                 <![CDATA[
Class C
    Public Sub M0(p as Integer)
        Dim x As Integer = p
        Dim y As Integer = x
        Const z As Integer = 1
        Dim a As Integer = 2
        Dim b As Integer = 3
        Dim c As Integer = 4
        Dim d As Integer = 5
        Dim e As Integer = 6
        Dim s As String = "ZZZ"
        b = 3
        c -= 12
        d += e + b
        M1(y, z, a, s)
        Dim n As S
        n.A = 10
        n.B = 20
        Dim o As New C1
        o.A = 10
        o.B = 20
    End Sub

    Public Sub M1(ByRef x As Integer, y As Integer, ByRef z as Integer, s as String)
        x = 10
    End Sub
End Class

Structure S
    Public A As Integer
    Public B As Integer
End Structure

Class C1
    Public A As Integer
    Public B As Integer
End Class
]]>
                             </file>
                         </compilation>

            Dim comp = CompilationUtils.CreateCompilationWithMscorlibAndVBRuntime(source)
            comp.VerifyDiagnostics()
            comp.VerifyAnalyzerDiagnostics({New LocalCouldBeConstAnalyzer}, Nothing, Nothing, False,
                                            Diagnostic(LocalCouldBeConstAnalyzer.LocalCouldBeConstDescriptor.Id, "e").WithLocation(10, 13),
                                            Diagnostic(LocalCouldBeConstAnalyzer.LocalCouldBeConstDescriptor.Id, "s").WithLocation(11, 13))
        End Sub

        <Fact>
        Public Sub SymbolCouldHaveMoreSpecificTypeVisualBasic()
            Dim source = <compilation>
                             <file name="c.vb">
                                 <![CDATA[
Class C
    Public Sub M0()
        Dim a As Object = New Middle()
        Dim b As Object = New Value(10)
        Dim c As Object = New Middle()
        c = New Base()
        Dim d As Base = New Derived()
        Dim e As Base = New Derived()
        e = New Middle()
        Dim f As Base = New Middle()
        f = New Base()
        Dim g As Object = New Derived()
        g = New Base()
        g = New Middle()
        Dim h As New Middle()
        h = New Derived()
        Dim i As Object = 3
        Dim j As Object
        j = 10
        j = 10.1
        Dim k As Middle = New Derived()
        Dim l As Middle = New Derived()
        Dim o As Object = New Middle()
        MM(l, o)

        Dim ibase1 As IBase1 = Nothing
        Dim ibase2 As IBase2 = Nothing
        Dim imiddle As IMiddle = Nothing
        Dim iderived As IDerived = Nothing

        Dim ia As Object = imiddle
        Dim ic As Object = imiddle
        ic = ibase1
        Dim id As IBase1 = iderived
        Dim ie As IBase1 = iderived
        ie = imiddle
        Dim iff As IBase1 = imiddle
        iff = ibase1
        Dim ig As Object = iderived
        ig = ibase1
        ig = imiddle
        Dim ih = imiddle
        ih = iderived
        Dim ik As IMiddle = iderived
        Dim il As IMiddle = iderived
        Dim io As Object = imiddle
        IMM(il, io)
        Dim im As IBase2 = iderived
        Dim isink As Object = ibase2
        isink = 3
    End Sub

    Private fa As Object = New Middle()
    Private fb As Object = New Value(10)
    Private fc As Object = New Middle()
    Private fd As Base = New Derived()
    Private fe As Base = New Derived()
    Private ff As Base = New Middle()
    Private fg As Object = New Derived()
    Private fh As New Middle()
    Private fi As Object = 3
    Private fj As Object
    Private fk As Middle = New Derived()
    Private fl As Middle = New Derived()
    Private fo As Object = New Middle()

    Private Shared fibase1 As IBase1 = Nothing
    Private Shared fibase2 As IBase2 = Nothing
    Private Shared fimiddle As IMiddle= Nothing
    Private Shared fiderived As IDerived = Nothing

    Private fia As Object = fimiddle
    Private fic As Object = fimiddle
    Private fid As IBase1 = fiderived
    Private fie As IBase1 = fiderived
    Private fiff As IBase1 = fimiddle
    Private fig As Object = fiderived
    Private fih As IMiddle = fimiddle
    Private fik As IMiddle = fiderived
    Private fil As IMiddle = fiderived
    Private fio As Object = fimiddle
    Private fisink As Object = fibase2
    Private fim As IBase2 = fiderived

    Sub M1()
        fc = New Base()
        fe = New Middle()
        ff = New Base()
        fg = New Base()
        fg = New Middle()
        fh = New Derived()
        fj = 10
        fj = 10.1
        MM(fl, fo)

        fic = fibase1
        fie = fimiddle
        fiff = fibase1
        fig = fibase1
        fig = fimiddle
        fih = fiderived
        IMM(fil, fio)
        fisink = 3
    End Sub

    Sub MM(ByRef p1 As  Middle, ByRef p2 As Object)
        p1 = New Middle()
        p2 = Nothing
    End Sub

    Sub IMM(ByRef p1 As IMiddle, ByRef p2 As object)
        p1 = Nothing
        p2 = Nothing
    End Sub
End Class

Class Base
End Class

Class Middle
    Inherits Base
End Class

Class Derived
    Inherits Middle
End Class

Structure Value
    Public Sub New(a As Integer)
        X = a
    End Sub

    Public X As Integer
End Structure

Interface IBase1
End Interface

Interface IBase2
End Interface

Interface IMiddle
    Inherits IBase1
End Interface

Interface IDerived
    Inherits IMiddle
    Inherits IBase2
End Interface
]]>
                             </file>
                         </compilation>

            Dim comp = CompilationUtils.CreateCompilationWithMscorlibAndVBRuntime(source)
            comp.VerifyDiagnostics()
            comp.VerifyAnalyzerDiagnostics({New SymbolCouldHaveMoreSpecificTypeAnalyzer}, Nothing, Nothing, False,
                                            Diagnostic(SymbolCouldHaveMoreSpecificTypeAnalyzer.LocalCouldHaveMoreSpecificTypeDescriptor.Id, "a").WithArguments("a", "Middle").WithLocation(3, 13),
                                            Diagnostic(SymbolCouldHaveMoreSpecificTypeAnalyzer.LocalCouldHaveMoreSpecificTypeDescriptor.Id, "b").WithArguments("b", "Value").WithLocation(4, 13),
                                            Diagnostic(SymbolCouldHaveMoreSpecificTypeAnalyzer.LocalCouldHaveMoreSpecificTypeDescriptor.Id, "c").WithArguments("c", "Base").WithLocation(5, 13),
                                            Diagnostic(SymbolCouldHaveMoreSpecificTypeAnalyzer.LocalCouldHaveMoreSpecificTypeDescriptor.Id, "d").WithArguments("d", "Derived").WithLocation(7, 13),
                                            Diagnostic(SymbolCouldHaveMoreSpecificTypeAnalyzer.LocalCouldHaveMoreSpecificTypeDescriptor.Id, "e").WithArguments("e", "Middle").WithLocation(8, 13),
                                            Diagnostic(SymbolCouldHaveMoreSpecificTypeAnalyzer.LocalCouldHaveMoreSpecificTypeDescriptor.Id, "g").WithArguments("g", "Base").WithLocation(12, 13),
                                            Diagnostic(SymbolCouldHaveMoreSpecificTypeAnalyzer.LocalCouldHaveMoreSpecificTypeDescriptor.Id, "i").WithArguments("i", "Integer").WithLocation(17, 13),
                                            Diagnostic(SymbolCouldHaveMoreSpecificTypeAnalyzer.LocalCouldHaveMoreSpecificTypeDescriptor.Id, "k").WithArguments("k", "Derived").WithLocation(21, 13),
                                            Diagnostic(SymbolCouldHaveMoreSpecificTypeAnalyzer.LocalCouldHaveMoreSpecificTypeDescriptor.Id, "ia").WithArguments("ia", "IMiddle").WithLocation(31, 13),
                                            Diagnostic(SymbolCouldHaveMoreSpecificTypeAnalyzer.LocalCouldHaveMoreSpecificTypeDescriptor.Id, "ic").WithArguments("ic", "IBase1").WithLocation(32, 13),
                                            Diagnostic(SymbolCouldHaveMoreSpecificTypeAnalyzer.LocalCouldHaveMoreSpecificTypeDescriptor.Id, "id").WithArguments("id", "IDerived").WithLocation(34, 13),
                                            Diagnostic(SymbolCouldHaveMoreSpecificTypeAnalyzer.LocalCouldHaveMoreSpecificTypeDescriptor.Id, "ie").WithArguments("ie", "IMiddle").WithLocation(35, 13),
                                            Diagnostic(SymbolCouldHaveMoreSpecificTypeAnalyzer.LocalCouldHaveMoreSpecificTypeDescriptor.Id, "ig").WithArguments("ig", "IBase1").WithLocation(39, 13),
                                            Diagnostic(SymbolCouldHaveMoreSpecificTypeAnalyzer.LocalCouldHaveMoreSpecificTypeDescriptor.Id, "ik").WithArguments("ik", "IDerived").WithLocation(44, 13),
                                            Diagnostic(SymbolCouldHaveMoreSpecificTypeAnalyzer.LocalCouldHaveMoreSpecificTypeDescriptor.Id, "im").WithArguments("im", "IDerived").WithLocation(48, 13),
                                            Diagnostic(SymbolCouldHaveMoreSpecificTypeAnalyzer.FieldCouldHaveMoreSpecificTypeDescriptor.Id, "fa").WithArguments("Private fa As Object", "Middle").WithLocation(53, 13),
                                            Diagnostic(SymbolCouldHaveMoreSpecificTypeAnalyzer.FieldCouldHaveMoreSpecificTypeDescriptor.Id, "fb").WithArguments("Private fb As Object", "Value").WithLocation(54, 13),
                                            Diagnostic(SymbolCouldHaveMoreSpecificTypeAnalyzer.FieldCouldHaveMoreSpecificTypeDescriptor.Id, "fc").WithArguments("Private fc As Object", "Base").WithLocation(55, 13),
                                            Diagnostic(SymbolCouldHaveMoreSpecificTypeAnalyzer.FieldCouldHaveMoreSpecificTypeDescriptor.Id, "fd").WithArguments("Private fd As Base", "Derived").WithLocation(56, 13),
                                            Diagnostic(SymbolCouldHaveMoreSpecificTypeAnalyzer.FieldCouldHaveMoreSpecificTypeDescriptor.Id, "fe").WithArguments("Private fe As Base", "Middle").WithLocation(57, 13),
                                            Diagnostic(SymbolCouldHaveMoreSpecificTypeAnalyzer.FieldCouldHaveMoreSpecificTypeDescriptor.Id, "fg").WithArguments("Private fg As Object", "Base").WithLocation(59, 13),
                                            Diagnostic(SymbolCouldHaveMoreSpecificTypeAnalyzer.FieldCouldHaveMoreSpecificTypeDescriptor.Id, "fi").WithArguments("Private fi As Object", "Integer").WithLocation(61, 13),
                                            Diagnostic(SymbolCouldHaveMoreSpecificTypeAnalyzer.FieldCouldHaveMoreSpecificTypeDescriptor.Id, "fk").WithArguments("Private fk As Middle", "Derived").WithLocation(63, 13),
                                            Diagnostic(SymbolCouldHaveMoreSpecificTypeAnalyzer.FieldCouldHaveMoreSpecificTypeDescriptor.Id, "fia").WithArguments("Private fia As Object", "IMiddle").WithLocation(72, 13),
                                            Diagnostic(SymbolCouldHaveMoreSpecificTypeAnalyzer.FieldCouldHaveMoreSpecificTypeDescriptor.Id, "fic").WithArguments("Private fic As Object", "IBase1").WithLocation(73, 13),
                                            Diagnostic(SymbolCouldHaveMoreSpecificTypeAnalyzer.FieldCouldHaveMoreSpecificTypeDescriptor.Id, "fid").WithArguments("Private fid As IBase1", "IDerived").WithLocation(74, 13),
                                            Diagnostic(SymbolCouldHaveMoreSpecificTypeAnalyzer.FieldCouldHaveMoreSpecificTypeDescriptor.Id, "fie").WithArguments("Private fie As IBase1", "IMiddle").WithLocation(75, 13),
                                            Diagnostic(SymbolCouldHaveMoreSpecificTypeAnalyzer.FieldCouldHaveMoreSpecificTypeDescriptor.Id, "fig").WithArguments("Private fig As Object", "IBase1").WithLocation(77, 13),
                                            Diagnostic(SymbolCouldHaveMoreSpecificTypeAnalyzer.FieldCouldHaveMoreSpecificTypeDescriptor.Id, "fik").WithArguments("Private fik As IMiddle", "IDerived").WithLocation(79, 13),
                                            Diagnostic(SymbolCouldHaveMoreSpecificTypeAnalyzer.FieldCouldHaveMoreSpecificTypeDescriptor.Id, "fim").WithArguments("Private fim As IBase2", "IDerived").WithLocation(83, 13))
        End Sub

        <Fact>
        Public Sub ValueContextsVisualBasic()
            Dim source = <compilation>
                             <file name="c.vb">
                                 <![CDATA[
Class C
    Public Sub M0(Optional a As Integer = 16, Optional b As Integer = 17, Optional c As Integer = 18)
    End Sub

    Public F1 As Integer = 16
    Public F2 As Integer = 17
    Public F3 As Integer = 18

    Public Sub M1()
        M0(16, 17, 18)
        M0(f1, f2, f3)
        M0()
    End Sub
End Class

Enum E
    A = 16
    B
    C = 17
    D = 18
End Enum

Class C1
    Public Sub New (a As Integer, b As Integer, c As Integer)
    End Sub

    Public F1 As C1 = New C1(c:=16, a:=17, b:=18)
    Public F2 As New C1(16, 17, 18)
    Public F3(16) As Integer
    Public F4(17) As Integer                          ' The upper bound specification is not presently treated as a code block. This is suspect.
    Public F5(18) As Integer
    Public F6 As Integer() = New Integer(16) {}
    Public F7 As Integer() = New Integer(17) {}
End Class
]]>
                             </file>
                         </compilation>

            Dim comp = CompilationUtils.CreateCompilationWithMscorlibAndVBRuntime(source)
            comp.VerifyDiagnostics()
            comp.VerifyAnalyzerDiagnostics({New SeventeenTestAnalyzer}, Nothing, Nothing, False,
                                           Diagnostic(SeventeenTestAnalyzer.SeventeenDescriptor.Id, "17").WithLocation(2, 71),
                                           Diagnostic(SeventeenTestAnalyzer.SeventeenDescriptor.Id, "17").WithLocation(6, 28),
                                           Diagnostic(SeventeenTestAnalyzer.SeventeenDescriptor.Id, "17").WithLocation(10, 16),
                                           Diagnostic(SeventeenTestAnalyzer.SeventeenDescriptor.Id, "17").WithLocation(19, 9),
                                           Diagnostic(SeventeenTestAnalyzer.SeventeenDescriptor.Id, "17").WithLocation(27, 40),
                                           Diagnostic(SeventeenTestAnalyzer.SeventeenDescriptor.Id, "17").WithLocation(28, 29),
                                           Diagnostic(SeventeenTestAnalyzer.SeventeenDescriptor.Id, "17").WithLocation(33, 42),
                                           Diagnostic(SeventeenTestAnalyzer.SeventeenDescriptor.Id, "M0").WithLocation(12, 9)) ' The M0 diagnostic is an artifact of the VB compiler filling in default values in the high-level bound tree, and is questionable.
        End Sub

        <Fact>
        Public Sub NullArgumentVisualBasic()
            Dim source = <compilation>
                             <file name="c.vb">
                                 <![CDATA[
Class Foo
    Public Sub New(X As String)

    End Sub
End Class

Class C
    Public Sub M0(x As String, y As String)
    End Sub

    Public Sub M1()
        M0("""", """")
        M0(Nothing, """")
        M0("""", Nothing)
        M0(Nothing, Nothing)
    End Sub

    Public Sub M2()
        Dim f1 = New Foo("""")
        Dim f2 = New Foo(Nothing)
    End Sub
End Class
]]>
                             </file>
                         </compilation>

            Dim comp = CompilationUtils.CreateCompilationWithMscorlibAndVBRuntime(source)
            comp.VerifyDiagnostics()
            comp.VerifyAnalyzerDiagnostics({New NullArgumentTestAnalyzer}, Nothing, Nothing, False,
                                           Diagnostic(NullArgumentTestAnalyzer.NullArgumentsDescriptor.Id, "Nothing").WithLocation(13, 12),
                                           Diagnostic(NullArgumentTestAnalyzer.NullArgumentsDescriptor.Id, "Nothing").WithLocation(14, 18),
                                           Diagnostic(NullArgumentTestAnalyzer.NullArgumentsDescriptor.Id, "Nothing").WithLocation(15, 12),
                                           Diagnostic(NullArgumentTestAnalyzer.NullArgumentsDescriptor.Id, "Nothing").WithLocation(15, 21),
                                           Diagnostic(NullArgumentTestAnalyzer.NullArgumentsDescriptor.Id, "Nothing").WithLocation(20, 26))
        End Sub

        <Fact>
        Public Sub MemberInitializerVisualBasic()
            Dim source = <compilation>
                             <file name="c.vb">
                                 <![CDATA[
Class Bar
    Public Field As Boolean
End Class

Class Foo
    Public Field As Integer
    Public Property Prop1 As String
    Public Property Prop2 As Bar
End Class

Class C
    Public Sub M1()
        Dim f1 = New Foo()
        Dim f2 = New Foo() With {.Field = 10}
        Dim f3 = New Foo With {.Prop1 = Nothing}
        Dim f4 = New Foo With {.Field = 10, .Prop1 = Nothing}
        Dim f5 = New Foo With {.Prop2 = New Bar() With {.Field = True}}

        Dim e1 = New Foo() With {.Prop1 = 10}
        Dim e2 = New Foo With {10}
    End Sub
End Class
]]>
                             </file>
                         </compilation>

            Dim comp = CompilationUtils.CreateCompilationWithMscorlibAndVBRuntime(source)
            comp.VerifyDiagnostics(Diagnostic(ERRID.ERR_ExpectedQualifiedNameInInit, "").WithLocation(20, 32))
            comp.VerifyAnalyzerDiagnostics({New MemberInitializerTestAnalyzer}, Nothing, Nothing, False,
                                            Diagnostic(MemberInitializerTestAnalyzer.DoNotUseFieldInitializerDescriptor.Id, ".Field = 10").WithLocation(14, 34),
                                            Diagnostic(MemberInitializerTestAnalyzer.DoNotUsePropertyInitializerDescriptor.Id, ".Prop1 = Nothing").WithLocation(15, 32),
                                            Diagnostic(MemberInitializerTestAnalyzer.DoNotUseFieldInitializerDescriptor.Id, ".Field = 10").WithLocation(16, 32),
                                            Diagnostic(MemberInitializerTestAnalyzer.DoNotUsePropertyInitializerDescriptor.Id, ".Prop1 = Nothing").WithLocation(16, 45),
                                            Diagnostic(MemberInitializerTestAnalyzer.DoNotUsePropertyInitializerDescriptor.Id, ".Prop2 = New Bar() With {.Field = True}").WithLocation(17, 32),
                                            Diagnostic(MemberInitializerTestAnalyzer.DoNotUseFieldInitializerDescriptor.Id, ".Field = True").WithLocation(17, 57),
                                            Diagnostic(MemberInitializerTestAnalyzer.DoNotUsePropertyInitializerDescriptor.Id, ".Prop1 = 10").WithLocation(19, 34))
        End Sub

        <Fact>
        Public Sub AssignmentVisualBasic()
            Dim source = <compilation>
                             <file name="c.vb">
                                 <![CDATA[
Class Bar
    Public Field As Boolean
End Class

Class Foo
    Public Field As Integer
    Public Property Prop1 As String
    Public Property Prop2 As Bar
End Class

Class C
    Public Sub M1()
        Dim f1 = New Foo()
        Dim f2 = New Foo() With {.Field = 10}
        Dim f3 = New Foo With {.Prop1 = Nothing}
        Dim f4 = New Foo With {.Field = 10, .Prop1 = Nothing}
        Dim f5 = New Foo With {.Prop2 = New Bar() With {.Field = True}}
    End Sub

    Public Sub M2()
        Dim f1 = New Foo With {.Prop2 = New Bar() With {.Field = True}}
        f1.Field = 0
        f1.Prop1 = Nothing

        Dim f2 = New Bar()
        f2.Field = True
    End Sub
End Class
]]>
                             </file>
                         </compilation>

            Dim comp = CompilationUtils.CreateCompilationWithMscorlibAndVBRuntime(source)
            comp.VerifyDiagnostics()
            comp.VerifyAnalyzerDiagnostics({New AssignmentTestAnalyzer}, Nothing, Nothing, False,
                Diagnostic(AssignmentTestAnalyzer.DoNotUseMemberAssignmentDescriptor.Id, "f1.Field = 0").WithLocation(22, 9),
                Diagnostic(AssignmentTestAnalyzer.DoNotUseMemberAssignmentDescriptor.Id, "f1.Prop1 = Nothing").WithLocation(23, 9),
                Diagnostic(AssignmentTestAnalyzer.DoNotUseMemberAssignmentDescriptor.Id, "f2.Field = True").WithLocation(26, 9))
        End Sub

        <Fact>
        Public Sub ArrayInitializerVisualBasic()
            Dim source = <compilation>
                             <file name="c.vb">
                                 <![CDATA[
Class C
    Public Sub M1()
        Dim arr1 = New Integer() {}
        Dim arr2 As Object = {}
        Dim arr3 = {}

        Dim arr4 = New Integer() {1, 2, 3}
        Dim arr5 = {1, 2, 3}
        Dim arr6 As C() = {Nothing, Nothing, Nothing}

        Dim arr7 = New Integer() {1, 2, 3, 4, 5, 6}                                 ' LargeList
        Dim arr8 = {1, 2, 3, 4, 5, 6}                                               ' LargeList
        Dim arr9 As C() = {Nothing, Nothing, Nothing, Nothing, Nothing, Nothing}    ' LargeList

        Dim arr10 As Integer(,) = {{1, 2, 3, 4, 5, 6}}      ' LargeList
        Dim arr11 = New Integer(,) {{1, 2, 3, 4, 5, 6},     ' LargeList
                                    {7, 8, 9, 10, 11, 12}}  ' LargeList
        Dim arr12 As C(,) = {{Nothing, Nothing, Nothing, Nothing, Nothing, Nothing},    ' LargeList
                            {Nothing, Nothing, Nothing, Nothing, Nothing, Nothing}}     ' LargeList
        Dim arr13 = {{{1, 2}, {3, 4}}, {{5, 6}, {7, 8}}}

        ' jagged array
        Dim arr14 = {({1, 2, 3}), ({4, 5}), ({6}), ({7})}
        Dim arr15 = {({({1, 2, 3, 4, 5, 6})})}              ' LargeList
    End Sub
End Class
]]>
                             </file>
                         </compilation>

            Dim comp = CompilationUtils.CreateCompilationWithMscorlibAndVBRuntime(source)
            comp.VerifyDiagnostics()
            comp.VerifyAnalyzerDiagnostics({New ArrayInitializerTestAnalyzer()}, Nothing, Nothing, False,
                Diagnostic(ArrayInitializerTestAnalyzer.DoNotUseLargeListOfArrayInitializersDescriptor.Id, "{1, 2, 3, 4, 5, 6}").WithLocation(11, 34),
                Diagnostic(ArrayInitializerTestAnalyzer.DoNotUseLargeListOfArrayInitializersDescriptor.Id, "{1, 2, 3, 4, 5, 6}").WithLocation(12, 20),
                Diagnostic(ArrayInitializerTestAnalyzer.DoNotUseLargeListOfArrayInitializersDescriptor.Id, "{Nothing, Nothing, Nothing, Nothing, Nothing, Nothing}").WithLocation(13, 27),
                Diagnostic(ArrayInitializerTestAnalyzer.DoNotUseLargeListOfArrayInitializersDescriptor.Id, "{1, 2, 3, 4, 5, 6}").WithLocation(15, 36),
                Diagnostic(ArrayInitializerTestAnalyzer.DoNotUseLargeListOfArrayInitializersDescriptor.Id, "{1, 2, 3, 4, 5, 6}").WithLocation(16, 37),
                Diagnostic(ArrayInitializerTestAnalyzer.DoNotUseLargeListOfArrayInitializersDescriptor.Id, "{7, 8, 9, 10, 11, 12}").WithLocation(17, 37),
                Diagnostic(ArrayInitializerTestAnalyzer.DoNotUseLargeListOfArrayInitializersDescriptor.Id, "{Nothing, Nothing, Nothing, Nothing, Nothing, Nothing}").WithLocation(18, 30),
                Diagnostic(ArrayInitializerTestAnalyzer.DoNotUseLargeListOfArrayInitializersDescriptor.Id, "{Nothing, Nothing, Nothing, Nothing, Nothing, Nothing}").WithLocation(19, 29),
                Diagnostic(ArrayInitializerTestAnalyzer.DoNotUseLargeListOfArrayInitializersDescriptor.Id, "{1, 2, 3, 4, 5, 6}").WithLocation(24, 25))
        End Sub

        <Fact>
        Public Sub VariableDeclarationVisualBasic()
            Dim source = <compilation>
                             <file name="c.vb">
                                 <![CDATA[
Class C
#Disable Warning BC42024
    Dim field1, field2, field3, field4 As Integer
    Public Sub M1()
        Dim a1 = 10
        Dim b1 As New Integer, b2, b3, b4 As New Foo(1)         'too many
        Dim c1, c2 As Integer, c3, c4 As Foo                    'too many
        Dim d1() As Foo
        Dim e1 As Integer = 10, e2 = {1, 2, 3}, e3, e4 As C     'too many
        Dim f1 = 10, f2 = 11, f3 As Integer
        Dim h1, h2, , h3 As Integer                             'too many
        Dim i1, i2, i3, i4 As New UndefType                     'too many
        Dim j1, j2, j3, j4 As UndefType                         'too many
        Dim k1 As Integer, k2, k3, k4 As New Foo(1)             'too many
    End Sub
#Enable Warning BC42024
End Class

Class Foo
    Public Sub New(X As Integer)
    End Sub
End Class
]]>
                             </file>
                         </compilation>

            Dim comp = CompilationUtils.CreateCompilationWithMscorlibAndVBRuntime(source)
            comp.VerifyDiagnostics(
                Diagnostic(ERRID.ERR_ExpectedIdentifier, "").WithLocation(11, 21),
                Diagnostic(ERRID.ERR_UndefinedType1, "UndefType").WithArguments("UndefType").WithLocation(12, 35),
                Diagnostic(ERRID.ERR_UndefinedType1, "UndefType").WithArguments("UndefType").WithLocation(12, 35),
                Diagnostic(ERRID.ERR_UndefinedType1, "UndefType").WithArguments("UndefType").WithLocation(12, 35),
                Diagnostic(ERRID.ERR_UndefinedType1, "UndefType").WithArguments("UndefType").WithLocation(12, 35),
                Diagnostic(ERRID.ERR_UndefinedType1, "UndefType").WithArguments("UndefType").WithLocation(13, 31),
                Diagnostic(ERRID.ERR_UndefinedType1, "UndefType").WithArguments("UndefType").WithLocation(13, 31),
                Diagnostic(ERRID.ERR_UndefinedType1, "UndefType").WithArguments("UndefType").WithLocation(13, 31),
                Diagnostic(ERRID.ERR_UndefinedType1, "UndefType").WithArguments("UndefType").WithLocation(13, 31))
            comp.VerifyAnalyzerDiagnostics({New VariableDeclarationTestAnalyzer}, Nothing, Nothing, False,
                Diagnostic(VariableDeclarationTestAnalyzer.LocalVarInitializedDeclarationDescriptor.Id, "a1").WithLocation(5, 13),
                Diagnostic(VariableDeclarationTestAnalyzer.TooManyLocalVarDeclarationsDescriptor.Id, "Dim b1 As New Integer, b2, b3, b4 As New Foo(1)").WithLocation(6, 9),
                Diagnostic(VariableDeclarationTestAnalyzer.LocalVarInitializedDeclarationDescriptor.Id, "b1").WithLocation(6, 13),
                Diagnostic(VariableDeclarationTestAnalyzer.LocalVarInitializedDeclarationDescriptor.Id, "b2").WithLocation(6, 32),
                Diagnostic(VariableDeclarationTestAnalyzer.LocalVarInitializedDeclarationDescriptor.Id, "b3").WithLocation(6, 36),
                Diagnostic(VariableDeclarationTestAnalyzer.LocalVarInitializedDeclarationDescriptor.Id, "b4").WithLocation(6, 40),
                Diagnostic(VariableDeclarationTestAnalyzer.TooManyLocalVarDeclarationsDescriptor.Id, "Dim c1, c2 As Integer, c3, c4 As Foo").WithLocation(7, 9),
                Diagnostic(VariableDeclarationTestAnalyzer.TooManyLocalVarDeclarationsDescriptor.Id, "Dim e1 As Integer = 10, e2 = {1, 2, 3}, e3, e4 As C").WithLocation(9, 9),
                Diagnostic(VariableDeclarationTestAnalyzer.LocalVarInitializedDeclarationDescriptor.Id, "e1").WithLocation(9, 13),
                Diagnostic(VariableDeclarationTestAnalyzer.LocalVarInitializedDeclarationDescriptor.Id, "e2").WithLocation(9, 33),
                Diagnostic(VariableDeclarationTestAnalyzer.LocalVarInitializedDeclarationDescriptor.Id, "f1").WithLocation(10, 13),
                Diagnostic(VariableDeclarationTestAnalyzer.LocalVarInitializedDeclarationDescriptor.Id, "f2").WithLocation(10, 22),
                Diagnostic(VariableDeclarationTestAnalyzer.TooManyLocalVarDeclarationsDescriptor.Id, "Dim h1, h2, , h3 As Integer").WithLocation(11, 9),
                Diagnostic(VariableDeclarationTestAnalyzer.TooManyLocalVarDeclarationsDescriptor.Id, "Dim i1, i2, i3, i4 As New UndefType").WithLocation(12, 9),
                Diagnostic(VariableDeclarationTestAnalyzer.TooManyLocalVarDeclarationsDescriptor.Id, "Dim j1, j2, j3, j4 As UndefType").WithLocation(13, 9),
                Diagnostic(VariableDeclarationTestAnalyzer.TooManyLocalVarDeclarationsDescriptor.Id, "Dim k1 As Integer, k2, k3, k4 As New Foo(1)").WithLocation(14, 9),
                Diagnostic(VariableDeclarationTestAnalyzer.LocalVarInitializedDeclarationDescriptor.Id, "k2").WithLocation(14, 28),
                Diagnostic(VariableDeclarationTestAnalyzer.LocalVarInitializedDeclarationDescriptor.Id, "k3").WithLocation(14, 32),
                Diagnostic(VariableDeclarationTestAnalyzer.LocalVarInitializedDeclarationDescriptor.Id, "k4").WithLocation(14, 36))
        End Sub
        <Fact>
        Public Sub CaseVisualBasic()
            Dim source = <compilation>
                             <file name="c.vb">
                                 <![CDATA[
Class C
    Public Sub M1(x As Integer)
        Select Case x
            Case 1, 2
                Exit Select
            Case = 10
                Exit Select
            Case Else
                Exit Select
        End Select

        Select Case x
            Case 1
                Exit Select
            Case = 1000
                Exit Select
            Case Else
                Exit Select
        End Select

        Select Case x
            Case 10 To 500
                Exit Select
            Case = 1000
                Exit Select
            Case Else
                Exit Select
        End Select

        Select Case x
            Case 1, 980 To 985
                Exit Select
            Case Else
                Exit Select
        End Select

        Select Case x
            Case 1 to 3, 980 To 985
                Exit Select
        End Select

        Select Case x
            Case 1
                Exit Select
            Case > 100000
                Exit Select
        End Select   

        Select Case x
            Case Else
                Exit Select
        End Select     

        Select Case x
        End Select

        Select Case x
            Case 1
                Exit Select
            Case
                Exit Select
        End Select   

        Select Case x
            Case 1
                Exit Select
            Case =
                Exit Select
        End Select  

        Select Case x
            Case 1
                Exit Select
            Case 2 to
                Exit Select
        End Select  
    End Sub
End Class
]]>
                             </file>
                         </compilation>

            Dim comp = CompilationUtils.CreateCompilationWithMscorlibAndVBRuntime(source)
            comp.VerifyDiagnostics(Diagnostic(ERRID.ERR_ExpectedExpression, "").WithLocation(60, 17),
                                   Diagnostic(ERRID.ERR_ExpectedExpression, "").WithLocation(68, 1),
                                   Diagnostic(ERRID.ERR_ExpectedExpression, "").WithLocation(74, 22))
            comp.VerifyAnalyzerDiagnostics({New CaseTestAnalyzer}, Nothing, Nothing, False,
                Diagnostic(CaseTestAnalyzer.MultipleCaseClausesDescriptor.Id,
"Case 1, 2
                Exit Select").WithLocation(4, 13),
                Diagnostic(CaseTestAnalyzer.HasDefaultCaseDescriptor.Id, "Case Else").WithLocation(8, 13),
                Diagnostic(CaseTestAnalyzer.HasDefaultCaseDescriptor.Id, "Case Else").WithLocation(17, 13),
                Diagnostic(CaseTestAnalyzer.HasDefaultCaseDescriptor.Id, "Case Else").WithLocation(26, 13),
                Diagnostic(CaseTestAnalyzer.MultipleCaseClausesDescriptor.Id,
"Case 1, 980 To 985
                Exit Select").WithLocation(31, 13),
                Diagnostic(CaseTestAnalyzer.HasDefaultCaseDescriptor.Id, "Case Else").WithLocation(33, 13),
                Diagnostic(CaseTestAnalyzer.MultipleCaseClausesDescriptor.Id,
"Case 1 to 3, 980 To 985
                Exit Select").WithLocation(38, 13),
                Diagnostic(CaseTestAnalyzer.HasDefaultCaseDescriptor.Id, "Case Else").WithLocation(50, 13))
        End Sub

        <Fact>
        Public Sub ExplicitVsImplicitInstancesVisualBasic()
            Dim source = <compilation>
                             <file name="c.vb">
                                 <![CDATA[
Class C
    Public Overridable Sub M1()
        Me.M1()
        M1()
    End Sub
    Public Sub M2()
    End Sub
End Class

Class D
    Inherits C
    Public Overrides Sub M1()
        MyBase.M1()
        M1()
        M2()
    End Sub
End Class
]]>
                             </file>
                         </compilation>

            Dim comp = CompilationUtils.CreateCompilationWithMscorlibAndVBRuntime(source)
            comp.VerifyDiagnostics()
            comp.VerifyAnalyzerDiagnostics({New ExplicitVsImplicitInstanceAnalyzer}, Nothing, Nothing, False,
               Diagnostic(ExplicitVsImplicitInstanceAnalyzer.ExplicitInstanceDescriptor.Id, "Me").WithLocation(3, 9),
               Diagnostic(ExplicitVsImplicitInstanceAnalyzer.ImplicitInstanceDescriptor.Id, "M1").WithLocation(4, 9),
               Diagnostic(ExplicitVsImplicitInstanceAnalyzer.ExplicitInstanceDescriptor.Id, "MyBase").WithLocation(13, 9),
               Diagnostic(ExplicitVsImplicitInstanceAnalyzer.ImplicitInstanceDescriptor.Id, "M1").WithLocation(14, 9),
               Diagnostic(ExplicitVsImplicitInstanceAnalyzer.ImplicitInstanceDescriptor.Id, "M2").WithLocation(15, 9))
        End Sub

        <Fact>
        Public Sub EventAndMethodReferencesVisualBasic()
            Dim source = <compilation>
                             <file name="c.vb">
                                 <![CDATA[
Delegate Sub MumbleEventHandler(sender As Object, args As System.EventArgs)

Class C
    Public Event Mumble As MumbleEventHandler

    Public Sub OnMumble(args As System.EventArgs)
        AddHandler Mumble, New MumbleEventHandler(AddressOf Mumbler)
        RaiseEvent Mumble(Me, args)
        ' Dim o As object = AddressOf Mumble
        Dim d As MumbleEventHandler = AddressOf Mumbler
        Mumbler(Me, Nothing)
        RemoveHandler Mumble, AddressOf Mumbler
    End Sub

    Private Sub Mumbler(sender As Object, args As System.EventArgs) 
    End Sub
End Class
]]>
                             </file>
                         </compilation>

            Dim comp = CompilationUtils.CreateCompilationWithMscorlibAndVBRuntime(source)
            comp.VerifyDiagnostics()
            comp.VerifyAnalyzerDiagnostics({New MemberReferenceAnalyzer}, Nothing, Nothing, False,
                 Diagnostic(MemberReferenceAnalyzer.HandlerAddedDescriptor.Id, "AddHandler Mumble, New MumbleEventHandler(AddressOf Mumbler)").WithLocation(7, 9),
                 Diagnostic(MemberReferenceAnalyzer.EventReferenceDescriptor.Id, "AddHandler Mumble, New MumbleEventHandler(AddressOf Mumbler)").WithLocation(7, 9),
                 Diagnostic(MemberReferenceAnalyzer.EventReferenceDescriptor.Id, "Mumble").WithLocation(7, 20),
                 Diagnostic(MemberReferenceAnalyzer.MethodBindingDescriptor.Id, "AddressOf Mumbler").WithLocation(7, 51),
                 Diagnostic(MemberReferenceAnalyzer.FieldReferenceDescriptor.Id, "Mumble").WithLocation(8, 20),
                 Diagnostic(MemberReferenceAnalyzer.MethodBindingDescriptor.Id, "AddressOf Mumbler").WithLocation(10, 39),
                 Diagnostic(MemberReferenceAnalyzer.HandlerRemovedDescriptor.Id, "RemoveHandler Mumble, AddressOf Mumbler").WithLocation(12, 9),
                 Diagnostic(MemberReferenceAnalyzer.EventReferenceDescriptor.Id, "RemoveHandler Mumble, AddressOf Mumbler").WithLocation(12, 9),
                 Diagnostic(MemberReferenceAnalyzer.EventReferenceDescriptor.Id, "Mumble").WithLocation(12, 23),
                 Diagnostic(MemberReferenceAnalyzer.MethodBindingDescriptor.Id, "AddressOf Mumbler").WithLocation(12, 31))
        End Sub

        <Fact>
        Public Sub ParamArraysVisualBasic()
            Dim source = <compilation>
                             <file name="c.vb">
                                 <![CDATA[
Class C
    Public Sub M0(a As Integer, ParamArray b As Integer())
    End Sub

    Public Sub M1()
        M0(1)
        M0(1, 2)
        M0(1, 2, 3, 4)
        M0(1, 2, 3, 4, 5)
        M0(1, 2, 3, 4, 5, 6)
        M0(1, New Integer() { 2, 3, 4 })
        M0(1, New Integer() { 2, 3, 4, 5 })
        M0(1, New Integer() { 2, 3, 4, 5, 6 })
    End Sub
End Class
]]>
                             </file>
                         </compilation>

            Dim comp = CompilationUtils.CreateCompilationWithMscorlibAndVBRuntime(source)
            comp.VerifyDiagnostics()
            comp.VerifyAnalyzerDiagnostics({New ParamsArrayTestAnalyzer}, Nothing, Nothing, False,
                                           Diagnostic(ParamsArrayTestAnalyzer.LongParamsDescriptor.Id, "M0(1, 2, 3, 4, 5)").WithLocation(9, 9),
                                           Diagnostic(ParamsArrayTestAnalyzer.LongParamsDescriptor.Id, "M0(1, 2, 3, 4, 5)").WithLocation(9, 9),
                                           Diagnostic(ParamsArrayTestAnalyzer.LongParamsDescriptor.Id, "M0(1, 2, 3, 4, 5, 6)").WithLocation(10, 9),
                                           Diagnostic(ParamsArrayTestAnalyzer.LongParamsDescriptor.Id, "M0(1, 2, 3, 4, 5, 6)").WithLocation(10, 9),
                                           Diagnostic(ParamsArrayTestAnalyzer.LongParamsDescriptor.Id, "New Integer() { 2, 3, 4, 5 }").WithLocation(12, 15),
                                           Diagnostic(ParamsArrayTestAnalyzer.LongParamsDescriptor.Id, "New Integer() { 2, 3, 4, 5 }").WithLocation(12, 15),
                                           Diagnostic(ParamsArrayTestAnalyzer.LongParamsDescriptor.Id, "New Integer() { 2, 3, 4, 5, 6 }").WithLocation(13, 15),
                                           Diagnostic(ParamsArrayTestAnalyzer.LongParamsDescriptor.Id, "New Integer() { 2, 3, 4, 5, 6 }").WithLocation(13, 15))
        End Sub

        <Fact>
<<<<<<< HEAD
        Public Sub NoneOperationVisualBasic()
            ' BoundCaseStatement is OperationKind.None
=======
        Public Sub FieldInitializersVisualBasic()
>>>>>>> bea14d1f
            Dim source = <compilation>
                             <file name="c.vb">
                                 <![CDATA[
Class C
<<<<<<< HEAD
    Public Sub M1(x as Integer)
        Select Case x
            Case 1, 2
                Exit Select
            Case = 10
                Exit Select
            Case Else
                Exit Select
        End Select
    End Sub
=======
    Public F1 As Integer = 44
    Public F2 As String = "Hello"
    Public F3 As Integer = Foo()

    Public Shared Function Foo()
        Return 10
    End Function

    Public Shared Function Bar(Optional P1 As Integer = 10, Optional F2 As Integer = 20)
        Return P1 + F2
    End Function
>>>>>>> bea14d1f
End Class
]]>
                             </file>
                         </compilation>

            Dim comp = CompilationUtils.CreateCompilationWithMscorlibAndVBRuntime(source)
            comp.VerifyDiagnostics()
<<<<<<< HEAD
            comp.VerifyAnalyzerDiagnostics({New NoneOperationTestAnalyzer}, Nothing, Nothing, False)
=======
            comp.VerifyAnalyzerDiagnostics({New EqualsValueTestAnalyzer}, Nothing, Nothing, False,
                                           Diagnostic(EqualsValueTestAnalyzer.EqualsValueDescriptor.Id, "= 44").WithLocation(2, 26),
                                           Diagnostic(EqualsValueTestAnalyzer.EqualsValueDescriptor.Id, "= ""Hello""").WithLocation(3, 25),
                                           Diagnostic(EqualsValueTestAnalyzer.EqualsValueDescriptor.Id, "= Foo()").WithLocation(4, 26),
                                           Diagnostic(EqualsValueTestAnalyzer.EqualsValueDescriptor.Id, "= 20").WithLocation(10, 84))

>>>>>>> bea14d1f
        End Sub
    End Class
End Namespace<|MERGE_RESOLUTION|>--- conflicted
+++ resolved
@@ -1212,28 +1212,11 @@
         End Sub
 
         <Fact>
-<<<<<<< HEAD
-        Public Sub NoneOperationVisualBasic()
-            ' BoundCaseStatement is OperationKind.None
-=======
         Public Sub FieldInitializersVisualBasic()
->>>>>>> bea14d1f
-            Dim source = <compilation>
-                             <file name="c.vb">
-                                 <![CDATA[
-Class C
-<<<<<<< HEAD
-    Public Sub M1(x as Integer)
-        Select Case x
-            Case 1, 2
-                Exit Select
-            Case = 10
-                Exit Select
-            Case Else
-                Exit Select
-        End Select
-    End Sub
-=======
+            Dim source = <compilation>
+                             <file name="c.vb">
+                                 <![CDATA[
+Class C
     Public F1 As Integer = 44
     Public F2 As String = "Hello"
     Public F3 As Integer = Foo()
@@ -1245,24 +1228,46 @@
     Public Shared Function Bar(Optional P1 As Integer = 10, Optional F2 As Integer = 20)
         Return P1 + F2
     End Function
->>>>>>> bea14d1f
-End Class
-]]>
-                             </file>
-                         </compilation>
-
-            Dim comp = CompilationUtils.CreateCompilationWithMscorlibAndVBRuntime(source)
-            comp.VerifyDiagnostics()
-<<<<<<< HEAD
-            comp.VerifyAnalyzerDiagnostics({New NoneOperationTestAnalyzer}, Nothing, Nothing, False)
-=======
+End Class
+]]>
+                             </file>
+                         </compilation>
+
+            Dim comp = CompilationUtils.CreateCompilationWithMscorlibAndVBRuntime(source)
+            comp.VerifyDiagnostics()
             comp.VerifyAnalyzerDiagnostics({New EqualsValueTestAnalyzer}, Nothing, Nothing, False,
                                            Diagnostic(EqualsValueTestAnalyzer.EqualsValueDescriptor.Id, "= 44").WithLocation(2, 26),
                                            Diagnostic(EqualsValueTestAnalyzer.EqualsValueDescriptor.Id, "= ""Hello""").WithLocation(3, 25),
                                            Diagnostic(EqualsValueTestAnalyzer.EqualsValueDescriptor.Id, "= Foo()").WithLocation(4, 26),
                                            Diagnostic(EqualsValueTestAnalyzer.EqualsValueDescriptor.Id, "= 20").WithLocation(10, 84))
-
->>>>>>> bea14d1f
+        End Sub
+
+
+        <Fact>
+        Public Sub NoneOperationVisualBasic()
+            ' BoundCaseStatement is OperationKind.None
+            Dim source = <compilation>
+                             <file name="c.vb">
+                                 <![CDATA[
+Class C
+    Public Sub M1(x as Integer)
+        Select Case x
+            Case 1, 2
+                Exit Select
+            Case = 10
+                Exit Select
+            Case Else
+                Exit Select
+        End Select
+    End Sub
+End Class
+]]>
+                             </file>
+                         </compilation>
+
+            Dim comp = CompilationUtils.CreateCompilationWithMscorlibAndVBRuntime(source)
+            comp.VerifyDiagnostics()
+            comp.VerifyAnalyzerDiagnostics({New NoneOperationTestAnalyzer}, Nothing, Nothing, False)
         End Sub
     End Class
 End Namespace