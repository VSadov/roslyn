﻿' Copyright (c) Microsoft.  All Rights Reserved.  Licensed under the Apache License, Version 2.0.  See License.txt in the project root for license information.

Imports Microsoft.CodeAnalysis.VisualBasic.Syntax
Imports Microsoft.CodeAnalysis.Test.Utilities
Imports Roslyn.Test.Utilities

Namespace Microsoft.CodeAnalysis.VisualBasic.UnitTests.Semantics

    Partial Public Class IOperationTests
        Inherits SemanticModelTestBase

        <CompilerTrait(CompilerFeature.IOperation)>
        <Fact, WorkItem(10856, "https://github.com/dotnet/roslyn/issues/10856")>
        Public Sub TupleExpression_NoConversions()
            Dim source = <![CDATA[
Imports System

Class C
    Shared Sub Main()
        Dim t As (Integer, Integer) = (1, 2)'BIND:"(1, 2)"
    End Sub
End Class]]>.Value

            Dim expectedOperationTree = <![CDATA[
ITupleExpression (OperationKind.TupleExpression, Type: (System.Int32, System.Int32)) (Syntax: '(1, 2)')
  Elements(2):
      ILiteralExpression (OperationKind.LiteralExpression, Type: System.Int32, Constant: 1) (Syntax: '1')
      ILiteralExpression (OperationKind.LiteralExpression, Type: System.Int32, Constant: 2) (Syntax: '2')]]>.Value

            Dim expectedDiagnostics = String.Empty

            VerifyOperationTreeAndDiagnosticsForTest(Of TupleExpressionSyntax)(source, expectedOperationTree, expectedDiagnostics)
        End Sub

        <CompilerTrait(CompilerFeature.IOperation)>
        <Fact, WorkItem(10856, "https://github.com/dotnet/roslyn/issues/10856")>
        Public Sub TupleExpression_NoConversions_ParentVariableDeclaration()
            Dim source = <![CDATA[
Imports System

Class C
    Shared Sub Main()
        Dim t As (Integer, Integer) = (1, 2)'BIND:"Dim t As (Integer, Integer) = (1, 2)"
    End Sub
End Class]]>.Value

            Dim expectedOperationTree = <![CDATA[
IVariableDeclarationStatement (1 declarations) (OperationKind.VariableDeclarationStatement) (Syntax: 'Dim t As (I ... r) = (1, 2)')
  IVariableDeclaration (1 variables) (OperationKind.VariableDeclaration) (Syntax: 't')
    Variables: Local_1: t As (System.Int32, System.Int32)
    Initializer: ITupleExpression (OperationKind.TupleExpression, Type: (System.Int32, System.Int32)) (Syntax: '(1, 2)')
        Elements(2):
            ILiteralExpression (OperationKind.LiteralExpression, Type: System.Int32, Constant: 1) (Syntax: '1')
            ILiteralExpression (OperationKind.LiteralExpression, Type: System.Int32, Constant: 2) (Syntax: '2')]]>.Value

            Dim expectedDiagnostics = String.Empty

            VerifyOperationTreeAndDiagnosticsForTest(Of LocalDeclarationStatementSyntax)(source, expectedOperationTree, expectedDiagnostics)
        End Sub

        <CompilerTrait(CompilerFeature.IOperation)>
        <Fact, WorkItem(10856, "https://github.com/dotnet/roslyn/issues/10856")>
        Public Sub TupleExpression_ImplicitConversions()
            Dim source = <![CDATA[
Imports System

Class C
    Shared Sub Main()
        Dim t As (UInteger, UInteger) = (1, 2)'BIND:"(1, 2)"
    End Sub
End Class]]>.Value

            Dim expectedOperationTree = <![CDATA[
IConversionExpression (Implicit, TryCast: False, Unchecked) (OperationKind.ConversionExpression, Type: (System.UInt32, System.UInt32)) (Syntax: '(1, 2)')
  Conversion: CommonConversion (Exists: False, IsIdentity: False, IsNumeric: False, IsReference: False, IsUserDefined: False) (MethodSymbol: null)
  Operand: ITupleExpression (OperationKind.TupleExpression, Type: (System.UInt32, System.UInt32)) (Syntax: '(1, 2)')
      Elements(2):
          IConversionExpression (Implicit, TryCast: False, Unchecked) (OperationKind.ConversionExpression, Type: System.UInt32, Constant: 1) (Syntax: '1')
            Conversion: CommonConversion (Exists: False, IsIdentity: False, IsNumeric: False, IsReference: False, IsUserDefined: False) (MethodSymbol: null)
            Operand: ILiteralExpression (OperationKind.LiteralExpression, Type: System.Int32, Constant: 1) (Syntax: '1')
          IConversionExpression (Implicit, TryCast: False, Unchecked) (OperationKind.ConversionExpression, Type: System.UInt32, Constant: 2) (Syntax: '2')
            Conversion: CommonConversion (Exists: False, IsIdentity: False, IsNumeric: False, IsReference: False, IsUserDefined: False) (MethodSymbol: null)
            Operand: ILiteralExpression (OperationKind.LiteralExpression, Type: System.Int32, Constant: 2) (Syntax: '2')]]>.Value

            Dim expectedDiagnostics = String.Empty

            VerifyOperationTreeAndDiagnosticsForTest(Of TupleExpressionSyntax)(source, expectedOperationTree, expectedDiagnostics)
        End Sub

        <CompilerTrait(CompilerFeature.IOperation)>
        <Fact, WorkItem(10856, "https://github.com/dotnet/roslyn/issues/10856")>
        Public Sub TupleExpression_ImplicitConversions_ParentVariableDeclaration()
            Dim source = <![CDATA[
Imports System

Class C
    Shared Sub Main()
        Dim t As (UInteger, UInteger) = (1, 2)'BIND:"Dim t As (UInteger, UInteger) = (1, 2)"
    End Sub
End Class]]>.Value

            Dim expectedOperationTree = <![CDATA[
IVariableDeclarationStatement (1 declarations) (OperationKind.VariableDeclarationStatement) (Syntax: 'Dim t As (U ... r) = (1, 2)')
  IVariableDeclaration (1 variables) (OperationKind.VariableDeclaration) (Syntax: 't')
    Variables: Local_1: t As (System.UInt32, System.UInt32)
    Initializer: IConversionExpression (Implicit, TryCast: False, Unchecked) (OperationKind.ConversionExpression, Type: (System.UInt32, System.UInt32)) (Syntax: '(1, 2)')
        Conversion: CommonConversion (Exists: False, IsIdentity: False, IsNumeric: False, IsReference: False, IsUserDefined: False) (MethodSymbol: null)
        Operand: ITupleExpression (OperationKind.TupleExpression, Type: (System.UInt32, System.UInt32)) (Syntax: '(1, 2)')
            Elements(2):
                IConversionExpression (Implicit, TryCast: False, Unchecked) (OperationKind.ConversionExpression, Type: System.UInt32, Constant: 1) (Syntax: '1')
                  Conversion: CommonConversion (Exists: False, IsIdentity: False, IsNumeric: False, IsReference: False, IsUserDefined: False) (MethodSymbol: null)
                  Operand: ILiteralExpression (OperationKind.LiteralExpression, Type: System.Int32, Constant: 1) (Syntax: '1')
                IConversionExpression (Implicit, TryCast: False, Unchecked) (OperationKind.ConversionExpression, Type: System.UInt32, Constant: 2) (Syntax: '2')
                  Conversion: CommonConversion (Exists: False, IsIdentity: False, IsNumeric: False, IsReference: False, IsUserDefined: False) (MethodSymbol: null)
                  Operand: ILiteralExpression (OperationKind.LiteralExpression, Type: System.Int32, Constant: 2) (Syntax: '2')]]>.Value

            Dim expectedDiagnostics = String.Empty

            VerifyOperationTreeAndDiagnosticsForTest(Of LocalDeclarationStatementSyntax)(source, expectedOperationTree, expectedDiagnostics)
        End Sub

        <CompilerTrait(CompilerFeature.IOperation)>
        <Fact, WorkItem(10856, "https://github.com/dotnet/roslyn/issues/10856")>
        Public Sub TupleExpression_ImplicitConversionFromNull()
            Dim source = <![CDATA[
Imports System

Class C
    Shared Sub Main()
        Dim t As (UInteger, String) = (1, Nothing)'BIND:"(1, Nothing)"
    End Sub
End Class]]>.Value

            Dim expectedOperationTree = <![CDATA[
IConversionExpression (Implicit, TryCast: False, Unchecked) (OperationKind.ConversionExpression, Type: (System.UInt32, System.String)) (Syntax: '(1, Nothing)')
  Conversion: CommonConversion (Exists: False, IsIdentity: False, IsNumeric: False, IsReference: False, IsUserDefined: False) (MethodSymbol: null)
  Operand: ITupleExpression (OperationKind.TupleExpression, Type: (System.UInt32, System.String)) (Syntax: '(1, Nothing)')
      Elements(2):
          IConversionExpression (Implicit, TryCast: False, Unchecked) (OperationKind.ConversionExpression, Type: System.UInt32, Constant: 1) (Syntax: '1')
            Conversion: CommonConversion (Exists: False, IsIdentity: False, IsNumeric: False, IsReference: False, IsUserDefined: False) (MethodSymbol: null)
            Operand: ILiteralExpression (OperationKind.LiteralExpression, Type: System.Int32, Constant: 1) (Syntax: '1')
          IConversionExpression (Implicit, TryCast: False, Unchecked) (OperationKind.ConversionExpression, Type: System.String, Constant: null) (Syntax: 'Nothing')
            Conversion: CommonConversion (Exists: False, IsIdentity: False, IsNumeric: False, IsReference: False, IsUserDefined: False) (MethodSymbol: null)
            Operand: ILiteralExpression (OperationKind.LiteralExpression, Type: null, Constant: null) (Syntax: 'Nothing')]]>.Value

            Dim expectedDiagnostics = String.Empty

            VerifyOperationTreeAndDiagnosticsForTest(Of TupleExpressionSyntax)(source, expectedOperationTree, expectedDiagnostics)
        End Sub

        <CompilerTrait(CompilerFeature.IOperation)>
        <Fact, WorkItem(10856, "https://github.com/dotnet/roslyn/issues/10856")>
        Public Sub TupleExpression_ImplicitConversionFromNull_ParentVariableDeclaration()
            Dim source = <![CDATA[
Imports System

Class C
    Shared Sub Main()
        Dim t As (UInteger, String) = (1, Nothing)'BIND:"Dim t As (UInteger, String) = (1, Nothing)"
    End Sub
End Class]]>.Value

            Dim expectedOperationTree = <![CDATA[
IVariableDeclarationStatement (1 declarations) (OperationKind.VariableDeclarationStatement) (Syntax: 'Dim t As (U ... 1, Nothing)')
  IVariableDeclaration (1 variables) (OperationKind.VariableDeclaration) (Syntax: 't')
    Variables: Local_1: t As (System.UInt32, System.String)
    Initializer: IConversionExpression (Implicit, TryCast: False, Unchecked) (OperationKind.ConversionExpression, Type: (System.UInt32, System.String)) (Syntax: '(1, Nothing)')
        Conversion: CommonConversion (Exists: False, IsIdentity: False, IsNumeric: False, IsReference: False, IsUserDefined: False) (MethodSymbol: null)
        Operand: ITupleExpression (OperationKind.TupleExpression, Type: (System.UInt32, System.String)) (Syntax: '(1, Nothing)')
            Elements(2):
                IConversionExpression (Implicit, TryCast: False, Unchecked) (OperationKind.ConversionExpression, Type: System.UInt32, Constant: 1) (Syntax: '1')
                  Conversion: CommonConversion (Exists: False, IsIdentity: False, IsNumeric: False, IsReference: False, IsUserDefined: False) (MethodSymbol: null)
                  Operand: ILiteralExpression (OperationKind.LiteralExpression, Type: System.Int32, Constant: 1) (Syntax: '1')
                IConversionExpression (Implicit, TryCast: False, Unchecked) (OperationKind.ConversionExpression, Type: System.String, Constant: null) (Syntax: 'Nothing')
                  Conversion: CommonConversion (Exists: False, IsIdentity: False, IsNumeric: False, IsReference: False, IsUserDefined: False) (MethodSymbol: null)
                  Operand: ILiteralExpression (OperationKind.LiteralExpression, Type: null, Constant: null) (Syntax: 'Nothing')]]>.Value

            Dim expectedDiagnostics = String.Empty

            VerifyOperationTreeAndDiagnosticsForTest(Of LocalDeclarationStatementSyntax)(source, expectedOperationTree, expectedDiagnostics)
        End Sub

        <CompilerTrait(CompilerFeature.IOperation)>
        <Fact, WorkItem(10856, "https://github.com/dotnet/roslyn/issues/10856")>
        Public Sub TupleExpression_NamedArguments()
            Dim source = <![CDATA[
Option Strict Off
Imports System

Class C
    Shared Sub Main()
        Dim t = (A:=1, B:=2)'BIND:"(A:=1, B:=2)"
    End Sub
End Class]]>.Value

            Dim expectedOperationTree = <![CDATA[
ITupleExpression (OperationKind.TupleExpression, Type: (A As System.Int32, B As System.Int32)) (Syntax: '(A:=1, B:=2)')
  Elements(2):
      ILiteralExpression (OperationKind.LiteralExpression, Type: System.Int32, Constant: 1) (Syntax: '1')
      ILiteralExpression (OperationKind.LiteralExpression, Type: System.Int32, Constant: 2) (Syntax: '2')]]>.Value

            Dim expectedDiagnostics = String.Empty

            VerifyOperationTreeAndDiagnosticsForTest(Of TupleExpressionSyntax)(source, expectedOperationTree, expectedDiagnostics)
        End Sub

        <CompilerTrait(CompilerFeature.IOperation)>
        <Fact, WorkItem(10856, "https://github.com/dotnet/roslyn/issues/10856")>
        Public Sub TupleExpression_NamedArguments_ParentVariableDeclaration()
            Dim source = <![CDATA[
Option Strict Off
Imports System

Class C
    Shared Sub Main()
        Dim t = (A:=1, B:=2)'BIND:"Dim t = (A:=1, B:=2)"
    End Sub
End Class]]>.Value

            Dim expectedOperationTree = <![CDATA[
IVariableDeclarationStatement (1 declarations) (OperationKind.VariableDeclarationStatement) (Syntax: 'Dim t = (A:=1, B:=2)')
  IVariableDeclaration (1 variables) (OperationKind.VariableDeclaration) (Syntax: 't')
    Variables: Local_1: t As (A As System.Int32, B As System.Int32)
    Initializer: ITupleExpression (OperationKind.TupleExpression, Type: (A As System.Int32, B As System.Int32)) (Syntax: '(A:=1, B:=2)')
        Elements(2):
            ILiteralExpression (OperationKind.LiteralExpression, Type: System.Int32, Constant: 1) (Syntax: '1')
            ILiteralExpression (OperationKind.LiteralExpression, Type: System.Int32, Constant: 2) (Syntax: '2')]]>.Value

            Dim expectedDiagnostics = String.Empty

            VerifyOperationTreeAndDiagnosticsForTest(Of LocalDeclarationStatementSyntax)(source, expectedOperationTree, expectedDiagnostics)
        End Sub

        <CompilerTrait(CompilerFeature.IOperation)>
        <Fact, WorkItem(10856, "https://github.com/dotnet/roslyn/issues/10856")>
        Public Sub TupleExpression_NamedElementsInTupleType()
            Dim source = <![CDATA[
Option Strict Off
Imports System

Class C
    Shared Sub Main()
        Dim t As (A As Integer, B As Integer) = (1, 2)'BIND:"(1, 2)"
    End Sub
End Class]]>.Value

            Dim expectedOperationTree = <![CDATA[
IConversionExpression (Implicit, TryCast: False, Unchecked) (OperationKind.ConversionExpression, Type: (A As System.Int32, B As System.Int32)) (Syntax: '(1, 2)')
  Conversion: CommonConversion (Exists: False, IsIdentity: False, IsNumeric: False, IsReference: False, IsUserDefined: False) (MethodSymbol: null)
  Operand: ITupleExpression (OperationKind.TupleExpression, Type: (System.Int32, System.Int32)) (Syntax: '(1, 2)')
      Elements(2):
          ILiteralExpression (OperationKind.LiteralExpression, Type: System.Int32, Constant: 1) (Syntax: '1')
          ILiteralExpression (OperationKind.LiteralExpression, Type: System.Int32, Constant: 2) (Syntax: '2')]]>.Value

            Dim expectedDiagnostics = String.Empty

            VerifyOperationTreeAndDiagnosticsForTest(Of TupleExpressionSyntax)(source, expectedOperationTree, expectedDiagnostics)
        End Sub

        <CompilerTrait(CompilerFeature.IOperation)>
        <Fact, WorkItem(10856, "https://github.com/dotnet/roslyn/issues/10856")>
        Public Sub TupleExpression_NamedElementsInTupleType_ParentVariableDeclaration()
            Dim source = <![CDATA[
Option Strict Off
Imports System

Class C
    Shared Sub Main()
        Dim t As (A As Integer, B As Integer) = (1, 2)'BIND:"Dim t As (A As Integer, B As Integer) = (1, 2)"
    End Sub
End Class]]>.Value

            Dim expectedOperationTree = <![CDATA[
IVariableDeclarationStatement (1 declarations) (OperationKind.VariableDeclarationStatement) (Syntax: 'Dim t As (A ... r) = (1, 2)')
  IVariableDeclaration (1 variables) (OperationKind.VariableDeclaration) (Syntax: 't')
    Variables: Local_1: t As (A As System.Int32, B As System.Int32)
    Initializer: IConversionExpression (Implicit, TryCast: False, Unchecked) (OperationKind.ConversionExpression, Type: (A As System.Int32, B As System.Int32)) (Syntax: '(1, 2)')
        Conversion: CommonConversion (Exists: False, IsIdentity: False, IsNumeric: False, IsReference: False, IsUserDefined: False) (MethodSymbol: null)
        Operand: ITupleExpression (OperationKind.TupleExpression, Type: (System.Int32, System.Int32)) (Syntax: '(1, 2)')
            Elements(2):
                ILiteralExpression (OperationKind.LiteralExpression, Type: System.Int32, Constant: 1) (Syntax: '1')
                ILiteralExpression (OperationKind.LiteralExpression, Type: System.Int32, Constant: 2) (Syntax: '2')]]>.Value

            Dim expectedDiagnostics = String.Empty

            VerifyOperationTreeAndDiagnosticsForTest(Of LocalDeclarationStatementSyntax)(source, expectedOperationTree, expectedDiagnostics)
        End Sub

        <CompilerTrait(CompilerFeature.IOperation)>
        <Fact, WorkItem(10856, "https://github.com/dotnet/roslyn/issues/10856")>
        Public Sub TupleExpression_NamedElementsAndImplicitConversions()
            Dim source = <![CDATA[
Option Strict Off
Imports System

Class C
    Shared Sub Main()
        Dim t As (A As Int16, B As String) = (A:=1, B:=Nothing)'BIND:"(A:=1, B:=Nothing)"
    End Sub
End Class]]>.Value

            Dim expectedOperationTree = <![CDATA[
IConversionExpression (Implicit, TryCast: False, Unchecked) (OperationKind.ConversionExpression, Type: (A As System.Int16, B As System.String)) (Syntax: '(A:=1, B:=Nothing)')
  Conversion: CommonConversion (Exists: False, IsIdentity: False, IsNumeric: False, IsReference: False, IsUserDefined: False) (MethodSymbol: null)
  Operand: ITupleExpression (OperationKind.TupleExpression, Type: (A As System.Int16, B As System.String)) (Syntax: '(A:=1, B:=Nothing)')
      Elements(2):
          IConversionExpression (Implicit, TryCast: False, Unchecked) (OperationKind.ConversionExpression, Type: System.Int16, Constant: 1) (Syntax: '1')
            Conversion: CommonConversion (Exists: False, IsIdentity: False, IsNumeric: False, IsReference: False, IsUserDefined: False) (MethodSymbol: null)
            Operand: ILiteralExpression (OperationKind.LiteralExpression, Type: System.Int32, Constant: 1) (Syntax: '1')
          IConversionExpression (Implicit, TryCast: False, Unchecked) (OperationKind.ConversionExpression, Type: System.String, Constant: null) (Syntax: 'Nothing')
            Conversion: CommonConversion (Exists: False, IsIdentity: False, IsNumeric: False, IsReference: False, IsUserDefined: False) (MethodSymbol: null)
            Operand: ILiteralExpression (OperationKind.LiteralExpression, Type: null, Constant: null) (Syntax: 'Nothing')]]>.Value

            Dim expectedDiagnostics = String.Empty

            VerifyOperationTreeAndDiagnosticsForTest(Of TupleExpressionSyntax)(source, expectedOperationTree, expectedDiagnostics)
        End Sub

        <CompilerTrait(CompilerFeature.IOperation)>
        <Fact, WorkItem(10856, "https://github.com/dotnet/roslyn/issues/10856")>
        Public Sub TupleExpression_NamedElementsAndImplicitConversions_ParentVariableDeclaration()
            Dim source = <![CDATA[
Option Strict Off
Imports System

Class C
    Shared Sub Main()
        Dim t As (A As Int16, B As String) = (A:=1, B:=Nothing)'BIND:"Dim t As (A As Int16, B As String) = (A:=1, B:=Nothing)"
    End Sub
End Class]]>.Value

            Dim expectedOperationTree = <![CDATA[
IVariableDeclarationStatement (1 declarations) (OperationKind.VariableDeclarationStatement) (Syntax: 'Dim t As (A ... B:=Nothing)')
  IVariableDeclaration (1 variables) (OperationKind.VariableDeclaration) (Syntax: 't')
    Variables: Local_1: t As (A As System.Int16, B As System.String)
    Initializer: IConversionExpression (Implicit, TryCast: False, Unchecked) (OperationKind.ConversionExpression, Type: (A As System.Int16, B As System.String)) (Syntax: '(A:=1, B:=Nothing)')
        Conversion: CommonConversion (Exists: False, IsIdentity: False, IsNumeric: False, IsReference: False, IsUserDefined: False) (MethodSymbol: null)
        Operand: ITupleExpression (OperationKind.TupleExpression, Type: (A As System.Int16, B As System.String)) (Syntax: '(A:=1, B:=Nothing)')
            Elements(2):
                IConversionExpression (Implicit, TryCast: False, Unchecked) (OperationKind.ConversionExpression, Type: System.Int16, Constant: 1) (Syntax: '1')
                  Conversion: CommonConversion (Exists: False, IsIdentity: False, IsNumeric: False, IsReference: False, IsUserDefined: False) (MethodSymbol: null)
                  Operand: ILiteralExpression (OperationKind.LiteralExpression, Type: System.Int32, Constant: 1) (Syntax: '1')
                IConversionExpression (Implicit, TryCast: False, Unchecked) (OperationKind.ConversionExpression, Type: System.String, Constant: null) (Syntax: 'Nothing')
                  Conversion: CommonConversion (Exists: False, IsIdentity: False, IsNumeric: False, IsReference: False, IsUserDefined: False) (MethodSymbol: null)
                  Operand: ILiteralExpression (OperationKind.LiteralExpression, Type: null, Constant: null) (Syntax: 'Nothing')]]>.Value

            Dim expectedDiagnostics = String.Empty

            VerifyOperationTreeAndDiagnosticsForTest(Of LocalDeclarationStatementSyntax)(source, expectedOperationTree, expectedDiagnostics)
        End Sub

        <CompilerTrait(CompilerFeature.IOperation)>
        <Fact, WorkItem(10856, "https://github.com/dotnet/roslyn/issues/10856")>
        Public Sub TupleExpression_UserDefinedConversionsForArguments()
            Dim source = <![CDATA[
Imports System

Class C
    Private ReadOnly _x As Integer
    Public Sub New(x As Integer)
        _x = x
    End Sub

    Public Shared Widening Operator CType(value As Integer) As C
        Return New C(value)
    End Operator

    Public Shared Widening Operator CType(c As C) As Short
        Return CShort(c._x)
    End Operator

    Public Shared Widening Operator CType(c As C) As String
        Return c._x.ToString()
    End Operator

    Public Sub M(c1 As C)
        Dim t As (A As Int16, B As String) = (New C(0), c1)'BIND:"(New C(0), c1)"
    End Sub
End Class]]>.Value

            Dim expectedOperationTree = <![CDATA[
IConversionExpression (Implicit, TryCast: False, Unchecked) (OperationKind.ConversionExpression, Type: (A As System.Int16, B As System.String)) (Syntax: '(New C(0), c1)')
  Conversion: CommonConversion (Exists: False, IsIdentity: False, IsNumeric: False, IsReference: False, IsUserDefined: False) (MethodSymbol: null)
  Operand: ITupleExpression (OperationKind.TupleExpression, Type: (System.Int16, c1 As System.String)) (Syntax: '(New C(0), c1)')
      Elements(2):
          IConversionExpression (Implicit, TryCast: False, Unchecked) (OperationKind.ConversionExpression, Type: System.Int16) (Syntax: 'New C(0)')
            Conversion: CommonConversion (Exists: False, IsIdentity: False, IsNumeric: False, IsReference: False, IsUserDefined: False) (MethodSymbol: null)
            Operand: IConversionExpression (Implicit, TryCast: False, Unchecked) (OperationKind.ConversionExpression, Type: C) (Syntax: 'New C(0)')
                Conversion: CommonConversion (Exists: False, IsIdentity: False, IsNumeric: False, IsReference: False, IsUserDefined: False) (MethodSymbol: null)
                Operand: IObjectCreationExpression (Constructor: Sub C..ctor(x As System.Int32)) (OperationKind.ObjectCreationExpression, Type: C) (Syntax: 'New C(0)')
                    Arguments(1):
                        IArgument (ArgumentKind.Explicit, Matching Parameter: x) (OperationKind.Argument) (Syntax: '0')
<<<<<<< HEAD
                          ILiteralExpression (Text: 0) (OperationKind.LiteralExpression, Type: System.Int32, Constant: 0) (Syntax: '0')
=======
                          ILiteralExpression (OperationKind.LiteralExpression, Type: System.Int32, Constant: 0) (Syntax: '0')
                          InConversion: null
                          OutConversion: null
>>>>>>> 5d2d334b
                    Initializer: null
          IConversionExpression (Implicit, TryCast: False, Unchecked) (OperationKind.ConversionExpression, Type: System.String) (Syntax: 'c1')
            Conversion: CommonConversion (Exists: False, IsIdentity: False, IsNumeric: False, IsReference: False, IsUserDefined: False) (MethodSymbol: null)
            Operand: IConversionExpression (Implicit, TryCast: False, Unchecked) (OperationKind.ConversionExpression, Type: C) (Syntax: 'c1')
                Conversion: CommonConversion (Exists: False, IsIdentity: False, IsNumeric: False, IsReference: False, IsUserDefined: False) (MethodSymbol: null)
                Operand: IParameterReferenceExpression: c1 (OperationKind.ParameterReferenceExpression, Type: C) (Syntax: 'c1')]]>.Value

            Dim expectedDiagnostics = String.Empty

            VerifyOperationTreeAndDiagnosticsForTest(Of TupleExpressionSyntax)(source, expectedOperationTree, expectedDiagnostics)
        End Sub

        <CompilerTrait(CompilerFeature.IOperation)>
        <Fact, WorkItem(10856, "https://github.com/dotnet/roslyn/issues/10856")>
        Public Sub TupleExpression_UserDefinedConversionsForArguments_ParentVariableDeclaration()
            Dim source = <![CDATA[
Imports System

Class C
    Private ReadOnly _x As Integer
    Public Sub New(x As Integer)
        _x = x
    End Sub

    Public Shared Widening Operator CType(value As Integer) As C
        Return New C(value)
    End Operator

    Public Shared Widening Operator CType(c As C) As Short
        Return CShort(c._x)
    End Operator

    Public Shared Widening Operator CType(c As C) As String
        Return c._x.ToString()
    End Operator

    Public Sub M(c1 As C)
        Dim t As (A As Int16, B As String) = (New C(0), c1)'BIND:"Dim t As (A As Int16, B As String) = (New C(0), c1)"
    End Sub
End Class]]>.Value

            Dim expectedOperationTree = <![CDATA[
IVariableDeclarationStatement (1 declarations) (OperationKind.VariableDeclarationStatement) (Syntax: 'Dim t As (A ... w C(0), c1)')
  IVariableDeclaration (1 variables) (OperationKind.VariableDeclaration) (Syntax: 't')
    Variables: Local_1: t As (A As System.Int16, B As System.String)
    Initializer: IConversionExpression (Implicit, TryCast: False, Unchecked) (OperationKind.ConversionExpression, Type: (A As System.Int16, B As System.String)) (Syntax: '(New C(0), c1)')
        Conversion: CommonConversion (Exists: False, IsIdentity: False, IsNumeric: False, IsReference: False, IsUserDefined: False) (MethodSymbol: null)
        Operand: ITupleExpression (OperationKind.TupleExpression, Type: (System.Int16, c1 As System.String)) (Syntax: '(New C(0), c1)')
            Elements(2):
                IConversionExpression (Implicit, TryCast: False, Unchecked) (OperationKind.ConversionExpression, Type: System.Int16) (Syntax: 'New C(0)')
                  Conversion: CommonConversion (Exists: False, IsIdentity: False, IsNumeric: False, IsReference: False, IsUserDefined: False) (MethodSymbol: null)
                  Operand: IConversionExpression (Implicit, TryCast: False, Unchecked) (OperationKind.ConversionExpression, Type: C) (Syntax: 'New C(0)')
                      Conversion: CommonConversion (Exists: False, IsIdentity: False, IsNumeric: False, IsReference: False, IsUserDefined: False) (MethodSymbol: null)
                      Operand: IObjectCreationExpression (Constructor: Sub C..ctor(x As System.Int32)) (OperationKind.ObjectCreationExpression, Type: C) (Syntax: 'New C(0)')
                          Arguments(1):
                              IArgument (ArgumentKind.Explicit, Matching Parameter: x) (OperationKind.Argument) (Syntax: '0')
<<<<<<< HEAD
                                ILiteralExpression (Text: 0) (OperationKind.LiteralExpression, Type: System.Int32, Constant: 0) (Syntax: '0')
=======
                                ILiteralExpression (OperationKind.LiteralExpression, Type: System.Int32, Constant: 0) (Syntax: '0')
                                InConversion: null
                                OutConversion: null
>>>>>>> 5d2d334b
                          Initializer: null
                IConversionExpression (Implicit, TryCast: False, Unchecked) (OperationKind.ConversionExpression, Type: System.String) (Syntax: 'c1')
                  Conversion: CommonConversion (Exists: False, IsIdentity: False, IsNumeric: False, IsReference: False, IsUserDefined: False) (MethodSymbol: null)
                  Operand: IConversionExpression (Implicit, TryCast: False, Unchecked) (OperationKind.ConversionExpression, Type: C) (Syntax: 'c1')
                      Conversion: CommonConversion (Exists: False, IsIdentity: False, IsNumeric: False, IsReference: False, IsUserDefined: False) (MethodSymbol: null)
                      Operand: IParameterReferenceExpression: c1 (OperationKind.ParameterReferenceExpression, Type: C) (Syntax: 'c1')]]>.Value

            Dim expectedDiagnostics = String.Empty

            VerifyOperationTreeAndDiagnosticsForTest(Of LocalDeclarationStatementSyntax)(source, expectedOperationTree, expectedDiagnostics)
        End Sub

        <CompilerTrait(CompilerFeature.IOperation)>
        <Fact, WorkItem(10856, "https://github.com/dotnet/roslyn/issues/10856")>
        Public Sub TupleExpression_UserDefinedConversionFromTupleExpression()
            Dim source = <![CDATA[
Imports System

Class C
    Private ReadOnly _x As Integer
    Public Sub New(x As Integer)
        _x = x
    End Sub

    Public Shared Widening Operator CType(x As (Integer, String)) As C
        Return New C(x.Item1)
    End Operator

    Public Shared Widening Operator CType(c As C) As (Integer, String)
        Return (c._x, c._x.ToString)
    End Operator

    Public Sub M(c1 As C)
        Dim t As C = (0, Nothing)'BIND:"(0, Nothing)"
    End Sub
End Class]]>.Value

            Dim expectedOperationTree = <![CDATA[
IConversionExpression (Implicit, TryCast: False, Unchecked) (OperationKind.ConversionExpression, Type: C) (Syntax: '(0, Nothing)')
  Conversion: CommonConversion (Exists: False, IsIdentity: False, IsNumeric: False, IsReference: False, IsUserDefined: False) (MethodSymbol: null)
  Operand: IConversionExpression (Implicit, TryCast: False, Unchecked) (OperationKind.ConversionExpression, Type: (System.Int32, System.Object)) (Syntax: '(0, Nothing)')
      Conversion: CommonConversion (Exists: False, IsIdentity: False, IsNumeric: False, IsReference: False, IsUserDefined: False) (MethodSymbol: null)
      Operand: IConversionExpression (Implicit, TryCast: False, Unchecked) (OperationKind.ConversionExpression, Type: (System.Int32, System.Object)) (Syntax: '(0, Nothing)')
          Conversion: CommonConversion (Exists: False, IsIdentity: False, IsNumeric: False, IsReference: False, IsUserDefined: False) (MethodSymbol: null)
          Operand: ITupleExpression (OperationKind.TupleExpression, Type: (System.Int32, System.Object)) (Syntax: '(0, Nothing)')
              Elements(2):
                  ILiteralExpression (OperationKind.LiteralExpression, Type: System.Int32, Constant: 0) (Syntax: '0')
                  IConversionExpression (Implicit, TryCast: False, Unchecked) (OperationKind.ConversionExpression, Type: System.Object, Constant: null) (Syntax: 'Nothing')
                    Conversion: CommonConversion (Exists: False, IsIdentity: False, IsNumeric: False, IsReference: False, IsUserDefined: False) (MethodSymbol: null)
                    Operand: ILiteralExpression (OperationKind.LiteralExpression, Type: null, Constant: null) (Syntax: 'Nothing')]]>.Value

            Dim expectedDiagnostics = String.Empty

            VerifyOperationTreeAndDiagnosticsForTest(Of TupleExpressionSyntax)(source, expectedOperationTree, expectedDiagnostics)
        End Sub

        <CompilerTrait(CompilerFeature.IOperation)>
        <Fact, WorkItem(10856, "https://github.com/dotnet/roslyn/issues/10856")>
        Public Sub TupleExpression_UserDefinedConversionFromTupleExpression_ParentVariableDeclaration()
            Dim source = <![CDATA[
Imports System

Class C
    Private ReadOnly _x As Integer
    Public Sub New(x As Integer)
        _x = x
    End Sub

    Public Shared Widening Operator CType(x As (Integer, String)) As C
        Return New C(x.Item1)
    End Operator

    Public Shared Widening Operator CType(c As C) As (Integer, String)
        Return (c._x, c._x.ToString)
    End Operator

    Public Sub M(c1 As C)
        Dim t As C = (0, Nothing)'BIND:"Dim t As C = (0, Nothing)"
    End Sub
End Class]]>.Value

            Dim expectedOperationTree = <![CDATA[
IVariableDeclarationStatement (1 declarations) (OperationKind.VariableDeclarationStatement) (Syntax: 'Dim t As C  ... 0, Nothing)')
  IVariableDeclaration (1 variables) (OperationKind.VariableDeclaration) (Syntax: 't')
    Variables: Local_1: t As C
    Initializer: IConversionExpression (Implicit, TryCast: False, Unchecked) (OperationKind.ConversionExpression, Type: C) (Syntax: '(0, Nothing)')
        Conversion: CommonConversion (Exists: False, IsIdentity: False, IsNumeric: False, IsReference: False, IsUserDefined: False) (MethodSymbol: null)
        Operand: IConversionExpression (Implicit, TryCast: False, Unchecked) (OperationKind.ConversionExpression, Type: (System.Int32, System.Object)) (Syntax: '(0, Nothing)')
            Conversion: CommonConversion (Exists: False, IsIdentity: False, IsNumeric: False, IsReference: False, IsUserDefined: False) (MethodSymbol: null)
            Operand: IConversionExpression (Implicit, TryCast: False, Unchecked) (OperationKind.ConversionExpression, Type: (System.Int32, System.Object)) (Syntax: '(0, Nothing)')
                Conversion: CommonConversion (Exists: False, IsIdentity: False, IsNumeric: False, IsReference: False, IsUserDefined: False) (MethodSymbol: null)
                Operand: ITupleExpression (OperationKind.TupleExpression, Type: (System.Int32, System.Object)) (Syntax: '(0, Nothing)')
                    Elements(2):
                        ILiteralExpression (OperationKind.LiteralExpression, Type: System.Int32, Constant: 0) (Syntax: '0')
                        IConversionExpression (Implicit, TryCast: False, Unchecked) (OperationKind.ConversionExpression, Type: System.Object, Constant: null) (Syntax: 'Nothing')
                          Conversion: CommonConversion (Exists: False, IsIdentity: False, IsNumeric: False, IsReference: False, IsUserDefined: False) (MethodSymbol: null)
                          Operand: ILiteralExpression (OperationKind.LiteralExpression, Type: null, Constant: null) (Syntax: 'Nothing')]]>.Value

            Dim expectedDiagnostics = String.Empty

            VerifyOperationTreeAndDiagnosticsForTest(Of LocalDeclarationStatementSyntax)(source, expectedOperationTree, expectedDiagnostics)
        End Sub

        <CompilerTrait(CompilerFeature.IOperation)>
        <Fact, WorkItem(10856, "https://github.com/dotnet/roslyn/issues/10856")>
        Public Sub TupleExpression_UserDefinedConversionToTupleType()
            Dim source = <![CDATA[
Imports System

Class C
    Private ReadOnly _x As Integer
    Public Sub New(x As Integer)
        _x = x
    End Sub

    Public Shared Widening Operator CType(x As (Integer, String)) As C
        Return New C(x.Item1)
    End Operator

    Public Shared Widening Operator CType(c As C) As (Integer, String)
        Return (c._x, c._x.ToString)
    End Operator

    Public Sub M(c1 As C)
        Dim t As (Integer, String) = c1'BIND:"c1"
    End Sub
End Class]]>.Value

            Dim expectedOperationTree = <![CDATA[
IConversionExpression (Implicit, TryCast: False, Unchecked) (OperationKind.ConversionExpression, Type: (System.Int32, System.String)) (Syntax: 'c1')
  Conversion: CommonConversion (Exists: False, IsIdentity: False, IsNumeric: False, IsReference: False, IsUserDefined: False) (MethodSymbol: null)
  Operand: IConversionExpression (Implicit, TryCast: False, Unchecked) (OperationKind.ConversionExpression, Type: C) (Syntax: 'c1')
      Conversion: CommonConversion (Exists: False, IsIdentity: False, IsNumeric: False, IsReference: False, IsUserDefined: False) (MethodSymbol: null)
      Operand: IParameterReferenceExpression: c1 (OperationKind.ParameterReferenceExpression, Type: C) (Syntax: 'c1')]]>.Value

            Dim expectedDiagnostics = String.Empty

            VerifyOperationTreeAndDiagnosticsForTest(Of IdentifierNameSyntax)(source, expectedOperationTree, expectedDiagnostics)
        End Sub

        <CompilerTrait(CompilerFeature.IOperation)>
        <Fact, WorkItem(10856, "https://github.com/dotnet/roslyn/issues/10856")>
        Public Sub TupleExpression_UserDefinedConversionToTupleType_ParentVariableDeclaration()
            Dim source = <![CDATA[
Imports System

Class C
    Private ReadOnly _x As Integer
    Public Sub New(x As Integer)
        _x = x
    End Sub

    Public Shared Widening Operator CType(x As (Integer, String)) As C
        Return New C(x.Item1)
    End Operator

    Public Shared Widening Operator CType(c As C) As (Integer, String)
        Return (c._x, c._x.ToString)
    End Operator

    Public Sub M(c1 As C)
        Dim t As (Integer, String) = c1'BIND:"Dim t As (Integer, String) = c1"
    End Sub
End Class]]>.Value

            Dim expectedOperationTree = <![CDATA[
IVariableDeclarationStatement (1 declarations) (OperationKind.VariableDeclarationStatement) (Syntax: 'Dim t As (I ... tring) = c1')
  IVariableDeclaration (1 variables) (OperationKind.VariableDeclaration) (Syntax: 't')
    Variables: Local_1: t As (System.Int32, System.String)
    Initializer: IConversionExpression (Implicit, TryCast: False, Unchecked) (OperationKind.ConversionExpression, Type: (System.Int32, System.String)) (Syntax: 'c1')
        Conversion: CommonConversion (Exists: False, IsIdentity: False, IsNumeric: False, IsReference: False, IsUserDefined: False) (MethodSymbol: null)
        Operand: IConversionExpression (Implicit, TryCast: False, Unchecked) (OperationKind.ConversionExpression, Type: C) (Syntax: 'c1')
            Conversion: CommonConversion (Exists: False, IsIdentity: False, IsNumeric: False, IsReference: False, IsUserDefined: False) (MethodSymbol: null)
            Operand: IParameterReferenceExpression: c1 (OperationKind.ParameterReferenceExpression, Type: C) (Syntax: 'c1')
]]>.Value

            Dim expectedDiagnostics = String.Empty

            VerifyOperationTreeAndDiagnosticsForTest(Of LocalDeclarationStatementSyntax)(source, expectedOperationTree, expectedDiagnostics)
        End Sub

        <CompilerTrait(CompilerFeature.IOperation)>
        <Fact, WorkItem(10856, "https://github.com/dotnet/roslyn/issues/10856")>
        Public Sub TupleExpression_InvalidConversion()
            Dim source = <![CDATA[
Class C
    Private ReadOnly _x As Integer
    Public Sub New(x As Integer)
        _x = x
    End Sub

    Public Shared Widening Operator CType(value As Integer) As C
        Return New C(value)
    End Operator

    Public Shared Widening Operator CType(c As C) As Integer
        Return CShort(c._x)
    End Operator

    Public Shared Widening Operator CType(c As C) As String
        Return c._x.ToString()
    End Operator

    Public Sub M(c1 As C)
        Dim t As (Short, String) = (New C(0), c1)'BIND:"(New C(0), c1)"
    End Sub
End Class]]>.Value

            Dim expectedOperationTree = <![CDATA[
ITupleExpression (OperationKind.TupleExpression, Type: (System.Int16, c1 As System.String), IsInvalid) (Syntax: '(New C(0), c1)')
  Elements(2):
      IConversionExpression (Implicit, TryCast: False, Unchecked) (OperationKind.ConversionExpression, Type: System.Int16, IsInvalid) (Syntax: 'New C(0)')
        Conversion: CommonConversion (Exists: False, IsIdentity: False, IsNumeric: False, IsReference: False, IsUserDefined: False) (MethodSymbol: null)
        Operand: IObjectCreationExpression (Constructor: Sub C..ctor(x As System.Int32)) (OperationKind.ObjectCreationExpression, Type: C, IsInvalid) (Syntax: 'New C(0)')
            Arguments(1):
                IArgument (ArgumentKind.Explicit, Matching Parameter: x) (OperationKind.Argument, IsInvalid) (Syntax: '0')
<<<<<<< HEAD
                  ILiteralExpression (Text: 0) (OperationKind.LiteralExpression, Type: System.Int32, Constant: 0, IsInvalid) (Syntax: '0')
=======
                  ILiteralExpression (OperationKind.LiteralExpression, Type: System.Int32, Constant: 0, IsInvalid) (Syntax: '0')
                  InConversion: null
                  OutConversion: null
>>>>>>> 5d2d334b
            Initializer: null
      IConversionExpression (Implicit, TryCast: False, Unchecked) (OperationKind.ConversionExpression, Type: System.String) (Syntax: 'c1')
        Conversion: CommonConversion (Exists: False, IsIdentity: False, IsNumeric: False, IsReference: False, IsUserDefined: False) (MethodSymbol: null)
        Operand: IConversionExpression (Implicit, TryCast: False, Unchecked) (OperationKind.ConversionExpression, Type: C) (Syntax: 'c1')
            Conversion: CommonConversion (Exists: False, IsIdentity: False, IsNumeric: False, IsReference: False, IsUserDefined: False) (MethodSymbol: null)
            Operand: IParameterReferenceExpression: c1 (OperationKind.ParameterReferenceExpression, Type: C) (Syntax: 'c1')]]>.Value

            Dim expectedDiagnostics = <![CDATA[
BC30311: Value of type 'C' cannot be converted to 'Short'.
        Dim t As (Short, String) = (New C(0), c1)'BIND:"(New C(0), c1)"
                                    ~~~~~~~~
]]>.Value

            VerifyOperationTreeAndDiagnosticsForTest(Of TupleExpressionSyntax)(source, expectedOperationTree, expectedDiagnostics)
        End Sub

        <CompilerTrait(CompilerFeature.IOperation)>
        <Fact, WorkItem(10856, "https://github.com/dotnet/roslyn/issues/10856")>
        Public Sub TupleExpression_InvalidConversion_ParentVariableDeclaration()
            Dim source = <![CDATA[
Class C
    Private ReadOnly _x As Integer
    Public Sub New(x As Integer)
        _x = x
    End Sub

    Public Shared Widening Operator CType(value As Integer) As C
        Return New C(value)
    End Operator

    Public Shared Widening Operator CType(c As C) As Integer
        Return CShort(c._x)
    End Operator

    Public Shared Widening Operator CType(c As C) As String
        Return c._x.ToString()
    End Operator

    Public Sub M(c1 As C)
        Dim t As (Short, String) = (New C(0), c1)'BIND:"Dim t As (Short, String) = (New C(0), c1)"
    End Sub
End Class

]]>.Value

            Dim expectedOperationTree = <![CDATA[
IVariableDeclarationStatement (1 declarations) (OperationKind.VariableDeclarationStatement, IsInvalid) (Syntax: 'Dim t As (S ... w C(0), c1)')
  IVariableDeclaration (1 variables) (OperationKind.VariableDeclaration) (Syntax: 't')
    Variables: Local_1: t As (System.Int16, System.String)
    Initializer: ITupleExpression (OperationKind.TupleExpression, Type: (System.Int16, c1 As System.String), IsInvalid) (Syntax: '(New C(0), c1)')
        Elements(2):
            IConversionExpression (Implicit, TryCast: False, Unchecked) (OperationKind.ConversionExpression, Type: System.Int16, IsInvalid) (Syntax: 'New C(0)')
              Conversion: CommonConversion (Exists: False, IsIdentity: False, IsNumeric: False, IsReference: False, IsUserDefined: False) (MethodSymbol: null)
              Operand: IObjectCreationExpression (Constructor: Sub C..ctor(x As System.Int32)) (OperationKind.ObjectCreationExpression, Type: C, IsInvalid) (Syntax: 'New C(0)')
                  Arguments(1):
                      IArgument (ArgumentKind.Explicit, Matching Parameter: x) (OperationKind.Argument, IsInvalid) (Syntax: '0')
<<<<<<< HEAD
                        ILiteralExpression (Text: 0) (OperationKind.LiteralExpression, Type: System.Int32, Constant: 0, IsInvalid) (Syntax: '0')
=======
                        ILiteralExpression (OperationKind.LiteralExpression, Type: System.Int32, Constant: 0, IsInvalid) (Syntax: '0')
                        InConversion: null
                        OutConversion: null
>>>>>>> 5d2d334b
                  Initializer: null
            IConversionExpression (Implicit, TryCast: False, Unchecked) (OperationKind.ConversionExpression, Type: System.String) (Syntax: 'c1')
              Conversion: CommonConversion (Exists: False, IsIdentity: False, IsNumeric: False, IsReference: False, IsUserDefined: False) (MethodSymbol: null)
              Operand: IConversionExpression (Implicit, TryCast: False, Unchecked) (OperationKind.ConversionExpression, Type: C) (Syntax: 'c1')
                  Conversion: CommonConversion (Exists: False, IsIdentity: False, IsNumeric: False, IsReference: False, IsUserDefined: False) (MethodSymbol: null)
                  Operand: IParameterReferenceExpression: c1 (OperationKind.ParameterReferenceExpression, Type: C) (Syntax: 'c1')]]>.Value

            Dim expectedDiagnostics = <![CDATA[
BC30311: Value of type 'C' cannot be converted to 'Short'.
        Dim t As (Short, String) = (New C(0), c1)'BIND:"Dim t As (Short, String) = (New C(0), c1)"
                                    ~~~~~~~~
]]>.Value

            VerifyOperationTreeAndDiagnosticsForTest(Of LocalDeclarationStatementSyntax)(source, expectedOperationTree, expectedDiagnostics)
        End Sub
    End Class
End Namespace<|MERGE_RESOLUTION|>--- conflicted
+++ resolved
@@ -390,13 +390,9 @@
                 Operand: IObjectCreationExpression (Constructor: Sub C..ctor(x As System.Int32)) (OperationKind.ObjectCreationExpression, Type: C) (Syntax: 'New C(0)')
                     Arguments(1):
                         IArgument (ArgumentKind.Explicit, Matching Parameter: x) (OperationKind.Argument) (Syntax: '0')
-<<<<<<< HEAD
-                          ILiteralExpression (Text: 0) (OperationKind.LiteralExpression, Type: System.Int32, Constant: 0) (Syntax: '0')
-=======
                           ILiteralExpression (OperationKind.LiteralExpression, Type: System.Int32, Constant: 0) (Syntax: '0')
                           InConversion: null
                           OutConversion: null
->>>>>>> 5d2d334b
                     Initializer: null
           IConversionExpression (Implicit, TryCast: False, Unchecked) (OperationKind.ConversionExpression, Type: System.String) (Syntax: 'c1')
             Conversion: CommonConversion (Exists: False, IsIdentity: False, IsNumeric: False, IsReference: False, IsUserDefined: False) (MethodSymbol: null)
@@ -453,13 +449,9 @@
                       Operand: IObjectCreationExpression (Constructor: Sub C..ctor(x As System.Int32)) (OperationKind.ObjectCreationExpression, Type: C) (Syntax: 'New C(0)')
                           Arguments(1):
                               IArgument (ArgumentKind.Explicit, Matching Parameter: x) (OperationKind.Argument) (Syntax: '0')
-<<<<<<< HEAD
-                                ILiteralExpression (Text: 0) (OperationKind.LiteralExpression, Type: System.Int32, Constant: 0) (Syntax: '0')
-=======
                                 ILiteralExpression (OperationKind.LiteralExpression, Type: System.Int32, Constant: 0) (Syntax: '0')
                                 InConversion: null
                                 OutConversion: null
->>>>>>> 5d2d334b
                           Initializer: null
                 IConversionExpression (Implicit, TryCast: False, Unchecked) (OperationKind.ConversionExpression, Type: System.String) (Syntax: 'c1')
                   Conversion: CommonConversion (Exists: False, IsIdentity: False, IsNumeric: False, IsReference: False, IsUserDefined: False) (MethodSymbol: null)
@@ -676,13 +668,9 @@
         Operand: IObjectCreationExpression (Constructor: Sub C..ctor(x As System.Int32)) (OperationKind.ObjectCreationExpression, Type: C, IsInvalid) (Syntax: 'New C(0)')
             Arguments(1):
                 IArgument (ArgumentKind.Explicit, Matching Parameter: x) (OperationKind.Argument, IsInvalid) (Syntax: '0')
-<<<<<<< HEAD
-                  ILiteralExpression (Text: 0) (OperationKind.LiteralExpression, Type: System.Int32, Constant: 0, IsInvalid) (Syntax: '0')
-=======
                   ILiteralExpression (OperationKind.LiteralExpression, Type: System.Int32, Constant: 0, IsInvalid) (Syntax: '0')
                   InConversion: null
                   OutConversion: null
->>>>>>> 5d2d334b
             Initializer: null
       IConversionExpression (Implicit, TryCast: False, Unchecked) (OperationKind.ConversionExpression, Type: System.String) (Syntax: 'c1')
         Conversion: CommonConversion (Exists: False, IsIdentity: False, IsNumeric: False, IsReference: False, IsUserDefined: False) (MethodSymbol: null)
@@ -739,13 +727,9 @@
               Operand: IObjectCreationExpression (Constructor: Sub C..ctor(x As System.Int32)) (OperationKind.ObjectCreationExpression, Type: C, IsInvalid) (Syntax: 'New C(0)')
                   Arguments(1):
                       IArgument (ArgumentKind.Explicit, Matching Parameter: x) (OperationKind.Argument, IsInvalid) (Syntax: '0')
-<<<<<<< HEAD
-                        ILiteralExpression (Text: 0) (OperationKind.LiteralExpression, Type: System.Int32, Constant: 0, IsInvalid) (Syntax: '0')
-=======
                         ILiteralExpression (OperationKind.LiteralExpression, Type: System.Int32, Constant: 0, IsInvalid) (Syntax: '0')
                         InConversion: null
                         OutConversion: null
->>>>>>> 5d2d334b
                   Initializer: null
             IConversionExpression (Implicit, TryCast: False, Unchecked) (OperationKind.ConversionExpression, Type: System.String) (Syntax: 'c1')
               Conversion: CommonConversion (Exists: False, IsIdentity: False, IsNumeric: False, IsReference: False, IsUserDefined: False) (MethodSymbol: null)
