﻿' Copyright (c) Microsoft.  All Rights Reserved.  Licensed under the Apache License, Version 2.0.  See License.txt in the project root for license information.

Imports System.Xml.Linq
Imports Microsoft.CodeAnalysis.Test.Utilities
Imports Roslyn.Test.Utilities

Namespace Microsoft.CodeAnalysis.VisualBasic.UnitTests

    Public Class WellKnownTypeValidationTests
        Inherits BasicTestBase

        <Fact>
        <WorkItem(530436, "http://vstfdevdiv:8080/DevDiv2/DevDiv/_workitems/edit/530436")>
        Public Sub NonPublicSpecialType()
            Dim source = <![CDATA[
Namespace System
    Public Class [Object]
        Public Sub New()
        End Sub
    End Class

    Friend Class [String]
    End Class

    Public Class ValueType
    End Class

    Public Structure Void
    End Structure
End Namespace
]]>.Value.Replace(vbLf, vbCrLf).Trim

            Dim validate As Action(Of VisualBasicCompilation) =
                Sub(comp)
                    Dim special = comp.GetSpecialType(SpecialType.System_String)
                    Assert.Equal(TypeKind.Error, special.TypeKind)
                    Assert.Equal(SpecialType.System_String, special.SpecialType)
                    Assert.Equal(Accessibility.Public, special.DeclaredAccessibility)

                    Dim lookup = comp.GetTypeByMetadataName("System.String")
                    Assert.Equal(TypeKind.Class, lookup.TypeKind)
                    Assert.Equal(SpecialType.None, lookup.SpecialType)
                    Assert.Equal(Accessibility.Internal, lookup.DeclaredAccessibility)
                End Sub

            ValidateSourceAndMetadata(source, validate)
        End Sub

        <Fact>
        <WorkItem(530436, "http://vstfdevdiv:8080/DevDiv2/DevDiv/_workitems/edit/530436")>
        Public Sub NonPublicSpecialTypeMember()
            Dim sourceTemplate = <![CDATA[
Namespace System
    Public Class [Object]
        Public Sub New()
        End Sub

        {0} Overridable Function ToString() As [String]
            Return Nothing
        End Function
    End Class

    {0} Class [String]
        Public Shared Function Concat(s1 As [String], s2 As [String]) As [String]
            Return Nothing
        End Function
    End Class

    Public Class ValueType
    End Class

    Public Structure Void
    End Structure
End Namespace
]]>.Value.Replace(vbLf, vbCrLf).Trim

            Dim validatePresent As Action(Of VisualBasicCompilation) =
                Sub(comp)
                    Assert.NotNull(comp.GetSpecialTypeMember(SpecialMember.System_Object__ToString))
                    Assert.NotNull(comp.GetSpecialTypeMember(SpecialMember.System_String__ConcatStringString))
                    comp.GetDiagnostics()
                End Sub

            Dim validateMissing As Action(Of VisualBasicCompilation) =
                Sub(comp)
                    Assert.Null(comp.GetSpecialTypeMember(SpecialMember.System_Object__ToString))
                    Assert.Null(comp.GetSpecialTypeMember(SpecialMember.System_String__ConcatStringString))
                    comp.GetDiagnostics()
                End Sub

            ValidateSourceAndMetadata(String.Format(sourceTemplate, "Public"), validatePresent)
            ValidateSourceAndMetadata(String.Format(sourceTemplate, "Friend"), validateMissing)
        End Sub

        ' Document the fact that we don't reject type parameters with constraints (yet?).
        <Fact>
        <WorkItem(530436, "http://vstfdevdiv:8080/DevDiv2/DevDiv/_workitems/edit/530436")>
        Public Sub GenericConstraintsOnSpecialType()
            Dim source = <![CDATA[
Namespace System
    Public Class [Object]
        Public Sub New()
        End Sub
    End Class

    Public Structure Nullable(Of T As New)
    End Structure

    Public Class ValueType
    End Class

    Public Structure Void
    End Structure
End Namespace
]]>.Value.Replace(vbLf, vbCrLf).Trim

            Dim validate As Action(Of VisualBasicCompilation) =
                Sub(comp)
                    Dim special = comp.GetSpecialType(SpecialType.System_Nullable_T)
                    Assert.Equal(TypeKind.Structure, special.TypeKind)
                    Assert.Equal(SpecialType.System_Nullable_T, special.SpecialType)

                    Dim lookup = comp.GetTypeByMetadataName("System.Nullable`1")
                    Assert.Equal(TypeKind.Structure, lookup.TypeKind)
                    Assert.Equal(SpecialType.System_Nullable_T, lookup.SpecialType)
                End Sub

            ValidateSourceAndMetadata(source, validate)
        End Sub

        ' No special type members have type parameters that could (incorrectly) be constrained.

        <Fact>
        <WorkItem(530436, "http://vstfdevdiv:8080/DevDiv2/DevDiv/_workitems/edit/530436")>
        Public Sub NonPublicWellKnownType()
            Dim source = <![CDATA[
Namespace System
    Public Class [Object]
        Public Sub New()
        End Sub
    End Class

    Friend Class Type
    End Class

    Public Class ValueType
    End Class

    Public Structure Void
    End Structure
End Namespace
]]>.Value.Replace(vbLf, vbCrLf).Trim

            Dim validate As Action(Of VisualBasicCompilation) =
                Sub(comp)
                    Dim wellKnown = comp.GetWellKnownType(WellKnownType.System_Type)
                    If wellKnown.DeclaringCompilation Is comp Then
                        Assert.Equal(TypeKind.Class, wellKnown.TypeKind)
                        Assert.Equal(Accessibility.Internal, wellKnown.DeclaredAccessibility)
                    Else
                        Assert.Equal(TypeKind.Error, wellKnown.TypeKind)
                        Assert.Equal(Accessibility.Public, wellKnown.DeclaredAccessibility)
                    End If

                    Dim lookup = comp.GetTypeByMetadataName("System.Type")
                    Assert.Equal(TypeKind.Class, lookup.TypeKind)
                    Assert.Equal(Accessibility.Internal, lookup.DeclaredAccessibility)
                End Sub

            ValidateSourceAndMetadata(source, validate)
        End Sub

        <Fact>
        <WorkItem(530436, "http://vstfdevdiv:8080/DevDiv2/DevDiv/_workitems/edit/530436")>
        Public Sub NonPublicWellKnownType_Nested()
            Dim sourceTemplate = <![CDATA[
Namespace System.Diagnostics
    {0} Class DebuggableAttribute
        {1} Enum DebuggingModes
            Mode
        End Enum
    End Class
End Namespace

Namespace System
    Public Class [Object]
        Public Sub New()
        End Sub
    End Class

    Public Class ValueType
    End Class

    Public Class [Enum]
    End Class

    Public Structure Void
    End Structure

    Public Structure [Int32]
    End Structure
End Namespace
]]>.Value.Replace(vbLf, vbCrLf).Trim

            Dim validate As Action(Of VisualBasicCompilation) =
                Sub(comp)
                    Dim wellKnown = comp.GetWellKnownType(WellKnownType.System_Diagnostics_DebuggableAttribute__DebuggingModes)
                    Assert.Equal(If(wellKnown.DeclaringCompilation Is comp, TypeKind.Enum, TypeKind.Error), wellKnown.TypeKind)

                    Dim lookup = comp.GetTypeByMetadataName("System.Diagnostics.DebuggableAttribute+DebuggingModes")
                    Assert.Equal(TypeKind.Enum, lookup.TypeKind)
                End Sub

            ValidateSourceAndMetadata(String.Format(sourceTemplate, "Public", "Friend"), validate)
            ValidateSourceAndMetadata(String.Format(sourceTemplate, "Friend", "Public"), validate)
        End Sub

        <Fact>
        <WorkItem(530436, "http://vstfdevdiv:8080/DevDiv2/DevDiv/_workitems/edit/530436")>
        Public Sub NonPublicWellKnownTypeMember()
            Dim sourceTemplate = <![CDATA[
Namespace System
    Public Class [Object]
        Public Sub New()
        End Sub
    End Class

    Public Class [String]
    End Class

    {0} Class Type
        Public Shared ReadOnly Missing As [Object]
    End Class

    Public Class FlagsAttribute
        {0} Sub New()
        End Sub
    End Class 

    Public Class ValueType
    End Class

    Public Structure Void
    End Structure
End Namespace
]]>.Value.Replace(vbLf, vbCrLf).Trim

            Dim validatePresent As Action(Of VisualBasicCompilation) =
                Sub(comp)
                    Assert.NotNull(comp.GetWellKnownTypeMember(WellKnownMember.System_Type__Missing))
                    Assert.NotNull(comp.GetWellKnownTypeMember(WellKnownMember.System_FlagsAttribute__ctor))
                    comp.GetDiagnostics()
                End Sub

            Dim validateMissing As Action(Of VisualBasicCompilation) =
                Sub(comp)
                    If comp.Assembly.CorLibrary Is comp.Assembly Then
                        Assert.NotNull(comp.GetWellKnownTypeMember(WellKnownMember.System_Type__Missing))
                        Assert.NotNull(comp.GetWellKnownTypeMember(WellKnownMember.System_FlagsAttribute__ctor))
                    Else
                        Assert.Null(comp.GetWellKnownTypeMember(WellKnownMember.System_Type__Missing))
                        Assert.Null(comp.GetWellKnownTypeMember(WellKnownMember.System_FlagsAttribute__ctor))
                    End If
                    comp.GetDiagnostics()
                End Sub

            ValidateSourceAndMetadata(String.Format(sourceTemplate, "Public"), validatePresent)
            ValidateSourceAndMetadata(String.Format(sourceTemplate, "Friend"), validateMissing)
        End Sub

        ' Document the fact that we don't reject type parameters with constraints (yet?).
        <Fact>
        <WorkItem(530436, "http://vstfdevdiv:8080/DevDiv2/DevDiv/_workitems/edit/530436")>
        Public Sub GenericConstraintsOnWellKnownType()
            Dim source = <![CDATA[
Namespace System
    Public Class [Object]
        Public Sub New()
        End Sub
    End Class

    Public Class ValueType
    End Class

    Public Structure Void
    End Structure
End Namespace

Namespace System.Threading.Tasks
    Public Class Task(Of T As New)
    End Class
End Namespace
]]>.Value.Replace(vbLf, vbCrLf).Trim

            Dim validate As Action(Of VisualBasicCompilation) =
                Sub(comp)
                    Dim wellKnown = comp.GetWellKnownType(WellKnownType.System_Threading_Tasks_Task_T)
                    Assert.Equal(TypeKind.Class, wellKnown.TypeKind)

                    Dim lookup = comp.GetTypeByMetadataName("System.Threading.Tasks.Task`1")
                    Assert.Equal(TypeKind.Class, lookup.TypeKind)
                End Sub

            ValidateSourceAndMetadata(source, validate)
        End Sub

        ' Document the fact that we don't reject type parameters with constraints (yet?).
        <Fact>
        <WorkItem(530436, "http://vstfdevdiv:8080/DevDiv2/DevDiv/_workitems/edit/530436")>
        Public Sub GenericConstraintsOnWellKnownTypeMember()
            Dim sourceTemplate = <![CDATA[
Namespace System
    Public Class [Object]
        Public Sub New()
        End Sub
    End Class

    Public Class Activator
        Public Shared Function CreateInstance(Of T{0})() As T
            Throw New Exception()
        End Function
    End Class

    Public Class Exception
        Public Sub New()
        End Sub
    End Class

    Public Class ValueType
    End Class

    Public Structure Void
    End Structure
End Namespace
]]>.Value.Replace(vbLf, vbCrLf).Trim

            Dim validate As Action(Of VisualBasicCompilation) =
                Sub(comp)
                    Assert.NotNull(comp.GetWellKnownTypeMember(WellKnownMember.System_Activator__CreateInstance_T))
                    comp.GetDiagnostics()
                End Sub

            ValidateSourceAndMetadata(String.Format(sourceTemplate, ""), validate)
            ValidateSourceAndMetadata(String.Format(sourceTemplate, " As New"), validate)
        End Sub

        Private Shared Sub ValidateSourceAndMetadata(source As String, validate As Action(Of VisualBasicCompilation))
            Dim comp1 = CreateCompilationWithoutReferences(WrapInCompilationXml(source))
            validate(comp1)

            Dim reference = comp1.EmitToImageReference()
            Dim comp2 = CreateCompilationWithReferences(<compilation/>, {reference})
            validate(comp2)
        End Sub

        Private Shared Function WrapInCompilationXml(source As String) As XElement
            Return <compilation>
                       <file name="a.vb">
                           <%= source %>
                       </file>
                   </compilation>
        End Function

        <Fact>
        <WorkItem(530436, "http://vstfdevdiv:8080/DevDiv2/DevDiv/_workitems/edit/530436")>
        Public Sub PublicVersusInternalWellKnownType()
            Dim corlibSource =
                <compilation>
                    <file name="a.vb">
Namespace System
    Public Class [Object]
        Public Sub New()
        End Sub
    End Class

    Public Class [String]
    End Class

    Public Class Attribute
    End Class

    Public Class ValueType
    End Class

    Public Structure Void
    End Structure
End Namespace

Namespace System.Runtime.CompilerServices
    Public Class InternalsVisibleToAttribute : Inherits System.Attribute
        Public Sub New(s As [String])
        End Sub
    End Class
End Namespace
                    </file>
                </compilation>

            If True Then
                Dim libSourceTemplate = <![CDATA[
Namespace System
    {0} Class Type
    End Class
End Namespace
]]>.Value.Replace(vbLf, vbCrLf).Trim

                Dim corlibRef = CreateCompilationWithoutReferences(corlibSource).EmitToImageReference()
                Dim publicLibRef = CreateCompilationWithReferences(WrapInCompilationXml(String.Format(libSourceTemplate, "Public")), {corlibRef}).EmitToImageReference()
                Dim internalLibRef = CreateCompilationWithReferences(WrapInCompilationXml(String.Format(libSourceTemplate, "Friend")), {corlibRef}).EmitToImageReference()

                Dim comp = CreateCompilationWithReferences({}, {corlibRef, publicLibRef, internalLibRef}, assemblyName:="Test")

                Dim wellKnown = comp.GetWellKnownType(WellKnownType.System_Type)
                Assert.NotNull(wellKnown)
                Assert.Equal(TypeKind.Class, wellKnown.TypeKind)
                Assert.Equal(Accessibility.Public, wellKnown.DeclaredAccessibility)

                Dim Lookup = comp.GetTypeByMetadataName("System.Type")
                Assert.Null(Lookup) ' Ambiguous
            End If

            If True Then
                Dim libSourceTemplate = <![CDATA[
<Assembly: System.Runtime.CompilerServices.InternalsVisibleTo("Test")>

Namespace System
    {0} Class Type
    End Class
End Namespace
]]>.Value.Replace(vbLf, vbCrLf).Trim

                Dim corlibRef = CreateCompilationWithoutReferences(corlibSource).EmitToImageReference()
                Dim publicLibRef = CreateCompilationWithReferences(WrapInCompilationXml(String.Format(libSourceTemplate, "Public")), {corlibRef}).EmitToImageReference()
                Dim internalLibRef = CreateCompilationWithReferences(WrapInCompilationXml(String.Format(libSourceTemplate, "Friend")), {corlibRef}).EmitToImageReference()

                Dim comp = CreateCompilationWithReferences({}, {corlibRef, publicLibRef, internalLibRef}, assemblyName:="Test")

                Dim wellKnown = comp.GetWellKnownType(WellKnownType.System_Type)
                Assert.NotNull(wellKnown)
                Assert.Equal(TypeKind.Error, wellKnown.TypeKind)

                Dim Lookup = comp.GetTypeByMetadataName("System.Type")
                Assert.Null(Lookup) ' Ambiguous
            End If
        End Sub

        <Fact>
        <WorkItem(530436, "http://vstfdevdiv:8080/DevDiv2/DevDiv/_workitems/edit/530436")>
        Public Sub AllSpecialTypes()
            Dim comp = CreateCompilationWithReferences((<compilation/>), {MscorlibRef_v4_0_30316_17626})

            For special As SpecialType = CType(SpecialType.None + 1, SpecialType) To SpecialType.Count
                Dim symbol = comp.GetSpecialType(special)
                Assert.NotNull(symbol)
                Assert.NotEqual(SymbolKind.ErrorType, symbol.Kind)
            Next
        End Sub

        <Fact>
        <WorkItem(530436, "http://vstfdevdiv:8080/DevDiv2/DevDiv/_workitems/edit/530436")>
        Public Sub AllSpecialTypeMembers()
            Dim comp = CreateCompilationWithReferences((<compilation/>), {MscorlibRef_v4_0_30316_17626})

            For Each special As SpecialMember In [Enum].GetValues(GetType(SpecialMember))
                Select Case special
                    Case SpecialMember.System_IntPtr__op_Explicit_ToPointer,
                         SpecialMember.System_IntPtr__op_Explicit_FromPointer,
                         SpecialMember.System_UIntPtr__op_Explicit_ToPointer,
                         SpecialMember.System_UIntPtr__op_Explicit_FromPointer
                        ' VB doesn't have pointer types.
                        Continue For
                    Case SpecialMember.Count
                        ' Not a real value.
                        Continue For
                End Select

                Dim symbol = comp.GetSpecialTypeMember(special)
                Assert.NotNull(symbol)
            Next
        End Sub

        <Fact>
        <WorkItem(530436, "http://vstfdevdiv:8080/DevDiv2/DevDiv/_workitems/edit/530436")>
        Public Sub AllWellKnownTypes()
            Dim refs As MetadataReference() =
            {
                MscorlibRef_v4_0_30316_17626,
                SystemRef_v4_0_30319_17929,
                SystemCoreRef_v4_0_30319_17929,
                CSharpRef,
                SystemXmlRef,
                SystemXmlLinqRef,
                SystemWindowsFormsRef,
                ValueTupleRef
            }.Concat(WinRtRefs).ToArray()

            Dim lastType = CType(WellKnownType.NextAvailable - 1, WellKnownType)
            Dim comp = CreateCompilationWithReferences((<compilation/>), refs.Concat(MsvbRef_v4_0_30319_17929).ToArray())
            For wkt = WellKnownType.First To lastType
                Select Case wkt
                    Case WellKnownType.Microsoft_VisualBasic_CompilerServices_EmbeddedOperators
                        ' Only present when embedding VB Core.
                        Continue For
                    Case WellKnownType.System_FormattableString,
                         WellKnownType.System_Runtime_CompilerServices_FormattableStringFactory,
<<<<<<< HEAD
                         WellKnownType.System_Runtime_CompilerServices_NullableAttribute,
                         WellKnownType.System_Span_T
=======
                         WellKnownType.System_Span_T,
                         WellKnownType.System_ReadOnlySpan_T
>>>>>>> 1bc93344
                        ' Not available on all platforms.
                        Continue For
                    Case WellKnownType.ExtSentinel
                        ' Not a real type
                        Continue For
                    Case WellKnownType.Microsoft_CodeAnalysis_Runtime_Instrumentation,
                         WellKnownType.System_Runtime_CompilerServices_IsReadOnlyAttribute,
                         WellKnownType.System_Runtime_CompilerServices_IsByRefLikeAttribute
                        ' Not always available.
                        Continue For
                End Select

                Dim symbol = comp.GetWellKnownType(wkt)
                Assert.NotNull(symbol)
                Assert.NotEqual(SymbolKind.ErrorType, symbol.Kind)
            Next

            comp = CreateCompilationWithReferences(<compilation/>, refs, TestOptions.ReleaseDll.WithEmbedVbCoreRuntime(True))
            For wkt = WellKnownType.First To lastType
                Select Case wkt
                    Case WellKnownType.Microsoft_VisualBasic_CallType,
                         WellKnownType.Microsoft_VisualBasic_CompilerServices_Operators,
                         WellKnownType.Microsoft_VisualBasic_CompilerServices_NewLateBinding,
                         WellKnownType.Microsoft_VisualBasic_CompilerServices_LikeOperator,
                         WellKnownType.Microsoft_VisualBasic_CompilerServices_StringType,
                         WellKnownType.Microsoft_VisualBasic_CompilerServices_Versioned,
                         WellKnownType.Microsoft_VisualBasic_CompareMethod,
                         WellKnownType.Microsoft_VisualBasic_ErrObject,
                         WellKnownType.Microsoft_VisualBasic_FileSystem,
                         WellKnownType.Microsoft_VisualBasic_ApplicationServices_ApplicationBase,
                         WellKnownType.Microsoft_VisualBasic_ApplicationServices_WindowsFormsApplicationBase,
                         WellKnownType.Microsoft_VisualBasic_Information,
                         WellKnownType.Microsoft_VisualBasic_Interaction
                        ' Not embedded, so not available.
                        Continue For
                    Case WellKnownType.System_FormattableString,
                         WellKnownType.System_Runtime_CompilerServices_FormattableStringFactory,
<<<<<<< HEAD
                         WellKnownType.System_Runtime_CompilerServices_NullableAttribute,
                         WellKnownType.System_Span_T
=======
                         WellKnownType.System_Span_T,
                         WellKnownType.System_ReadOnlySpan_T
>>>>>>> 1bc93344
                        ' Not available on all platforms.
                        Continue For
                    Case WellKnownType.ExtSentinel
                        ' Not a real type
                        Continue For
                    Case WellKnownType.Microsoft_CodeAnalysis_Runtime_Instrumentation,
                         WellKnownType.System_Runtime_CompilerServices_IsReadOnlyAttribute,
                         WellKnownType.System_Runtime_CompilerServices_IsByRefLikeAttribute
                        ' Not always available.
                        Continue For
                End Select

                Dim symbol = comp.GetWellKnownType(wkt)
                Assert.NotNull(symbol)
                Assert.NotEqual(SymbolKind.ErrorType, symbol.Kind)
            Next
        End Sub

        <Fact>
        <WorkItem(530436, "http://vstfdevdiv:8080/DevDiv2/DevDiv/_workitems/edit/530436")>
        Public Sub AllWellKnownTypeMembers()
            Dim refs As MetadataReference() =
            {
                MscorlibRef_v4_0_30316_17626,
                SystemRef_v4_0_30319_17929,
                SystemCoreRef_v4_0_30319_17929,
                CSharpRef,
                SystemXmlRef,
                SystemXmlLinqRef,
                SystemWindowsFormsRef,
                ValueTupleRef
            }.Concat(WinRtRefs).ToArray()

            Dim comp = CreateCompilationWithReferences((<compilation/>), refs.Concat(MsvbRef_v4_0_30319_17929).ToArray())
            For Each wkm As WellKnownMember In [Enum].GetValues(GetType(WellKnownMember))
                Select Case wkm
                    Case WellKnownMember.Microsoft_VisualBasic_CompilerServices_EmbeddedOperators__CompareStringStringStringBoolean
                        ' Only present when embedding VB Core.
                        Continue For
                    Case WellKnownMember.Count
                        ' Not a real value.
                        Continue For
                    Case WellKnownMember.System_Array__Empty,
<<<<<<< HEAD
                         WellKnownMember.System_Runtime_CompilerServices_NullableAttribute__ctor,
                         WellKnownMember.System_Runtime_CompilerServices_NullableAttribute__ctorTransformFlags,
                         WellKnownMember.System_Span_T__ctor
=======
                         WellKnownMember.System_Span_T__ctor,
                         WellKnownMember.System_Span_T__get_Item,
                         WellKnownMember.System_Span_T__get_Length,
                         WellKnownMember.System_ReadOnlySpan_T__get_Item,
                         WellKnownMember.System_ReadOnlySpan_T__get_Length
>>>>>>> 1bc93344
                        ' Not available yet, but will be in upcoming release.
                        Continue For
                    Case WellKnownMember.Microsoft_CodeAnalysis_Runtime_Instrumentation__CreatePayloadForMethodsSpanningSingleFile,
                         WellKnownMember.Microsoft_CodeAnalysis_Runtime_Instrumentation__CreatePayloadForMethodsSpanningMultipleFiles,
                         WellKnownMember.System_Runtime_CompilerServices_IsReadOnlyAttribute__ctor,
                         WellKnownMember.System_Runtime_CompilerServices_IsByRefLikeAttribute__ctor
                        ' Not always available.
                        Continue For
                End Select

                Dim symbol = comp.GetWellKnownTypeMember(wkm)
                Assert.NotNull(symbol)
            Next

            comp = CreateCompilationWithReferences(<compilation/>, refs, TestOptions.ReleaseDll.WithEmbedVbCoreRuntime(True))
            For Each wkm As WellKnownMember In [Enum].GetValues(GetType(WellKnownMember))
                Select Case wkm
                    Case WellKnownMember.Count
                        ' Not a real value.
                        Continue For
                    Case WellKnownMember.Microsoft_VisualBasic_CompilerServices_Conversions__ChangeType,
                         WellKnownMember.Microsoft_VisualBasic_CompilerServices_ObjectFlowControl_ForLoopControl__ForLoopInitObj,
                         WellKnownMember.Microsoft_VisualBasic_CompilerServices_ObjectFlowControl_ForLoopControl__ForNextCheckObj,
                         WellKnownMember.Microsoft_VisualBasic_CompilerServices_ObjectFlowControl__CheckForSyncLockOnValueType,
                         WellKnownMember.Microsoft_VisualBasic_CompilerServices_ProjectData__CreateProjectError,
                         WellKnownMember.Microsoft_VisualBasic_CompilerServices_ProjectData__EndApp,
                         WellKnownMember.Microsoft_VisualBasic_Strings__AscCharInt32,
                         WellKnownMember.Microsoft_VisualBasic_Strings__AscStringInt32,
                         WellKnownMember.Microsoft_VisualBasic_Strings__ChrInt32Char
                        ' Even though the containing type is embedded, the specific member is not.
                        Continue For
                    Case WellKnownMember.Microsoft_VisualBasic_CompilerServices_Operators__PlusObjectObject,
                         WellKnownMember.Microsoft_VisualBasic_CompilerServices_Operators__NegateObjectObject,
                         WellKnownMember.Microsoft_VisualBasic_CompilerServices_Operators__NotObjectObject,
                         WellKnownMember.Microsoft_VisualBasic_CompilerServices_Operators__AndObjectObjectObject,
                         WellKnownMember.Microsoft_VisualBasic_CompilerServices_Operators__OrObjectObjectObject,
                         WellKnownMember.Microsoft_VisualBasic_CompilerServices_Operators__XorObjectObjectObject,
                         WellKnownMember.Microsoft_VisualBasic_CompilerServices_Operators__AddObjectObjectObject,
                         WellKnownMember.Microsoft_VisualBasic_CompilerServices_Operators__SubtractObjectObjectObject,
                         WellKnownMember.Microsoft_VisualBasic_CompilerServices_Operators__MultiplyObjectObjectObject,
                         WellKnownMember.Microsoft_VisualBasic_CompilerServices_Operators__DivideObjectObjectObject,
                         WellKnownMember.Microsoft_VisualBasic_CompilerServices_Operators__ExponentObjectObjectObject,
                         WellKnownMember.Microsoft_VisualBasic_CompilerServices_Operators__ModObjectObjectObject,
                         WellKnownMember.Microsoft_VisualBasic_CompilerServices_Operators__IntDivideObjectObjectObject,
                         WellKnownMember.Microsoft_VisualBasic_CompilerServices_Operators__LeftShiftObjectObjectObject,
                         WellKnownMember.Microsoft_VisualBasic_CompilerServices_Operators__RightShiftObjectObjectObject,
                         WellKnownMember.Microsoft_VisualBasic_CompilerServices_Operators__ConcatenateObjectObjectObject,
                         WellKnownMember.Microsoft_VisualBasic_CompilerServices_Operators__CompareObjectEqualObjectObjectBoolean,
                         WellKnownMember.Microsoft_VisualBasic_CompilerServices_Operators__CompareObjectNotEqualObjectObjectBoolean,
                         WellKnownMember.Microsoft_VisualBasic_CompilerServices_Operators__CompareObjectLessObjectObjectBoolean,
                         WellKnownMember.Microsoft_VisualBasic_CompilerServices_Operators__CompareObjectLessEqualObjectObjectBoolean,
                         WellKnownMember.Microsoft_VisualBasic_CompilerServices_Operators__CompareObjectGreaterEqualObjectObjectBoolean,
                         WellKnownMember.Microsoft_VisualBasic_CompilerServices_Operators__CompareObjectGreaterObjectObjectBoolean,
                         WellKnownMember.Microsoft_VisualBasic_CompilerServices_Operators__ConditionalCompareObjectEqualObjectObjectBoolean,
                         WellKnownMember.Microsoft_VisualBasic_CompilerServices_Operators__ConditionalCompareObjectNotEqualObjectObjectBoolean,
                         WellKnownMember.Microsoft_VisualBasic_CompilerServices_Operators__ConditionalCompareObjectLessObjectObjectBoolean,
                         WellKnownMember.Microsoft_VisualBasic_CompilerServices_Operators__ConditionalCompareObjectLessEqualObjectObjectBoolean,
                         WellKnownMember.Microsoft_VisualBasic_CompilerServices_Operators__ConditionalCompareObjectGreaterEqualObjectObjectBoolean,
                         WellKnownMember.Microsoft_VisualBasic_CompilerServices_Operators__ConditionalCompareObjectGreaterObjectObjectBoolean,
                         WellKnownMember.Microsoft_VisualBasic_CompilerServices_Operators__CompareStringStringStringBoolean,
                         WellKnownMember.Microsoft_VisualBasic_CompilerServices_NewLateBinding__LateCall,
                         WellKnownMember.Microsoft_VisualBasic_CompilerServices_NewLateBinding__LateGet,
                         WellKnownMember.Microsoft_VisualBasic_CompilerServices_NewLateBinding__LateSet,
                         WellKnownMember.Microsoft_VisualBasic_CompilerServices_NewLateBinding__LateSetComplex,
                         WellKnownMember.Microsoft_VisualBasic_CompilerServices_NewLateBinding__LateIndexGet,
                         WellKnownMember.Microsoft_VisualBasic_CompilerServices_NewLateBinding__LateIndexSet,
                         WellKnownMember.Microsoft_VisualBasic_CompilerServices_NewLateBinding__LateIndexSetComplex,
                         WellKnownMember.Microsoft_VisualBasic_CompilerServices_StringType__MidStmtStr,
                         WellKnownMember.Microsoft_VisualBasic_CompilerServices_LikeOperator__LikeStringStringStringCompareMethod,
                         WellKnownMember.Microsoft_VisualBasic_CompilerServices_LikeOperator__LikeObjectObjectObjectCompareMethod,
                         WellKnownMember.Microsoft_VisualBasic_CompilerServices_Versioned__CallByName,
                         WellKnownMember.Microsoft_VisualBasic_CompilerServices_Versioned__IsNumeric,
                         WellKnownMember.Microsoft_VisualBasic_CompilerServices_Versioned__SystemTypeName,
                         WellKnownMember.Microsoft_VisualBasic_CompilerServices_Versioned__TypeName,
                         WellKnownMember.Microsoft_VisualBasic_CompilerServices_Versioned__VbTypeName,
                         WellKnownMember.Microsoft_VisualBasic_Information__IsNumeric,
                         WellKnownMember.Microsoft_VisualBasic_Information__SystemTypeName,
                         WellKnownMember.Microsoft_VisualBasic_Information__TypeName,
                         WellKnownMember.Microsoft_VisualBasic_Information__VbTypeName,
                         WellKnownMember.Microsoft_VisualBasic_Interaction__CallByName
                        ' The type is not embedded, so the member is not available.
                        Continue For
                    Case WellKnownMember.System_Array__Empty,
<<<<<<< HEAD
                         WellKnownMember.System_Runtime_CompilerServices_NullableAttribute__ctor,
                         WellKnownMember.System_Runtime_CompilerServices_NullableAttribute__ctorTransformFlags,
                         WellKnownMember.System_Span_T__ctor
=======
                         WellKnownMember.System_Span_T__ctor,
                         WellKnownMember.System_Span_T__get_Item,
                         WellKnownMember.System_Span_T__get_Length,
                         WellKnownMember.System_ReadOnlySpan_T__get_Item,
                         WellKnownMember.System_ReadOnlySpan_T__get_Length
>>>>>>> 1bc93344
                        ' Not available yet, but will be in upcoming release.
                        Continue For
                    Case WellKnownMember.Microsoft_CodeAnalysis_Runtime_Instrumentation__CreatePayloadForMethodsSpanningSingleFile,
                         WellKnownMember.Microsoft_CodeAnalysis_Runtime_Instrumentation__CreatePayloadForMethodsSpanningMultipleFiles,
                         WellKnownMember.System_Runtime_CompilerServices_IsReadOnlyAttribute__ctor,
                         WellKnownMember.System_Runtime_CompilerServices_IsByRefLikeAttribute__ctor
                        ' Not always available.
                        Continue For
                End Select

                Dim symbol = comp.GetWellKnownTypeMember(wkm)
                Assert.NotNull(symbol)
            Next
        End Sub
    End Class
End Namespace<|MERGE_RESOLUTION|>--- conflicted
+++ resolved
@@ -502,13 +502,9 @@
                         Continue For
                     Case WellKnownType.System_FormattableString,
                          WellKnownType.System_Runtime_CompilerServices_FormattableStringFactory,
-<<<<<<< HEAD
                          WellKnownType.System_Runtime_CompilerServices_NullableAttribute,
-                         WellKnownType.System_Span_T
-=======
                          WellKnownType.System_Span_T,
                          WellKnownType.System_ReadOnlySpan_T
->>>>>>> 1bc93344
                         ' Not available on all platforms.
                         Continue For
                     Case WellKnownType.ExtSentinel
@@ -546,13 +542,9 @@
                         Continue For
                     Case WellKnownType.System_FormattableString,
                          WellKnownType.System_Runtime_CompilerServices_FormattableStringFactory,
-<<<<<<< HEAD
                          WellKnownType.System_Runtime_CompilerServices_NullableAttribute,
-                         WellKnownType.System_Span_T
-=======
                          WellKnownType.System_Span_T,
                          WellKnownType.System_ReadOnlySpan_T
->>>>>>> 1bc93344
                         ' Not available on all platforms.
                         Continue For
                     Case WellKnownType.ExtSentinel
@@ -572,7 +564,7 @@
         End Sub
 
         <Fact>
-        <WorkItem(530436, "http://vstfdevdiv:8080/DevDiv2/DevDiv/_workitems/edit/530436")>
+               <WorkItem(530436, "http://vstfdevdiv:8080/DevDiv2/DevDiv/_workitems/edit/530436")>
         Public Sub AllWellKnownTypeMembers()
             Dim refs As MetadataReference() =
             {
@@ -596,17 +588,12 @@
                         ' Not a real value.
                         Continue For
                     Case WellKnownMember.System_Array__Empty,
-<<<<<<< HEAD
                          WellKnownMember.System_Runtime_CompilerServices_NullableAttribute__ctor,
-                         WellKnownMember.System_Runtime_CompilerServices_NullableAttribute__ctorTransformFlags,
-                         WellKnownMember.System_Span_T__ctor
-=======
                          WellKnownMember.System_Span_T__ctor,
                          WellKnownMember.System_Span_T__get_Item,
                          WellKnownMember.System_Span_T__get_Length,
                          WellKnownMember.System_ReadOnlySpan_T__get_Item,
                          WellKnownMember.System_ReadOnlySpan_T__get_Length
->>>>>>> 1bc93344
                         ' Not available yet, but will be in upcoming release.
                         Continue For
                     Case WellKnownMember.Microsoft_CodeAnalysis_Runtime_Instrumentation__CreatePayloadForMethodsSpanningSingleFile,
@@ -690,17 +677,13 @@
                         ' The type is not embedded, so the member is not available.
                         Continue For
                     Case WellKnownMember.System_Array__Empty,
-<<<<<<< HEAD
                          WellKnownMember.System_Runtime_CompilerServices_NullableAttribute__ctor,
                          WellKnownMember.System_Runtime_CompilerServices_NullableAttribute__ctorTransformFlags,
-                         WellKnownMember.System_Span_T__ctor
-=======
                          WellKnownMember.System_Span_T__ctor,
                          WellKnownMember.System_Span_T__get_Item,
                          WellKnownMember.System_Span_T__get_Length,
                          WellKnownMember.System_ReadOnlySpan_T__get_Item,
                          WellKnownMember.System_ReadOnlySpan_T__get_Length
->>>>>>> 1bc93344
                         ' Not available yet, but will be in upcoming release.
                         Continue For
                     Case WellKnownMember.Microsoft_CodeAnalysis_Runtime_Instrumentation__CreatePayloadForMethodsSpanningSingleFile,
