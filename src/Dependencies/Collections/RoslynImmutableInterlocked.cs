--- conflicted
+++ resolved
@@ -15,11 +15,7 @@
         /// Mutates a value in-place with optimistic locking transaction semantics via a specified transformation
         /// function. The transformation is retried as many times as necessary to win the optimistic locking race.
         /// </summary>
-<<<<<<< HEAD
-        /// <typeparam name="T">The type of value stored by the set.</typeparam>
-=======
         /// <typeparam name="T">The type of value stored by the list.</typeparam>
->>>>>>> 4ca1035c
         /// <param name="location">
         /// The variable or field to be changed, which may be accessed by multiple threads.
         /// </param>
@@ -31,20 +27,12 @@
         /// <paramref name="transformer"/> function; otherwise, <see langword="false"/> if the location's value remained
         /// the same because the last invocation of <paramref name="transformer"/> returned the existing value.
         /// </returns>
-<<<<<<< HEAD
-        public static bool Update<T>(ref ImmutableSegmentedHashSet<T> location, Func<ImmutableSegmentedHashSet<T>, ImmutableSegmentedHashSet<T>> transformer)
-=======
         public static bool Update<T>(ref ImmutableSegmentedList<T> location, Func<ImmutableSegmentedList<T>, ImmutableSegmentedList<T>> transformer)
->>>>>>> 4ca1035c
         {
             if (transformer is null)
                 throw new ArgumentNullException(nameof(transformer));
 
-<<<<<<< HEAD
-            var oldValue = ImmutableSegmentedHashSet<T>.PrivateInterlocked.VolatileRead(in location);
-=======
             var oldValue = ImmutableSegmentedList<T>.PrivateInterlocked.VolatileRead(in location);
->>>>>>> 4ca1035c
             while (true)
             {
                 var newValue = transformer(oldValue);
@@ -66,11 +54,7 @@
         /// Mutates a value in-place with optimistic locking transaction semantics via a specified transformation
         /// function. The transformation is retried as many times as necessary to win the optimistic locking race.
         /// </summary>
-<<<<<<< HEAD
-        /// <typeparam name="T">The type of value stored by the set.</typeparam>
-=======
         /// <typeparam name="T">The type of value stored by the list.</typeparam>
->>>>>>> 4ca1035c
         /// <typeparam name="TArg">The type of argument passed to the <paramref name="transformer"/>.</typeparam>
         /// <param name="location">
         /// The variable or field to be changed, which may be accessed by multiple threads.
@@ -84,20 +68,12 @@
         /// <paramref name="transformer"/> function; otherwise, <see langword="false"/> if the location's value remained
         /// the same because the last invocation of <paramref name="transformer"/> returned the existing value.
         /// </returns>
-<<<<<<< HEAD
-        public static bool Update<T, TArg>(ref ImmutableSegmentedHashSet<T> location, Func<ImmutableSegmentedHashSet<T>, TArg, ImmutableSegmentedHashSet<T>> transformer, TArg transformerArgument)
-=======
         public static bool Update<T, TArg>(ref ImmutableSegmentedList<T> location, Func<ImmutableSegmentedList<T>, TArg, ImmutableSegmentedList<T>> transformer, TArg transformerArgument)
->>>>>>> 4ca1035c
         {
             if (transformer is null)
                 throw new ArgumentNullException(nameof(transformer));
 
-<<<<<<< HEAD
-            var oldValue = ImmutableSegmentedHashSet<T>.PrivateInterlocked.VolatileRead(in location);
-=======
             var oldValue = ImmutableSegmentedList<T>.PrivateInterlocked.VolatileRead(in location);
->>>>>>> 4ca1035c
             while (true)
             {
                 var newValue = transformer(oldValue, transformerArgument);
@@ -116,7 +92,127 @@
         }
 
         /// <summary>
-<<<<<<< HEAD
+        /// Assigns a field or variable containing an immutable list to the specified value and returns the previous
+        /// value.
+        /// </summary>
+        /// <typeparam name="T">The type of value stored by the list.</typeparam>
+        /// <param name="location">The field or local variable to change.</param>
+        /// <param name="value">The new value to assign.</param>
+        /// <returns>The prior value at the specified <paramref name="location"/>.</returns>
+        public static ImmutableSegmentedList<T> InterlockedExchange<T>(ref ImmutableSegmentedList<T> location, ImmutableSegmentedList<T> value)
+        {
+            return ImmutableSegmentedList<T>.PrivateInterlocked.InterlockedExchange(ref location, value);
+        }
+
+        /// <summary>
+        /// Assigns a field or variable containing an immutable list to the specified value if it is currently equal to
+        /// another specified value. Returns the previous value.
+        /// </summary>
+        /// <typeparam name="T">The type of value stored by the list.</typeparam>
+        /// <param name="location">The field or local variable to change.</param>
+        /// <param name="value">The new value to assign.</param>
+        /// <param name="comparand">The value to check equality for before assigning.</param>
+        /// <returns>The prior value at the specified <paramref name="location"/>.</returns>
+        public static ImmutableSegmentedList<T> InterlockedCompareExchange<T>(ref ImmutableSegmentedList<T> location, ImmutableSegmentedList<T> value, ImmutableSegmentedList<T> comparand)
+        {
+            return ImmutableSegmentedList<T>.PrivateInterlocked.InterlockedCompareExchange(ref location, value, comparand);
+        }
+
+        /// <summary>
+        /// Assigns a field or variable containing an immutable list to the specified value if it is has not yet been
+        /// initialized.
+        /// </summary>
+        /// <typeparam name="T">The type of value stored by the list.</typeparam>
+        /// <param name="location">The field or local variable to change.</param>
+        /// <param name="value">The new value to assign.</param>
+        /// <returns><see langword="true"/> if the field was assigned the specified value; otherwise,
+        /// <see langword="false"/> if it was previously initialized.</returns>
+        public static bool InterlockedInitialize<T>(ref ImmutableSegmentedList<T> location, ImmutableSegmentedList<T> value)
+        {
+            return InterlockedCompareExchange(ref location, value, default(ImmutableSegmentedList<T>)).IsDefault;
+        }
+
+        /// <summary>
+        /// Mutates a value in-place with optimistic locking transaction semantics via a specified transformation
+        /// function. The transformation is retried as many times as necessary to win the optimistic locking race.
+        /// </summary>
+        /// <typeparam name="T">The type of value stored by the set.</typeparam>
+        /// <param name="location">
+        /// The variable or field to be changed, which may be accessed by multiple threads.
+        /// </param>
+        /// <param name="transformer">
+        /// A function that mutates the value. This function should be side-effect free,
+        /// as it may run multiple times when races occur with other threads.</param>
+        /// <returns>
+        /// <see langword="true"/> if the location's value is changed by applying the result of the
+        /// <paramref name="transformer"/> function; otherwise, <see langword="false"/> if the location's value remained
+        /// the same because the last invocation of <paramref name="transformer"/> returned the existing value.
+        /// </returns>
+        public static bool Update<T>(ref ImmutableSegmentedHashSet<T> location, Func<ImmutableSegmentedHashSet<T>, ImmutableSegmentedHashSet<T>> transformer)
+        {
+            if (transformer is null)
+                throw new ArgumentNullException(nameof(transformer));
+
+            var oldValue = ImmutableSegmentedHashSet<T>.PrivateInterlocked.VolatileRead(in location);
+            while (true)
+            {
+                var newValue = transformer(oldValue);
+                if (oldValue == newValue)
+                {
+                    // No change was actually required.
+                    return false;
+                }
+
+                var interlockedResult = InterlockedCompareExchange(ref location, newValue, oldValue);
+                if (oldValue == interlockedResult)
+                    return true;
+
+                oldValue = interlockedResult; // we already have a volatile read that we can reuse for the next loop
+            }
+        }
+
+        /// <summary>
+        /// Mutates a value in-place with optimistic locking transaction semantics via a specified transformation
+        /// function. The transformation is retried as many times as necessary to win the optimistic locking race.
+        /// </summary>
+        /// <typeparam name="T">The type of value stored by the set.</typeparam>
+        /// <typeparam name="TArg">The type of argument passed to the <paramref name="transformer"/>.</typeparam>
+        /// <param name="location">
+        /// The variable or field to be changed, which may be accessed by multiple threads.
+        /// </param>
+        /// <param name="transformer">
+        /// A function that mutates the value. This function should be side-effect free, as it may run multiple times
+        /// when races occur with other threads.</param>
+        /// <param name="transformerArgument">The argument to pass to <paramref name="transformer"/>.</param>
+        /// <returns>
+        /// <see langword="true"/> if the location's value is changed by applying the result of the
+        /// <paramref name="transformer"/> function; otherwise, <see langword="false"/> if the location's value remained
+        /// the same because the last invocation of <paramref name="transformer"/> returned the existing value.
+        /// </returns>
+        public static bool Update<T, TArg>(ref ImmutableSegmentedHashSet<T> location, Func<ImmutableSegmentedHashSet<T>, TArg, ImmutableSegmentedHashSet<T>> transformer, TArg transformerArgument)
+        {
+            if (transformer is null)
+                throw new ArgumentNullException(nameof(transformer));
+
+            var oldValue = ImmutableSegmentedHashSet<T>.PrivateInterlocked.VolatileRead(in location);
+            while (true)
+            {
+                var newValue = transformer(oldValue, transformerArgument);
+                if (oldValue == newValue)
+                {
+                    // No change was actually required.
+                    return false;
+                }
+
+                var interlockedResult = InterlockedCompareExchange(ref location, newValue, oldValue);
+                if (oldValue == interlockedResult)
+                    return true;
+
+                oldValue = interlockedResult; // we already have a volatile read that we can reuse for the next loop
+            }
+        }
+
+        /// <summary>
         /// Assigns a field or variable containing an immutable set to the specified value and returns the
         /// previous value.
         /// </summary>
@@ -134,30 +230,10 @@
         /// equal to another specified value. Returns the previous value.
         /// </summary>
         /// <typeparam name="T">The type of value stored by the set.</typeparam>
-=======
-        /// Assigns a field or variable containing an immutable list to the specified value and returns the previous
-        /// value.
-        /// </summary>
-        /// <typeparam name="T">The type of value stored by the list.</typeparam>
-        /// <param name="location">The field or local variable to change.</param>
-        /// <param name="value">The new value to assign.</param>
-        /// <returns>The prior value at the specified <paramref name="location"/>.</returns>
-        public static ImmutableSegmentedList<T> InterlockedExchange<T>(ref ImmutableSegmentedList<T> location, ImmutableSegmentedList<T> value)
-        {
-            return ImmutableSegmentedList<T>.PrivateInterlocked.InterlockedExchange(ref location, value);
-        }
-
-        /// <summary>
-        /// Assigns a field or variable containing an immutable list to the specified value if it is currently equal to
-        /// another specified value. Returns the previous value.
-        /// </summary>
-        /// <typeparam name="T">The type of value stored by the list.</typeparam>
->>>>>>> 4ca1035c
         /// <param name="location">The field or local variable to change.</param>
         /// <param name="value">The new value to assign.</param>
         /// <param name="comparand">The value to check equality for before assigning.</param>
         /// <returns>The prior value at the specified <paramref name="location"/>.</returns>
-<<<<<<< HEAD
         public static ImmutableSegmentedHashSet<T> InterlockedCompareExchange<T>(ref ImmutableSegmentedHashSet<T> location, ImmutableSegmentedHashSet<T> value, ImmutableSegmentedHashSet<T> comparand)
         {
             return ImmutableSegmentedHashSet<T>.PrivateInterlocked.InterlockedCompareExchange(ref location, value, comparand);
@@ -168,31 +244,13 @@
         /// been initialized.
         /// </summary>
         /// <typeparam name="T">The type of value stored by the set.</typeparam>
-=======
-        public static ImmutableSegmentedList<T> InterlockedCompareExchange<T>(ref ImmutableSegmentedList<T> location, ImmutableSegmentedList<T> value, ImmutableSegmentedList<T> comparand)
-        {
-            return ImmutableSegmentedList<T>.PrivateInterlocked.InterlockedCompareExchange(ref location, value, comparand);
-        }
-
-        /// <summary>
-        /// Assigns a field or variable containing an immutable list to the specified value if it is has not yet been
-        /// initialized.
-        /// </summary>
-        /// <typeparam name="T">The type of value stored by the list.</typeparam>
->>>>>>> 4ca1035c
         /// <param name="location">The field or local variable to change.</param>
         /// <param name="value">The new value to assign.</param>
         /// <returns><see langword="true"/> if the field was assigned the specified value; otherwise,
         /// <see langword="false"/> if it was previously initialized.</returns>
-<<<<<<< HEAD
         public static bool InterlockedInitialize<T>(ref ImmutableSegmentedHashSet<T> location, ImmutableSegmentedHashSet<T> value)
         {
             return InterlockedCompareExchange(ref location, value, default(ImmutableSegmentedHashSet<T>)).IsDefault;
-=======
-        public static bool InterlockedInitialize<T>(ref ImmutableSegmentedList<T> location, ImmutableSegmentedList<T> value)
-        {
-            return InterlockedCompareExchange(ref location, value, default(ImmutableSegmentedList<T>)).IsDefault;
->>>>>>> 4ca1035c
         }
 
         /// <summary>
