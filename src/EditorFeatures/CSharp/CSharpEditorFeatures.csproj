--- conflicted
+++ resolved
@@ -176,10 +176,6 @@
     <PublicAPI Include="PublicAPI.Shipped.txt" />
     <PublicAPI Include="PublicAPI.Unshipped.txt" />
   </ItemGroup>
-<<<<<<< HEAD
-  <Import Project="..\..\..\build\Targets\VSL.Imports.targets" />
-=======
   <ItemGroup />
   <Import Project="..\..\..\build\Targets\Imports.targets" />
->>>>>>> 33285a59
 </Project>