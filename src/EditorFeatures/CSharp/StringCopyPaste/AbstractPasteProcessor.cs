﻿// Licensed to the .NET Foundation under one or more agreements.
// The .NET Foundation licenses this file to you under the MIT license.
// See the LICENSE file in the project root for more information.

using System;
using System.Collections.Immutable;
using System.Linq;
using System.Threading;
using Microsoft.CodeAnalysis.CSharp.Syntax;
using Microsoft.CodeAnalysis.Editor.Shared.Extensions;
using Microsoft.CodeAnalysis.Indentation;
using Microsoft.CodeAnalysis.Shared.Extensions;
using Microsoft.CodeAnalysis.Text;
using Microsoft.CodeAnalysis.Text.Shared.Extensions;
using Microsoft.VisualStudio.Text;
using Roslyn.Utilities;

namespace Microsoft.CodeAnalysis.Editor.CSharp.StringCopyPaste
{
    using static StringCopyPasteHelpers;

    /// <summary>
    /// Holds core before/after state related to the paste to allow subclasses to decide what text changes to make
    /// without having to pass around tons of common values.
    /// </summary>
    internal abstract class AbstractPasteProcessor
    {
        /// <summary>
        /// The buffer's snapshot prior to the paste application.
        /// </summary>
        protected readonly ITextSnapshot2 SnapshotBeforePaste;

        /// <summary>
        /// The buffer's snapshot right after the paste application.  Guaranteed to be exactly one version ahead of <see
        /// cref="SnapshotBeforePaste"/>.
        /// </summary>
        protected readonly ITextSnapshot2 SnapshotAfterPaste;

        /// <summary>
        /// Roslyn SourceText corresponding to <see cref="SnapshotBeforePaste"/>.
        /// </summary>
        protected readonly SourceText TextBeforePaste;

        /// <summary>
        /// Roslyn SourceText corresponding to <see cref="SnapshotAfterPaste"/>.
        /// </summary>
        protected readonly SourceText TextAfterPaste;

        /// <summary>
        /// Roslyn document corresponding to <see cref="SnapshotBeforePaste"/>.
        /// </summary>
        protected readonly Document DocumentBeforePaste;

        /// <summary>
        /// Roslyn document corresponding to <see cref="SnapshotAfterPaste"/>.
        /// </summary>
        protected readonly Document DocumentAfterPaste;

        /// <summary>
        /// The <see cref="LiteralExpressionSyntax"/> or <see cref="InterpolatedStringExpressionSyntax"/> that the
        /// changes were pasted into.  All changes in the paste will be in the same 'content text span' in that string
        /// expression.
        /// </summary>
        protected readonly ExpressionSyntax StringExpressionBeforePaste;

        /// <summary>
        /// User's desired new-line sequence if we need to add newlines to our text changes.
        /// </summary>
        protected readonly string NewLine;

        /// <summary>
        /// Spans of text-content within <see cref="StringExpressionBeforePaste"/>.  These represent the spans where
        /// text can go within a string literal/interpolation.  Note that these spans may be empty.  For example, this
        /// happens for cases like the empty string <c>""</c>, or between interpolation holes like <c>$"x{a}{b}y"</c>.
        /// These spans can be examined to determine if pasted content is only impacting the content portion of a
        /// string, and not the delimiters or interpolation-holes.
        /// </summary>
        protected readonly ImmutableArray<TextSpan> TextContentsSpansBeforePaste;

        /// <summary>
        /// All the spans of <see cref="TextContentsSpansBeforePaste"/> mapped forward (<see
        /// cref="MapSpanForward(TextSpan)"/>) to <see cref="TextContentsSpansAfterPaste"/> in an inclusive manner. This
        /// can be used to determine what content exists post paste, and if that content requires the literal to revised
        /// to be legal.  For example, if the text content in a raw-literal contains a longer sequence of quotes after
        /// pasting, then the delimiters of the raw literal may need to be increased accordingly.
        /// </summary>
        protected readonly ImmutableArray<TextSpan> TextContentsSpansAfterPaste;

        protected readonly IndentationOptions IndentationOptions;

        /// <summary>
        /// Number of quotes in the delimiter of the string being pasted into.  Given that the string should have no
        /// errors in it, this quote count should be the same for the start and end delimiter.
        /// </summary>
        protected readonly int DelimiterQuoteCount;

        /// <summary>
        /// Number of dollar signs (<c>$</c>) in the starting delimiter of the string being pasted into.
        /// </summary>
        protected readonly int DelimiterDollarCount;

        /// <summary>
        /// The set of <see cref="ITextChange"/>'s that produced <see cref="AbstractPasteProcessor.SnapshotAfterPaste"/>
        /// from <see cref="AbstractPasteProcessor.SnapshotBeforePaste"/>.
        /// </summary>
        protected INormalizedTextChangeCollection Changes => SnapshotBeforePaste.Version.Changes;

        protected AbstractPasteProcessor(
            string newLine,
            ITextSnapshot2 snapshotBeforePaste,
            ITextSnapshot2 snapshotAfterPaste,
            Document documentBeforePaste,
            Document documentAfterPaste,
<<<<<<< HEAD
            ExpressionSyntax stringExpressionBeforePaste)
=======
            ExpressionSyntax stringExpressionBeforePaste,
            string newLine,
            IndentationOptions indentationOptions,
            bool pasteWasSuccessful)
>>>>>>> 53ec1687
        {
            SnapshotBeforePaste = snapshotBeforePaste;
            SnapshotAfterPaste = snapshotAfterPaste;

            TextBeforePaste = SnapshotBeforePaste.AsText();
            TextAfterPaste = SnapshotAfterPaste.AsText();

            DocumentBeforePaste = documentBeforePaste;
            DocumentAfterPaste = documentAfterPaste;

            NewLine = newLine;
            StringExpressionBeforePaste = stringExpressionBeforePaste;

<<<<<<< HEAD
            TextContentsSpansBeforePaste = GetTextContentSpans(
                TextBeforePaste, stringExpressionBeforePaste,
                out DelimiterQuoteCount, out DelimiterDollarCount,
                out _, out _);
=======
            IndentationOptions = indentationOptions;
            PasteWasSuccessful = pasteWasSuccessful;

            TextContentsSpansBeforePaste = GetTextContentSpans(TextBeforePaste, stringExpressionBeforePaste, out DelimiterQuoteCount, out DelimiterDollarCount);
>>>>>>> 53ec1687
            TextContentsSpansAfterPaste = TextContentsSpansBeforePaste.SelectAsArray(MapSpanForward);

            Contract.ThrowIfTrue(TextContentsSpansBeforePaste.IsEmpty);
        }

        public abstract ImmutableArray<TextChange> GetEdits(CancellationToken cancellationToken);

        /// <summary>
        /// Takes a span in <see cref="SnapshotBeforePaste"/> and maps it appropriately (in an <see
        /// cref="SpanTrackingMode.EdgeInclusive"/> manner) to <see cref="SnapshotAfterPaste"/>.
        /// </summary>
        protected TextSpan MapSpanForward(TextSpan span)
        {
            var trackingSpan = SnapshotBeforePaste.CreateTrackingSpan(span.ToSpan(), SpanTrackingMode.EdgeInclusive);
            return trackingSpan.GetSpan(SnapshotAfterPaste).Span.ToTextSpan();
        }

        /// <summary>
        /// Given an initial raw string literal, and the changes made to it by the paste, determines how many quotes to
        /// add to the start and end to keep things parsing properly.
        /// </summary>
        protected string? GetQuotesToAddToRawString(
            SourceText textAfterChange, ImmutableArray<TextSpan> textContentSpansAfterChange)
        {
            Contract.ThrowIfFalse(IsAnyRawStringExpression(StringExpressionBeforePaste));

            var longestQuoteSequence = textContentSpansAfterChange.Max(ts => GetLongestQuoteSequence(textAfterChange, ts));

            var quotesToAddCount = (longestQuoteSequence - DelimiterQuoteCount) + 1;
            return quotesToAddCount <= 0 ? null : new string('"', quotesToAddCount);
        }

        /// <summary>
        /// Given an initial raw string literal, and the changes made to it by the paste, determines how many dollar
        /// signs to add to the start to keep things parsing properly.
        /// </summary>
        protected string? GetDollarSignsToAddToRawString(
            SourceText textAfterChange, ImmutableArray<TextSpan> textContentSpansAfterChange)
        {
            Contract.ThrowIfFalse(IsAnyRawStringExpression(StringExpressionBeforePaste));

            // Only have to do this for interpolated strings.  Other strings never have a $ in their starting delimiter.
            if (StringExpressionBeforePaste is not InterpolatedStringExpressionSyntax)
                return null;

            var longestBraceSequence = textContentSpansAfterChange.Max(
                ts => Math.Max(
                    GetLongestOpenBraceSequence(textAfterChange, ts),
                    GetLongestCloseBraceSequence(textAfterChange, ts)));

            var dollarsToAddCount = (longestBraceSequence - DelimiterDollarCount) + 1;
            return dollarsToAddCount <= 0 ? null : new string('$', dollarsToAddCount);
        }
    }
}<|MERGE_RESOLUTION|>--- conflicted
+++ resolved
@@ -107,19 +107,16 @@
 
         protected AbstractPasteProcessor(
             string newLine,
+            IndentationOptions indentationOptions,
             ITextSnapshot2 snapshotBeforePaste,
             ITextSnapshot2 snapshotAfterPaste,
             Document documentBeforePaste,
             Document documentAfterPaste,
-<<<<<<< HEAD
             ExpressionSyntax stringExpressionBeforePaste)
-=======
-            ExpressionSyntax stringExpressionBeforePaste,
-            string newLine,
-            IndentationOptions indentationOptions,
-            bool pasteWasSuccessful)
->>>>>>> 53ec1687
         {
+            NewLine = newLine;
+            IndentationOptions = indentationOptions;
+
             SnapshotBeforePaste = snapshotBeforePaste;
             SnapshotAfterPaste = snapshotAfterPaste;
 
@@ -129,20 +126,12 @@
             DocumentBeforePaste = documentBeforePaste;
             DocumentAfterPaste = documentAfterPaste;
 
-            NewLine = newLine;
             StringExpressionBeforePaste = stringExpressionBeforePaste;
 
-<<<<<<< HEAD
             TextContentsSpansBeforePaste = GetTextContentSpans(
                 TextBeforePaste, stringExpressionBeforePaste,
                 out DelimiterQuoteCount, out DelimiterDollarCount,
                 out _, out _);
-=======
-            IndentationOptions = indentationOptions;
-            PasteWasSuccessful = pasteWasSuccessful;
-
-            TextContentsSpansBeforePaste = GetTextContentSpans(TextBeforePaste, stringExpressionBeforePaste, out DelimiterQuoteCount, out DelimiterDollarCount);
->>>>>>> 53ec1687
             TextContentsSpansAfterPaste = TextContentsSpansBeforePaste.SelectAsArray(MapSpanForward);
 
             Contract.ThrowIfTrue(TextContentsSpansBeforePaste.IsEmpty);
