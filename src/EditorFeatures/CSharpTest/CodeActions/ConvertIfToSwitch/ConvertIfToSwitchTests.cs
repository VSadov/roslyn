--- conflicted
+++ resolved
@@ -1168,8 +1168,6 @@
         }
     }
 }", parseOptions: CSharp8);
-<<<<<<< HEAD
-=======
         }
 
         [WorkItem(21360, "https://github.com/dotnet/roslyn/issues/21360")]
@@ -1200,44 +1198,10 @@
         }
     }
 }", parseOptions: CSharp9);
->>>>>>> d15a9722
         }
 
         [WorkItem(21360, "https://github.com/dotnet/roslyn/issues/21360")]
         [Fact, Trait(Traits.Feature, Traits.Features.CodeActionsConvertIfToSwitch)]
-<<<<<<< HEAD
-        public async Task TestCompoundLogicalAnd2_CSharp9()
-        {
-            await TestInRegularAndScriptAsync(
-@"class C
-{
-    void M(int i)
-    {
-        [||]if (i == 1 && i == 2 && i == 3)
-            return;
-        else if (i == 10)
-            return;
-    }
-}",
-@"class C
-{
-    void M(int i)
-    {
-        switch (i)
-        {
-            case 1 and 2 and 3:
-                return;
-            case 10:
-                return;
-        }
-    }
-}", parseOptions: CSharp9);
-        }
-
-        [WorkItem(21360, "https://github.com/dotnet/roslyn/issues/21360")]
-        [Fact, Trait(Traits.Feature, Traits.Features.CodeActionsConvertIfToSwitch)]
-=======
->>>>>>> d15a9722
         public async Task TestCompoundLogicalAnd3_CSharp8()
         {
             await TestInRegularAndScriptAsync(
@@ -1930,8 +1894,6 @@
     }
 }", parseOptions: CSharp9);
         }
-<<<<<<< HEAD
-=======
 
         [WorkItem(42368, "https://github.com/dotnet/roslyn/issues/42368")]
         [Fact, Trait(Traits.Feature, Traits.Features.CodeActionsConvertIfToSwitch)]
@@ -1961,6 +1923,5 @@
     }
 }", parseOptions: CSharp9);
         }
->>>>>>> d15a9722
     }
 }