﻿// Copyright (c) Microsoft.  All Rights Reserved.  Licensed under the Apache License, Version 2.0.  See License.txt in the project root for license information.

using System.Threading.Tasks;
using Microsoft.CodeAnalysis.CSharp.CodeRefactorings.ExtractMethod;
using Roslyn.Test.Utilities;
using Xunit;

namespace Microsoft.CodeAnalysis.Editor.CSharp.UnitTests.CodeRefactorings.ExtractMethod
{
    public class ExtractMethodTests : AbstractCSharpCodeActionTest
    {
        protected override object CreateCodeRefactoringProvider(Workspace workspace)
        {
            return new ExtractMethodCodeRefactoringProvider();
        }

        [WorkItem(540799)]
<<<<<<< HEAD
        [WpfFact, Trait(Traits.Feature, Traits.Features.CodeActionsExtractMethod)]
        public async Task TestPartialSelection()
=======
        [Fact, Trait(Traits.Feature, Traits.Features.CodeActionsExtractMethod)]
        public void TestPartialSelection()
>>>>>>> 70cc7bbe
        {
            await TestAsync(
@"class Program { static void Main ( string [ ] args ) { bool b = true ; System . Console . WriteLine ( [|b != true|] ? b = true : b = false ) ; } } ",
@"class Program { static void Main ( string [ ] args ) { bool b = true ; System . Console . WriteLine ( {|Rename:NewMethod|} ( b ) ? b = true : b = false ) ; } private static bool NewMethod ( bool b ) { return b != true ; } } ",
index: 0);
        }

        [WorkItem(540796)]
<<<<<<< HEAD
        [WpfFact, Trait(Traits.Feature, Traits.Features.CodeActionsExtractMethod)]
        public async Task TestReadOfDataThatDoesNotFlowIn()
=======
        [Fact, Trait(Traits.Feature, Traits.Features.CodeActionsExtractMethod)]
        public void TestReadOfDataThatDoesNotFlowIn()
>>>>>>> 70cc7bbe
        {
            await TestAsync(
@"class Program { static void Main ( string [ ] args ) { int x = 1 ; object y = 0 ; [|int s = true ? fun ( x ) : fun ( y ) ;|] } private static T fun < T > ( T t ) { return t ; } } ",
@"class Program { static void Main ( string [ ] args ) { int x = 1 ; object y = 0 ; {|Rename:NewMethod|} ( x , y ) ; } private static void NewMethod ( int x , object y ) { int s = true ? fun ( x ) : fun ( y ) ; } private static T fun < T > ( T t ) { return t ; } } ",
index: 0);
        }

        [WorkItem(540819)]
<<<<<<< HEAD
        [WpfFact, Trait(Traits.Feature, Traits.Features.CodeActionsExtractMethod)]
        public async Task TestMissingOnGoto()
=======
        [Fact, Trait(Traits.Feature, Traits.Features.CodeActionsExtractMethod)]
        public void TestMissingOnGoto()
>>>>>>> 70cc7bbe
        {
            await TestMissingAsync(@"delegate int del ( int i ) ; class C { static void Main ( string [ ] args ) { del q = x => { [|goto label2 ; return x * x ;|] } ; label2 : return ; } } ");
        }

        [WorkItem(540819)]
<<<<<<< HEAD
        [WpfFact, Trait(Traits.Feature, Traits.Features.CodeActionsExtractMethod)]
        public async Task TestOnStatementAfterUnconditionalGoto()
=======
        [Fact, Trait(Traits.Feature, Traits.Features.CodeActionsExtractMethod)]
        public void TestOnStatementAfterUnconditionalGoto()
>>>>>>> 70cc7bbe
        {
            await TestAsync(
@"delegate int del ( int i ) ; class C { static void Main ( string [ ] args ) { del q = x => { goto label2 ; [|return x * x ;|] } ; label2 : return ; } } ",
@"delegate int del ( int i ) ; class C { static void Main ( string [ ] args ) { del q = x => { goto label2 ; return {|Rename:NewMethod|} ( x ) ; } ; label2 : return ; } private static int NewMethod ( int x ) { return x * x ; } } ",
index: 0);
        }

<<<<<<< HEAD
        [WpfFact, Trait(Traits.Feature, Traits.Features.CodeActionsExtractMethod)]
        public async Task TestMissingOnNamespace()
=======
        [Fact, Trait(Traits.Feature, Traits.Features.CodeActionsExtractMethod)]
        public void TestMissingOnNamespace()
>>>>>>> 70cc7bbe
        {
            await TestAsync(
@"class Program { void Main ( ) { [|System|] . Console . WriteLine ( 4 ) ; } } ",
@"class Program { void Main ( ) { {|Rename:NewMethod|} ( ) ; } private static void NewMethod ( ) { System . Console . WriteLine ( 4 ) ; } } ");
        }

<<<<<<< HEAD
        [WpfFact, Trait(Traits.Feature, Traits.Features.CodeActionsExtractMethod)]
        public async Task TestMissingOnType()
=======
        [Fact, Trait(Traits.Feature, Traits.Features.CodeActionsExtractMethod)]
        public void TestMissingOnType()
>>>>>>> 70cc7bbe
        {
            await TestAsync(
@"class Program { void Main ( ) { [|System . Console|] . WriteLine ( 4 ) ; } } ",
@"class Program { void Main ( ) { {|Rename:NewMethod|} ( ) ; } private static void NewMethod ( ) { System . Console . WriteLine ( 4 ) ; } } ");
        }

<<<<<<< HEAD
        [WpfFact, Trait(Traits.Feature, Traits.Features.CodeActionsExtractMethod)]
        public async Task TestMissingOnBase()
=======
        [Fact, Trait(Traits.Feature, Traits.Features.CodeActionsExtractMethod)]
        public void TestMissingOnBase()
>>>>>>> 70cc7bbe
        {
            await TestAsync(
@"class Program { void Main ( ) { [|base|] . ToString ( ) ; } } ",
@"class Program { void Main ( ) { {|Rename:NewMethod|} ( ) ; } private void NewMethod ( ) { base . ToString ( ) ; } } ");
        }

        [WorkItem(545623)]
<<<<<<< HEAD
        [WpfFact, Trait(Traits.Feature, Traits.Features.CodeActionsExtractMethod)]
        public async Task TestOnActionInvocation()
=======
        [Fact, Trait(Traits.Feature, Traits.Features.CodeActionsExtractMethod)]
        public void TestOnActionInvocation()
>>>>>>> 70cc7bbe
        {
            await TestAsync(
@"using System ; class C { public static Action X { get ; set ; } } class Program { void Main ( ) { [|C . X|] ( ) ; } } ",
@"using System ; class C { public static Action X { get ; set ; } } class Program { void Main ( ) { {|Rename:GetX|} ( ) ( ) ; } private static Action GetX ( ) { return C . X ; } } ");
        }

        [WorkItem(529841), WorkItem(714632)]
<<<<<<< HEAD
        [WpfFact, Trait(Traits.Feature, Traits.Features.CodeActionsExtractMethod)]
        public async Task DisambiguateCallSiteIfNecessary1()
=======
        [Fact, Trait(Traits.Feature, Traits.Features.CodeActionsExtractMethod)]
        public void DisambiguateCallSiteIfNecessary1()
>>>>>>> 70cc7bbe
        {
            await TestAsync(
@"using System;

class Program
{
    static void Main()
    {
        byte z = 0;
        Foo([|x => 0|], y => 0, z, z);
    }

    static void Foo<T, S>(Func<S, T> p, Func<T, S> q, T r, S s) { Console.WriteLine(1); }
    static void Foo(Func<byte, byte> p, Func<byte, byte> q, int r, int s) { Console.WriteLine(2); }
}",

@"using System;

class Program
{
    static void Main()
    {
        byte z = 0;
        Foo<byte, byte>({|Rename:NewMethod|}(), y => 0, z, z);
    }

    private static Func<byte, byte> NewMethod()
    {
        return x => 0;
    }

    static void Foo<T, S>(Func<S, T> p, Func<T, S> q, T r, S s) { Console.WriteLine(1); }
    static void Foo(Func<byte, byte> p, Func<byte, byte> q, int r, int s) { Console.WriteLine(2); }
}",

compareTokens: false);
        }

        [WorkItem(529841), WorkItem(714632)]
<<<<<<< HEAD
        [WpfFact, Trait(Traits.Feature, Traits.Features.CodeActionsExtractMethod)]
        public async Task DisambiguateCallSiteIfNecessary2()
=======
        [Fact, Trait(Traits.Feature, Traits.Features.CodeActionsExtractMethod)]
        public void DisambiguateCallSiteIfNecessary2()
>>>>>>> 70cc7bbe
        {
            await TestAsync(
@"using System;

class Program
{
    static void Main()
    {
        byte z = 0;
        Foo([|x => 0|], y => { return 0; }, z, z);
    }

    static void Foo<T, S>(Func<S, T> p, Func<T, S> q, T r, S s) { Console.WriteLine(1); }
    static void Foo(Func<byte, byte> p, Func<byte, byte> q, int r, int s) { Console.WriteLine(2); }
}",

@"using System;

class Program
{
    static void Main()
    {
        byte z = 0;
        Foo<byte, byte>({|Rename:NewMethod|}(), y => { return 0; }, z, z);
    }

    private static Func<byte, byte> NewMethod()
    {
        return x => 0;
    }

    static void Foo<T, S>(Func<S, T> p, Func<T, S> q, T r, S s) { Console.WriteLine(1); }
    static void Foo(Func<byte, byte> p, Func<byte, byte> q, int r, int s) { Console.WriteLine(2); }
}",

compareTokens: false);
        }

        [WorkItem(530709)]
        [WorkItem(632182)]
<<<<<<< HEAD
        [WpfFact, Trait(Traits.Feature, Traits.Features.CodeActionsExtractMethod)]
        public async Task DontOverparenthesize()
=======
        [Fact, Trait(Traits.Feature, Traits.Features.CodeActionsExtractMethod)]
        public void DontOverparenthesize()
>>>>>>> 70cc7bbe
        {
            await TestAsync(
@"using System;

static class C
{
    static void Ex(this string x) { }

    static void Inner(Action<string> x, string y) { }
    static void Inner(Action<string> x, int y) { }
    static void Inner(Action<int> x, int y) { }

    static void Outer(Action<string> x, object y) { Console.WriteLine(1); }
    static void Outer(Action<int> x, int y) { Console.WriteLine(2); }

    static void Main()
    {
        Outer(y => Inner(x => [|x|].Ex(), y), - -1);
    }
}

static class E
{
    public static void Ex(this int x) { }
}",

@"using System;

static class C
{
    static void Ex(this string x) { }

    static void Inner(Action<string> x, string y) { }
    static void Inner(Action<string> x, int y) { }
    static void Inner(Action<int> x, int y) { }

    static void Outer(Action<string> x, object y) { Console.WriteLine(1); }
    static void Outer(Action<int> x, int y) { Console.WriteLine(2); }

    static void Main()
    {
        Outer(y => Inner(x => {|Rename:GetX|}(x).Ex(), y), (object)- -1);
    }

    private static string GetX(string x)
    {
        return x;
    }
}

static class E
{
    public static void Ex(this int x) { }
}",

parseOptions: Options.Regular);
        }

        [WorkItem(632182)]
<<<<<<< HEAD
        [WpfFact, Trait(Traits.Feature, Traits.Features.CodeActionsExtractMethod)]
        public async Task DontOverparenthesizeGenerics()
=======
        [Fact, Trait(Traits.Feature, Traits.Features.CodeActionsExtractMethod)]
        public void DontOverparenthesizeGenerics()
>>>>>>> 70cc7bbe
        {
            await TestAsync(
@"using System;

static class C
{
    static void Ex<T>(this string x) { }

    static void Inner(Action<string> x, string y) { }
    static void Inner(Action<string> x, int y) { }
    static void Inner(Action<int> x, int y) { }

    static void Outer(Action<string> x, object y) { Console.WriteLine(1); }
    static void Outer(Action<int> x, int y) { Console.WriteLine(2); }

    static void Main()
    {
        Outer(y => Inner(x => [|x|].Ex<int>(), y), - -1);
    }
}

static class E
{
    public static void Ex<T>(this int x) { }
}",

@"using System;

static class C
{
    static void Ex<T>(this string x) { }

    static void Inner(Action<string> x, string y) { }
    static void Inner(Action<string> x, int y) { }
    static void Inner(Action<int> x, int y) { }

    static void Outer(Action<string> x, object y) { Console.WriteLine(1); }
    static void Outer(Action<int> x, int y) { Console.WriteLine(2); }

    static void Main()
    {
        Outer(y => Inner(x => {|Rename:GetX|}(x).Ex<int>(), y), (object)- -1);
    }

    private static string GetX(string x)
    {
        return x;
    }
}

static class E
{
    public static void Ex<T>(this int x) { }
}",

parseOptions: Options.Regular);
        }

        [WorkItem(984831)]
<<<<<<< HEAD
        [WpfFact, Trait(Traits.Feature, Traits.Features.CodeActionsExtractMethod)]
        public async Task PreserveCommentsBeforeDeclaration_1()
=======
        [Fact, Trait(Traits.Feature, Traits.Features.CodeActionsExtractMethod)]
        public void PreserveCommentsBeforeDeclaration_1()
>>>>>>> 70cc7bbe
        {
            await TestAsync(
@"class Construct
{
    public void Do() { }
    static void Main(string[] args)
    {
        [|Construct obj1 = new Construct();
        obj1.Do();
        /* Interesting comment. */
        Construct obj2 = new Construct();
        obj2.Do();|]
        obj1.Do();
        obj2.Do();
    }
}",

@"class Construct
{
    public void Do() { }
    static void Main(string[] args)
    {
        Construct obj1, obj2;
        {|Rename:NewMethod|}(out obj1, out obj2);
        obj1.Do();
        obj2.Do();
    }

    private static void NewMethod(out Construct obj1, out Construct obj2)
    {
        obj1 = new Construct();
        obj1.Do();
        /* Interesting comment. */
        obj2 = new Construct();
        obj2.Do();
    }
}",

compareTokens: false);
        }

        [WorkItem(984831)]
<<<<<<< HEAD
        [WpfFact, Trait(Traits.Feature, Traits.Features.CodeActionsExtractMethod)]
        public async Task PreserveCommentsBeforeDeclaration_2()
=======
        [Fact, Trait(Traits.Feature, Traits.Features.CodeActionsExtractMethod)]
        public void PreserveCommentsBeforeDeclaration_2()
>>>>>>> 70cc7bbe
        {
            await TestAsync(
@"class Construct
{
    public void Do() { }
    static void Main(string[] args)
    {
        [|Construct obj1 = new Construct();
        obj1.Do();
        /* Interesting comment. */
        Construct obj2 = new Construct();
        obj2.Do();
        /* Second Interesting comment. */
        Construct obj3 = new Construct();
        obj3.Do();|]
        obj1.Do();
        obj2.Do();
        obj3.Do();
    }
}",

@"class Construct
{
    public void Do() { }
    static void Main(string[] args)
    {
        Construct obj1, obj2, obj3;
        {|Rename:NewMethod|}(out obj1, out obj2, out obj3);
        obj1.Do();
        obj2.Do();
        obj3.Do();
    }

    private static void NewMethod(out Construct obj1, out Construct obj2, out Construct obj3)
    {
        obj1 = new Construct();
        obj1.Do();
        /* Interesting comment. */
        obj2 = new Construct();
        obj2.Do();
        /* Second Interesting comment. */
        obj3 = new Construct();
        obj3.Do();
    }
}",

compareTokens: false);
        }

        [WorkItem(984831)]
<<<<<<< HEAD
        [WpfFact, Trait(Traits.Feature, Traits.Features.CodeActionsExtractMethod)]
        public async Task PreserveCommentsBeforeDeclaration_3()
=======
        [Fact, Trait(Traits.Feature, Traits.Features.CodeActionsExtractMethod)]
        public void PreserveCommentsBeforeDeclaration_3()
>>>>>>> 70cc7bbe
        {
            await TestAsync(
@"class Construct
{
    public void Do() { }
    static void Main(string[] args)
    {
        [|Construct obj1 = new Construct();
        obj1.Do();
        /* Interesting comment. */
        Construct obj2 = new Construct(), obj3 = new Construct();
        obj2.Do();
        obj3.Do();|]
        obj1.Do();
        obj2.Do();
        obj3.Do();
    }
}",

@"class Construct
{
    public void Do() { }
    static void Main(string[] args)
    {
        Construct obj1, obj2, obj3;
        {|Rename:NewMethod|}(out obj1, out obj2, out obj3);
        obj1.Do();
        obj2.Do();
        obj3.Do();
    }

    private static void NewMethod(out Construct obj1, out Construct obj2, out Construct obj3)
    {
        obj1 = new Construct();
        obj1.Do();
        /* Interesting comment. */
        obj2 = new Construct();
        obj3 = new Construct();
        obj2.Do();
        obj3.Do();
    }
}",

compareTokens: false);
        }
    }
}<|MERGE_RESOLUTION|>--- conflicted
+++ resolved
@@ -1,4 +1,4 @@
-﻿// Copyright (c) Microsoft.  All Rights Reserved.  Licensed under the Apache License, Version 2.0.  See License.txt in the project root for license information.
+// Copyright (c) Microsoft.  All Rights Reserved.  Licensed under the Apache License, Version 2.0.  See License.txt in the project root for license information.
 
 using System.Threading.Tasks;
 using Microsoft.CodeAnalysis.CSharp.CodeRefactorings.ExtractMethod;
@@ -15,13 +15,8 @@
         }
 
         [WorkItem(540799)]
-<<<<<<< HEAD
         [WpfFact, Trait(Traits.Feature, Traits.Features.CodeActionsExtractMethod)]
         public async Task TestPartialSelection()
-=======
-        [Fact, Trait(Traits.Feature, Traits.Features.CodeActionsExtractMethod)]
-        public void TestPartialSelection()
->>>>>>> 70cc7bbe
         {
             await TestAsync(
 @"class Program { static void Main ( string [ ] args ) { bool b = true ; System . Console . WriteLine ( [|b != true|] ? b = true : b = false ) ; } } ",
@@ -30,13 +25,8 @@
         }
 
         [WorkItem(540796)]
-<<<<<<< HEAD
         [WpfFact, Trait(Traits.Feature, Traits.Features.CodeActionsExtractMethod)]
         public async Task TestReadOfDataThatDoesNotFlowIn()
-=======
-        [Fact, Trait(Traits.Feature, Traits.Features.CodeActionsExtractMethod)]
-        public void TestReadOfDataThatDoesNotFlowIn()
->>>>>>> 70cc7bbe
         {
             await TestAsync(
 @"class Program { static void Main ( string [ ] args ) { int x = 1 ; object y = 0 ; [|int s = true ? fun ( x ) : fun ( y ) ;|] } private static T fun < T > ( T t ) { return t ; } } ",
@@ -45,25 +35,15 @@
         }
 
         [WorkItem(540819)]
-<<<<<<< HEAD
         [WpfFact, Trait(Traits.Feature, Traits.Features.CodeActionsExtractMethod)]
         public async Task TestMissingOnGoto()
-=======
-        [Fact, Trait(Traits.Feature, Traits.Features.CodeActionsExtractMethod)]
-        public void TestMissingOnGoto()
->>>>>>> 70cc7bbe
         {
             await TestMissingAsync(@"delegate int del ( int i ) ; class C { static void Main ( string [ ] args ) { del q = x => { [|goto label2 ; return x * x ;|] } ; label2 : return ; } } ");
         }
 
         [WorkItem(540819)]
-<<<<<<< HEAD
         [WpfFact, Trait(Traits.Feature, Traits.Features.CodeActionsExtractMethod)]
         public async Task TestOnStatementAfterUnconditionalGoto()
-=======
-        [Fact, Trait(Traits.Feature, Traits.Features.CodeActionsExtractMethod)]
-        public void TestOnStatementAfterUnconditionalGoto()
->>>>>>> 70cc7bbe
         {
             await TestAsync(
 @"delegate int del ( int i ) ; class C { static void Main ( string [ ] args ) { del q = x => { goto label2 ; [|return x * x ;|] } ; label2 : return ; } } ",
@@ -71,39 +51,24 @@
 index: 0);
         }
 
-<<<<<<< HEAD
         [WpfFact, Trait(Traits.Feature, Traits.Features.CodeActionsExtractMethod)]
         public async Task TestMissingOnNamespace()
-=======
-        [Fact, Trait(Traits.Feature, Traits.Features.CodeActionsExtractMethod)]
-        public void TestMissingOnNamespace()
->>>>>>> 70cc7bbe
         {
             await TestAsync(
 @"class Program { void Main ( ) { [|System|] . Console . WriteLine ( 4 ) ; } } ",
 @"class Program { void Main ( ) { {|Rename:NewMethod|} ( ) ; } private static void NewMethod ( ) { System . Console . WriteLine ( 4 ) ; } } ");
         }
 
-<<<<<<< HEAD
         [WpfFact, Trait(Traits.Feature, Traits.Features.CodeActionsExtractMethod)]
         public async Task TestMissingOnType()
-=======
-        [Fact, Trait(Traits.Feature, Traits.Features.CodeActionsExtractMethod)]
-        public void TestMissingOnType()
->>>>>>> 70cc7bbe
         {
             await TestAsync(
 @"class Program { void Main ( ) { [|System . Console|] . WriteLine ( 4 ) ; } } ",
 @"class Program { void Main ( ) { {|Rename:NewMethod|} ( ) ; } private static void NewMethod ( ) { System . Console . WriteLine ( 4 ) ; } } ");
         }
 
-<<<<<<< HEAD
         [WpfFact, Trait(Traits.Feature, Traits.Features.CodeActionsExtractMethod)]
         public async Task TestMissingOnBase()
-=======
-        [Fact, Trait(Traits.Feature, Traits.Features.CodeActionsExtractMethod)]
-        public void TestMissingOnBase()
->>>>>>> 70cc7bbe
         {
             await TestAsync(
 @"class Program { void Main ( ) { [|base|] . ToString ( ) ; } } ",
@@ -111,13 +76,8 @@
         }
 
         [WorkItem(545623)]
-<<<<<<< HEAD
         [WpfFact, Trait(Traits.Feature, Traits.Features.CodeActionsExtractMethod)]
         public async Task TestOnActionInvocation()
-=======
-        [Fact, Trait(Traits.Feature, Traits.Features.CodeActionsExtractMethod)]
-        public void TestOnActionInvocation()
->>>>>>> 70cc7bbe
         {
             await TestAsync(
 @"using System ; class C { public static Action X { get ; set ; } } class Program { void Main ( ) { [|C . X|] ( ) ; } } ",
@@ -125,13 +85,8 @@
         }
 
         [WorkItem(529841), WorkItem(714632)]
-<<<<<<< HEAD
         [WpfFact, Trait(Traits.Feature, Traits.Features.CodeActionsExtractMethod)]
         public async Task DisambiguateCallSiteIfNecessary1()
-=======
-        [Fact, Trait(Traits.Feature, Traits.Features.CodeActionsExtractMethod)]
-        public void DisambiguateCallSiteIfNecessary1()
->>>>>>> 70cc7bbe
         {
             await TestAsync(
 @"using System;
@@ -171,13 +126,8 @@
         }
 
         [WorkItem(529841), WorkItem(714632)]
-<<<<<<< HEAD
         [WpfFact, Trait(Traits.Feature, Traits.Features.CodeActionsExtractMethod)]
         public async Task DisambiguateCallSiteIfNecessary2()
-=======
-        [Fact, Trait(Traits.Feature, Traits.Features.CodeActionsExtractMethod)]
-        public void DisambiguateCallSiteIfNecessary2()
->>>>>>> 70cc7bbe
         {
             await TestAsync(
 @"using System;
@@ -218,13 +168,8 @@
 
         [WorkItem(530709)]
         [WorkItem(632182)]
-<<<<<<< HEAD
         [WpfFact, Trait(Traits.Feature, Traits.Features.CodeActionsExtractMethod)]
         public async Task DontOverparenthesize()
-=======
-        [Fact, Trait(Traits.Feature, Traits.Features.CodeActionsExtractMethod)]
-        public void DontOverparenthesize()
->>>>>>> 70cc7bbe
         {
             await TestAsync(
 @"using System;
@@ -284,13 +229,8 @@
         }
 
         [WorkItem(632182)]
-<<<<<<< HEAD
         [WpfFact, Trait(Traits.Feature, Traits.Features.CodeActionsExtractMethod)]
         public async Task DontOverparenthesizeGenerics()
-=======
-        [Fact, Trait(Traits.Feature, Traits.Features.CodeActionsExtractMethod)]
-        public void DontOverparenthesizeGenerics()
->>>>>>> 70cc7bbe
         {
             await TestAsync(
 @"using System;
@@ -350,13 +290,8 @@
         }
 
         [WorkItem(984831)]
-<<<<<<< HEAD
         [WpfFact, Trait(Traits.Feature, Traits.Features.CodeActionsExtractMethod)]
         public async Task PreserveCommentsBeforeDeclaration_1()
-=======
-        [Fact, Trait(Traits.Feature, Traits.Features.CodeActionsExtractMethod)]
-        public void PreserveCommentsBeforeDeclaration_1()
->>>>>>> 70cc7bbe
         {
             await TestAsync(
 @"class Construct
@@ -399,13 +334,8 @@
         }
 
         [WorkItem(984831)]
-<<<<<<< HEAD
         [WpfFact, Trait(Traits.Feature, Traits.Features.CodeActionsExtractMethod)]
         public async Task PreserveCommentsBeforeDeclaration_2()
-=======
-        [Fact, Trait(Traits.Feature, Traits.Features.CodeActionsExtractMethod)]
-        public void PreserveCommentsBeforeDeclaration_2()
->>>>>>> 70cc7bbe
         {
             await TestAsync(
 @"class Construct
@@ -456,13 +386,8 @@
         }
 
         [WorkItem(984831)]
-<<<<<<< HEAD
         [WpfFact, Trait(Traits.Feature, Traits.Features.CodeActionsExtractMethod)]
         public async Task PreserveCommentsBeforeDeclaration_3()
-=======
-        [Fact, Trait(Traits.Feature, Traits.Features.CodeActionsExtractMethod)]
-        public void PreserveCommentsBeforeDeclaration_3()
->>>>>>> 70cc7bbe
         {
             await TestAsync(
 @"class Construct
