﻿// Copyright (c) Microsoft.  All Rights Reserved.  Licensed under the Apache License, Version 2.0.  See License.txt in the project root for license information.

using System;
using System.Collections.Immutable;
using Microsoft.CodeAnalysis.Completion;
using Microsoft.CodeAnalysis.CSharp;
using Microsoft.CodeAnalysis.CSharp.Completion.Providers;
using Microsoft.CodeAnalysis.Diagnostics.Analyzers.NamingStyles;
using Microsoft.CodeAnalysis.Editor.CSharp.UnitTests.Completion.CompletionProviders;
using Microsoft.CodeAnalysis.Editor.UnitTests.Workspaces;
using Microsoft.CodeAnalysis.NamingStyles;
using Microsoft.CodeAnalysis.Options;
using Microsoft.CodeAnalysis.Simplification;
using Roslyn.Test.Utilities;
using Xunit;
using static Microsoft.CodeAnalysis.Diagnostics.Analyzers.NamingStyles.SymbolSpecification;

namespace Microsoft.CodeAnalysis.Editor.CSharp.UnitTests.Completion.CompletionSetSources
{
    public class DeclarationNameCompletionProviderTests : AbstractCSharpCompletionProviderTests
    {
        public DeclarationNameCompletionProviderTests(CSharpTestWorkspaceFixture workspaceFixture) : base(workspaceFixture)
        {
        }

        internal override CompletionProvider CreateCompletionProvider()
        {
            return new DeclarationNameCompletionProvider();
        }

        [Fact, Trait(Traits.Feature, Traits.Features.Completion)]
        public async void NameWithOnlyType1()
        {
            var markup = @"
public class MyClass
{
    MyClass $$
}
";
            await VerifyItemExistsAsync(markup, "MyClass", glyph: (int)Glyph.MethodPublic);
            await VerifyItemExistsAsync(markup, "myClass", glyph: (int)Glyph.FieldPublic);
            await VerifyItemExistsAsync(markup, "GetMyClass", glyph: (int)Glyph.MethodPublic);
        }

        [Fact, Trait(Traits.Feature, Traits.Features.Completion)]
        public async void AsyncTaskOfT()
        {
            var markup = @"
using System.Threading.Tasks;
public class C
{
    async Task<C> $$
}
";
            await VerifyItemExistsAsync(markup, "GetCAsync");
        }

        [Fact(Skip = "not yet implemented"), Trait(Traits.Feature, Traits.Features.Completion)]
        public async void NonAsyncTaskOfT()
        {
            var markup = @"
public class C
{
    Task<C> $$
}
";
            await VerifyItemExistsAsync(markup, "GetCAsync");
        }

        [Fact, Trait(Traits.Feature, Traits.Features.Completion)]
        public async void MethodDeclaration1()
        {
            var markup = @"
public class C
{
    virtual C $$
}
";
            await VerifyItemExistsAsync(markup, "GetC");
            await VerifyItemIsAbsentAsync(markup, "C");
            await VerifyItemIsAbsentAsync(markup, "c");
        }

        [Fact, Trait(Traits.Feature, Traits.Features.Completion)]
        public async void WordBreaking1()
        {
            var markup = @"
using System.Threading;
public class C
{
    CancellationToken $$
}
";
            await VerifyItemExistsAsync(markup, "cancellationToken");
            await VerifyItemExistsAsync(markup, "cancellation");
            await VerifyItemExistsAsync(markup, "token");
        }

        [Fact, Trait(Traits.Feature, Traits.Features.Completion)]
        public async void WordBreaking2()
        {
            var markup = @"
interface I {}
public class C
{
    I $$
}
";
            await VerifyItemExistsAsync(markup, "GetI");
        }

        [Fact, Trait(Traits.Feature, Traits.Features.Completion)]
        public async void WordBreaking3()
        {
            var markup = @"
interface II {}
public class C
{
    II $$
}
";
            await VerifyItemExistsAsync(markup, "GetI");
        }

        [Fact, Trait(Traits.Feature, Traits.Features.Completion)]
        public async void WordBreaking4()
        {
            var markup = @"
interface IGoo {}
public class C
{
    IGoo $$
}
";
            await VerifyItemExistsAsync(markup, "Goo");
        }

        [Fact, Trait(Traits.Feature, Traits.Features.Completion)]
        public async void WordBreaking5()
        {
            var markup = @"
class SomeWonderfullyLongClassName {}
public class C
{
    SomeWonderfullyLongClassName $$
}
";
            await VerifyItemExistsAsync(markup, "Some");
            await VerifyItemExistsAsync(markup, "SomeWonderfully");
            await VerifyItemExistsAsync(markup, "SomeWonderfullyLong");
            await VerifyItemExistsAsync(markup, "SomeWonderfullyLongClass");
            await VerifyItemExistsAsync(markup, "Name");
            await VerifyItemExistsAsync(markup, "ClassName");
            await VerifyItemExistsAsync(markup, "LongClassName");
            await VerifyItemExistsAsync(markup, "WonderfullyLongClassName");
            await VerifyItemExistsAsync(markup, "SomeWonderfullyLongClassName");
        }

        [Fact, Trait(Traits.Feature, Traits.Features.Completion)]
        public async void Parameter1()
        {
            var markup = @"
using System.Threading;
public class C
{
    void Goo(CancellationToken $$
}
";
            await VerifyItemExistsAsync(markup, "cancellationToken", glyph: (int)Glyph.Parameter);
        }

        [Fact, Trait(Traits.Feature, Traits.Features.Completion)]
        public async void Parameter2()
        {
            var markup = @"
using System.Threading;
public class C
{
    void Goo(int x, CancellationToken c$$
}
";
            await VerifyItemExistsAsync(markup, "cancellationToken", glyph: (int)Glyph.Parameter);
        }


        [Fact, Trait(Traits.Feature, Traits.Features.Completion)]
        public async void Parameter3()
        {
            var markup = @"
using System.Threading;
public class C
{
    void Goo(CancellationToken c$$) {}
}
";
            await VerifyItemExistsAsync(markup, "cancellationToken", glyph: (int)Glyph.Parameter);
        }

        [WorkItem(19260, "https://github.com/dotnet/roslyn/issues/19260")]
        [Fact, Trait(Traits.Feature, Traits.Features.Completion)]
        public async void EscapeKeywords1()
        {
            var markup = @"
using System.Text;
public class C
{
    void Goo(StringBuilder $$) {}
}
";
            await VerifyItemExistsAsync(markup, "stringBuilder", glyph: (int)Glyph.Parameter);
            await VerifyItemExistsAsync(markup, "@string", glyph: (int)Glyph.Parameter);
            await VerifyItemExistsAsync(markup, "builder", glyph: (int)Glyph.Parameter);
        }

        [WorkItem(19260, "https://github.com/dotnet/roslyn/issues/19260")]
        [Fact, Trait(Traits.Feature, Traits.Features.Completion)]
        public async void EscapeKeywords2()
        {
            var markup = @"
class For { }
public class C
{
    void Goo(For $$) {}
}
";
            await VerifyItemExistsAsync(markup, "@for", glyph: (int)Glyph.Parameter);
        }

        [WorkItem(19260, "https://github.com/dotnet/roslyn/issues/19260")]
        [Fact, Trait(Traits.Feature, Traits.Features.Completion)]
        public async void EscapeKeywords3()
        {
            var markup = @"
class For { }
public class C
{
    void goo()
    {
        For $$
    }
}
";
            await VerifyItemExistsAsync(markup, "@for");
        }

        [WorkItem(19260, "https://github.com/dotnet/roslyn/issues/19260")]
        [Fact, Trait(Traits.Feature, Traits.Features.Completion)]
        public async void EscapeKeywords4()
        {
            var markup = @"
using System.Text;
public class C
{
    void goo()
    {
        StringBuilder $$
    }
}
";
            await VerifyItemExistsAsync(markup, "stringBuilder");
            await VerifyItemExistsAsync(markup, "@string");
            await VerifyItemExistsAsync(markup, "builder");
        }

        [Fact, Trait(Traits.Feature, Traits.Features.Completion)]
        public async void NoSuggestionsForInt()
        {
            var markup = @"
using System.Threading;
public class C
{
    int $$
}
";
            await VerifyNoItemsExistAsync(markup);
        }

        [Fact, Trait(Traits.Feature, Traits.Features.Completion)]
        public async void NoSuggestionsForLong()
        {
            var markup = @"
using System.Threading;
public class C
{
    long $$
}
";
            await VerifyNoItemsExistAsync(markup);
        }

        [Fact, Trait(Traits.Feature, Traits.Features.Completion)]
        public async void NoSuggestionsForDouble()
        {
            var markup = @"
using System.Threading;
public class C
{
    double $$
}
";
            await VerifyNoItemsExistAsync(markup);
        }

        [Fact, Trait(Traits.Feature, Traits.Features.Completion)]
        public async void NoSuggestionsForFloat()
        {
            var markup = @"
using System.Threading;
public class C
{
    float $$
}
";
            await VerifyNoItemsExistAsync(markup);
        }

        [Fact, Trait(Traits.Feature, Traits.Features.Completion)]
        public async void NoSuggestionsForSbyte()
        {
            var markup = @"
using System.Threading;
public class C
{
    sbyte $$
}
";
            await VerifyNoItemsExistAsync(markup);
        }

        [Fact, Trait(Traits.Feature, Traits.Features.Completion)]
        public async void NoSuggestionsForShort()
        {
            var markup = @"
using System.Threading;
public class C
{
    short $$
}
";
            await VerifyNoItemsExistAsync(markup);
        }

        [Fact, Trait(Traits.Feature, Traits.Features.Completion)]
        public async void NoSuggestionsForUint()
        {
            var markup = @"
using System.Threading;
public class C
{
    uint $$
}
";
            await VerifyNoItemsExistAsync(markup);
        }

        [Fact, Trait(Traits.Feature, Traits.Features.Completion)]
        public async void NoSuggestionsForUlong()
        {
            var markup = @"
using System.Threading;
public class C
{
    ulong $$
}
";
            await VerifyNoItemsExistAsync(markup);
        }

        [Fact, Trait(Traits.Feature, Traits.Features.Completion)]
        public async void SuggestionsForUShort()
        {
            var markup = @"
using System.Threading;
public class C
{
    ushort $$
}
";
            await VerifyNoItemsExistAsync(markup);
        }

        [Fact, Trait(Traits.Feature, Traits.Features.Completion)]
        public async void NoSuggestionsForBool()
        {
            var markup = @"
using System.Threading;
public class C
{
    bool $$
}
";
            await VerifyNoItemsExistAsync(markup);
        }

        [Fact, Trait(Traits.Feature, Traits.Features.Completion)]
        public async void NoSuggestionsForByte()
        {
            var markup = @"
using System.Threading;
public class C
{
    byte $$
}
";
            await VerifyNoItemsExistAsync(markup);
        }

        [Fact, Trait(Traits.Feature, Traits.Features.Completion)]
        public async void NoSuggestionsForChar()
        {
            var markup = @"
using System.Threading;
public class C
{
    char $$
}
";
            await VerifyNoItemsExistAsync(markup);
        }

        [Fact, Trait(Traits.Feature, Traits.Features.Completion)]
        public async void NoSuggestionsForString()
        {
            var markup = @"
public class C
{
    string $$
}
";
            await VerifyNoItemsExistAsync(markup);
        }

        [Fact, Trait(Traits.Feature, Traits.Features.Completion)]
        public async void NoSingleLetterClassNameSuggested()
        {
            var markup = @"
public class C
{
    C $$
}
";
            await VerifyItemIsAbsentAsync(markup, "C");
            await VerifyItemIsAbsentAsync(markup, "c");
        }

        [Fact, Trait(Traits.Feature, Traits.Features.Completion)]
        public async void ArrayElementTypeSuggested()
        {
            var markup = @"
using System.Threading;
public class MyClass
{
    MyClass[] $$
}
";
            await VerifyItemExistsAsync(markup, "MyClasses");
            await VerifyItemIsAbsentAsync(markup, "Array");
        }

        [Fact, Trait(Traits.Feature, Traits.Features.Completion)]
        public async void NotTriggeredByVar()
        {
            var markup = @"
public class C
{
    var $$
}
";
            await VerifyNoItemsExistAsync(markup);
        }

        [Fact, Trait(Traits.Feature, Traits.Features.Completion)]
        public async void NotAfterVoid()
        {
            var markup = @"
public class C
{
    void $$
}
";
            await VerifyNoItemsExistAsync(markup);
        }

        [Fact, Trait(Traits.Feature, Traits.Features.Completion)]
        public async void AfterGeneric()
        {
            var markup = @"
public class C
{
    System.Collections.Generic.IEnumerable<C> $$
}
";
            await VerifyItemExistsAsync(markup, "GetCs");
        }

        [Fact, Trait(Traits.Feature, Traits.Features.Completion)]
        public async void NothingAfterVar()
        {
            var markup = @"
public class C
{
    void goo()
    {
        var $$
    }
}
";
            await VerifyNoItemsExistAsync(markup);
        }

        [Fact, Trait(Traits.Feature, Traits.Features.Completion)]
        public async void TestDescription()
        {
            var markup = @"
public class MyClass
{
    MyClass $$
}
";
            await VerifyItemExistsAsync(markup, "MyClass", glyph: (int)Glyph.MethodPublic, expectedDescriptionOrNull: CSharpFeaturesResources.Suggested_name);
        }

        [WorkItem(20273, "https://github.com/dotnet/roslyn/issues/20273")]
        [Fact, Trait(Traits.Feature, Traits.Features.Completion)]
        public async void Alias1()
        {
            var markup = @"
using MyType = System.String;
public class C
{
    MyType $$
}
";
            await VerifyItemExistsAsync(markup, "my");
            await VerifyItemExistsAsync(markup, "type");
            await VerifyItemExistsAsync(markup, "myType");
        }
        [WorkItem(20273, "https://github.com/dotnet/roslyn/issues/20273")]
        [Fact, Trait(Traits.Feature, Traits.Features.Completion)]
        public async void AliasWithInterfacePattern()
        {
            var markup = @"
using IMyType = System.String;
public class C
{
    MyType $$
}
";
            await VerifyItemExistsAsync(markup, "my");
            await VerifyItemExistsAsync(markup, "type");
            await VerifyItemExistsAsync(markup, "myType");
        }

        [WorkItem(20016, "https://github.com/dotnet/roslyn/issues/20016")]
        [Fact, Trait(Traits.Feature, Traits.Features.Completion)]
        public async void NotAfterExistingName1()
        {
            var markup = @"
using IMyType = System.String;
public class C
{
    MyType myType $$
}
";
            await VerifyNoItemsExistAsync(markup);
        }

        [WorkItem(20016, "https://github.com/dotnet/roslyn/issues/20016")]
        [Fact, Trait(Traits.Feature, Traits.Features.Completion)]
        public async void NotAfterExistingName2()
        {
            var markup = @"
using IMyType = System.String;
public class C
{
    MyType myType, MyType $$
}
";
            await VerifyNoItemsExistAsync(markup);
        }

        [WorkItem(19409, "https://github.com/dotnet/roslyn/issues/19409")]
        [Fact, Trait(Traits.Feature, Traits.Features.Completion)]
        public async void OutVarArgument()
        {
            var markup = @"
class Test
{
    void Do(out Test goo)
    {
        Do(out var $$
    }
}
";
            await VerifyItemExistsAsync(markup, "test");
        }

        [WorkItem(19409, "https://github.com/dotnet/roslyn/issues/19409")]
        [Fact, Trait(Traits.Feature, Traits.Features.Completion)]
        public async void OutArgument()
        {
            var markup = @"
class Test
{
    void Do(out Test goo)
    {
        Do(out Test $$
    }
}
";
            await VerifyItemExistsAsync(markup, "test");
        }

        [WorkItem(19409, "https://github.com/dotnet/roslyn/issues/19409")]
        [Fact, Trait(Traits.Feature, Traits.Features.Completion)]
        public async void OutGenericArgument()
        {
            var markup = @"
class Test
{
    void Do<T>(out T goo)
    {
        Do(out Test $$
    }
}
";
            await VerifyItemExistsAsync(markup, "test");
        }

<<<<<<< HEAD
        [WorkItem(17987, "https://github.com/dotnet/roslyn/issues/17987")]
        [Fact, Trait(Traits.Feature, Traits.Features.Completion)]
        public async void Pluralize1()
        {
            var markup = @"
using System.Collections.Generic;
class Index
{
    IEnumerable<Index> $$
}
";
            await VerifyItemExistsAsync(markup, "Indices");
        }

        [WorkItem(17987, "https://github.com/dotnet/roslyn/issues/17987")]
        [Fact, Trait(Traits.Feature, Traits.Features.Completion)]
        public async void Pluralize2()
        {
            var markup = @"
using System.Collections.Generic;
class Test
{
    IEnumerable<IEnumerable<Test>> $$
}
";
            await VerifyItemExistsAsync(markup, "tests");
        }

        [WorkItem(17987, "https://github.com/dotnet/roslyn/issues/17987")]
        [Fact, Trait(Traits.Feature, Traits.Features.Completion)]
        public async void Pluralize3()
        {
            var markup = @"
using System.Collections.Generic;
using System.Threading;
class Test
{
    IEnumerable<CancellationToken> $$
}
";
            await VerifyItemExistsAsync(markup, "cancellationTokens");
            await VerifyItemExistsAsync(markup, "cancellations");
            await VerifyItemExistsAsync(markup, "tokens");
        }

        [WorkItem(17987, "https://github.com/dotnet/roslyn/issues/17987")]
        [Fact, Trait(Traits.Feature, Traits.Features.Completion)]
        public async void PluralizeList()
        {
            var markup = @"
using System.Collections.Generic;
using System.Threading;
class Test
{
    List<CancellationToken> $$
}
";
            await VerifyItemExistsAsync(markup, "cancellationTokens");
            await VerifyItemExistsAsync(markup, "cancellations");
            await VerifyItemExistsAsync(markup, "tokens");
        }

        [WorkItem(17987, "https://github.com/dotnet/roslyn/issues/17987")]
        [Fact, Trait(Traits.Feature, Traits.Features.Completion)]
        public async void PluralizeArray()
        {
            var markup = @"
using System.Collections.Generic;
using System.Threading;
class Test
{
    CancellationToken[] $$
}
";
            await VerifyItemExistsAsync(markup, "cancellationTokens");
            await VerifyItemExistsAsync(markup, "cancellations");
            await VerifyItemExistsAsync(markup, "tokens");
=======
        [Fact, Trait(Traits.Feature, Traits.Features.Completion)]
        public async void DisabledByOption()
        {
            var workspace = WorkspaceFixture.GetWorkspace();
            var originalOptions = WorkspaceFixture.GetWorkspace().Options;
            try
            {
                workspace.Options = originalOptions.
                    WithChangedOption(CompletionOptions.ShowNameSuggestions, LanguageNames.CSharp, false);

                var markup = @"
class Test
{
    Test $$
}
";
                await VerifyNoItemsExistAsync(markup);
            }
            finally
            {
                workspace.Options = originalOptions;
            }

>>>>>>> c5152dfb
        }
    }
}<|MERGE_RESOLUTION|>--- conflicted
+++ resolved
@@ -627,7 +627,6 @@
             await VerifyItemExistsAsync(markup, "test");
         }
 
-<<<<<<< HEAD
         [WorkItem(17987, "https://github.com/dotnet/roslyn/issues/17987")]
         [Fact, Trait(Traits.Feature, Traits.Features.Completion)]
         public async void Pluralize1()
@@ -705,7 +704,7 @@
             await VerifyItemExistsAsync(markup, "cancellationTokens");
             await VerifyItemExistsAsync(markup, "cancellations");
             await VerifyItemExistsAsync(markup, "tokens");
-=======
+
         [Fact, Trait(Traits.Feature, Traits.Features.Completion)]
         public async void DisabledByOption()
         {
@@ -728,8 +727,6 @@
             {
                 workspace.Options = originalOptions;
             }
-
->>>>>>> c5152dfb
         }
     }
 }