﻿// Licensed to the .NET Foundation under one or more agreements.
// The .NET Foundation licenses this file to you under the MIT license.
// See the LICENSE file in the project root for more information.

using System.Threading.Tasks;
using Microsoft.CodeAnalysis.CSharp;
using Microsoft.CodeAnalysis.CSharp.CodeRefactorings.ConvertToRecord;
using Microsoft.CodeAnalysis.Editor.UnitTests.CodeActions;
using Microsoft.CodeAnalysis.Test.Utilities;
using Roslyn.Test.Utilities;
using Xunit;

namespace Microsoft.CodeAnalysis.Editor.CSharp.UnitTests.ConvertToRecord
{
    using VerifyCS = CSharpCodeRefactoringVerifier<CSharpConvertToRecordRefactoringProvider>;

    [UseExportProvider]
    [Trait(Traits.Feature, Traits.Features.CodeActionsConvertToRecord)]
    public class ConvertToRecordTests
    {
        [Fact]
        public async Task TestNoProperties_NoAction()
        {
            var initialMarkup = @"
namespace N
{
    public class [|C|]
    {
        // field, not property
        public int f = 0;
    }
}
";
            await TestNoRefactoringAsync(initialMarkup).ConfigureAwait(false);
        }

        [Fact]
        public async Task TestPartialClass_NoAction()
        {
            var initialMarkup = @"
namespace N
{
    public partial class [|C|]
    {
        public int F { get; init; }
    }

    public partial class C
    {
        public bool B { get; init; }
    }
}
";
            await TestNoRefactoringAsync(initialMarkup).ConfigureAwait(false);
        }

        [Fact]
        public async Task TestExplicitProperty_NoAction1()
        {
            var initialMarkup = @"
namespace N
{
    public class [|C|]
    {
        private int f;

        public int P 
        {
            get => f; 
            init => f = value;
        }
    }
}
";
            await TestNoRefactoringAsync(initialMarkup).ConfigureAwait(false);
        }

        [Fact]
        public async Task TestExplicitProperty_NoAction2()
        {
            var initialMarkup = @"
namespace N
{
    public class [|C|]
    {
        private int f;

        public int P 
        {
            get
            {
                return f;
            }

            init
            {
                f = value;
            }
        }
    }
}
";
            await TestNoRefactoringAsync(initialMarkup).ConfigureAwait(false);
        }

        [Fact]
        public async Task TestExplicitProperty_NoAction3()
        {
            var initialMarkup = @"
namespace N
{
    public class [|C|]
    {
        public int P { get; init; } = 4;
    }
}
";
            await TestNoRefactoringAsync(initialMarkup).ConfigureAwait(false);
        }

        [Fact]
        public async Task TestPrivateGetProperty_NoAction()
        {
            var initialMarkup = @"
namespace N
{
    public class [|C|]
    {
        public int P { private get; init; }
    }
}
";
            await TestNoRefactoringAsync(initialMarkup).ConfigureAwait(false);
        }

        [Fact]
        public async Task TestSetProperty()
        {
            var initialMarkup = @"
namespace N
{
    public class [|C|]
    {
        public int P { get; set; }
    }
}
";
            var fixedMarkup = @"
namespace N
{
    public record [|C|](int P);
}
";
            await TestRefactoringAsync(initialMarkup, fixedMarkup).ConfigureAwait(false);
        }

        [Fact]
        public async Task TestInitPropertyOnStruct()
        {
            var initialMarkup = @"
namespace N
{
    public struct [|C|]
    {
        public int P { get; init; }
    }
}
";
            var fixedMarkup = @"
namespace N
{
    public record struct [|C|](int P)
    {
        public int P { get; init; } = P;
    }
}
";
            await TestRefactoringAsync(initialMarkup, fixedMarkup).ConfigureAwait(false);
        }

        [Fact]
        public async Task TestPrivateSetProperty()
        {
            var initialMarkup = @"
namespace N
{
    public class [|C|]
    {
        public int P { get; private set; }
    }
}
";
            var fixedMarkup = @"
namespace N
{
    public record [|C|](int P)
    {
        public int P { get; private set; } = P;
    }
}
";
            await TestRefactoringAsync(initialMarkup, fixedMarkup).ConfigureAwait(false);
        }

        [Fact]
        public async Task TestMoveSimpleProperty()
        {
            var initialMarkup = @"
namespace N
{
    public class [|C|]
    {
        public int P { get; init; }
    }
}
";
            var changedMarkup = @"
namespace N
{
    public record C(int P);
}
";
            await TestRefactoringAsync(initialMarkup, changedMarkup).ConfigureAwait(false);
        }

        [Fact]
        public async Task TestReadonlyProperty()
        {
            var initialMarkup = @"
namespace N
{
    public class [|C|]
    {
        public int P { get; }
    }
}
";
            var fixedMarkup = @"
namespace N
{
    public record [|C|](int P);
}
";
            await TestRefactoringAsync(initialMarkup, fixedMarkup).ConfigureAwait(false);
        }

        [Fact]
        public async Task TestInitPropertyOnReadonlyStruct()
        {
            var initialMarkup = @"
namespace N
{
    public readonly struct [|C|]
    {
        public int P { get; init; }
    }
}
";
            var fixedMarkup = @"
namespace N
{
    public readonly record struct [|C|](int P);
}
";
            await TestRefactoringAsync(initialMarkup, fixedMarkup).ConfigureAwait(false);
        }

        [Fact]
        public async Task TestMovePropertySimpleInheritance()
        {
            var initialMarkup = @"
namespace N
{
    public class B
    {
    }

    public class [|C|] : B
    {
        public int P { get; init; }
    }
}
";
            // three of the same error on C because the generated
            // EqualityConstract, Equals, and PrintMembers are all declared override
            // and there's nothing to override.
            // The other errors are copy constructor expected in B, and the
            // "records can't inherit from class" on B as well
            var changedMarkup = @"
namespace N
{
    public class B
    {
    }

    public record {|CS0115:{|CS0115:{|CS0115:{|CS8867:C|}|}|}|}(int P) : {|CS8864:B|};
}
";
            await TestRefactoringAsync(initialMarkup, changedMarkup).ConfigureAwait(false);
        }

        [Fact]
        public async Task TestMovePropertySimpleInterfaceInheritance()
        {
            var initialMarkup = @"
namespace N
{
    public interface IInterface
    {
        public int Foo();
    }

    public class [|C|] : IInterface
    {
        public int P { get; init; }

        public int Foo()
        {
            return P;
        }
    }
}
";
            var changedMarkup = @"
namespace N
{
    public interface IInterface
    {
        public int Foo();
    }

    public record C(int P) : IInterface
    {

        public int Foo()
        {
            return P;
        }
    }
}
";
            await TestRefactoringAsync(initialMarkup, changedMarkup).ConfigureAwait(false);
        }

        [Fact]
        public async Task TestMoveMultipleProperties()
        {
            var initialMarkup = @"
namespace N
{
    public class [|C|]
    {
        public int P { get; init; }
        public bool B { get; init; }
    }
}
";
            var changedMarkup = @"
namespace N
{
    public record C(int P, bool B);
}
";
            await TestRefactoringAsync(initialMarkup, changedMarkup).ConfigureAwait(false);
        }

        [Fact]
        public async Task TestMoveMultiplePropertiesOnStruct()
        {
            var initialMarkup = @"
namespace N
{
    public struct [|C|]
    {
        public int P { get; set; }
        public bool B { get; set; }
    }
}
";
            var changedMarkup = @"
namespace N
{
    public record struct C(int P, bool B);
}
";
            await TestRefactoringAsync(initialMarkup, changedMarkup).ConfigureAwait(false);
        }

        [Fact]
        public async Task TestMoveMultiplePropertiesOnReadonlyStruct()
        {
            var initialMarkup = @"
namespace N
{
    public readonly struct [|C|]
    {
        public int P { get; init; }
        public bool B { get; init; }
    }
}
";
            var changedMarkup = @"
namespace N
{
    public readonly record struct C(int P, bool B);
}
";
            await TestRefactoringAsync(initialMarkup, changedMarkup).ConfigureAwait(false);
        }

        // if there are both init and set properties, convert both but keep set property override
        [Fact]
        public async Task TestSetAndInitProperties()
        {
            var initialMarkup = @"
namespace N
{
    public class [|C|]
    {
        public int P { get; set; }

        public int Q { get; init; }
    }
}
";
            var fixedMarkup = @"
namespace N
{
    public record [|C|](int P, int Q)
    {
        public int P { get; set; } = P;
    }
}
";
            await TestRefactoringAsync(initialMarkup, fixedMarkup).ConfigureAwait(false);
        }

        [Fact]
        public async Task TestMoveMultiplePropertiesOnGeneric()
        {
            var initialMarkup = @"
namespace N
{
    public class [|C<TA, TB>|]
    {
        public TA? P { get; init; }
        public TB? B { get; init; }
    }
}
";
            var changedMarkup = @"
namespace N
{
    public record C<TA, TB>(TA? P, TB? B);
}
";
            await TestRefactoringAsync(initialMarkup, changedMarkup).ConfigureAwait(false);
        }

        [Fact]
        public async Task TestMoveMultiplePropertiesOnGenericWithConstraints()
        {
            var initialMarkup = @"
using System;
using System.Collections.Generic;

namespace N
{
    public class [|C|]<TA, TB>
        where TA : Exception
        where TB : IEnumerable<TA>
    {
        public TA? P { get; init; }
        public TB? B { get; init; }
    }
}
";
            var changedMarkup = @"
using System;
using System.Collections.Generic;

namespace N
{
    public record C<TA, TB>(TA? P, TB? B) where TA : Exception
            where TB : IEnumerable<TA>;
}
";
            await TestRefactoringAsync(initialMarkup, changedMarkup).ConfigureAwait(false);
        }

        [Fact]
        public async Task TestMovePropertiesWithAttributes()
        {
            var initialMarkup = @"
using System;

namespace N
{
    public class [|C|]
    {
        [Obsolete(""P is Obsolete"", error: true)]
        public int P { get; init; }

        [Obsolete(""B will be obsolete, error: false"")]
        public bool B { get; init; }
    }
}
";
            var changedMarkup = @"
using System;

namespace N
{
    public record C([property: Obsolete(""P is Obsolete"", error: true)] int P, [property: Obsolete(""B will be obsolete, error: false"")] bool B);
}
";
            await TestRefactoringAsync(initialMarkup, changedMarkup).ConfigureAwait(false);
        }

        [Fact]
        public async Task TestMovePropertiesWithAttributesAndComments1()
        {
            var initialMarkup = @"
using System;

namespace N
{
    public class [|C|]
    {
        // comment before
        [Obsolete(""P is Obsolete"", error: true)]
        public int P { get; init; }

        [Obsolete(""B will be obsolete, error: false"")]
        // comment after
        public bool B { get; init; }
    }
}
";
            var changedMarkup = @"
using System;

namespace N
{
    // comment before
    // comment after
    public record C([property: Obsolete(""P is Obsolete"", error: true)] int P, [property: Obsolete(""B will be obsolete, error: false"")] bool B);
}
";
            await TestRefactoringAsync(initialMarkup, changedMarkup).ConfigureAwait(false);
        }

        [Fact]
        public async Task TestMovePropertiesWithAttributesAndComments2()
        {
            var initialMarkup = @"
using System;

namespace N
{
    public class [|C|]
    {
        [/*comment before*/ Obsolete(""P is Obsolete"", error: true)]
        public int P { get; init; }

        [Obsolete(""B will be obsolete, error: false"") /* comment after*/]
        public bool B { get; init; }
    }
}
";
            var changedMarkup = @"
using System;

namespace N
{
    public record C([/*comment before*/ property: Obsolete(""P is Obsolete"", error: true)] int P, [property: Obsolete(""B will be obsolete, error: false"") /* comment after*/] bool B);
}
";
            await TestRefactoringAsync(initialMarkup, changedMarkup).ConfigureAwait(false);
        }

        [Fact]
        public async Task TestMovePropertiesAndDeleteSimpleEqualOperatorsWithNullableObjectParam1()
        {
            var initialMarkup = @"
namespace N
{
    public class [|C|]
    {
        public int P { get; init; }
        public bool B { get; init; }

        public static bool operator ==(C c1, object? c2) {
            return c1.Equals(c2);
        }

        public static bool operator !=(C c1, object? c2) {
            return !(c1 == c2);
        }
    }
}
";
            var changedMarkup = @"
namespace N
{
    public record C(int P, bool B);
}
";
            await TestRefactoringAsync(initialMarkup, changedMarkup).ConfigureAwait(false);
        }

        [Fact]
        public async Task TestMovePropertiesAndDeleteSimpleEqualOperatorsWithNullableObjectParam2()
        {
            var initialMarkup = @"
namespace N
{
    public class [|C|]
    {
        public int P { get; init; }
        public bool B { get; init; }

        public static bool operator ==(C c1, object? c2) {
            return c1.Equals(c2);
        }

        public static bool operator !=(C c1, object? c2) {
            return !c1.Equals(c2);
        }
    }
}
";
            var changedMarkup = @"
namespace N
{
    public record C(int P, bool B);
}
";
            await TestRefactoringAsync(initialMarkup, changedMarkup).ConfigureAwait(false);
        }

        [Fact]
        public async Task TestMovePropertiesAndDeleteSimpleEqualOperatorsWithNullableObjectParam3()
        {
            var initialMarkup = @"
namespace N
{
    public class [|C|]
    {
        public int P { get; init; }
        public bool B { get; init; }

        public static bool operator ==(C c1, object? c2) {
            return c2!.Equals(c1);
        }

        public static bool operator !=(C c1, object? c2) {
            return !(c2 == c1);
        }
    }
}
";
            var changedMarkup = @"
namespace N
{
    public record C(int P, bool B);
}
";
            await TestRefactoringAsync(initialMarkup, changedMarkup).ConfigureAwait(false);
        }

        [Fact]
        public async Task TestMovePropertiesAndDeleteSimpleEqualOperatorsWithObjectParam()
        {
            var initialMarkup = @"
namespace N
{
    public class [|C|]
    {
        public int P { get; init; }
        public bool B { get; init; }

        public static bool operator ==(C c1, object c2) {
            return c1.Equals(c2);
        }

        public static bool operator !=(C c1, object c2) {
            return !(c1 == c2);
        }
    }
}
";
            var changedMarkup = @"
namespace N
{
    public record C(int P, bool B);
}
";
            await TestRefactoringAsync(initialMarkup, changedMarkup).ConfigureAwait(false);
        }

        [Fact]
        public async Task TestMovePropertiesAndDeleteEqualOperatorsWithExpressionBodies()
        {
            var initialMarkup = @"
namespace N
{
    public class [|C|]
    {
        public int P { get; init; }
        public bool B { get; init; }

        public static bool operator ==(C c1, object c2)
            => c1.Equals(c2);

        public static bool operator !=(C c1, object c2)
            => !(c1 == c2);
    }
}
";
            var changedMarkup = @"
namespace N
{
    public record C(int P, bool B);
}
";
            await TestRefactoringAsync(initialMarkup, changedMarkup).ConfigureAwait(false);
        }

        [Fact]
        public async Task TestMovePropertiesAndDeleteSimpleEqualOperatorsWithSameTypeParams()
        {
            var initialMarkup = @"
namespace N
{
    public class [|C|]
    {
        public int P { get; init; }
        public bool B { get; init; }

        public static bool operator ==(C c1, C c2) {
            return c1.Equals(c2);
        }

        public static bool operator !=(C c1, C c2) {
            return !(c1 == c2);
        }
    }
}
";
            var changedMarkup = @"
namespace N
{
    public record C(int P, bool B);
}
";
            await TestRefactoringAsync(initialMarkup, changedMarkup).ConfigureAwait(false);
        }

        [Fact]
        public async Task TestMovePropertiesAndDeleteSimpleEqualOperatorsWithNullableTypeParams()
        {
            var initialMarkup = @"
namespace N
{
    public class [|C|]
    {
        public int P { get; init; }
        public bool B { get; init; }

        public static bool operator ==(C? c1, C? c2) {
            return c1!.Equals(c2);
        }

        public static bool operator !=(C? c1, C? c2) {
            return !(c1 == c2);
        }
    }
}
";
            var changedMarkup = @"
namespace N
{
    public record C(int P, bool B);
}
";
            await TestRefactoringAsync(initialMarkup, changedMarkup).ConfigureAwait(false);
        }

        [Fact]
        public async Task TestMovePropertiesAndKeepSideEffectOperator1()
        {
            var initialMarkup = @"
using System;

namespace N
{
    public class [|C|]
    {
        public int P { get; init; }
        public bool B { get; init; }

        public static bool operator ==(C c1, object? c2)
        {
            Console.WriteLine(""checking equality"");
            return c1.Equals(c2);
        }

        public static bool operator !=(C c1, object? c2)
        {
            return !(c1 == c2);
        }
    }
}
";
            var changedMarkup = @"
using System;

namespace N
{
    public record C(int P, bool B)
    {

        public static bool operator ==(C c1, object? c2)
        {
            Console.WriteLine(""checking equality"");
            return c1.Equals(c2);
        }

        public static bool operator !=(C c1, object? c2)
        {
            return !(c1 == c2);
        }
    }
}
";
            await TestRefactoringAsync(initialMarkup, changedMarkup).ConfigureAwait(false);
        }

        [Fact]
        public async Task TestMovePropertiesAndKeepSideEffectOperator2()
        {
            var initialMarkup = @"
using System;

namespace N
{
    public class [|C|]
    {
        public int P { get; init; }
        public bool B { get; init; }

        public static bool operator ==(C c1, object? c2)
        {
            return c1.Equals(c2);
        }

        public static bool operator !=(C c1, object? c2)
        {
            Console.WriteLine(""checking equality"");
            return !(c1 == c2);
        }
    }
}
";
            var changedMarkup = @"
using System;

namespace N
{
    public record C(int P, bool B)
    {

        public static bool operator ==(C c1, object? c2)
        {
            return c1.Equals(c2);
        }

        public static bool operator !=(C c1, object? c2)
        {
            Console.WriteLine(""checking equality"");
            return !(c1 == c2);
        }
    }
}
";
            await TestRefactoringAsync(initialMarkup, changedMarkup).ConfigureAwait(false);
        }

        [Fact]
        public async Task TestMovePropertiesAndKeepSideEffectOperator_WhenSameParamUsed1()
        {
            var initialMarkup = @"
using System;

namespace N
{
    public class [|C|]
    {
        public int P { get; init; }
        public bool B { get; init; }

        public static bool operator ==(C c1, object? c2)
        {
            return c1.Equals(c1);
        }

        public static bool operator !=(C c1, object? c2)
        {
            return !(c1 == c2);
        }
    }
}
";
            var changedMarkup = @"
using System;

namespace N
{
    public record C(int P, bool B)
    {

        public static bool operator ==(C c1, object? c2)
        {
            return c1.Equals(c1);
        }

        public static bool operator !=(C c1, object? c2)
        {
            return !(c1 == c2);
        }
    }
}
";
            await TestRefactoringAsync(initialMarkup, changedMarkup).ConfigureAwait(false);
        }

        [Fact]
        public async Task TestMovePropertiesAndKeepSideEffectOperator_WhenSameParamUsed2()
        {
            var initialMarkup = @"
using System;

namespace N
{
    public class [|C|]
    {
        public int P { get; init; }
        public bool B { get; init; }

        public static bool operator ==(C c1, object? c2)
        {
            return c1.Equals(c2);
        }

        public static bool operator !=(C c1, object? c2)
        {
            return !(c1 == c1);
        }
    }
}
";
            var changedMarkup = @"
using System;

namespace N
{
    public record C(int P, bool B)
    {

        public static bool operator ==(C c1, object? c2)
        {
            return c1.Equals(c2);
        }

        public static bool operator !=(C c1, object? c2)
        {
            return !(c1 == c1);
        }
    }
}
";
            await TestRefactoringAsync(initialMarkup, changedMarkup).ConfigureAwait(false);
        }

        [Fact]
        public async Task TestMovePropertiesAndDeleteClone()
        {
            var initialMarkup = @"
namespace N
{
    public class [|C|]
    {
        public int P { get; init; }
        public bool B { get; init; }

        public C Clone()
        {
            return this;
        }
    }
}
";
            var changedMarkup = @"
namespace N
{
    public record C(int P, bool B);
}
";
            await TestRefactoringAsync(initialMarkup, changedMarkup).ConfigureAwait(false);
        }

        [Fact]
        public async Task TestMovePropertiesAndDeleteSimplePrimaryConstructor()
        {
            var initialMarkup = @"
namespace N
{
    public class [|C|]
    {
        public int P { get; init; }
        public bool B { get; init; }

        public C(int p, bool b)
        {
            P = p;
            B = b;
        }
    }
}
";
            var changedMarkup = @"
namespace N
{
    public record C(int P, bool B);
}
";
            await TestRefactoringAsync(initialMarkup, changedMarkup).ConfigureAwait(false);
        }

        [Fact]
        public async Task TestMovePropertiesAndDeleteSimpleExpressionPrimaryConstructor()
        {
            var initialMarkup = @"
namespace N
{
    public class [|C|]
    {
        public int P { get; init; }

        public C(int p)
            => P = p;
    }
}
";
            var changedMarkup = @"
namespace N
{
    public record C(int P);
}
";
            await TestRefactoringAsync(initialMarkup, changedMarkup).ConfigureAwait(false);
        }

        [Fact]
        public async Task TestMovePropertiesAndDontDeleteComplexPrimaryConstructor1()
        {
            var initialMarkup = @"
using System;

namespace N
{
    public class [|C|]
    {
        public int P { get; init; }
        public bool B { get; init; }

        public C(int p, bool b)
        {
            Console.WriteLine(""Constructing C..."");
            P = p;
            B = b;
        }
    }
}
";
            var changedMarkup = @"
using System;

namespace N
{
    public record C(int P, bool B)
    {

        public {|CS0111:{|CS8862:C|}|}(int p, bool b)
        {
            Console.WriteLine(""Constructing C..."");
            P = p;
            B = b;
        }
    }
}
";
            await TestRefactoringAsync(initialMarkup, changedMarkup).ConfigureAwait(false);
        }

        [Fact]
        public async Task TestMovePropertiesAndDontDeleteComplexPrimaryConstructor2()
        {
            var initialMarkup = @"
using System;

namespace N
{
    public class [|C|]
    {
        public int P { get; init; }
        public bool B { get; init; }

        public C(int p, bool b)
        {
            P = p + 1;
            B = b;
        }
    }
}
";
            var changedMarkup = @"
using System;

namespace N
{
    public record C(int P, bool B)
    {

        public {|CS0111:{|CS8862:C|}|}(int p, bool b)
        {
            P = p + 1;
            B = b;
        }
    }
}
";
            await TestRefactoringAsync(initialMarkup, changedMarkup).ConfigureAwait(false);
        }

        [Fact]
        public async Task TestMovePropertiesAndDontDeleteComplexPrimaryConstructor3()
        {
            var initialMarkup = @"
using System;

namespace N
{
    public class [|C|]
    {
        public int P { get; init; }
        public bool B { get; init; }

        public C(int p, bool b)
        {
            B = b;
        }
    }
}
";
            var changedMarkup = @"
using System;

namespace N
{
    public record C(int P, bool B)
    {

        public {|CS0111:{|CS8862:C|}|}(int p, bool b)
        {
            B = b;
        }
    }
}
";
            await TestRefactoringAsync(initialMarkup, changedMarkup).ConfigureAwait(false);
        }

        [Fact]
<<<<<<< HEAD
        public async Task TestMovePropertiesAndModifyPrintMembersOnClass()
        {
            var initialMarkup = @"
using System.Text;

namespace N
{
    public class [|C|]
    {
        public int P { get; init; }
        public bool B { get; init; }

        public bool PrintMembers(StringBuilder builder)
        {
            builder.Append(string.Format(""{{0}, {1}}"", P, B));
            return true;
        }
    }
}
";
            var changedMarkup = @"
using System.Text;

namespace N
{
    public record C(int P, bool B)
    {
        protected virtual bool PrintMembers(StringBuilder builder)
        {
            builder.Append(string.Format(""{{0}, {1}}"", P, B));
            return true;
        }
    }
}
";
            await TestRefactoringAsync(initialMarkup, changedMarkup).ConfigureAwait(false);
        }

        [Fact]
        public async Task TestMovePropertiesAndModifyPrintMembersOnSealedClass()
        {
            var initialMarkup = @"
using System.Text;

namespace N
{
    public sealed class [|C|]
    {
        public int P { get; init; }
        public bool B { get; init; }

        public bool PrintMembers(StringBuilder builder)
        {
            builder.Append(string.Format(""{{0}, {1}}"", P, B));
            return true;
        }
    }
}
";
            var changedMarkup = @"
using System.Text;

namespace N
{
    public sealed record C(int P, bool B)
    {
        private bool PrintMembers(StringBuilder builder)
        {
            builder.Append(string.Format(""{{0}, {1}}"", P, B));
            return true;
        }
    }
}
";
            await TestRefactoringAsync(initialMarkup, changedMarkup).ConfigureAwait(false);
        }

        [Fact]
        public async Task TestMovePropertiesAndModifyPrintMembersOnStruct()
        {
            var initialMarkup = @"
using System.Text;

namespace N
{
    public struct [|C|]
    {
        public int P { get; set; }
        public bool B { get; set; }

        public bool PrintMembers(StringBuilder builder)
        {
            builder.Append(string.Format(""{{0}, {1}}"", P, B));
            return true;
        }
    }
}
";
            var changedMarkup = @"
using System.Text;

namespace N
{
    public record struct C(int P, bool B)
    {
        private bool PrintMembers(StringBuilder builder)
        {
            builder.Append(string.Format(""{{0}, {1}}"", P, B));
            return true;
        }
    }
}
";
            await TestRefactoringAsync(initialMarkup, changedMarkup).ConfigureAwait(false);
        }

        [Fact]
        public async Task TestMovePropertiesAndDontModifyPrintMembersWithDifferentSignature1()
        {
            var initialMarkup = @"
using System;

namespace N
{
    public class [|C|]
    {
        public int P { get; init; }
        public bool B { get; init; }

        public bool PrintMembers()
        {
            Console.WriteLine(string.Format(""{{0}, {1}}"", P, B));
            return true;
        }
    }
}
";
            var changedMarkup = @"
using System;

namespace N
{
    public record C(int P, bool B)
    {

        public bool PrintMembers()
        {
            Console.WriteLine(string.Format(""{{0}, {1}}"", P, B));
            return true;
        }
    }
}
";
            await TestRefactoringAsync(initialMarkup, changedMarkup).ConfigureAwait(false);
        }

        [Fact]
        public async Task TestMovePropertiesAndDontModifyPrintMembersWithDifferentSignature2()
        {
            var initialMarkup = @"
using System.Collections.Generic;

namespace N
{
    public class [|C|]
    {
        public int P { get; init; }
        public bool B { get; init; }

        public bool PrintMembers(List<string> builder)
        {
            builder.Add(string.Format(""{{0}, {1}}"", P, B));
            return true;
        }
    }
}
";
            var changedMarkup = @"
using System.Collections.Generic;

namespace N
{
    public record C(int P, bool B)
    {

        public bool PrintMembers(List<string> builder)
        {
            builder.Add(string.Format(""{{0}, {1}}"", P, B));
            return true;
        }
    }
}
";
            await TestRefactoringAsync(initialMarkup, changedMarkup).ConfigureAwait(false);
        }

        [Fact]
=======
>>>>>>> 6c691980
        public async Task TestMovePropertiesWithSimpleDocComments()
        {
            var initialMarkup = @"
namespace N
{

    /// <summary>
    /// some summary
    /// </summary>
    public class [|C|]
    {

        /// <summary>
        /// P is an int
        /// </summary>
        public int P { get; init; }

        /// <summary>
        /// B is a bool
        /// </summary>
        public bool B { get; init; }
    }
}
";
            var changedMarkup = @"
namespace N
{
    /// <summary>
    /// some summary
    /// </summary>
    /// <param name=""P""> P is an int </param>
    /// <param name=""B""> B is a bool </param>
    public record C(int P, bool B);
}
";
            await TestRefactoringAsync(initialMarkup, changedMarkup).ConfigureAwait(false);
        }

        [Fact]
        public async Task TestMovePropertiesWithMultilineDocComments()
        {
            var initialMarkup = @"
namespace N
{

    /** 
     * <summary>
     * some summary
     * </summary>
     */
    public class [|C|]
    {

        /** 
         * <summary>
         * P is an int
         * </summary>
         */
        public int P { get; init; }

        /** 
         * <summary>
         * B is a bool
         * </summary>
         */
        public bool B { get; init; }
    }
}
";
            // this is what it should be
            //            var changedMarkup = @"
            //namespace N
            //{
            //    /** 
            //     * <summary>
            //     * some summary
            //     * </summary>
            //     * <param name=""P""> P is an int </param>
            //     * <param name=""B""> B is a bool </param>
            //     */
            //    public record C(int P, bool B);
            //}
            //";

            // this is what it is currently
            var changedMarkup = @"
namespace N
{
    /** 
         * <summary>
         * some summary
         * </summary>
         * <param name=""P""> P is an int </param>
         * <param name=""B""> B is a bool </param>
         */
    public record C(int P, bool B);
}
";
            await TestRefactoringAsync(initialMarkup, changedMarkup).ConfigureAwait(false);
        }

        [Fact]
        public async Task TestMovePropertiesWithMultilineDocComments_NoClassSummary()
        {
            var initialMarkup = @"
namespace N
{

    public class [|C|]
    {

        /** 
         * <summary>
         * P is an int
         * </summary>
         */
        public int P { get; init; }

        /** 
         * <summary>
         * B is a bool
         * </summary>
         */
        public bool B { get; init; }
    }
}
";
            // this is what it should be
            //            var changedMarkup = @"
            //namespace N
            //{
            //    /**
            //     * <param name=""P""> P is an int </param>
            //     * <param name=""B""> B is a bool </param>
            //     */
            //    public record C(int P, bool B);
            //}
            //";
            // this is what it is currently
            var changedMarkup = @"
namespace N
{
    /**
             *<param name=""P""> P is an int </param>
             * <param name=""B""> B is a bool </param>
    */
    public record C(int P, bool B);
}
";
            await TestRefactoringAsync(initialMarkup, changedMarkup).ConfigureAwait(false);
        }

        [Fact]
        public async Task TestMovePropertiesWithMixedDocComments1()
        {
            // class-level comment should be default
            var initialMarkup = @"
namespace N
{

    /// <summary>
    /// some summary
    /// </summary>
    public class [|C|]
    {

        /** 
         * <summary>
         * P is an int
         * </summary>
         */
        public int P { get; init; }

        /** 
         * <summary>
         * B is a bool
         * </summary>
         */
        public bool B { get; init; }
    }
}
";
            var changedMarkup = @"
namespace N
{
    /// <summary>
    /// some summary
    /// </summary>
    /// <param name=""P""> P is an int </param>
    /// <param name=""B""> B is a bool </param>
    public record C(int P, bool B);
}
";
            await TestRefactoringAsync(initialMarkup, changedMarkup).ConfigureAwait(false);
        }

        [Fact]
        public async Task TestMovePropertiesWithMixedDocComments2()
        {
            // class-level comment should be default
            var initialMarkup = @"
namespace N
{

    /** 
     * <summary>
     * some summary
     * </summary>
     */
    public class [|C|]
    {

        /// <summary>
        /// P is an int
        /// </summary>
        public int P { get; init; }

        /// <summary>
        /// B is a bool
        /// </summary>
        public bool B { get; init; }
    }
}
";
            // This is what it should be
            //            var changedMarkup = @"
            //namespace N
            //{
            //    /** 
            //     * <summary>
            //     * some summary
            //     * </summary>
            //     * <param name=""P""> P is an int </param>
            //     * <param name=""B""> B is a bool </param>
            //     */
            //    public record C(int P, bool B);
            //}
            //";

            // this is what it is right now
            var changedMarkup = @"
namespace N
{
    /** 
         * <summary>
         * some summary
         * </summary>
         * <param name=""P""> P is an int </param>
         * <param name=""B""> B is a bool </param>
         */
    public record C(int P, bool B);
}
";
            await TestRefactoringAsync(initialMarkup, changedMarkup).ConfigureAwait(false);
        }

        [Fact]
        public async Task TestMovePropertiesWithMixedDocComments3()
        {
            var initialMarkup = @"
namespace N
{

    /** 
     * <summary>
     * some summary
     * </summary>
     */
    public class [|C|]
    {

        /// <summary>
        /// P is an int
        /// with a multiline comment
        /// </summary>
        public int P { get; init; }

        /// <summary>
        /// B is a bool
        /// </summary>
        public bool B { get; init; }
    }
}
";
            // this is what it should be
            //            var changedMarkup = @"
            //namespace N
            //{
            //    /** 
            //     * <summary>
            //     * some summary
            //     * </summary>
            //     * <param name=""P""> P is an int
            //     * with a multiline comment </param>
            //     * <param name=""B""> B is a bool </param>
            //     */
            //    public record C(int P, bool B);
            //}
            //";

            // this is what it actually is
            var changedMarkup = @"
namespace N
{
    /** 
         * <summary>
         * some summary
         * </summary>
         * <param name=""P""> P is an int
         * with a multiline comment </param>
         * <param name=""B""> B is a bool </param>
         */
    public record C(int P, bool B);
}
";
            await TestRefactoringAsync(initialMarkup, changedMarkup).ConfigureAwait(false);
        }

        [Fact]
        public async Task TestMovePropertiesWithDocComments_NoClassSummary()
        {
            var initialMarkup = @"
namespace N
{
    public class [|C|]
    {

        /// <summary>
        /// P is an int
        /// </summary>
        public int P { get; init; }

        /// <summary>
        /// B is a bool
        /// </summary>
        public bool B { get; init; }
    }
}
";
            var changedMarkup = @"
namespace N
{
    /// <param name=""P""> P is an int </param>
    /// <param name=""B""> B is a bool </param>
    public record C(int P, bool B);
}
";
            await TestRefactoringAsync(initialMarkup, changedMarkup).ConfigureAwait(false);
        }

        [Fact]
        public async Task TestMovePropertiesWithDocComments_MissingPropertySummary()
        {
            var initialMarkup = @"
namespace N
{

    /// <summary>
    /// some summary
    /// </summary>
    public class [|C|]
    {

        public int P { get; init; }

        /// <summary>
        /// B is a bool
        /// </summary>
        public bool B { get; init; }
    }
}
";
            var changedMarkup = @"
namespace N
{
    /// <summary>
    /// some summary
    /// </summary>
    /// <param name=""P""></param>
    /// <param name=""B""> B is a bool </param>
    public record C(int P, bool B);
}
";
            await TestRefactoringAsync(initialMarkup, changedMarkup).ConfigureAwait(false);
        }

        [Fact]
        public async Task TestMovePropertiesWithDocComments_AdditionalClassSection()
        {
            var initialMarkup = @"
namespace N
{

    /// <summary>
    /// some summary
    /// </summary>
    /// <remarks>
    /// Some remarks as well
    /// </reamrks>
    public class [|C|]
    {

        /// <summary>
        /// P is an int
        /// </summary>
        public int P { get; init; }

        /// <summary>
        /// B is a bool
        /// </summary>
        public bool B { get; init; }
    }
}
";
            var changedMarkup = @"
namespace N
{
    /// <summary>
    /// some summary
    /// </summary>
    /// <param name=""P""> P is an int </param>
    /// <param name=""B""> B is a bool </param>
    /// <remarks>
    /// Some remarks as well
    /// </reamrks>
    public record C(int P, bool B);
}
";
            await TestRefactoringAsync(initialMarkup, changedMarkup).ConfigureAwait(false);
        }

        [Fact]
        public async Task TestMovePropertiesWithDocComments_NestedPropertyElements()
        {
            var initialMarkup = @"
namespace N
{

    /// <summary>
    /// some summary
    /// </summary>
    public class [|C|]
    {

        /// <summary>
        /// P is an int <see cref=""C.B""/>
        /// </summary>
        public int P { get; init; }

        /// <summary>
        /// B is a bool
        /// <c> Some code text </c>
        /// </summary>
        public bool B { get; init; }
    }
}
";
            var changedMarkup = @"
namespace N
{
    /// <summary>
    /// some summary
    /// </summary>
    /// <param name=""P""> P is an int <see cref=""C.B""/> </param>
    /// <param name=""B""> B is a bool
    /// <c> Some code text </c> </param>
    public record C(int P, bool B);
}
";
            await TestRefactoringAsync(initialMarkup, changedMarkup).ConfigureAwait(false);
        }

        [Fact]
        public async Task TestMovePropertiesWithDocAndNonDocComments1()
        {
            // we should try to keep the order in the same as the order on the class comments
            var initialMarkup = @"
namespace N
{

    // Non-Doc comment before class
    /// <summary>
    /// some summary
    /// </summary>
    public class [|C|]
    {

        // Non-Doc property comment for P
        /// <summary>
        /// P is an int
        /// </summary>
        public int P { get; init; }

        // Non-Doc property comment for B
        /// <summary>
        /// B is a bool
        /// </summary>
        public bool B { get; init; }
    }
}
";
            var changedMarkup = @"
namespace N
{
    // Non-Doc comment before class
    // Non-Doc property comment for P
    // Non-Doc property comment for B
    /// <summary>
    /// some summary
    /// </summary>
    /// <param name=""P""> P is an int </param>
    /// <param name=""B""> B is a bool </param>
    public record C(int P, bool B);
}
";
            await TestRefactoringAsync(initialMarkup, changedMarkup).ConfigureAwait(false);
        }

        [Fact]
        public async Task TestMovePropertiesWithDocAndNonDocComments2()
        {
            // we should try to keep the order in the same as the order on the class comments
            var initialMarkup = @"
namespace N
{

    /// <summary>
    /// some summary
    /// </summary>
    // Non-Doc comment after class
    public class [|C|]
    {

        // Non-Doc property comment for P
        /// <summary>
        /// P is an int
        /// </summary>
        public int P { get; init; }

        // Non-Doc property comment for B
        /// <summary>
        /// B is a bool
        /// </summary>
        public bool B { get; init; }
    }
}
";
            var changedMarkup = @"
namespace N
{
    /// <summary>
    /// some summary
    /// </summary>
    /// <param name=""P""> P is an int </param>
    /// <param name=""B""> B is a bool </param>
    // Non-Doc comment after class
    // Non-Doc property comment for P
    // Non-Doc property comment for B
    public record C(int P, bool B);
}
";
            await TestRefactoringAsync(initialMarkup, changedMarkup).ConfigureAwait(false);
        }

        #region selection

        [Fact]
        public async Task TestSelectOnProperty_NoAction()
        {
            var initialMarkup = @"
namespace N
{
    public class C
    {
        public int [|P|] { get; init; }
    }
}
";
            await TestNoRefactoringAsync(initialMarkup).ConfigureAwait(false);
        }

        [Fact]
        public async Task TestSelectOnNamespace_NoAction()
        {
            var initialMarkup = @"
namespace [|N|]
{
    public class C
    {
        public int P { get; init; }
    }
}
";
            await TestNoRefactoringAsync(initialMarkup).ConfigureAwait(false);
        }

        [Fact]
        public async Task TestSelectLargeRegionIncludingNamespace_NoAction()
        {
            var initialMarkup = @"
namespace [|N
{
    public clas|]s C
    {
        public int P { get; init; }
    }
}
";
            await TestNoRefactoringAsync(initialMarkup).ConfigureAwait(false);
        }

        [Fact]
        public async Task TestSelectMultipleMembersWithinClass()
        {
            var initialMarkup = @"
namespace N
{
    public class C
    {
        [|public int P { get; init; }

        public int Foo()
        {
            return 0;
        }|]
    }
}
";
            var fixedMarkup = @"
namespace N
{
    public record C(int P)
    {

        public int Foo()
        {
            return 0;
        }
    }
}
";
            await TestRefactoringAsync(initialMarkup, fixedMarkup).ConfigureAwait(false);
        }

        [Fact]
        public async Task TestSelectRegionIncludingClass()
        {
            var initialMarkup = @"
namespace N
{
    public class [|C
    {
        public int P { get; init; }|]
    }
}
";
            var changedMarkup = @"
namespace N
{
    public record C(int P);
}
";
            await TestRefactoringAsync(initialMarkup, changedMarkup).ConfigureAwait(false);
        }

        [Fact]
        public async Task TestSelectClassKeyword()
        {
            var initialMarkup = @"
namespace N
{
    public cl[||]ass C
    {
        public int P { get; init; }
    }
}
";
            var changedMarkup = @"
namespace N
{
    public record C(int P);
}
";
            await TestRefactoringAsync(initialMarkup, changedMarkup).ConfigureAwait(false);
        }

        #endregion

        private class Test : VerifyCS.Test
        {
            public Test() { }

            protected override Workspace CreateWorkspaceImpl()
            {
                var workspace = new AdhocWorkspace();

                return workspace;
            }
        }

        private static async Task TestRefactoringAsync(
            string initialMarkup,
            string changedMarkup)
        {
            var test = new Test()
            {
                TestCode = initialMarkup,
                FixedCode = changedMarkup,
                LanguageVersion = CodeAnalysis.CSharp.LanguageVersion.CSharp10,
            };
            test.SolutionTransforms.Add((solution, projectId) =>
            {
                var project = solution.GetProject(projectId)!;

                var compilationOptions = (CSharpCompilationOptions)project.CompilationOptions!;
                // enable nullable
                compilationOptions = compilationOptions.WithNullableContextOptions(NullableContextOptions.Enable);
                solution = solution
                    .WithProjectCompilationOptions(projectId, compilationOptions)
                    .WithProjectMetadataReferences(projectId, TargetFrameworkUtil.GetReferences(TargetFramework.Net60));

                return solution;
            });
            await test.RunAsync().ConfigureAwait(false);
        }

        private static Task TestNoRefactoringAsync(
            string initialMarkup) => TestRefactoringAsync(initialMarkup, initialMarkup);
    }
}<|MERGE_RESOLUTION|>--- conflicted
+++ resolved
@@ -1183,206 +1183,6 @@
         }
 
         [Fact]
-<<<<<<< HEAD
-        public async Task TestMovePropertiesAndModifyPrintMembersOnClass()
-        {
-            var initialMarkup = @"
-using System.Text;
-
-namespace N
-{
-    public class [|C|]
-    {
-        public int P { get; init; }
-        public bool B { get; init; }
-
-        public bool PrintMembers(StringBuilder builder)
-        {
-            builder.Append(string.Format(""{{0}, {1}}"", P, B));
-            return true;
-        }
-    }
-}
-";
-            var changedMarkup = @"
-using System.Text;
-
-namespace N
-{
-    public record C(int P, bool B)
-    {
-        protected virtual bool PrintMembers(StringBuilder builder)
-        {
-            builder.Append(string.Format(""{{0}, {1}}"", P, B));
-            return true;
-        }
-    }
-}
-";
-            await TestRefactoringAsync(initialMarkup, changedMarkup).ConfigureAwait(false);
-        }
-
-        [Fact]
-        public async Task TestMovePropertiesAndModifyPrintMembersOnSealedClass()
-        {
-            var initialMarkup = @"
-using System.Text;
-
-namespace N
-{
-    public sealed class [|C|]
-    {
-        public int P { get; init; }
-        public bool B { get; init; }
-
-        public bool PrintMembers(StringBuilder builder)
-        {
-            builder.Append(string.Format(""{{0}, {1}}"", P, B));
-            return true;
-        }
-    }
-}
-";
-            var changedMarkup = @"
-using System.Text;
-
-namespace N
-{
-    public sealed record C(int P, bool B)
-    {
-        private bool PrintMembers(StringBuilder builder)
-        {
-            builder.Append(string.Format(""{{0}, {1}}"", P, B));
-            return true;
-        }
-    }
-}
-";
-            await TestRefactoringAsync(initialMarkup, changedMarkup).ConfigureAwait(false);
-        }
-
-        [Fact]
-        public async Task TestMovePropertiesAndModifyPrintMembersOnStruct()
-        {
-            var initialMarkup = @"
-using System.Text;
-
-namespace N
-{
-    public struct [|C|]
-    {
-        public int P { get; set; }
-        public bool B { get; set; }
-
-        public bool PrintMembers(StringBuilder builder)
-        {
-            builder.Append(string.Format(""{{0}, {1}}"", P, B));
-            return true;
-        }
-    }
-}
-";
-            var changedMarkup = @"
-using System.Text;
-
-namespace N
-{
-    public record struct C(int P, bool B)
-    {
-        private bool PrintMembers(StringBuilder builder)
-        {
-            builder.Append(string.Format(""{{0}, {1}}"", P, B));
-            return true;
-        }
-    }
-}
-";
-            await TestRefactoringAsync(initialMarkup, changedMarkup).ConfigureAwait(false);
-        }
-
-        [Fact]
-        public async Task TestMovePropertiesAndDontModifyPrintMembersWithDifferentSignature1()
-        {
-            var initialMarkup = @"
-using System;
-
-namespace N
-{
-    public class [|C|]
-    {
-        public int P { get; init; }
-        public bool B { get; init; }
-
-        public bool PrintMembers()
-        {
-            Console.WriteLine(string.Format(""{{0}, {1}}"", P, B));
-            return true;
-        }
-    }
-}
-";
-            var changedMarkup = @"
-using System;
-
-namespace N
-{
-    public record C(int P, bool B)
-    {
-
-        public bool PrintMembers()
-        {
-            Console.WriteLine(string.Format(""{{0}, {1}}"", P, B));
-            return true;
-        }
-    }
-}
-";
-            await TestRefactoringAsync(initialMarkup, changedMarkup).ConfigureAwait(false);
-        }
-
-        [Fact]
-        public async Task TestMovePropertiesAndDontModifyPrintMembersWithDifferentSignature2()
-        {
-            var initialMarkup = @"
-using System.Collections.Generic;
-
-namespace N
-{
-    public class [|C|]
-    {
-        public int P { get; init; }
-        public bool B { get; init; }
-
-        public bool PrintMembers(List<string> builder)
-        {
-            builder.Add(string.Format(""{{0}, {1}}"", P, B));
-            return true;
-        }
-    }
-}
-";
-            var changedMarkup = @"
-using System.Collections.Generic;
-
-namespace N
-{
-    public record C(int P, bool B)
-    {
-
-        public bool PrintMembers(List<string> builder)
-        {
-            builder.Add(string.Format(""{{0}, {1}}"", P, B));
-            return true;
-        }
-    }
-}
-";
-            await TestRefactoringAsync(initialMarkup, changedMarkup).ConfigureAwait(false);
-        }
-
-        [Fact]
-=======
->>>>>>> 6c691980
         public async Task TestMovePropertiesWithSimpleDocComments()
         {
             var initialMarkup = @"
