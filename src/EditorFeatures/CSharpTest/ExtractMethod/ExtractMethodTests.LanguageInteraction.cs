﻿// Licensed to the .NET Foundation under one or more agreements.
// The .NET Foundation licenses this file to you under the MIT license.
// See the LICENSE file in the project root for more information.

#nullable disable

using System.Threading.Tasks;
using Microsoft.CodeAnalysis.CSharp;
using Microsoft.CodeAnalysis.Test.Utilities;
using Microsoft.CodeAnalysis.UnitTests;
using Roslyn.Test.Utilities;
using Xunit;

namespace Microsoft.CodeAnalysis.Editor.CSharp.UnitTests.ExtractMethod;

[Trait(Traits.Feature, Traits.Features.ExtractMethod)]
public partial class ExtractMethodTests
{
    [UseExportProvider]
    [Trait(Traits.Feature, Traits.Features.ExtractMethod)]
    public class LanguageInteraction : ExtractMethodBase
    {
        #region Generics

        [Fact]
        public async Task SelectTypeParameterWithConstraints()
        {
            var code = """
                using System;

                class Program
                {
                    object MyMethod1<TT>() where TT : ICloneable, new()
                    {
                        [|TT abcd; abcd = new TT();|]
                        return abcd;
                    }
                }
                """;
            var expected = """
                using System;

                class Program
                {
                    object MyMethod1<TT>() where TT : ICloneable, new()
                    {
                        TT abcd = NewMethod<TT>();
                        return abcd;
                    }

                    private static TT NewMethod<TT>() where TT : ICloneable, new()
                    {
                        return new TT();
                    }
                }
                """;

            await TestExtractMethodAsync(code, expected);
        }

<<<<<<< HEAD
        [Fact]
        public async Task SelectTypeParameter()
        {
            var code = """
                using System;
=======
            [Fact]
            public async Task SelectTypeParameterWithAllowsRefStructAntiConstraint()
            {
                var code = """
                    using System;

                    class Program
                    {
                        void MyMethod1<TT>(TT tt) where TT : IDisposable, allows ref struct
                        {
                            [|tt.Dispose();|]
                        }
                    }
                    """;
                var expected = """
                    using System;

                    class Program
                    {
                        void MyMethod1<TT>(TT tt) where TT : IDisposable, allows ref struct
                        {
                            NewMethod(tt);
                        }
                    
                        private static void NewMethod<TT>(TT tt) where TT : IDisposable, allows ref struct
                        {
                            tt.Dispose();
                        }
                    }
                    """;

                await TestExtractMethodAsync(code, expected);
            }
            [Fact]
            public async Task SelectTypeParameter()
            {
                var code = """
                    using System;
>>>>>>> 3e296484

                class Program
                {
                    public string Method<T, R>()
                    {
                        T t;
                        R r;
                        [|t = default(T);
                        r = default(R);
                        string s = "hello";|]
                        return s;
                    }
                }
                """;
            var expected = """
                using System;

                class Program
                {
                    public string Method<T, R>()
                    {
                        T t;
                        R r;
                        string s;
                        NewMethod(out t, out r, out s);
                        return s;
                    }

                    private static void NewMethod<T, R>(out T t, out R r, out string s)
                    {
                        t = default(T);
                        r = default(R);
                        s = "hello";
                    }
                }
                """;

            await TestExtractMethodAsync(code, expected);
        }

        [Fact]
        public async Task SelectTypeOfTypeParameter()
        {
            var code = """
                using System;

                class Program
                {
                    public static Type meth<U>(U u)
                    {
                        return [|typeof(U)|];
                    }
                }
                """;
            var expected = """
                using System;

                class Program
                {
                    public static Type meth<U>(U u)
                    {
                        return NewMethod<U>();
                    }

                    private static Type NewMethod<U>()
                    {
                        return typeof(U);
                    }
                }
                """;

            await TestExtractMethodAsync(code, expected);
        }

        [Fact]
        public async Task SelectTypeParameterDataFlowOut()
        {
            var code = """
                using System;
                using System.Collections.Generic;
                using System.Linq;

                class Program
                {

                    public class Test
                    {
                        public int i = 5;
                    }

                    public string Method<T>()
                    {
                        T t;
                        [|t = (T)new Test();
                        t.i = 10;|]
                        return t.i.ToString();
                    }
                }
                """;
            var expected = """
                using System;
                using System.Collections.Generic;
                using System.Linq;

                class Program
                {

                    public class Test
                    {
                        public int i = 5;
                    }

                    public string Method<T>()
                    {
                        T t;
                        t = NewMethod<T>();
                        return t.i.ToString();
                    }

                    private static T NewMethod<T>()
                    {
                        T t = (T)new Test();
                        t.i = 10;
                        return t;
                    }
                }
                """;

            await TestExtractMethodAsync(code, expected);
        }

        [Fact, WorkItem("http://vstfdevdiv:8080/DevDiv2/DevDiv/_workitems/edit/528198")]
        public async Task BugFix6794()
        {
            var code = """
                using System;
                class Program
                {
                    static void Main(string[] args)
                    {
                        int i = 2;
                        C<int> c = new C<int>(ref [|i|]) ;
                    }

                    private class C<T>
                    {
                        private int v;
                        public C(ref int v)
                        {
                            this.v = v;
                        }
                    }
                }
                """;
            var expected = """
                using System;
                class Program
                {
                    static void Main(string[] args)
                    {
                        int i = 2;
                        C<int> c = GetC(ref i);
                    }

                    private static C<int> GetC(ref int i)
                    {
                        return new C<int>(ref i);
                    }

                    private class C<T>
                    {
                        private int v;
                        public C(ref int v)
                        {
                            this.v = v;
                        }
                    }
                }
                """;

            await TestExtractMethodAsync(code, expected);
        }

        [Fact, WorkItem("http://vstfdevdiv:8080/DevDiv2/DevDiv/_workitems/edit/528198")]
        public async Task BugFix6794_1()
        {
            var code = """
                using System;
                class Program
                {
                    static void Main(string[] args)
                    {
                        int i;
                        C<int> c = new C<int>(out [|i|]) ;
                    }

                    private class C<T>
                    {
                        public C(out int v)
                        {
                            v = 1;
                        }
                    }
                }
                """;
            var expected = """
                using System;
                class Program
                {
                    static void Main(string[] args)
                    {
                        int i;
                        C<int> c = GetC(out i);
                    }

                    private static C<int> GetC(out int i)
                    {
                        return new C<int>(out i);
                    }

                    private class C<T>
                    {
                        public C(out int v)
                        {
                            v = 1;
                        }
                    }
                }
                """;

            await TestExtractMethodAsync(code, expected);
        }

        [Fact]
        public async Task SelectDefaultOfT()
        {
            var code = """
                using System;
                using System.Collections.Generic;
                using System.Linq;

                class Test11<T>
                {
                    T method()
                    {
                        T t = [|default(T)|];
                        return t;
                    }
                }
                """;
            var expected = """
                using System;
                using System.Collections.Generic;
                using System.Linq;

                class Test11<T>
                {
                    T method()
                    {
                        T t = GetT();
                        return t;
                    }

                    private static T GetT()
                    {
                        return default(T);
                    }
                }
                """;

            await TestExtractMethodAsync(code, expected);
        }

        #endregion

        #region Operators

        [Fact]
        public async Task SelectPostIncrementOperatorExtractWithRef()
        {
            var code = """
                class A
                {
                    int method(int i)
                    {
                        return [|i++|];
                    }
                }
                """;
            var expected = """
                class A
                {
                    int method(int i)
                    {
                        return NewMethod(ref i);
                    }

                    private static int NewMethod(ref int i)
                    {
                        return i++;
                    }
                }
                """;
            await TestExtractMethodAsync(code, expected);
        }

        [Fact]
        public async Task SelectPostIncrementOperator()
        {
            var code = """
                class A
                {
                    int method(int i)
                    {
                        return [|i++|];
                    }
                }
                """;
            var expected = """
                class A
                {
                    int method(int i)
                    {
                        return NewMethod(ref i);
                    }

                    private static int NewMethod(ref int i)
                    {
                        return i++;
                    }
                }
                """;
            await TestExtractMethodAsync(code, expected);
        }

        [Fact]
        public async Task SelectPreIncrementOperator()
        {
            var code = """
                class A
                {
                    int method(int i)
                    {
                        return [|++i|];
                    }
                }
                """;
            var expected = """
                class A
                {
                    int method(int i)
                    {
                        return NewMethod(ref i);
                    }

                    private static int NewMethod(ref int i)
                    {
                        return ++i;
                    }
                }
                """;
            await TestExtractMethodAsync(code, expected);
        }

        [Fact]
        public async Task SelectPostDecrementOperator()
        {
            var code = """
                class A
                {
                    int method(int i)
                    {
                        return [|i--|];
                    }
                }
                """;
            var expected = """
                class A
                {
                    int method(int i)
                    {
                        return NewMethod(ref i);
                    }

                    private static int NewMethod(ref int i)
                    {
                        return i--;
                    }
                }
                """;
            await TestExtractMethodAsync(code, expected);
        }

        [Fact]
        public async Task SelectPreDecrementOperator()
        {
            var code = """
                class A
                {
                    int method(int i)
                    {
                        return [|--i|];
                    }
                }
                """;
            var expected = """
                class A
                {
                    int method(int i)
                    {
                        return NewMethod(ref i);
                    }

                    private static int NewMethod(ref int i)
                    {
                        return --i;
                    }
                }
                """;
            await TestExtractMethodAsync(code, expected);
        }

        #endregion

        #region ExpressionBodiedMembers

        [Fact, WorkItem("https://github.com/dotnet/roslyn/issues/528")]
        public async Task ExpressionBodiedMethod()
        {
            var code = """
                using System;
                class T
                {
                    int m;
                    int M1() => [|1|] + 2 + 3 + m;
                }
                """;
            var expected = """
                using System;
                class T
                {
                    int m;
                    int M1() => NewMethod() + 2 + 3 + m;

                    private static int NewMethod()
                    {
                        return 1;
                    }
                }
                """;
            await TestExtractMethodAsync(code, expected);
        }

        [Fact, WorkItem("https://github.com/dotnet/roslyn/issues/528")]
        public async Task ExpressionBodiedOperator()
        {
            var code = """
                using System;
                class Complex
                {
                    int real; int imaginary;
                    public static Complex operator +(Complex a, Complex b) => a.Add([|b.real + 1|]);

                    private Complex Add(int b)
                    {
                        throw new NotImplementedException();
                    }
                }
                """;
            var expected = """
                using System;
                class Complex
                {
                    int real; int imaginary;
                    public static Complex operator +(Complex a, Complex b) => a.Add(NewMethod(b));

                    private static int NewMethod(Complex b)
                    {
                        return b.real + 1;
                    }

                    private Complex Add(int b)
                    {
                        throw new NotImplementedException();
                    }
                }
                """;
            await TestExtractMethodAsync(code, expected);
        }

        [Fact, WorkItem("https://github.com/dotnet/roslyn/issues/528")]
        public async Task ExpressionBodiedConversionOperator()
        {
            var code = """
                using System;
                public struct DBBool
                {
                    public static readonly DBBool dbFalse = new DBBool(-1);
                    int value;

                    DBBool(int value)
                    {
                        this.value = value;
                    }

                    public static implicit operator DBBool(bool x) => x ? new DBBool([|1|]) : dbFalse;
                }
                """;
            var expected = """
                using System;
                public struct DBBool
                {
                    public static readonly DBBool dbFalse = new DBBool(-1);
                    int value;

                    DBBool(int value)
                    {
                        this.value = value;
                    }

                    public static implicit operator DBBool(bool x) => x ? new DBBool(NewMethod()) : dbFalse;

                    private static int NewMethod()
                    {
                        return 1;
                    }
                }
                """;
            await TestExtractMethodAsync(code, expected);
        }

        [Fact, WorkItem("https://github.com/dotnet/roslyn/issues/528")]
        public async Task ExpressionBodiedProperty()
        {
            var code = """
                using System;
                class T
                {
                    int M1 => [|1|] + 2;
                }
                """;
            var expected = """
                using System;
                class T
                {
                    int M1 => NewMethod() + 2;

                    private static int NewMethod()
                    {
                        return 1;
                    }
                }
                """;
            await TestExtractMethodAsync(code, expected);
        }

        [Fact, WorkItem("https://github.com/dotnet/roslyn/issues/528")]
        public async Task ExpressionBodiedIndexer()
        {
            var code = """
                using System;
                class SampleCollection<T>
                {
                    private T[] arr = new T[100];
                    public T this[int i] => i > 0 ? arr[[|i + 1|]] : arr[i + 2];
                }
                """;
            var expected = """
                using System;
                class SampleCollection<T>
                {
                    private T[] arr = new T[100];
                    public T this[int i] => i > 0 ? arr[NewMethod(i)] : arr[i + 2];

                    private static int NewMethod(int i)
                    {
                        return i + 1;
                    }
                }
                """;
            await TestExtractMethodAsync(code, expected);
        }

        [Fact, WorkItem("https://github.com/dotnet/roslyn/issues/528")]
        public async Task ExpressionBodiedIndexer2()
        {
            var code = """
                using System;
                class SampleCollection<T>
                {
                    private T[] arr = new T[100];
                    public T this[int i] => [|i > 0 ? arr[i + 1]|] : arr[i + 2];
                }
                """;
            var expected = """
                using System;
                class SampleCollection<T>
                {
                    private T[] arr = new T[100];
                    public T this[int i] => NewMethod(i);

                    private T NewMethod(int i)
                    {
                        return i > 0 ? arr[i + 1] : arr[i + 2];
                    }
                }
                """;
            await TestExtractMethodAsync(code, expected);
        }

        [Fact, WorkItem("https://github.com/dotnet/roslyn/issues/528")]
        public async Task ExpressionBodiedMethodWithBlockBodiedAnonymousMethodExpression()
        {
            var code = """
                using System;
                class TestClass
                {
                    Func<int, int> Y() => delegate (int x)
                    {
                        return [|9|];
                    };
                }
                """;
            var expected = """
                using System;
                class TestClass
                {
                    Func<int, int> Y() => delegate (int x)
                    {
                        return NewMethod();
                    };

                    private static int NewMethod()
                    {
                        return 9;
                    }
                }
                """;
            await TestExtractMethodAsync(code, expected);
        }

        [Fact, WorkItem("https://github.com/dotnet/roslyn/issues/528")]
        public async Task ExpressionBodiedMethodWithSingleLineBlockBodiedAnonymousMethodExpression()
        {
            var code = """
                using System;
                class TestClass
                {
                    Func<int, int> Y() => delegate (int x) { return [|9|]; };
                }
                """;
            var expected = """
                using System;
                class TestClass
                {
                    Func<int, int> Y() => delegate (int x) { return NewMethod(); };

                    private static int NewMethod()
                    {
                        return 9;
                    }
                }
                """;
            await TestExtractMethodAsync(code, expected);
        }

        [Fact, WorkItem("https://github.com/dotnet/roslyn/issues/528")]
        public async Task ExpressionBodiedMethodWithBlockBodiedSimpleLambdaExpression()
        {
            var code = """
                using System;
                class TestClass
                {
                    Func<int, int> Y() => f =>
                    {
                        return f * [|9|];
                    };
                }
                """;
            var expected = """
                using System;
                class TestClass
                {
                    Func<int, int> Y() => f =>
                    {
                        return f * NewMethod();
                    };

                    private static int NewMethod()
                    {
                        return 9;
                    }
                }
                """;
            await TestExtractMethodAsync(code, expected);
        }

        [Fact, WorkItem("https://github.com/dotnet/roslyn/issues/528")]
        public async Task ExpressionBodiedMethodWithExpressionBodiedSimpleLambdaExpression()
        {
            var code = """
                using System;
                class TestClass
                {
                    Func<int, int> Y() => f => f * [|9|];
                }
                """;
            var expected = """
                using System;
                class TestClass
                {
                    Func<int, int> Y() => f => f * NewMethod();

                    private static int NewMethod()
                    {
                        return 9;
                    }
                }
                """;
            await TestExtractMethodAsync(code, expected);
        }

        [Fact, WorkItem("https://github.com/dotnet/roslyn/issues/528")]
        public async Task ExpressionBodiedMethodWithBlockBodiedParenthesizedLambdaExpression()
        {
            var code = """
                using System;
                class TestClass
                {
                    Func<int, int> Y() => (f) =>
                    {
                        return f * [|9|];
                    };
                }
                """;
            var expected = """
                using System;
                class TestClass
                {
                    Func<int, int> Y() => (f) =>
                    {
                        return f * NewMethod();
                    };

                    private static int NewMethod()
                    {
                        return 9;
                    }
                }
                """;
            await TestExtractMethodAsync(code, expected);
        }

        [Fact, WorkItem("https://github.com/dotnet/roslyn/issues/528")]
        public async Task ExpressionBodiedMethodWithExpressionBodiedParenthesizedLambdaExpression()
        {
            var code = """
                using System;
                class TestClass
                {
                    Func<int, int> Y() => (f) => f * [|9|];
                }
                """;
            var expected = """
                using System;
                class TestClass
                {
                    Func<int, int> Y() => (f) => f * NewMethod();

                    private static int NewMethod()
                    {
                        return 9;
                    }
                }
                """;
            await TestExtractMethodAsync(code, expected);
        }

        [Fact, WorkItem("https://github.com/dotnet/roslyn/issues/528")]
        public async Task ExpressionBodiedMethodWithBlockBodiedAnonymousMethodExpressionInMethodArgs()
        {
            var code = """
                using System;
                class TestClass
                {
                    public int Prop => Method1(delegate()
                    {
                        return [|8|];
                    });

                    private int Method1(Func<int> p)
                    {
                        throw new NotImplementedException();
                    }
                }
                """;
            var expected = """
                using System;
                class TestClass
                {
                    public int Prop => Method1(delegate()
                    {
                        return NewMethod();
                    });

                    private static int NewMethod()
                    {
                        return 8;
                    }

                    private int Method1(Func<int> p)
                    {
                        throw new NotImplementedException();
                    }
                }
                """;
            await TestExtractMethodAsync(code, expected);
        }

        [Fact, WorkItem("https://github.com/dotnet/roslyn/issues/528")]
        public async Task LeadingAndTrailingTriviaOnExpressionBodiedMethod()
        {
            var code = """
                using System;
                class TestClass
                {
                    int M1() => 1 + 2 + /*not moved*/ [|3|] /*not moved*/;

                    void Cat() { }
                }
                """;
            var expected = """
                using System;
                class TestClass
                {
                    int M1() => 1 + 2 + /*not moved*/ NewMethod() /*not moved*/;

                    private static int NewMethod()
                    {
                        return 3;
                    }

                    void Cat() { }
                }
                """;
            await TestExtractMethodAsync(code, expected);
        }

        #endregion

        #region Patterns

        [Fact, WorkItem("https://github.com/dotnet/roslyn/issues/9244")]
        public async Task PatternIsDisabled()
        {
            var code = """
                using System;
                class Program
                {
                    static void Main()
                    {
                        object o = null;
                        if (o is Program [|p|])
                        {

                        }
                    }
                }
                """;

            await ExpectExtractMethodToFailAsync(code);
        }

        #endregion

        [Fact, WorkItem(11155, "DevDiv_Projects/Roslyn")]
        public async Task AnonymousTypeMember1()
        {
            var code = """
                using System;

                class Program
                {
                    static void Main(string[] args)
                    {
                        var an = new { id = 123 };
                        Console.Write(an.[|id|]); // here
                    }
                }
                """;
            await ExpectExtractMethodToFailAsync(code);
        }

        [Fact, WorkItem("http://vstfdevdiv:8080/DevDiv2/DevDiv/_workitems/edit/544259")]
        public async Task ExtractMethod_ConstructorInitializer()
        {
            var code = """
                class Program
                {
                    public Program(string a, int b)
                        : this(a, [|new Program()|])
                    {
                    }
                }
                """;
            var expected = """
                class Program
                {
                    public Program(string a, int b)
                        : this(a, NewMethod())
                    {
                    }

                    private static Program NewMethod()
                    {
                        return new Program();
                    }
                }
                """;

            await TestExtractMethodAsync(code, expected);
        }

        [Fact, WorkItem("http://vstfdevdiv:8080/DevDiv2/DevDiv/_workitems/edit/543984")]
        public async Task ExtractMethod_UnsafeAddressTaken()
        {
            var code = """
                class C
                {
                    unsafe void M()
                    {
                        int i = 5;
                        int* j = [|&i|];
                    }
                }
                """;
            var expected = """
                class C
                {
                    unsafe void M()
                    {
                        int i = 5;
                        int* j = GetJ(out i);
                    }

                    private static unsafe int* GetJ(out int i)
                    {
                        return &i;
                    }
                }
                """;

            await ExpectExtractMethodToFailAsync(code, expected);
        }

        [Fact, WorkItem("http://vstfdevdiv:8080/DevDiv2/DevDiv/_workitems/edit/544387")]
        public async Task ExtractMethod_PointerType()
        {
            var code = """
                class Test
                {
                    static int x = 0;
                    unsafe static void Main()
                    {
                        fixed (int* p1 = &x)
                        {
                            int a1 = [|*p1|];
                        }
                    }
                }
                """;
            var expected = """
                class Test
                {
                    static int x = 0;
                    unsafe static void Main()
                    {
                        fixed (int* p1 = &x)
                        {
                            int a1 = GetA1(p1);
                        }
                    }

                    private static unsafe int GetA1(int* p1)
                    {
                        return *p1;
                    }
                }
                """;

            await TestExtractMethodAsync(code, expected);
        }

        [Fact, WorkItem("http://vstfdevdiv:8080/DevDiv2/DevDiv/_workitems/edit/544514")]
        public async Task ExtractMethod_AnonymousType()
        {
            var code = """
                public class Test
                {
                    public static void Main()
                    {
                        var p1 = new { Price = 45 };
                        var p2 = new { Price = 50 };

                        [|p1 = p2;|]
                    }
                }
                """;
            var expected = """
                public class Test
                {
                    public static void Main()
                    {
                        var p1 = new { Price = 45 };
                        var p2 = new { Price = 50 };

                        p1 = NewMethod(p2);
                    }

                    private static object NewMethod(object p2)
                    {
                        return p2;
                    }
                }
                """;

            await ExpectExtractMethodToFailAsync(code, expected);
        }

        [Fact, WorkItem("http://vstfdevdiv:8080/DevDiv2/DevDiv/_workitems/edit/544920")]
        public async Task ExtractMethod_StackAllocExpression()
        {
            var code = """
                unsafe class C
                {
                    static void Main()
                    {
                        void* p = [|stackalloc int[10]|];
                    }
                }
                """;
            var expected = """
                unsafe class C
                {
                    static void Main()
                    {
                        NewMethod();
                    }

                    private static void NewMethod()
                    {
                        void* p = stackalloc int[10];
                    }
                }
                """;

            await TestExtractMethodAsync(code, expected);
        }

        [Fact, WorkItem("http://vstfdevdiv:8080/DevDiv2/DevDiv/_workitems/edit/539310")]
        public async Task Readonly_Field_WrittenTo()
        {
            var code = """
                class C
                {
                    private readonly int i;

                    C()
                    {
                        [|i = 1;|]
                    }
                }
                """;
            await ExpectExtractMethodToFailAsync(code);
        }

        [Fact, WorkItem("http://vstfdevdiv:8080/DevDiv2/DevDiv/_workitems/edit/539310")]
        public async Task Readonly_Field()
        {
            var code = """
                class C
                {
                    private readonly int i;

                    C()
                    {
                        i = 1;
                        [|var x = i;|]
                    }
                }
                """;
            var expected = """
                class C
                {
                    private readonly int i;

                    C()
                    {
                        i = 1;
                        NewMethod();
                    }

                    private void NewMethod()
                    {
                        var x = i;
                    }
                }
                """;
            await TestExtractMethodAsync(code, expected);
        }

        [Fact, WorkItem("http://vstfdevdiv:8080/DevDiv2/DevDiv/_workitems/edit/545180")]
        public async Task NodeHasSyntacticErrors()
        {
            var code = """
                using System;
                using System.Collections.Generic;
                using System.Linq;
                using System.Linq.Expressions;

                class Program
                {
                    static void Main(string[] args)
                    {
                        Expression<Func<int>> f3 = ()=>[|switch {|]

                        };
                    }
                }
                """;
            await ExpectExtractMethodToFailAsync(code);
        }

        [Fact, WorkItem("http://vstfdevdiv:8080/DevDiv2/DevDiv/_workitems/edit/545292")]
        public async Task LocalConst()
        {
            var code = """
                class Test
                {
                    public static void Main()
                    {
                        const int v = [|3|];
                    }
                }
                """;
            await ExpectExtractMethodToFailAsync(code);
        }

        [Fact, WorkItem("http://vstfdevdiv:8080/DevDiv2/DevDiv/_workitems/edit/545315")]
        public async Task Nullable()
        {
            var code = """
                using System;
                class Program
                {
                    static void Main()
                    {
                        int? q = 10;
                        [|Console.WriteLine(q);|]
                    }
                }
                """;
            var expected = """
                using System;
                class Program
                {
                    static void Main()
                    {
                        int? q = 10;
                        NewMethod(q);
                    }

                    private static void NewMethod(int? q)
                    {
                        Console.WriteLine(q);
                    }
                }
                """;

            await TestExtractMethodAsync(code, expected);
        }

        [Fact, WorkItem("http://vstfdevdiv:8080/DevDiv2/DevDiv/_workitems/edit/545263")]
        public async Task SyntacticErrorInSelection()
        {
            var code = """
                class Program
                {
                    static void Main(string[] args)
                    {
                        if ((true)NewMethod()[|)|]
                        {
                        }
                    }

                    private static string NewMethod()
                    {
                        return "true";
                    }
                }
                """;
            await ExpectExtractMethodToFailAsync(code);
        }

        [Fact, WorkItem("http://vstfdevdiv:8080/DevDiv2/DevDiv/_workitems/edit/544497")]
        public async Task StackAllocExpression()
        {
            var code = """
                using System;
                class Test
                {
                    unsafe static void Main()
                    {
                        void* buffer = [|stackalloc char[16]|];
                    }
                }
                """;
            var expected = """
                using System;
                class Test
                {
                    unsafe static void Main()
                    {
                        NewMethod();
                    }

                    private static unsafe void NewMethod()
                    {
                        void* buffer = stackalloc char[16];
                    }
                }
                """;
            await TestExtractMethodAsync(code, expected);
        }

        [Fact, WorkItem("http://vstfdevdiv:8080/DevDiv2/DevDiv/_workitems/edit/545503")]
        public async Task MethodBodyInScript()
        {
            var code = """
                #r "System.Management"
                using System;
                using System.Collections.Generic;
                using System.Linq;
                using System.Text;
                using System.Management; // WMI APIs

                var output = new StringBuilder();
                void CollectInfo(string title, string query, string[,] labelKeys)
                {
                    output.AppendLine(title);
                    output.AppendLine("-----------------------------------");
                    [|var info = new ManagementObjectSearcher(query);
                    foreach (var mgtobj in info.Get())
                    {
                        for (int row = 0; row < labelKeys.GetLength(0); row++)
                        {
                            output.AppendLine(labelKeys[row, 0] + mgtobj[labelKeys[row, 1]].ToString());
                        }
                    }
                    output.AppendLine();|]
                }
                """;
            var expected = """
                #r "System.Management"
                using System;
                using System.Collections.Generic;
                using System.Linq;
                using System.Text;
                using System.Management; // WMI APIs

                var output = new StringBuilder();
                void CollectInfo(string title, string query, string[,] labelKeys)
                {
                    output.AppendLine(title);
                    output.AppendLine("-----------------------------------");
                    NewMethod(query, labelKeys);
                }

                void NewMethod(string query, string[,] labelKeys)
                {
                    var info = new ManagementObjectSearcher(query);
                    foreach (var mgtobj in info.Get())
                    {
                        for (int row = 0; row < labelKeys.GetLength(0); row++)
                        {
                            output.AppendLine(labelKeys[row, 0] + mgtobj[labelKeys[row, 1]].ToString());
                        }
                    }
                    output.AppendLine();
                }
                """;
            await TestExtractMethodAsync(code, expected, parseOptions: new CSharpParseOptions(kind: SourceCodeKind.Script));
        }

        [Fact, WorkItem("http://vstfdevdiv:8080/DevDiv2/DevDiv/_workitems/edit/544920")]
        public async Task NoSimplificationForStackAlloc()
        {
            var code = """
                using System;

                unsafe class C
                {
                    static void Main()
                    {
                        void* p = [|stackalloc int[10]|];
                        Console.WriteLine((int)p);
                    }
                }
                """;
            var expected = """
                using System;

                unsafe class C
                {
                    static void Main()
                    {
                        void* p = NewMethod();
                        Console.WriteLine((int)p);
                    }

                    private static void* NewMethod()
                    {
                        void* p = stackalloc int[10];
                        return p;
                    }
                }
                """;
            await TestExtractMethodAsync(code, expected);
        }

        [Fact, WorkItem("http://vstfdevdiv:8080/DevDiv2/DevDiv/_workitems/edit/545553")]
        public async Task CheckStatementContext1()
        {
            var code = """
                using System;

                class X
                {
                    static void Goo(Func<X, byte> x, string y) { Console.WriteLine(1); }
                    static void Goo(Func<int?, byte> x, object y) { Console.WriteLine(2); }

                    const int Value = 1000;

                    static void Main()
                    {
                        unchecked
                        {
                            [|Goo(X => (byte)X.Value, null);|] // Extract method
                        }
                    }
                }
                """;
            var expected = """
                using System;

                class X
                {
                    static void Goo(Func<X, byte> x, string y) { Console.WriteLine(1); }
                    static void Goo(Func<int?, byte> x, object y) { Console.WriteLine(2); }

                    const int Value = 1000;

                    static void Main()
                    {
                        unchecked
                        {
                            NewMethod(); // Extract method
                        }
                    }

                    private static void NewMethod()
                    {
                        unchecked
                        {
                            Goo(X => (byte)X.Value, null);
                        }
                    }
                }
                """;
            await TestExtractMethodAsync(code, expected);
        }

        [Fact, WorkItem("http://vstfdevdiv:8080/DevDiv2/DevDiv/_workitems/edit/545553")]
        public async Task CheckStatementContext2()
        {
            var code = """
                using System;

                class X
                {
                    static void Goo(Func<X, byte> x, string y) { Console.WriteLine(1); }
                    static void Goo(Func<int?, byte> x, object y) { Console.WriteLine(2); }

                    const int Value = 1000;

                    static void Main()
                    {
                        unchecked
                        [|{
                            Goo(X => (byte)X.Value, null); // Extract method
                        }|]
                    }
                }
                """;
            var expected = """
                using System;

                class X
                {
                    static void Goo(Func<X, byte> x, string y) { Console.WriteLine(1); }
                    static void Goo(Func<int?, byte> x, object y) { Console.WriteLine(2); }

                    const int Value = 1000;

                    static void Main()
                    {
                        NewMethod();
                    }

                    private static void NewMethod()
                    {
                        unchecked
                        {
                            Goo(X => (byte)X.Value, null); // Extract method
                        }
                    }
                }
                """;
            await TestExtractMethodAsync(code, expected);
        }

        [Fact, WorkItem("http://vstfdevdiv:8080/DevDiv2/DevDiv/_workitems/edit/545553")]
        public async Task CheckStatementContext3()
        {
            var code = """
                using System;

                class X
                {
                    static void Goo(Func<X, byte> x, string y) { Console.WriteLine(1); }
                    static void Goo(Func<int?, byte> x, object y) { Console.WriteLine(2); }

                    const int Value = 1000;

                    static void Main()
                    {
                        unchecked
                        {
                            [|{
                                Goo(X => (byte)X.Value, null); // Extract method
                            }|]
                        }
                    }
                }
                """;
            var expected = """
                using System;

                class X
                {
                    static void Goo(Func<X, byte> x, string y) { Console.WriteLine(1); }
                    static void Goo(Func<int?, byte> x, object y) { Console.WriteLine(2); }

                    const int Value = 1000;

                    static void Main()
                    {
                        unchecked
                        {
                            NewMethod();
                        }
                    }

                    private static void NewMethod()
                    {
                        unchecked
                        {
                            Goo(X => (byte)X.Value, null); // Extract method
                        }
                    }
                }
                """;
            await TestExtractMethodAsync(code, expected);
        }

        [Fact, WorkItem("http://vstfdevdiv:8080/DevDiv2/DevDiv/_workitems/edit/545553")]
        public async Task CheckExpressionContext1()
        {
            var code = """
                using System;

                class X
                {
                    static int Goo(Func<X, byte> x, string y) { return 1; } // This Goo is invoked before refactoring
                    static int Goo(Func<int?, byte> x, object y) { return 2; }

                    const int Value = 1000;

                    static void Main()
                    {
                        var s = unchecked(1 + [|Goo(X => (byte)X.Value, null)|]);
                    }
                }
                """;
            var expected = """
                using System;

                class X
                {
                    static int Goo(Func<X, byte> x, string y) { return 1; } // This Goo is invoked before refactoring
                    static int Goo(Func<int?, byte> x, object y) { return 2; }

                    const int Value = 1000;

                    static void Main()
                    {
                        var s = unchecked(1 + NewMethod());
                    }

                    private static int NewMethod()
                    {
                        return unchecked(Goo(X => (byte)X.Value, null));
                    }
                }
                """;
            await TestExtractMethodAsync(code, expected);
        }

        [Fact]
        public async Task AwaitExpression_Normal_SingleStatement()
        {
            var code = """
                using System;
                using System.Threading.Tasks;

                class X
                {
                    public async void Test()
                    {
                        [|await Task.Run(() => { });|]
                    }
                }
                """;
            var expected = """
                using System;
                using System.Threading.Tasks;

                class X
                {
                    public async void Test()
                    {
                        await NewMethod();
                    }

                    private static async Task NewMethod()
                    {
                        await Task.Run(() => { });
                    }
                }
                """;
            await TestExtractMethodAsync(code, expected);
        }

        [Fact]
        public async Task AwaitExpression_Normal_Expression()
        {
            var code = """
                using System;
                using System.Threading.Tasks;

                class X
                {
                    public async void Test()
                    {
                        [|await Task.Run(() => { })|];
                    }
                }
                """;
            var expected = """
                using System;
                using System.Threading.Tasks;

                class X
                {
                    public async void Test()
                    {
                        await NewMethod();
                    }

                    private static async Task NewMethod()
                    {
                        await Task.Run(() => { });
                    }
                }
                """;
            await TestExtractMethodAsync(code, expected);
        }

        [Fact]
        public async Task AwaitExpression_Normal_MultipleStatements()
        {
            var code = """
                using System;
                using System.Threading.Tasks;

                class X
                {
                    public async void Test()
                    {
                        [|await Task.Run(() => { });

                        await Task.Run(() => 1);

                        return;|]
                    }
                }
                """;
            var expected = """
                using System;
                using System.Threading.Tasks;

                class X
                {
                    public async void Test()
                    {
                        await NewMethod();
                    }

                    private static async Task NewMethod()
                    {
                        await Task.Run(() => { });

                        await Task.Run(() => 1);

                        return;
                    }
                }
                """;
            await TestExtractMethodAsync(code, expected);
        }

        [Fact]
        public async Task AwaitExpression_Normal_ExpressionWithReturn()
        {
            var code = """
                using System;
                using System.Threading.Tasks;

                class X
                {
                    public async void Test()
                    {
                        await Task.Run(() => { });

                        [|await Task.Run(() => 1)|];
                    }
                }
                """;
            var expected = """
                using System;
                using System.Threading.Tasks;

                class X
                {
                    public async void Test()
                    {
                        await Task.Run(() => { });

                        await NewMethod();
                    }

                    private static async Task<int> NewMethod()
                    {
                        return await Task.Run(() => 1);
                    }
                }
                """;
            await TestExtractMethodAsync(code, expected);
        }

        [Fact]
        public async Task AwaitExpression_Normal_ExpressionInAwaitExpression()
        {
            var code = """
                using System;
                using System.Threading.Tasks;

                class X
                {
                    public async void Test()
                    {
                        await [|Task.Run(() => 1)|];
                    }
                }
                """;
            var expected = """
                using System;
                using System.Threading.Tasks;

                class X
                {
                    public async void Test()
                    {
                        await NewMethod();
                    }

                    private static Task<int> NewMethod()
                    {
                        return Task.Run(() => 1);
                    }
                }
                """;
            await TestExtractMethodAsync(code, expected);
        }

        [Fact]
        public async Task AwaitExpression_Normal_StatementWithAwaitExpressionWithReturn()
        {
            var code = """
                using System;
                using System.Threading.Tasks;

                class X
                {
                    public async void Test()
                    {
                        [|await Task.Run(() => 1);|]
                    }
                }
                """;
            var expected = """
                using System;
                using System.Threading.Tasks;

                class X
                {
                    public async void Test()
                    {
                        await NewMethod();
                    }

                    private static async Task NewMethod()
                    {
                        await Task.Run(() => 1);
                    }
                }
                """;
            await TestExtractMethodAsync(code, expected);
        }

        [Fact]
        public async Task AwaitExpression_Normal_AwaitWithReturnParameter()
        {
            var code = """
                using System;
                using System.Threading.Tasks;

                class X
                {
                    public async void Test(int i)
                    {
                        [|await Task.Run(() => i++);|]

                        Console.WriteLine(i);
                    }
                }
                """;
            var expected = """
                using System;
                using System.Threading.Tasks;

                class X
                {
                    public async void Test(int i)
                    {
                        i = await NewMethod(i);

                        Console.WriteLine(i);
                    }

                    private static async Task<int> NewMethod(int i)
                    {
                        await Task.Run(() => i++);
                        return i;
                    }
                }
                """;
            await TestExtractMethodAsync(code, expected);
        }

        [Fact]
        public async Task AwaitExpression_Normal_AwaitWithReturnParameter_Error()
        {
            var code = """
                using System;
                using System.Threading.Tasks;

                class X
                {
                    public async void Test(int i)
                    {
                        var i2 = [|await Task.Run(() => i++)|];

                        Console.WriteLine(i);
                    }
                }
                """;
            await ExpectExtractMethodToFailAsync(code);
        }

        [Fact]
        public async Task AwaitExpression_AsyncLambda()
        {
            // this is an error case. but currently, I didn't blocked this. but we could if we want to.
            var code = """
                using System;
                using System.Threading.Tasks;

                class X
                {
                    public void Test(Func<Task<int>> a)
                    {
                        Test([|async () => await Task.Run(() => 1)|]);
                    }
                }
                """;
            var expected = """
                using System;
                using System.Threading.Tasks;

                class X
                {
                    public void Test(Func<Task<int>> a)
                    {
                        Test(NewMethod());
                    }

                    private static Func<Task<int>> NewMethod()
                    {
                        return async () => await Task.Run(() => 1);
                    }
                }
                """;
            await TestExtractMethodAsync(code, expected);
        }

        [Fact]
        public async Task AwaitExpression_AsyncLambda_Body()
        {
            // this is an error case. but currently, I didn't blocked this. but we could if we want to.
            var code = """
                using System;
                using System.Threading.Tasks;

                class X
                {
                    public void Test(Func<Task<int>> a)
                    {
                        Test(async () => [|await Task.Run(() => 1)|]);
                    }
                }
                """;
            var expected = """
                using System;
                using System.Threading.Tasks;

                class X
                {
                    public void Test(Func<Task<int>> a)
                    {
                        Test(async () => await NewMethod());
                    }

                    private static async Task<int> NewMethod()
                    {
                        return await Task.Run(() => 1);
                    }
                }
                """;
            await TestExtractMethodAsync(code, expected);
        }

        [Fact]
        public async Task AwaitExpression_AsyncLambda_WholeExpression()
        {
            // this is an error case. but currently, I didn't blocked this. but we could if we want to.
            var code = """
                using System;
                using System.Threading.Tasks;

                class X
                {
                    public void Test(Func<Task<int>> a)
                    {
                        [|Test(async () => await Task.Run(() => 1));|]
                    }
                }
                """;
            var expected = """
                using System;
                using System.Threading.Tasks;

                class X
                {
                    public void Test(Func<Task<int>> a)
                    {
                        NewMethod();
                    }

                    private void NewMethod()
                    {
                        Test(async () => await Task.Run(() => 1));
                    }
                }
                """;
            await TestExtractMethodAsync(code, expected);
        }

        [Fact, WorkItem("http://vstfdevdiv:8080/DevDiv2/DevDiv/_workitems/edit/1064798")]
        public async Task ExpressionInStringInterpolation()
        {
            var code = """
                using System;

                class X
                {
                    public void Test()
                    {
                        var s = $"Alpha Beta {[|int.Parse("12345")|]} Gamma";
                    }
                }
                """;
            var expected = """
                using System;

                class X
                {
                    public void Test()
                    {
                        var s = $"Alpha Beta {NewMethod()} Gamma";
                    }

                    private static int NewMethod()
                    {
                        return int.Parse("12345");
                    }
                }
                """;
            await TestExtractMethodAsync(code, expected);
        }

        [Fact, WorkItem("http://vstfdevdiv:8080/DevDiv2/DevDiv/_workitems/edit/859493")]
        public async Task ExpressionInYieldReturnStatement()
        {
            var code = """
                using System;
                using System.Collections.Generic;

                public class Test<T> 
                {
                    protected class Node
                    {
                        internal Node(T item) { this._item = item; }
                        internal T _item;
                    }
                    protected Node _current = null;

                    public IEnumerator<T> GetEnumerator()
                    {
                        Node _localCurrent = _current;

                        while (true)
                        {
                            yield return [|_localCurrent._item|];
                        }
                    }
                }
                """;
            var expected = """
                using System;
                using System.Collections.Generic;

                public class Test<T> 
                {
                    protected class Node
                    {
                        internal Node(T item) { this._item = item; }
                        internal T _item;
                    }
                    protected Node _current = null;

                    public IEnumerator<T> GetEnumerator()
                    {
                        Node _localCurrent = _current;

                        while (true)
                        {
                            yield return GetItem(_localCurrent);
                        }
                    }

                    private static T GetItem(Node _localCurrent)
                    {
                        return _localCurrent._item;
                    }
                }
                """;
            await TestExtractMethodAsync(code, expected);
        }
    }

    [Fact, WorkItem("https://github.com/dotnet/roslyn/issues/3147")]
    public async Task HandleFormattableStringTargetTyping1()
    {
        const string code = CodeSnippets.FormattableStringType + """
            namespace N
            {
                using System;

                class C
                {
                    public void M()
                    {
                        var f = FormattableString.Invariant([|$""|]);
                    }
                }
            }
            """;

        const string expected = CodeSnippets.FormattableStringType + """
            namespace N
            {
                using System;

                class C
                {
                    public void M()
                    {
                        var f = FormattableString.Invariant(NewMethod());
                    }

                    private static FormattableString NewMethod()
                    {
                        return $"";
                    }
                }
            }
            """;

        await TestExtractMethodAsync(code, expected);
    }

    [Fact, WorkItem("https://github.com/dotnet/roslyn/issues/17971")]
    public async Task BrokenForeachLoop()
    {
        var code = """
            using System;
            namespace ConsoleApp1
            {
                class Program
                {
                    static void Main(string[] args)
                    {
                        [|Console.WriteLine(1);
                        foreach ()
                        Console.WriteLine(2);|]
                    }
                }
            }
            """;
        var expected = """
            using System;
            namespace ConsoleApp1
            {
                class Program
                {
                    static void Main(string[] args)
                    {
                        NewMethod();
                    }

                    private static void NewMethod()
                    {
                        Console.WriteLine(1);
                        foreach ()
                            Console.WriteLine(2);
                    }
                }
            }
            """;

        await TestExtractMethodAsync(code, expected);
    }

    [Fact, WorkItem("https://github.com/dotnet/roslyn/issues/22150")]
    public async Task ExtractMethod_LocalVariableCrossingLocalFunction()
    {
        var code = """
            using System;

            class C
            {
                public void Test()
                {
                    int x = 0;
                    [|void Local() { }
                    Console.WriteLine(x);|]
                }
            }
            """;
        var expected = """
            using System;

            class C
            {
                public void Test()
                {
                    int x = 0;
                    NewMethod(x);
                }

                private static void NewMethod(int x)
                {
                    void Local() { }
                    Console.WriteLine(x);
                }
            }
            """;

        await TestExtractMethodAsync(code, expected);
    }

    [Fact, WorkItem("https://github.com/dotnet/roslyn/issues/61555")]
    public async Task Nullable_FlowAnalysisNotNull()
    {
        var code = """
            class C
            {
                public void M(C? c)
                {
                    if (c == null)
                    {
                        return;
                    }

                    [|c.ToString();|]
                }
            }
            """;

        var expected = """
            class C
            {
                public void M(C? c)
                {
                    if (c == null)
                    {
                        return;
                    }

                    NewMethod(c);
                }

                private static void NewMethod(C c)
                {
                    c.ToString();
                }
            }
            """;

        await TestExtractMethodAsync(code, expected);
    }

    [Fact, WorkItem("https://github.com/dotnet/roslyn/issues/39329")]
    public Task SimpleUsingStatement()
    {
        var code = """
            public class Goo : IDisposable
            {
                void M2() { }
                void M3() { }
                string S => "S";

                void M()
                {
                    using Goo g = [|new Goo();
                    var s = g.S;
                    g.M2();
                    g.M3();|]
                }

                public void Dispose()
                {
                    throw new NotImplementedException();
                }
            }
            """;

        var expected = """
            public class Goo : IDisposable
            {
                void M2() { }
                void M3() { }
                string S => "S";
            
                void M()
                {
                    using Goo g = NewMethod();
                }

                private static Goo NewMethod()
                {
                    Goo g = new Goo();
                    var s = g.S;
                    g.M2();
                    g.M3();
                    return g;
                }
            
                public void Dispose()
                {
                    throw new NotImplementedException();
                }
            }
            """;

        return TestExtractMethodAsync(code, expected);
    }

    [Fact, WorkItem("https://github.com/dotnet/roslyn/issues/24136")]
    public async Task WhenClause_SwitchStatement()
    {
        var code = """
            class C
            {
                void DisplayMeasurements(int a, int b)
                {
                    switch ((a, b))
                    {
                        case ( > 0, > 0) when [|a == b|]:
                            Console.WriteLine($"Both measurements are valid and equal to {a}.");
                            break;

                        case ( > 0, > 0):
                            Console.WriteLine($"First measurement is {a}, second measurement is {b}.");
                            break;

                        default:
                            Console.WriteLine("One or both measurements are not valid.");
                            break;
                    }
                }
            }
            """;

        var expected = """
            class C
            {
                void DisplayMeasurements(int a, int b)
                {
                    switch ((a, b))
                    {
                        case ( > 0, > 0) when NewMethod(a, b):
                            Console.WriteLine($"Both measurements are valid and equal to {a}.");
                            break;

                        case ( > 0, > 0):
                            Console.WriteLine($"First measurement is {a}, second measurement is {b}.");
                            break;

                        default:
                            Console.WriteLine("One or both measurements are not valid.");
                            break;
                    }
                }

                private static bool NewMethod(int a, int b)
                {
                    return a == b;
                }
            }
            """;

        await TestExtractMethodAsync(code, expected);
    }

    [Fact, WorkItem("https://github.com/dotnet/roslyn/issues/24136")]
    public async Task WhenClause_SwitchExpression()
    {
        var code = """
            class C
            {
                string GetMeasurements(int a, int b)
                    => (a, b) switch
                    {
                        ( > 0, > 0) when [|a == b|] => $"Both measurements are valid and equal to {a}.",
                        ( > 0, > 0) => $"First measurement is {a}, second measurement is {b}.",
                        _ => "One or both measurements are not valid."
                    };
            }
            """;

        var expected = """
            class C
            {
                string GetMeasurements(int a, int b)
                    => (a, b) switch
                    {
                        ( > 0, > 0) when NewMethod(a, b) => $"Both measurements are valid and equal to {a}.",
                        ( > 0, > 0) => $"First measurement is {a}, second measurement is {b}.",
                        _ => "One or both measurements are not valid."
                    };

                private static bool NewMethod(int a, int b)
                {
                    return a == b;
                }
            }
            """;

        await TestExtractMethodAsync(code, expected);
    }
}<|MERGE_RESOLUTION|>--- conflicted
+++ resolved
@@ -58,52 +58,44 @@
             await TestExtractMethodAsync(code, expected);
         }
 
-<<<<<<< HEAD
+        [Fact]
+        public async Task SelectTypeParameterWithAllowsRefStructAntiConstraint()
+        {
+            var code = """
+                using System;
+
+                class Program
+                {
+                    void MyMethod1<TT>(TT tt) where TT : IDisposable, allows ref struct
+                    {
+                        [|tt.Dispose();|]
+                    }
+                }
+                """;
+            var expected = """
+                using System;
+
+                class Program
+                {
+                    void MyMethod1<TT>(TT tt) where TT : IDisposable, allows ref struct
+                    {
+                        NewMethod(tt);
+                    }
+                
+                    private static void NewMethod<TT>(TT tt) where TT : IDisposable, allows ref struct
+                    {
+                        tt.Dispose();
+                    }
+                }
+                """;
+
+            await TestExtractMethodAsync(code, expected);
+        }
         [Fact]
         public async Task SelectTypeParameter()
         {
             var code = """
                 using System;
-=======
-            [Fact]
-            public async Task SelectTypeParameterWithAllowsRefStructAntiConstraint()
-            {
-                var code = """
-                    using System;
-
-                    class Program
-                    {
-                        void MyMethod1<TT>(TT tt) where TT : IDisposable, allows ref struct
-                        {
-                            [|tt.Dispose();|]
-                        }
-                    }
-                    """;
-                var expected = """
-                    using System;
-
-                    class Program
-                    {
-                        void MyMethod1<TT>(TT tt) where TT : IDisposable, allows ref struct
-                        {
-                            NewMethod(tt);
-                        }
-                    
-                        private static void NewMethod<TT>(TT tt) where TT : IDisposable, allows ref struct
-                        {
-                            tt.Dispose();
-                        }
-                    }
-                    """;
-
-                await TestExtractMethodAsync(code, expected);
-            }
-            [Fact]
-            public async Task SelectTypeParameter()
-            {
-                var code = """
-                    using System;
->>>>>>> 3e296484
 
                 class Program
                 {
