--- conflicted
+++ resolved
@@ -28,26 +28,7 @@
         protected override Task<TestWorkspace> CreateWorkspace(string content, ExportProvider exportProvider)
             => TestWorkspace.CreateCSharpAsync(content, parseOptions: Options.Script);
 
-<<<<<<< HEAD
-        private async Task<TestWorkspace> SetupWorkspaceAsync(params string[] files)
-        {
-            var workspace = await TestWorkspace.CreateCSharpAsync(files, parseOptions: Options.Script);
-            var aggregateListener = AggregateAsynchronousOperationListener.CreateEmptyListener();
-
-            _provider = new NavigateToItemProvider(
-                workspace,
-                _glyphServiceMock.Object,
-                aggregateListener,
-                workspace.ExportProvider.GetExportedValues<Lazy<INavigateToOptionsService, VisualStudioVersionMetadata>>());
-            _aggregator = new NavigateToTestAggregator(_provider);
-
-            return workspace;
-        }
-
-        [Fact, Trait(Traits.Feature, Traits.Features.NavigateTo)]
-=======
-        [WpfFact, Trait(Traits.Feature, Traits.Features.NavigateTo)]
->>>>>>> 4cdc3d8b
+        [WpfFact, Trait(Traits.Feature, Traits.Features.NavigateTo)]
         public async Task NoItemsForEmptyFile()
         {
             await TestAsync("", async w =>
