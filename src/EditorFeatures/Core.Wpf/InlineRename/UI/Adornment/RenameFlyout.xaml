--- conflicted
+++ resolved
@@ -7,11 +7,7 @@
              xmlns:rename="clr-namespace:Microsoft.CodeAnalysis.Editor.Implementation.InlineRename"
              xmlns:imaging="clr-namespace:Microsoft.VisualStudio.Imaging;assembly=Microsoft.VisualStudio.Imaging"
              xmlns:imagecatalog="clr-namespace:Microsoft.VisualStudio.Imaging;assembly=Microsoft.VisualStudio.ImageCatalog"
-<<<<<<< HEAD
-             xmlns:imageutils="clr-namespace:Microsoft.VisualStudio.PlatformUI;assembly=Microsoft.VisualStudio.Imaging"
-=======
              xmlns:platformimaging="clr-namespace:Microsoft.VisualStudio.PlatformUI;assembly=Microsoft.VisualStudio.Imaging"
->>>>>>> f40cbe60
              xmlns:utils="clr-namespace:Microsoft.CodeAnalysis.Utilities"
              xmlns:vsui="clr-namespace:Microsoft.VisualStudio.PlatformUI;assembly=Microsoft.VisualStudio.Shell.15.0"
              mc:Ignorable="d"
@@ -57,7 +53,7 @@
                     Grid.Column="1"
                     Click="ToggleExpand"
                     Background="Transparent"
-                    imageutils:ImageThemingUtilities.ImageBackgroundColor="{Binding Path=Background, ElementName=Outline, Converter={StaticResource BrushToColorConverter}}" >
+                    platformimaging:ImageThemingUtilities.ImageBackgroundColor="{Binding Path=Background, ElementName=Outline, Converter={StaticResource BrushToColorConverter}}" >
                     <Button.Style>
                         <Style TargetType="Button">
                             <Setter Property="Template">
