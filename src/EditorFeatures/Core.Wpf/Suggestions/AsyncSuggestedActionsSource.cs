--- conflicted
+++ resolved
@@ -87,26 +87,6 @@
                 {
                     var document = range.Snapshot.GetOpenDocumentInCurrentContextWithChanges();
                     if (document is null)
-<<<<<<< HEAD
-                        yield break;
-
-                    // Compute and return the high pri set of fixes and refactorings first so the user
-                    // can act on them immediately without waiting on the regular set.
-                    //
-                    // Don't include suppression/config fixes in the high pri set.  We don't want them showing
-                    // up above any fixes/refactorings in the normal pri set.
-                    var highPriSet = GetCodeFixesAndRefactoringsAsync(
-                        state, requestedActionCategories, document, range, selection, _ => null,
-                        includeSuppressionFixes: false, CodeActionRequestPriority.High, cancellationToken).WithCancellation(cancellationToken).ConfigureAwait(false);
-                    await foreach (var set in highPriSet)
-                        yield return set;
-
-                    var lowPriSet = GetCodeFixesAndRefactoringsAsync(
-                        state, requestedActionCategories, document, range, selection, _ => null,
-                        includeSuppressionFixes: true, CodeActionRequestPriority.Normal, cancellationToken).WithCancellation(cancellationToken).ConfigureAwait(false);
-                    await foreach (var set in lowPriSet)
-                        yield return set;
-=======
                         return;
 
                     // Collectors are in priority order.  So just walk them from highest to lowest.
@@ -136,12 +116,11 @@
                         }
 
                         // Ensure we always complete the collector even if we didn't add any items to it.
-                        // This ensures that we unblock the UI from displaying all the results for that 
+                        // This ensures that we unblock the UI from displaying all the results for that
                         // priority class.
                         collector.Complete();
                         completedCollectors.Add(collector);
                     }
->>>>>>> 3d8dcb98
                 }
             }
 
