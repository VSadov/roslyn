﻿// Licensed to the .NET Foundation under one or more agreements.
// The .NET Foundation licenses this file to you under the MIT license.
// See the LICENSE file in the project root for more information.

#nullable disable

using System;
using System.Collections.Generic;
using System.Collections.Immutable;
using System.Linq;
using System.Threading;
using System.Threading.Tasks;
using Microsoft.CodeAnalysis.Editor.Shared.Extensions;
using Microsoft.CodeAnalysis.Editor.Shared.Utilities;
using Microsoft.CodeAnalysis.Formatting;
using Microsoft.CodeAnalysis.Options;
using Microsoft.CodeAnalysis.PooledObjects;
using Microsoft.CodeAnalysis.Shared.Extensions;
using Microsoft.CodeAnalysis.Text;
using Microsoft.CodeAnalysis.Text.Shared.Extensions;
using Microsoft.VisualStudio.Commanding;
using Microsoft.VisualStudio.Text;
using Microsoft.VisualStudio.Text.Editor;
using Microsoft.VisualStudio.Text.Operations;
using Roslyn.Utilities;

namespace Microsoft.CodeAnalysis.CommentSelection
{
    internal enum Operation
    {
        /// <summary>
        /// The operation is a comment action.
        /// </summary>
        Comment,

        /// <summary>
        /// The operation is an uncomment action.
        /// </summary>
        Uncomment
    }

    internal abstract class AbstractCommentSelectionBase<TCommand>
    {
        protected const string LanguageNameString = "languagename";
        protected const string LengthString = "length";

        private readonly ITextUndoHistoryRegistry _undoHistoryRegistry;
        private readonly IEditorOperationsFactoryService _editorOperationsFactoryService;
        private readonly EditorOptionsService _editorOptionsService;

        internal AbstractCommentSelectionBase(
            ITextUndoHistoryRegistry undoHistoryRegistry,
            IEditorOperationsFactoryService editorOperationsFactoryService,
            EditorOptionsService editorOptionsService)
        {
            Contract.ThrowIfNull(undoHistoryRegistry);
            Contract.ThrowIfNull(editorOperationsFactoryService);

            _undoHistoryRegistry = undoHistoryRegistry;
            _editorOperationsFactoryService = editorOperationsFactoryService;
            _editorOptionsService = editorOptionsService;
        }

        public abstract string DisplayName { get; }

        protected abstract string GetTitle(TCommand command);

        protected abstract string GetMessage(TCommand command);

        // Internal as tests currently rely on this method.
        internal abstract CommentSelectionResult CollectEdits(
            Document document, ICommentSelectionService service, ITextBuffer textBuffer, NormalizedSnapshotSpanCollection selectedSpans,
            TCommand command, CancellationToken cancellationToken);

        protected static CommandState GetCommandState(ITextBuffer buffer)
        {
            return buffer.CanApplyChangeDocumentToWorkspace()
                ? CommandState.Available
                : CommandState.Unspecified;
        }

        protected static void InsertText(ArrayBuilder<TextChange> textChanges, int position, string text)
            => textChanges.Add(new TextChange(new TextSpan(position, 0), text));

        protected static void DeleteText(ArrayBuilder<TextChange> textChanges, TextSpan span)
            => textChanges.Add(new TextChange(span, string.Empty));

        internal bool ExecuteCommand(ITextView textView, ITextBuffer subjectBuffer, TCommand command, CommandExecutionContext context)
        {
            var title = GetTitle(command);
            var message = GetMessage(command);

            using (context.OperationContext.AddScope(allowCancellation: true, message))
            {
                var cancellationToken = context.OperationContext.UserCancellationToken;

                var selectedSpans = textView.Selection.GetSnapshotSpansOnBuffer(subjectBuffer);
                if (selectedSpans.IsEmpty())
                {
                    return true;
                }

                var document = subjectBuffer.CurrentSnapshot.GetOpenDocumentInCurrentContextWithChanges();
                if (document == null)
                {
                    return true;
                }

                var service = document.GetLanguageService<ICommentSelectionService>();
                if (service == null)
                {
                    return true;
                }

                var edits = CollectEdits(document, service, subjectBuffer, selectedSpans, command, cancellationToken);
                ApplyEdits(document, textView, subjectBuffer, title, edits, cancellationToken);
            }

            return true;
        }

        /// <summary>
        /// Applies the requested edits and sets the selection.
        /// This operation is not cancellable.
        /// </summary>
        private void ApplyEdits(Document document, ITextView textView, ITextBuffer subjectBuffer, string title, CommentSelectionResult edits, CancellationToken cancellationToken)
        {
            var originalSnapshot = subjectBuffer.CurrentSnapshot;

            // Apply the text changes.
            using (var transaction = new CaretPreservingEditTransaction(title, textView, _undoHistoryRegistry, _editorOperationsFactoryService))
            {
                subjectBuffer.ApplyChanges(edits.TextChanges);
                transaction.Complete();
            }

            if (edits.TrackingSpans.Any())
            {
                // Create tracking spans to track the text changes.
                var trackingSpans = edits.TrackingSpans
                    .SelectAsArray(textSpan => (originalSpan: textSpan, trackingSpan: CreateTrackingSpan(edits.ResultOperation, originalSnapshot, textSpan.TrackingTextSpan)));

                // Convert the tracking spans into snapshot spans for formatting and selection.
                var trackingSnapshotSpans = trackingSpans.Select(s => CreateSnapshotSpan(subjectBuffer.CurrentSnapshot, s.trackingSpan, s.originalSpan));

                if (edits.ResultOperation == Operation.Uncomment && document.SupportsSyntaxTree)
                {
                    // Format the document only during uncomment operations.  Use second transaction so it can be undone.
                    using var transaction = new CaretPreservingEditTransaction(title, textView, _undoHistoryRegistry, _editorOperationsFactoryService);

                    var newText = subjectBuffer.CurrentSnapshot.AsText();
                    var oldSyntaxTree = document.GetSyntaxTreeSynchronously(cancellationToken);
                    var newRoot = oldSyntaxTree.WithChangedText(newText).GetRoot(cancellationToken);

<<<<<<< HEAD
                    var formattingOptions = subjectBuffer.GetSyntaxFormattingOptions(_editorOptionsService, document.Project.LanguageServices, explicitFormat: false);
                    var formattingSpans = trackingSnapshotSpans.Select(change => CommonFormattingHelpers.GetFormattingSpan(newRoot, change.Span.ToTextSpan()));
                    var formattedChanges = Formatter.GetFormattedTextChanges(newRoot, formattingSpans, document.Project.Solution.Workspace.Services, formattingOptions, rules: null, cancellationToken);
=======
                    var formattingOptions = subjectBuffer.GetSyntaxFormattingOptions(_editorOptionsService, document.Project.Services, explicitFormat: false);
                    var formattingSpans = trackingSnapshotSpans.Select(change => CommonFormattingHelpers.GetFormattingSpan(newRoot, change.Span.ToTextSpan()));
                    var formattedChanges = Formatter.GetFormattedTextChanges(newRoot, formattingSpans, document.Project.Solution.Services, formattingOptions, rules: null, cancellationToken);
>>>>>>> fb575a24

                    subjectBuffer.ApplyChanges(formattedChanges);

                    transaction.Complete();
                }

                // Set the multi selection after edits have been applied.
                textView.SetMultiSelection(trackingSnapshotSpans);
            }
        }

        /// <summary>
        /// Creates a tracking span for the operation.
        /// Internal for tests.
        /// </summary>
        internal static ITrackingSpan CreateTrackingSpan(Operation operation, ITextSnapshot snapshot, TextSpan textSpan)
        {
            // If a comment is being added, the tracking span must include changes at the edge.
            var spanTrackingMode = operation == Operation.Comment
                ? SpanTrackingMode.EdgeInclusive
                : SpanTrackingMode.EdgeExclusive;
            return snapshot.CreateTrackingSpan(Span.FromBounds(textSpan.Start, textSpan.End), spanTrackingMode);
        }

        /// <summary>
        /// Retrieves the snapshot span from a post edited tracking span.
        /// Additionally applies any extra modifications to the tracking span post edit.
        /// </summary>
        private static SnapshotSpan CreateSnapshotSpan(ITextSnapshot snapshot, ITrackingSpan trackingSpan, CommentTrackingSpan originalSpan)
        {
            var snapshotSpan = trackingSpan.GetSpan(snapshot);
            if (originalSpan.HasPostApplyChanges())
            {
                var updatedStart = snapshotSpan.Start.Position + originalSpan.AmountToAddToTrackingSpanStart;
                var updatedEnd = snapshotSpan.End.Position + originalSpan.AmountToAddToTrackingSpanEnd;
                if (updatedStart >= snapshotSpan.Start.Position && updatedEnd <= snapshotSpan.End.Position)
                {
                    snapshotSpan = new SnapshotSpan(snapshot, Span.FromBounds(updatedStart, updatedEnd));
                }
            }

            return snapshotSpan;
        }

        /// <summary>
        /// Given a set of lines, find the minimum indent of all of the non-blank, non-whitespace lines.
        /// </summary>
        protected static int DetermineSmallestIndent(
            SnapshotSpan span, ITextSnapshotLine firstLine, ITextSnapshotLine lastLine)
        {
            // TODO: This breaks if you have mixed tabs/spaces, and/or tabsize != indentsize.
            var indentToCommentAt = int.MaxValue;
            for (var lineNumber = firstLine.LineNumber; lineNumber <= lastLine.LineNumber; ++lineNumber)
            {
                var line = span.Snapshot.GetLineFromLineNumber(lineNumber);
                var firstNonWhitespacePosition = line.GetFirstNonWhitespacePosition();
                var firstNonWhitespaceOnLine = firstNonWhitespacePosition.HasValue
                    ? firstNonWhitespacePosition.Value - line.Start
                    : int.MaxValue;
                indentToCommentAt = Math.Min(indentToCommentAt, firstNonWhitespaceOnLine);
            }

            return indentToCommentAt;
        }
    }
}<|MERGE_RESOLUTION|>--- conflicted
+++ resolved
@@ -152,15 +152,9 @@
                     var oldSyntaxTree = document.GetSyntaxTreeSynchronously(cancellationToken);
                     var newRoot = oldSyntaxTree.WithChangedText(newText).GetRoot(cancellationToken);
 
-<<<<<<< HEAD
-                    var formattingOptions = subjectBuffer.GetSyntaxFormattingOptions(_editorOptionsService, document.Project.LanguageServices, explicitFormat: false);
-                    var formattingSpans = trackingSnapshotSpans.Select(change => CommonFormattingHelpers.GetFormattingSpan(newRoot, change.Span.ToTextSpan()));
-                    var formattedChanges = Formatter.GetFormattedTextChanges(newRoot, formattingSpans, document.Project.Solution.Workspace.Services, formattingOptions, rules: null, cancellationToken);
-=======
                     var formattingOptions = subjectBuffer.GetSyntaxFormattingOptions(_editorOptionsService, document.Project.Services, explicitFormat: false);
                     var formattingSpans = trackingSnapshotSpans.Select(change => CommonFormattingHelpers.GetFormattingSpan(newRoot, change.Span.ToTextSpan()));
                     var formattedChanges = Formatter.GetFormattedTextChanges(newRoot, formattingSpans, document.Project.Solution.Services, formattingOptions, rules: null, cancellationToken);
->>>>>>> fb575a24
 
                     subjectBuffer.ApplyChanges(formattedChanges);
 
