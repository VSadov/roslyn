--- conflicted
+++ resolved
@@ -6,18 +6,8 @@
 using System.Composition;
 using Microsoft.CodeAnalysis.Host.Mef;
 
-namespace Microsoft.CodeAnalysis.Editor;
-
-/// <summary>
-/// Specifies the exact type of the service exported by the ILanguageService.
-/// </summary>
-[MetadataAttribute]
-[AttributeUsage(AttributeTargets.Class)]
-internal class ExportContentTypeLanguageServiceAttribute(string defaultContentType, string language, string layer = ServiceLayer.Default) : ExportLanguageServiceAttribute(typeof(IContentTypeLanguageService), language, layer)
+namespace Microsoft.CodeAnalysis.Editor
 {
-<<<<<<< HEAD
-    public string DefaultContentType { get; set; } = defaultContentType ?? throw new ArgumentNullException(nameof(defaultContentType));
-=======
     /// <summary>
     /// Specifies the exact type of the service exported by the ILanguageService.
     /// </summary>
@@ -28,5 +18,4 @@
     {
         public string DefaultContentType { get; set; } = defaultContentType;
     }
->>>>>>> 815f0269
 }