﻿// Copyright (c) Microsoft.  All Rights Reserved.  Licensed under the Apache License, Version 2.0.  See License.txt in the project root for license information.

using System;
using System.Collections.Generic;
using System.ComponentModel.Composition;
using System.Linq;
using System.Threading;
using Microsoft.CodeAnalysis.Editor.FindUsages;
using Microsoft.CodeAnalysis.Editor.Host;
using Microsoft.CodeAnalysis.Editor.Shared.Extensions;
using Microsoft.CodeAnalysis.Editor.Shared.Utilities;
using Microsoft.CodeAnalysis.ErrorReporting;
using Microsoft.CodeAnalysis.FindUsages;
using Microsoft.CodeAnalysis.Internal.Log;
using Microsoft.CodeAnalysis.Shared.Extensions;
using Microsoft.CodeAnalysis.Shared.TestHooks;
using Microsoft.CodeAnalysis.Shared.Utilities;
using Microsoft.CodeAnalysis.Text;
using Microsoft.VisualStudio.Commanding;
using Microsoft.VisualStudio.Text.Editor.Commanding.Commands;
using Microsoft.VisualStudio.Utilities;
using Roslyn.Utilities;
using VSCommanding = Microsoft.VisualStudio.Commanding;

namespace Microsoft.CodeAnalysis.Editor.FindReferences
{
    [Export(typeof(VSCommanding.ICommandHandler))]
    [ContentType(ContentTypeNames.RoslynContentType)]
    [Name(PredefinedCommandHandlerNames.FindReferences)]
    internal class FindReferencesCommandHandler : VSCommanding.ICommandHandler<FindReferencesCommandArgs>
    {
        private readonly IEnumerable<Lazy<IStreamingFindUsagesPresenter>> _streamingPresenters;

        private readonly IAsynchronousOperationListener _asyncListener;

        public string DisplayName => EditorFeaturesResources.Find_References_Command_Handler;

        [ImportingConstructor]
        internal FindReferencesCommandHandler(
<<<<<<< HEAD
            IWaitIndicator waitIndicator,
=======
>>>>>>> 62bb55cf
            [ImportMany] IEnumerable<Lazy<IStreamingFindUsagesPresenter>> streamingPresenters,
            IAsynchronousOperationListenerProvider listenerProvider)
        {
            Contract.ThrowIfNull(streamingPresenters);
            Contract.ThrowIfNull(listenerProvider);

<<<<<<< HEAD
            _waitIndicator = waitIndicator;
=======
>>>>>>> 62bb55cf
            _streamingPresenters = streamingPresenters;
            _asyncListener = listenerProvider.GetListener(FeatureAttribute.FindReferences);
        }

        public VSCommanding.CommandState GetCommandState(FindReferencesCommandArgs args)
        {
            return VSCommanding.CommandState.Unspecified;
        }

        public bool ExecuteCommand(FindReferencesCommandArgs args, CommandExecutionContext context)
        {
            // Get the selection that user has in our buffer (this also works if there
            // is no selection and the caret is just at a single position).  If we 
            // can't get the selection, or there are multiple spans for it (i.e. a 
            // box selection), then don't do anything.
            var snapshotSpans = args.TextView.Selection.GetSnapshotSpansOnBuffer(args.SubjectBuffer);
            if (snapshotSpans.Count == 1)
            {
                var selectedSpan = snapshotSpans[0];
                var snapshot = args.SubjectBuffer.CurrentSnapshot;
                var document = snapshot.GetOpenDocumentInCurrentContextWithChanges();
                if (document != null)
                {
                    // Do a find-refs at the *start* of the selection.  That way if the
                    // user has selected a symbol that has another symbol touching it
                    // on the right (i.e.  Goo++  ), then we'll do the find-refs on the
                    // symbol selected, not the symbol following.
                    if (TryExecuteCommand(selectedSpan.Start, document, context))
                    {
                        return true;
                    }
                }
            }

            return false;
        }

        private bool TryExecuteCommand(int caretPosition, Document document, CommandExecutionContext context)
        {
            var streamingService = document.GetLanguageService<IFindUsagesService>();
            var streamingPresenter = GetStreamingPresenter();

            // See if we're running on a host that can provide streaming results.
            // We'll both need a FAR service that can stream results to us, and 
            // a presenter that can accept streamed results.
            if (streamingService != null && streamingPresenter != null)
            {
                StreamingFindReferences(document, caretPosition, streamingService, streamingPresenter);
                return true;
            }

            return false;
        }

        private IStreamingFindUsagesPresenter GetStreamingPresenter()
        {
            try
            {
                return _streamingPresenters.FirstOrDefault()?.Value;
            }
            catch
            {
                return null;
            }
        }

        private async void StreamingFindReferences(
            Document document, int caretPosition,
            IFindUsagesService findUsagesService,
            IStreamingFindUsagesPresenter presenter)
        {
            try
            {
                using (var token = _asyncListener.BeginAsyncOperation(nameof(StreamingFindReferences)))
                {
                    // Let the presented know we're starting a search.  It will give us back
                    // the context object that the FAR service will push results into.
                    var context = presenter.StartSearch(
                        EditorFeaturesResources.Find_References, supportsReferences: true);

                    using (Logger.LogBlock(
                        FunctionId.CommandHandler_FindAllReference,
                        KeyValueLogMessage.Create(LogType.UserAction, m => m["type"] = "streaming"),
                        context.CancellationToken))
                    {
                        await findUsagesService.FindReferencesAsync(document, caretPosition, context).ConfigureAwait(false);

                        // Note: we don't need to put this in a finally.  The only time we might not hit
                        // this is if cancellation or another error gets thrown.  In the former case,
                        // that means that a new search has started.  We don't care about telling the
                        // context it has completed.  In the latter case something wrong has happened
                        // and we don't want to run any more code in this particular context.
                        await context.OnCompletedAsync().ConfigureAwait(false);
                    }
                }
            }
            catch (OperationCanceledException)
            {
            }
            catch (Exception e) when (FatalError.ReportWithoutCrash(e))
            {
            }
        }
    }
}<|MERGE_RESOLUTION|>--- conflicted
+++ resolved
@@ -37,20 +37,12 @@
 
         [ImportingConstructor]
         internal FindReferencesCommandHandler(
-<<<<<<< HEAD
-            IWaitIndicator waitIndicator,
-=======
->>>>>>> 62bb55cf
             [ImportMany] IEnumerable<Lazy<IStreamingFindUsagesPresenter>> streamingPresenters,
             IAsynchronousOperationListenerProvider listenerProvider)
         {
             Contract.ThrowIfNull(streamingPresenters);
             Contract.ThrowIfNull(listenerProvider);
 
-<<<<<<< HEAD
-            _waitIndicator = waitIndicator;
-=======
->>>>>>> 62bb55cf
             _streamingPresenters = streamingPresenters;
             _asyncListener = listenerProvider.GetListener(FeatureAttribute.FindReferences);
         }
