﻿// Licensed to the .NET Foundation under one or more agreements.
// The .NET Foundation licenses this file to you under the MIT license.
// See the LICENSE file in the project root for more information.

using System.Collections.Generic;
using System.Collections.Immutable;
using System.Linq;
using System.Threading;
using System.Threading.Tasks;
using Microsoft.CodeAnalysis.FindSymbols;
using Microsoft.CodeAnalysis.FindUsages;
using Microsoft.CodeAnalysis.Remote;
using Microsoft.CodeAnalysis.Shared.Extensions;
using Microsoft.CodeAnalysis.Shared.Utilities;
using Microsoft.CodeAnalysis.Text;
using Roslyn.Utilities;

namespace Microsoft.CodeAnalysis.Editor.FindUsages
{
    internal abstract partial class AbstractFindUsagesService
    {
        public async Task FindImplementationsAsync(
            Document document, int position, IFindUsagesContext context, CancellationToken cancellationToken)
        {
            // If this is a symbol from a metadata-as-source project, then map that symbol back to a symbol in the primary workspace.
            var symbolAndProjectOpt = await FindUsagesHelpers.GetRelevantSymbolAndProjectAtPositionAsync(
                document, position, cancellationToken).ConfigureAwait(false);
            if (symbolAndProjectOpt == null)
            {
                await context.ReportMessageAsync(
                    EditorFeaturesResources.Cannot_navigate_to_the_symbol_under_the_caret, cancellationToken).ConfigureAwait(false);
                return;
            }

            var symbolAndProject = symbolAndProjectOpt.Value;
            await FindImplementationsAsync(
                symbolAndProject.symbol, symbolAndProject.project, context, cancellationToken).ConfigureAwait(false);
        }

        public static async Task FindImplementationsAsync(
            ISymbol symbol, Project project, IFindUsagesContext context, CancellationToken cancellationToken)
        {
            var solution = project.Solution;
            var client = await RemoteHostClient.TryGetClientAsync(solution.Workspace, cancellationToken).ConfigureAwait(false);
            if (client != null)
            {
                // Create a callback that we can pass to the server process to hear about the 
                // results as it finds them.  When we hear about results we'll forward them to
                // the 'progress' parameter which will then update the UI.
                var serverCallback = new FindUsagesServerCallback(solution, context);
                var symbolAndProjectId = SerializableSymbolAndProjectId.Create(symbol, project, cancellationToken);

                await client.TryInvokeAsync<IRemoteFindUsagesService>(
                    solution,
                    (service, solutionInfo, callbackId, cancellationToken) => service.FindImplementationsAsync(solutionInfo, callbackId, symbolAndProjectId, cancellationToken),
                    serverCallback,
                    cancellationToken).ConfigureAwait(false);
            }
            else
            {
                // Couldn't effectively search in OOP. Perform the search in-process.
                await FindImplementationsInCurrentProcessAsync(
                    symbol, project, context, cancellationToken).ConfigureAwait(false);
            }
        }

        private static async Task FindImplementationsInCurrentProcessAsync(
            ISymbol symbol, Project project, IFindUsagesContext context, CancellationToken cancellationToken)
        {
            var solution = project.Solution;
            var implementations = await FindSourceImplementationsAsync(solution, symbol, cancellationToken).ConfigureAwait(false);

            if (implementations.IsEmpty)
            {
<<<<<<< HEAD
                await context.ReportMessageAsync(message, cancellationToken).ConfigureAwait(false);
=======
                await context.ReportMessageAsync(EditorFeaturesResources.The_symbol_has_no_implementations).ConfigureAwait(false);
>>>>>>> 3aa88b79
                return;
            }

            await context.SetSearchTitleAsync(
                string.Format(EditorFeaturesResources._0_implementations,
                FindUsagesHelpers.GetDisplayName(symbol)),
                cancellationToken).ConfigureAwait(false);

            foreach (var implementation in implementations)
            {
                var definitionItem = await implementation.ToClassifiedDefinitionItemAsync(
                    solution, isPrimary: true, includeHiddenLocations: false, FindReferencesSearchOptions.Default, cancellationToken).ConfigureAwait(false);

                await context.OnDefinitionFoundAsync(definitionItem, cancellationToken).ConfigureAwait(false);
            }
        }

        private static async Task<ImmutableArray<ISymbol>> FindSourceImplementationsAsync(
            Solution solution, ISymbol symbol, CancellationToken cancellationToken)
        {
            var builder = new HashSet<ISymbol>(SymbolEquivalenceComparer.Instance);

            // If we're in a linked file, try to find all the symbols this links to, and find all the implementations of
            // each of those linked symbols. De-dupe the results so the user only gets unique results.
            var linkedSymbols = await SymbolFinder.FindLinkedSymbolsAsync(
                symbol, solution, cancellationToken).ConfigureAwait(false);

            // Because we're searching linked files, we may get many symbols that are conceptually 
            // 'duplicates' to the user.  Specifically, any symbols that would navigate to the same
            // location do not provide value to the user as selecting any from that set of items 
            // would navigate them to the exact same location.  For this, we use file-paths and spans
            // as those will be the same regardless of how a file is linked or used in shared project
            // scenarios.
            var seenLocations = new HashSet<(string filePath, TextSpan span)>();

            foreach (var linkedSymbol in linkedSymbols)
            {
                var implementations = await FindSourceImplementationsWorkerAsync(
                    solution, linkedSymbol, cancellationToken).ConfigureAwait(false);
                foreach (var implementation in implementations)
                {
                    if (AddedAllLocations(implementation, seenLocations))
                        builder.Add(implementation);
                }
            }

            return builder.ToImmutableArray();

            static bool AddedAllLocations(ISymbol implementation, HashSet<(string filePath, TextSpan span)> seenLocations)
            {
                foreach (var location in implementation.Locations)
                {
                    Contract.ThrowIfFalse(location.IsInSource);
                    if (!seenLocations.Add((location.SourceTree.FilePath, location.SourceSpan)))
                        return false;
                }

                return true;
            }
        }

        private static async Task<ImmutableArray<ISymbol>> FindSourceImplementationsWorkerAsync(
            Solution solution, ISymbol symbol, CancellationToken cancellationToken)
        {
            var implementations = await FindSourceAndMetadataImplementationsAsync(solution, symbol, cancellationToken).ConfigureAwait(false);
            var sourceImplementations = new HashSet<ISymbol>(implementations.Where(s => s.IsFromSource()).Select(s => s.OriginalDefinition));

            // For members, if we've found overrides of the original symbol, then filter out any abstract
            // members these inherit from.  The user has asked for literal implementations, and in the case
            // of an override, including the abstract as well isn't helpful.
            var overrides = sourceImplementations.Where(s => s.IsOverride).ToImmutableArray();
            foreach (var ov in overrides)
            {
                for (var overridden = ov.GetOverriddenMember(); overridden != null; overridden = overridden.GetOverriddenMember())
                {
                    if (overridden.IsAbstract)
                        sourceImplementations.Remove(overridden.OriginalDefinition);
                }
            }

            return sourceImplementations.ToImmutableArray();
        }

        private static async Task<ImmutableArray<ISymbol>> FindSourceAndMetadataImplementationsAsync(
            Solution solution, ISymbol symbol, CancellationToken cancellationToken)
        {
            if (symbol.IsInterfaceType() || symbol.IsImplementableMember())
            {
                var implementations = await SymbolFinder.FindImplementationsAsync(
                    symbol, solution, cancellationToken: cancellationToken).ConfigureAwait(false);

                // It's important we use a HashSet here -- we may have cases in an inheritance hierarchy where more than one method
                // in an overrides chain implements the same interface method, and we want to duplicate those. The easiest way to do it
                // is to just use a HashSet.
                var implementationsAndOverrides = new HashSet<ISymbol>();

                foreach (var implementation in implementations)
                {
                    implementationsAndOverrides.Add(implementation);

                    // FindImplementationsAsync will only return the base virtual/abstract method, not that method and the overrides
                    // of the method. We should also include those.
                    if (implementation.IsOverridable())
                    {
                        var overrides = await SymbolFinder.FindOverridesAsync(
                            implementation, solution, cancellationToken: cancellationToken).ConfigureAwait(false);
                        implementationsAndOverrides.AddRange(overrides);
                    }
                }

                if (!symbol.IsInterfaceType() &&
                    !symbol.IsAbstract)
                {
                    implementationsAndOverrides.Add(symbol);
                }

                return implementationsAndOverrides.ToImmutableArray();
            }
            else if (symbol is INamedTypeSymbol { TypeKind: TypeKind.Class } namedType)
            {
                var derivedClasses = await SymbolFinder.FindDerivedClassesAsync(
                    namedType, solution, cancellationToken: cancellationToken).ConfigureAwait(false);

                return derivedClasses.Concat(symbol).ToImmutableArray();
            }
            else if (symbol.IsOverridable())
            {
                var overrides = await SymbolFinder.FindOverridesAsync(
                    symbol, solution, cancellationToken: cancellationToken).ConfigureAwait(false);
                return overrides.Concat(symbol).ToImmutableArray();
            }
            else
            {
                // This is something boring like a regular method or type, so we'll just go there directly
                return ImmutableArray.Create(symbol);
            }
        }
    }
}<|MERGE_RESOLUTION|>--- conflicted
+++ resolved
@@ -72,11 +72,7 @@
 
             if (implementations.IsEmpty)
             {
-<<<<<<< HEAD
-                await context.ReportMessageAsync(message, cancellationToken).ConfigureAwait(false);
-=======
-                await context.ReportMessageAsync(EditorFeaturesResources.The_symbol_has_no_implementations).ConfigureAwait(false);
->>>>>>> 3aa88b79
+                await context.ReportMessageAsync(EditorFeaturesResources.The_symbol_has_no_implementations, cancellationToken).ConfigureAwait(false);
                 return;
             }
 
