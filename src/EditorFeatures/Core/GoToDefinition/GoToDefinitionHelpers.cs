﻿// Licensed to the .NET Foundation under one or more agreements.
// The .NET Foundation licenses this file to you under the MIT license.
// See the LICENSE file in the project root for more information.

#nullable disable

using System;
using System.Collections.Generic;
using System.Collections.Immutable;
using System.Linq;
using System.Threading;
using System.Threading.Tasks;
using Microsoft.CodeAnalysis.Editor.Host;
using Microsoft.CodeAnalysis.Editor.Shared.Utilities;
using Microsoft.CodeAnalysis.FindSymbols;
using Microsoft.CodeAnalysis.FindUsages;
using Microsoft.CodeAnalysis.GoToDefinition;
using Microsoft.CodeAnalysis.Navigation;
using Microsoft.CodeAnalysis.Options;
using Microsoft.CodeAnalysis.PooledObjects;
using Microsoft.CodeAnalysis.Shared.Extensions;
using Roslyn.Utilities;

namespace Microsoft.CodeAnalysis.Editor.GoToDefinition
{
    internal static class GoToDefinitionHelpers
    {
        public static async Task<ImmutableArray<DefinitionItem>> GetDefinitionsAsync(
            ISymbol symbol,
            Solution solution,
            bool thirdPartyNavigationAllowed,
            CancellationToken cancellationToken)
        {
            var alias = symbol as IAliasSymbol;
            if (alias != null)
            {
                if (alias.Target is INamespaceSymbol ns && ns.IsGlobalNamespace)
                {
                    return ImmutableArray.Create<DefinitionItem>();
                }
            }

            // VB global import aliases have a synthesized SyntaxTree.
            // We can't go to the definition of the alias, so use the target type.

            if (alias != null)
            {
                var sourceLocations = NavigableItemFactory.GetPreferredSourceLocations(
                    solution, symbol, cancellationToken);

                if (sourceLocations.All(l => solution.GetDocument(l.SourceTree) == null))
                {
                    symbol = alias.Target;
                }
            }

            var definition = await SymbolFinder.FindSourceDefinitionAsync(symbol, solution, cancellationToken).ConfigureAwait(false);
            cancellationToken.ThrowIfCancellationRequested();

            symbol = definition ?? symbol;

            // If it is a partial method declaration with no body, choose to go to the implementation
            // that has a method body.
            if (symbol is IMethodSymbol method)
            {
                symbol = method.PartialImplementationPart ?? symbol;
            }

            using var definitionsDisposer = ArrayBuilder<DefinitionItem>.GetInstance(out var definitions);

            // Going to a symbol may end up actually showing the symbol in the Find-Usages window.
            // This happens when there is more than one location for the symbol (i.e. for partial
            // symbols) and we don't know the best place to take you to.
            //
            // The FindUsages window supports showing the classified text for an item.  It does this
            // in two ways.  Either the item can pass along its classified text (and the window will
            // defer to that), or the item will have no classified text, and the window will compute
            // it in the BG.
            //
            // Passing along the classified information is valuable for OOP scenarios where we want
            // all that expensive computation done on the OOP side and not in the VS side.
            //
            // However, Go To Definition is all in-process, and is also synchronous.  So we do not
            // want to fetch the classifications here.  It slows down the command and leads to a
            // measurable delay in our perf tests.
            //
            // So, if we only have a single location to go to, this does no unnecessary work.  And,
            // if we do have multiple locations to show, it will just be done in the BG, unblocking
            // this command thread so it can return the user faster.
            var definitionItem = symbol.ToNonClassifiedDefinitionItem(solution, includeHiddenLocations: true);

            if (thirdPartyNavigationAllowed)
            {
                var factory = solution.Workspace.Services.GetService<IDefinitionsAndReferencesFactory>();
                if (factory != null)
                {
                    var thirdPartyItem = await factory.GetThirdPartyDefinitionItemAsync(solution, definitionItem, cancellationToken).ConfigureAwait(false);
                    definitions.AddIfNotNull(thirdPartyItem);
                }
            }

            definitions.Add(definitionItem);
            return definitions.ToImmutable();
        }

<<<<<<< HEAD
#nullable enable

        public static async Task<INavigableLocation?> GetDefinitionLocationAsync(
=======
        public static async Task<bool> TryNavigateToLocationAsync(
            ISymbol symbol,
            Solution solution,
            IThreadingContext threadingContext,
            IStreamingFindUsagesPresenter streamingPresenter,
            CancellationToken cancellationToken,
            bool thirdPartyNavigationAllowed = true)
        {
            var location = await GetDefinitionLocationAsync(
                symbol, solution, threadingContext, streamingPresenter, cancellationToken, thirdPartyNavigationAllowed).ConfigureAwait(false);
            if (location == null)
                return false;

            return await location.NavigateToAsync(threadingContext, cancellationToken).ConfigureAwait(false);
        }

        public static async Task<INavigableLocation> GetDefinitionLocationAsync(
>>>>>>> fe1ccced
            ISymbol symbol,
            Solution solution,
            IThreadingContext threadingContext,
            IStreamingFindUsagesPresenter streamingPresenter,
            CancellationToken cancellationToken,
            bool thirdPartyNavigationAllowed = true)
        {
            var title = string.Format(EditorFeaturesResources._0_declarations,
                FindUsagesHelpers.GetDisplayName(symbol));

            var definitions = await GetDefinitionsAsync(symbol, solution, thirdPartyNavigationAllowed, cancellationToken).ConfigureAwait(false);

            return await streamingPresenter.GetStreamingLocationAsync(
                threadingContext, solution.Workspace, title, definitions, cancellationToken).ConfigureAwait(false);
        }

        public static async Task<IEnumerable<INavigableItem>?> GetDefinitionsAsync(Document document, int position, CancellationToken cancellationToken)
        {
            // Try IFindDefinitionService first. Until partners implement this, it could fail to find a service, so fall back if it's null.
            var findDefinitionService = document.GetLanguageService<IFindDefinitionService>();
            if (findDefinitionService != null)
            {
                return await findDefinitionService.FindDefinitionsAsync(document, position, cancellationToken).ConfigureAwait(false);
            }

            // Removal of this codepath is tracked by https://github.com/dotnet/roslyn/issues/50391. Once it is removed, this GetDefinitions method should
            // be inlined into call sites.
            var goToDefinitionsService = document.GetRequiredLanguageService<IGoToDefinitionService>();
            return await goToDefinitionsService.FindDefinitionsAsync(document, position, cancellationToken).ConfigureAwait(false);
        }

#nullable restore
    }
}<|MERGE_RESOLUTION|>--- conflicted
+++ resolved
@@ -1,8 +1,6 @@
 ﻿// Licensed to the .NET Foundation under one or more agreements.
 // The .NET Foundation licenses this file to you under the MIT license.
 // See the LICENSE file in the project root for more information.
-
-#nullable disable
 
 using System;
 using System.Collections.Generic;
@@ -103,11 +101,6 @@
             return definitions.ToImmutable();
         }
 
-<<<<<<< HEAD
-#nullable enable
-
-        public static async Task<INavigableLocation?> GetDefinitionLocationAsync(
-=======
         public static async Task<bool> TryNavigateToLocationAsync(
             ISymbol symbol,
             Solution solution,
@@ -124,8 +117,7 @@
             return await location.NavigateToAsync(threadingContext, cancellationToken).ConfigureAwait(false);
         }
 
-        public static async Task<INavigableLocation> GetDefinitionLocationAsync(
->>>>>>> fe1ccced
+        public static async Task<INavigableLocation?> GetDefinitionLocationAsync(
             ISymbol symbol,
             Solution solution,
             IThreadingContext threadingContext,
@@ -156,7 +148,5 @@
             var goToDefinitionsService = document.GetRequiredLanguageService<IGoToDefinitionService>();
             return await goToDefinitionsService.FindDefinitionsAsync(document, position, cancellationToken).ConfigureAwait(false);
         }
-
-#nullable restore
     }
 }