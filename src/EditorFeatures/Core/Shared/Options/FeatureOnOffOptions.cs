﻿// Licensed to the .NET Foundation under one or more agreements.
// The .NET Foundation licenses this file to you under the MIT license.
// See the LICENSE file in the project root for more information.

using System;
using System.Collections.Immutable;
using System.Composition;
using Microsoft.CodeAnalysis.Host.Mef;
using Microsoft.CodeAnalysis.Options;
using Microsoft.CodeAnalysis.Options.Providers;

namespace Microsoft.CodeAnalysis.Editor.Shared.Options
{
    internal static class FeatureOnOffOptions
    {
        public static readonly PerLanguageOption2<bool> EndConstruct = new(nameof(FeatureOnOffOptions), nameof(EndConstruct), defaultValue: true,
            storageLocations: new RoamingProfileStorageLocation("TextEditor.%LANGUAGE%.Specific.AutoEndInsert"));

        // This value is only used by Visual Basic, and so is using the old serialization name that was used by VB.
        public static readonly PerLanguageOption2<bool> AutomaticInsertionOfAbstractOrInterfaceMembers = new(nameof(FeatureOnOffOptions), nameof(AutomaticInsertionOfAbstractOrInterfaceMembers), defaultValue: true,
            storageLocations: new RoamingProfileStorageLocation("TextEditor.%LANGUAGE%.Specific.AutoRequiredMemberInsert"));

        public static readonly PerLanguageOption2<bool> LineSeparator = new(nameof(FeatureOnOffOptions), nameof(LineSeparator), defaultValue: false,
            storageLocations: new RoamingProfileStorageLocation(language => language == LanguageNames.VisualBasic ? "TextEditor.%LANGUAGE%.Specific.DisplayLineSeparators" : "TextEditor.%LANGUAGE%.Specific.Line Separator"));

        public static readonly PerLanguageOption2<bool> Outlining = new(nameof(FeatureOnOffOptions), nameof(Outlining), defaultValue: true,
            storageLocations: new RoamingProfileStorageLocation("TextEditor.%LANGUAGE%.Specific.Outlining"));

        public static readonly PerLanguageOption2<bool> KeywordHighlighting = new(nameof(FeatureOnOffOptions), nameof(KeywordHighlighting), defaultValue: true,
            storageLocations: new RoamingProfileStorageLocation(language => language == LanguageNames.VisualBasic ? "TextEditor.%LANGUAGE%.Specific.EnableHighlightRelatedKeywords" : "TextEditor.%LANGUAGE%.Specific.Keyword Highlighting"));

        public static readonly PerLanguageOption2<bool> ReferenceHighlighting = new(nameof(FeatureOnOffOptions), nameof(ReferenceHighlighting), defaultValue: true,
            storageLocations: new RoamingProfileStorageLocation(language => language == LanguageNames.VisualBasic ? "TextEditor.%LANGUAGE%.Specific.EnableHighlightReferences" : "TextEditor.%LANGUAGE%.Specific.Reference Highlighting"));

        public static readonly PerLanguageOption2<bool> FormatOnPaste = new(nameof(FeatureOnOffOptions), nameof(FormatOnPaste), defaultValue: true,
            storageLocations: new RoamingProfileStorageLocation("TextEditor.%LANGUAGE%.Specific.FormatOnPaste"));

<<<<<<< HEAD
        public static readonly PerLanguageOption2<bool> AutoXmlDocCommentGeneration = new(nameof(FeatureOnOffOptions), nameof(AutoXmlDocCommentGeneration), defaultValue: true,
            storageLocations: new RoamingProfileStorageLocation(language => language == LanguageNames.VisualBasic ? "TextEditor.%LANGUAGE%.Specific.AutoComment" : "TextEditor.%LANGUAGE%.Specific.Automatic XML Doc Comment Generation"));

=======
>>>>>>> 246c6357
        public static readonly PerLanguageOption2<bool> AutoInsertBlockCommentStartString = new(nameof(FeatureOnOffOptions), nameof(AutoInsertBlockCommentStartString), defaultValue: true,
            storageLocations: new RoamingProfileStorageLocation("TextEditor.%LANGUAGE%.Specific.Auto Insert Block Comment Start String"));

        public static readonly PerLanguageOption2<bool> PrettyListing = new(nameof(FeatureOnOffOptions), nameof(PrettyListing), defaultValue: true,
            storageLocations: new RoamingProfileStorageLocation("TextEditor.%LANGUAGE%.Specific.PrettyListing"));

        public static readonly PerLanguageOption2<bool> AutoFormattingOnTyping = new(
            nameof(FeatureOnOffOptions), nameof(AutoFormattingOnTyping), defaultValue: true,
            storageLocations: new RoamingProfileStorageLocation("TextEditor.%LANGUAGE%.Specific.Auto Formatting On Typing"));

        public static readonly PerLanguageOption2<bool> AutoFormattingOnCloseBrace = new(
            nameof(FeatureOnOffOptions), nameof(AutoFormattingOnCloseBrace), defaultValue: true,
            storageLocations: new RoamingProfileStorageLocation("TextEditor.%LANGUAGE%.Specific.Auto Formatting On Close Brace"));

        public static readonly PerLanguageOption2<bool> AutoFormattingOnSemicolon = new(
            nameof(FeatureOnOffOptions), nameof(AutoFormattingOnSemicolon), defaultValue: true,
            storageLocations: new RoamingProfileStorageLocation("TextEditor.%LANGUAGE%.Specific.Auto Formatting On Semicolon"));

        public static readonly PerLanguageOption2<bool> RenameTrackingPreview = new(nameof(FeatureOnOffOptions), nameof(RenameTrackingPreview), defaultValue: true,
            storageLocations: new RoamingProfileStorageLocation(language => language == LanguageNames.VisualBasic ? "TextEditor.%LANGUAGE%.Specific.RenameTrackingPreview" : "TextEditor.%LANGUAGE%.Specific.Rename Tracking Preview"));

        /// <summary>
        /// This option is currently used by Roslyn, but we might want to implement it in the
        /// future. Keeping the option while it's unimplemented allows all upgrade paths to
        /// maintain any customized value for this setting, even through versions that have not
        /// implemented this feature yet.
        /// </summary>
        public static readonly PerLanguageOption2<bool> RenameTracking = new(nameof(FeatureOnOffOptions), nameof(RenameTracking), defaultValue: true);

        /// <summary>
        /// This option is currently used by Roslyn, but we might want to implement it in the
        /// future. Keeping the option while it's unimplemented allows all upgrade paths to
        /// maintain any customized value for this setting, even through versions that have not
        /// implemented this feature yet.
        /// </summary>
        public static readonly PerLanguageOption2<bool> RefactoringVerification = new(
            nameof(FeatureOnOffOptions), nameof(RefactoringVerification), defaultValue: false);

        public static readonly PerLanguageOption2<bool> StreamingGoToImplementation = new(
            nameof(FeatureOnOffOptions), nameof(StreamingGoToImplementation), defaultValue: true);

        public static readonly Option2<bool> NavigateToDecompiledSources = new(
            nameof(FeatureOnOffOptions), nameof(NavigateToDecompiledSources), defaultValue: false,
            storageLocations: new RoamingProfileStorageLocation($"TextEditor.{nameof(NavigateToDecompiledSources)}"));

        public static readonly Option2<int> UseEnhancedColors = new(
            nameof(FeatureOnOffOptions), nameof(UseEnhancedColors), defaultValue: 1,
            storageLocations: new RoamingProfileStorageLocation("WindowManagement.Options.UseEnhancedColorsForManagedLanguages"));
    }

    [ExportOptionProvider, Shared]
    internal class FeatureOnOffOptionsProvider : IOptionProvider
    {
        [ImportingConstructor]
        [Obsolete(MefConstruction.ImportingConstructorMessage, error: true)]
        public FeatureOnOffOptionsProvider()
        {
        }

        public ImmutableArray<IOption> Options { get; } = ImmutableArray.Create<IOption>(
            FeatureOnOffOptions.EndConstruct,
            FeatureOnOffOptions.AutomaticInsertionOfAbstractOrInterfaceMembers,
            FeatureOnOffOptions.LineSeparator,
            FeatureOnOffOptions.Outlining,
            FeatureOnOffOptions.KeywordHighlighting,
            FeatureOnOffOptions.ReferenceHighlighting,
            FeatureOnOffOptions.FormatOnPaste,
            FeatureOnOffOptions.AutoInsertBlockCommentStartString,
            FeatureOnOffOptions.PrettyListing,
            FeatureOnOffOptions.AutoFormattingOnTyping,
            FeatureOnOffOptions.AutoFormattingOnCloseBrace,
            FeatureOnOffOptions.AutoFormattingOnSemicolon,
            FeatureOnOffOptions.RenameTrackingPreview,
            FeatureOnOffOptions.RenameTracking,
            FeatureOnOffOptions.RefactoringVerification,
            FeatureOnOffOptions.StreamingGoToImplementation,
            FeatureOnOffOptions.NavigateToDecompiledSources,
            FeatureOnOffOptions.UseEnhancedColors);
    }
}<|MERGE_RESOLUTION|>--- conflicted
+++ resolved
@@ -35,12 +35,6 @@
         public static readonly PerLanguageOption2<bool> FormatOnPaste = new(nameof(FeatureOnOffOptions), nameof(FormatOnPaste), defaultValue: true,
             storageLocations: new RoamingProfileStorageLocation("TextEditor.%LANGUAGE%.Specific.FormatOnPaste"));
 
-<<<<<<< HEAD
-        public static readonly PerLanguageOption2<bool> AutoXmlDocCommentGeneration = new(nameof(FeatureOnOffOptions), nameof(AutoXmlDocCommentGeneration), defaultValue: true,
-            storageLocations: new RoamingProfileStorageLocation(language => language == LanguageNames.VisualBasic ? "TextEditor.%LANGUAGE%.Specific.AutoComment" : "TextEditor.%LANGUAGE%.Specific.Automatic XML Doc Comment Generation"));
-
-=======
->>>>>>> 246c6357
         public static readonly PerLanguageOption2<bool> AutoInsertBlockCommentStartString = new(nameof(FeatureOnOffOptions), nameof(AutoInsertBlockCommentStartString), defaultValue: true,
             storageLocations: new RoamingProfileStorageLocation("TextEditor.%LANGUAGE%.Specific.Auto Insert Block Comment Start String"));
 
