--- conflicted
+++ resolved
@@ -84,16 +84,12 @@
 
             #region Fields that can only be accessed from the foreground thread
 
-<<<<<<< HEAD
+            /// <summary>
+            /// Cancellation token governing all our async work.  Canceled/disposed when we are <see cref="Dispose"/>'d.
+            /// </summary>
+            private readonly CancellationTokenSource _disposalTokenSource = new();
+
             private readonly ITextView? _textView;
-=======
-            /// <summary>
-            /// Cancellation token governing all our async work.  Canceled/disposed when we are <see cref="Dispose"/>'d.
-            /// </summary>
-            private readonly CancellationTokenSource _disposalTokenSource = new();
-
-            private readonly ITextView _textViewOpt;
->>>>>>> 815eee51
             private readonly ITextBuffer _subjectBuffer;
             private readonly ITextBufferVisibilityTracker? _visibilityTracker;
 
