--- conflicted
+++ resolved
@@ -4,16 +4,12 @@
     <body>
       <trans-unit id="Applying_changes">
         <source>Applying changes</source>
-<<<<<<< HEAD
-        <target state="new">Applying changes</target>
-=======
         <target state="translated">Stosowanie zmian</target>
         <note />
       </trans-unit>
       <trans-unit id="Change_configuration">
         <source>Change configuration</source>
         <target state="new">Change configuration</target>
->>>>>>> 6c4cddba
         <note />
       </trans-unit>
       <trans-unit id="Code_cleanup_is_not_configured">
@@ -31,14 +27,11 @@
         <target state="translated">Nie pokazuj tego komunikatu ponownie</target>
         <note />
       </trans-unit>
-<<<<<<< HEAD
-=======
       <trans-unit id="Format_document_performed_additional_cleanup">
         <source>Format Document performed additional cleanup</source>
         <target state="new">Format Document performed additional cleanup</target>
         <note />
       </trans-unit>
->>>>>>> 6c4cddba
       <trans-unit id="Preprocessor_Text">
         <source>Preprocessor Text</source>
         <target state="translated">Tekst preprocesora</target>
