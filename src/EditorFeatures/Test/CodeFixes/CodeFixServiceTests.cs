--- conflicted
+++ resolved
@@ -358,13 +358,10 @@
                 () => throwExceptionInFixerCreation ? throw new Exception() : codefix,
                 new CodeChangeProviderMetadata("Test", languages: LanguageNames.CSharp)));
 
-<<<<<<< HEAD
-            var workspace = TestWorkspace.CreateCSharp(code, composition: s_compositionWithMockDiagnosticUpdateSourceRegistrationService, openDocuments: true);
+            var workspace = EditorTestWorkspace.CreateCSharp(code, composition: s_compositionWithMockDiagnosticUpdateSourceRegistrationService, openDocuments: true);
             Assert.True(workspace.TryApplyChanges(workspace.CurrentSolution.WithOptions(
                 workspace.CurrentSolution.Options.WithChangedOption(new OptionKey(DiagnosticOptionsStorage.PullDiagnosticsFeatureFlag), false))));
-=======
-            var workspace = EditorTestWorkspace.CreateCSharp(code, composition: s_compositionWithMockDiagnosticUpdateSourceRegistrationService, openDocuments: true);
->>>>>>> 1a925fe0
+
             if (additionalDocument != null)
             {
                 workspace.Projects.Single().AddAdditionalDocument(additionalDocument);
