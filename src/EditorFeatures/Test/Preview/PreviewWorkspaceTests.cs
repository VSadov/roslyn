﻿// Licensed to the .NET Foundation under one or more agreements.
// The .NET Foundation licenses this file to you under the MIT license.
// See the LICENSE file in the project root for more information.

using System;
using System.Collections.Immutable;
using System.Linq;
using System.Threading;
using System.Threading.Tasks;
using Microsoft.CodeAnalysis.Diagnostics;
using Microsoft.CodeAnalysis.Editor.Implementation.Preview;
using Microsoft.CodeAnalysis.Editor.Shared.Preview;
using Microsoft.CodeAnalysis.Editor.UnitTests.Squiggles;
using Microsoft.CodeAnalysis.Editor.UnitTests.Workspaces;
using Microsoft.CodeAnalysis.Host;
using Microsoft.CodeAnalysis.Host.Mef;
using Microsoft.CodeAnalysis.Options;
using Microsoft.CodeAnalysis.Shared.Extensions;
using Microsoft.CodeAnalysis.Shared.TestHooks;
using Microsoft.CodeAnalysis.SolutionCrawler;
using Microsoft.CodeAnalysis.Storage;
using Microsoft.CodeAnalysis.Test.Utilities;
using Microsoft.CodeAnalysis.Text;
using Microsoft.CodeAnalysis.Text.Shared.Extensions;
using Microsoft.VisualStudio.Text.Tagging;
using Roslyn.Test.Utilities;
using Roslyn.Utilities;
using Xunit;

namespace Microsoft.CodeAnalysis.Editor.UnitTests.Preview
{
    [UseExportProvider]
    [Trait(Traits.Editor, Traits.Editors.Preview), Trait(Traits.Feature, Traits.Features.Tagging)]
    public class PreviewWorkspaceTests
    {
        [Fact]
        public void TestPreviewCreationDefault()
        {
            using var previewWorkspace = new PreviewWorkspace();
            Assert.NotNull(previewWorkspace.CurrentSolution);
        }

        [Fact]
        public void TestPreviewCreationWithExplicitHostServices()
        {
            var hostServices = FeaturesTestCompositions.Features.GetHostServices();
            using var previewWorkspace = new PreviewWorkspace(hostServices);
            Assert.NotNull(previewWorkspace.CurrentSolution);
        }

        [Fact]
        public void TestPreviewCreationWithSolution()
        {
            using var custom = new AdhocWorkspace();
            using var previewWorkspace = new PreviewWorkspace(custom.CurrentSolution);
            Assert.NotNull(previewWorkspace.CurrentSolution);
        }

        [Fact]
        public void TestPreviewAddRemoveProject()
        {
            using var previewWorkspace = new PreviewWorkspace();
            var solution = previewWorkspace.CurrentSolution;
            var project = solution.AddProject("project", "project.dll", LanguageNames.CSharp);
            Assert.True(previewWorkspace.TryApplyChanges(project.Solution));

            var newSolution = previewWorkspace.CurrentSolution.RemoveProject(project.Id);
            Assert.True(previewWorkspace.TryApplyChanges(newSolution));

            Assert.Equal(0, previewWorkspace.CurrentSolution.ProjectIds.Count);
        }

        [Fact]
        public void TestPreviewProjectChanges()
        {
            using var previewWorkspace = new PreviewWorkspace();
            var solution = previewWorkspace.CurrentSolution;
            var project = solution.AddProject("project", "project.dll", LanguageNames.CSharp);
            Assert.True(previewWorkspace.TryApplyChanges(project.Solution));

            var addedSolution = previewWorkspace.CurrentSolution.Projects.First()
                                                .AddMetadataReference(TestMetadata.Net451.mscorlib)
                                                .AddDocument("document", "").Project.Solution;
            Assert.True(previewWorkspace.TryApplyChanges(addedSolution));
            Assert.Equal(1, previewWorkspace.CurrentSolution.Projects.First().MetadataReferences.Count);
            Assert.Equal(1, previewWorkspace.CurrentSolution.Projects.First().DocumentIds.Count);

            var text = "class C {}";
            var changedSolution = previewWorkspace.CurrentSolution.Projects.First().Documents.First().WithText(SourceText.From(text)).Project.Solution;
            Assert.True(previewWorkspace.TryApplyChanges(changedSolution));
            Assert.Equal(previewWorkspace.CurrentSolution.Projects.First().Documents.First().GetTextAsync().Result.ToString(), text);

            var removedSolution = previewWorkspace.CurrentSolution.Projects.First()
                                                .RemoveMetadataReference(previewWorkspace.CurrentSolution.Projects.First().MetadataReferences[0])
                                                .RemoveDocument(previewWorkspace.CurrentSolution.Projects.First().DocumentIds[0]).Solution;

            Assert.True(previewWorkspace.TryApplyChanges(removedSolution));
            Assert.Equal(0, previewWorkspace.CurrentSolution.Projects.First().MetadataReferences.Count);
            Assert.Equal(0, previewWorkspace.CurrentSolution.Projects.First().DocumentIds.Count);
        }

        [WorkItem("http://vstfdevdiv:8080/DevDiv2/DevDiv/_workitems/edit/923121")]
        [WpfFact]
        public void TestPreviewOpenCloseFile()
        {
            using var previewWorkspace = new PreviewWorkspace();
            var solution = previewWorkspace.CurrentSolution;
            var project = solution.AddProject("project", "project.dll", LanguageNames.CSharp);
            var document = project.AddDocument("document", "");
            var sourceTextContainer = SourceText.From("Text").Container;

            Assert.True(previewWorkspace.TryApplyChanges(document.Project.Solution));

            previewWorkspace.OpenDocument(document.Id, sourceTextContainer);
            Assert.Equal(1, previewWorkspace.GetOpenDocumentIds().Count());
            Assert.True(previewWorkspace.IsDocumentOpen(document.Id));

            previewWorkspace.CloseDocument(document.Id);
            Assert.Equal(0, previewWorkspace.GetOpenDocumentIds().Count());
            Assert.False(previewWorkspace.IsDocumentOpen(document.Id));
        }

        [Fact]
        public async Task TestPreviewServices()
        {
            using var previewWorkspace = new PreviewWorkspace(EditorTestCompositions.EditorFeatures.GetHostServices());
            var service = previewWorkspace.Services.GetService<ISolutionCrawlerRegistrationService>();
            var registrationService = Assert.IsType<SolutionCrawlerRegistrationService>(service);
            Assert.False(registrationService.Register(previewWorkspace));

            var persistentService = previewWorkspace.Services.SolutionServices.GetPersistentStorageService();

            await using var storage = await persistentService.GetStorageAsync(SolutionKey.ToSolutionKey(previewWorkspace.CurrentSolution), CancellationToken.None);
            Assert.IsType<NoOpPersistentStorage>(storage);
        }

<<<<<<< HEAD
        [WorkItem(923196, "http://vstfdevdiv:8080/DevDiv2/DevDiv/_workitems/edit/923196")]
        [WpfFact]
        public async Task TestPreviewDiagnostic()
        {
            var hostServices = EditorTestCompositions.EditorFeatures.GetHostServices();
            var exportProvider = (IMefHostExportProvider)hostServices;

            var diagnosticService = (IDiagnosticUpdateSource)exportProvider.GetExportedValue<IDiagnosticAnalyzerService>();
            RoslynDebug.AssertNotNull(diagnosticService);
            var globalOptions = exportProvider.GetExportedValue<IGlobalOptionService>();

            var taskSource = new TaskCompletionSource<DiagnosticsUpdatedArgs>();
            diagnosticService.DiagnosticsUpdated += (s, a) => taskSource.TrySetResult(a);

            using var previewWorkspace = new PreviewWorkspace(hostServices);

            var solution = previewWorkspace.CurrentSolution
                .WithAnalyzerReferences(new[] { DiagnosticExtensions.GetCompilerDiagnosticAnalyzerReference(LanguageNames.CSharp) })
                .AddProject("project", "project.dll", LanguageNames.CSharp)
                .AddDocument("document", "class { }")
                .Project
                .Solution;

            Assert.True(previewWorkspace.TryApplyChanges(solution));

            var document = previewWorkspace.CurrentSolution.Projects.First().Documents.Single();

            previewWorkspace.OpenDocument(document.Id, (await document.GetTextAsync()).Container);
            previewWorkspace.EnableSolutionCrawler();

            // wait 20 seconds
            taskSource.Task.Wait(20000);
            Assert.True(taskSource.Task.IsCompleted);

            var args = taskSource.Task.Result;
            Assert.True(args.Diagnostics.Length > 0);
        }

        [WorkItem(28639, "https://github.com/dotnet/roslyn/issues/28639")]
        [ConditionalFact(typeof(Bitness32))]
=======
        [WpfFact]
        public async Task TestPreviewDiagnosticTagger()
        {
            using var workspace = TestWorkspace.CreateCSharp("class { }", composition: EditorTestCompositions.EditorFeatures);
            using var previewWorkspace = new PreviewWorkspace(workspace.CurrentSolution);

            // preview workspace and owner of the solution now share solution and its underlying text buffer
            var hostDocument = workspace.Projects.First().Documents.First();

            previewWorkspace.TryApplyChanges(previewWorkspace.CurrentSolution.WithAnalyzerReferences(new[] { DiagnosticExtensions.GetCompilerDiagnosticAnalyzerReference(LanguageNames.CSharp) }));

            // enable preview diagnostics
            previewWorkspace.EnableSolutionCrawler();

            var diagnosticsAndErrorsSpans = await SquiggleUtilities.GetDiagnosticsAndErrorSpansAsync<DiagnosticsSquiggleTaggerProvider, IErrorTag>(workspace);
            const string AnalyzerCount = "Analyzer Count: ";
            Assert.Equal(AnalyzerCount + 1, AnalyzerCount + diagnosticsAndErrorsSpans.Item1.Length);

            const string SquigglesCount = "Squiggles Count: ";
            Assert.Equal(SquigglesCount + 1, SquigglesCount + diagnosticsAndErrorsSpans.Item2.Length);
        }

        [WpfFact]
        public async Task TestPreviewDiagnosticTaggerInPreviewPane()
        {
            // TODO: WPF required due to https://github.com/dotnet/roslyn/issues/46153
            using var workspace = TestWorkspace.CreateCSharp("class { }", composition: EditorTestCompositions.EditorFeaturesWpf);

            workspace.TryApplyChanges(workspace.CurrentSolution.WithAnalyzerReferences(new[] { DiagnosticExtensions.GetCompilerDiagnosticAnalyzerReference(LanguageNames.CSharp) }));

            var hostDocument = workspace.Projects.First().Documents.First();

            // make a change to remove squiggle
            var oldDocument = workspace.CurrentSolution.GetRequiredDocument(hostDocument.Id);
            var oldText = oldDocument.GetTextAsync().Result;

            var newDocument = oldDocument.WithText(oldText.WithChanges(new TextChange(new TextSpan(0, oldText.Length), "class C { }")));

            // create a diff view
            WpfTestRunner.RequireWpfFact($"{nameof(TestPreviewDiagnosticTaggerInPreviewPane)} creates a {nameof(DifferenceViewerPreview)}");

            var previewFactoryService = (PreviewFactoryService)workspace.ExportProvider.GetExportedValue<IPreviewFactoryService>();
            using var diffView = await previewFactoryService.CreateChangedDocumentPreviewViewAsync(oldDocument, newDocument, CancellationToken.None);
            AssertEx.NotNull(diffView);

            var listenerProvider = workspace.ExportProvider.GetExportedValue<AsynchronousOperationListenerProvider>();

            var provider = workspace.ExportProvider.GetExportedValues<ITaggerProvider>().OfType<DiagnosticsSquiggleTaggerProvider>().Single();

            // set up tagger for both buffers
            var leftBuffer = diffView.Viewer.LeftView.BufferGraph.GetTextBuffers(t => t.ContentType.IsOfType(ContentTypeNames.CSharpContentType)).First();
            var rightBuffer = diffView.Viewer.RightView.BufferGraph.GetTextBuffers(t => t.ContentType.IsOfType(ContentTypeNames.CSharpContentType)).First();

            var leftDocument = leftBuffer.GetRelatedDocuments().Single();
            var rightDocument = rightBuffer.GetRelatedDocuments().Single();

            // Diagnostic analyzer service, which provides pull capabilities (and not to be confused with
            // IDiagnosticService, which is push), doesn't normally register for test workspace.  So do it explicitly.
            var diagnosticAnalyzer = workspace.ExportProvider.GetExportedValue<IDiagnosticAnalyzerService>();
            var incrementalAnalyzer = (IIncrementalAnalyzerProvider)diagnosticAnalyzer;
            incrementalAnalyzer.CreateIncrementalAnalyzer(leftDocument.Project.Solution.Workspace);
            incrementalAnalyzer.CreateIncrementalAnalyzer(rightDocument.Project.Solution.Workspace);

            var leftTagger = provider.CreateTagger<IErrorTag>(leftBuffer);
            var rightTagger = provider.CreateTagger<IErrorTag>(rightBuffer);
            Contract.ThrowIfNull(leftTagger);
            Contract.ThrowIfNull(rightTagger);

            using var leftDisposable = leftTagger as IDisposable;
            using var rightDisposable = rightTagger as IDisposable;

            // wait for diagnostics and taggers
            await listenerProvider.WaitAllDispatcherOperationAndTasksAsync(workspace, FeatureAttribute.DiagnosticService, FeatureAttribute.ErrorSquiggles);

            // check left buffer
            var leftSnapshot = leftBuffer.CurrentSnapshot;
            var leftSpans = leftTagger.GetTags(leftSnapshot.GetSnapshotSpanCollection()).ToList();
            Assert.Equal(1, leftSpans.Count);

            // check right buffer
            var rightSnapshot = rightBuffer.CurrentSnapshot;
            var rightSpans = rightTagger.GetTags(rightSnapshot.GetSnapshotSpanCollection()).ToList();
            Assert.Equal(0, rightSpans.Count);
        }

        [WorkItem("https://github.com/dotnet/roslyn/issues/28639")]
        [Fact]
>>>>>>> e47b15b2
        public void TestPreviewWorkspaceDoesNotLeakSolution()
        {
            // Verify that analyzer execution doesn't leak solution instances from the preview workspace.

            var previewWorkspace = new PreviewWorkspace();
            Assert.NotNull(previewWorkspace.CurrentSolution);
            var solutionObjectReference = ObjectReference.CreateFromFactory(
                static previewWorkspace =>
                {
                    var project = previewWorkspace.CurrentSolution.AddProject("project", "project.dll", LanguageNames.CSharp);
                    Assert.True(previewWorkspace.TryApplyChanges(project.Solution));
                    return previewWorkspace.CurrentSolution;
                },
                previewWorkspace);

            var analyzers = ImmutableArray.Create<DiagnosticAnalyzer>(new CommonDiagnosticAnalyzers.NotConfigurableDiagnosticAnalyzer());
            ExecuteAnalyzers(previewWorkspace, analyzers);

            previewWorkspace.Dispose();
            solutionObjectReference.AssertReleased();
        }

        [Fact]
        [WorkItem("https://github.com/dotnet/roslyn/pull/67142")]
        public void TestPreviewWorkspaceDoesNotLeakItself()
        {
            var composition = EditorTestCompositions.EditorFeatures;
            var exportProvider = composition.ExportProviderFactory.CreateExportProvider();
            var previewWorkspaceReference = ObjectReference.CreateFromFactory(
                static composition => new PreviewWorkspace(composition.GetHostServices()),
                composition);

            // Verify the GC can reclaim member for a workspace which has not been disposed.
            previewWorkspaceReference.AssertReleased();

            // Keep the export provider alive longer than the workspace to further ensure that the workspace is not GC
            // rooted within the export provider instance.
            GC.KeepAlive(exportProvider);
        }

        private static void ExecuteAnalyzers(PreviewWorkspace previewWorkspace, ImmutableArray<DiagnosticAnalyzer> analyzers)
        {
            var analyzerOptions = new AnalyzerOptions(additionalFiles: ImmutableArray<AdditionalText>.Empty);
            var project = previewWorkspace.CurrentSolution.Projects.Single();
            var ideAnalyzerOptions = IdeAnalyzerOptions.GetDefault(project.Services);
            var workspaceAnalyzerOptions = new WorkspaceAnalyzerOptions(analyzerOptions, ideAnalyzerOptions);
            var compilationWithAnalyzersOptions = new CompilationWithAnalyzersOptions(workspaceAnalyzerOptions, onAnalyzerException: null, concurrentAnalysis: false, logAnalyzerExecutionTime: false);
            var compilation = project.GetRequiredCompilationAsync(CancellationToken.None).Result;
            var compilationWithAnalyzers = new CompilationWithAnalyzers(compilation, analyzers, compilationWithAnalyzersOptions);
            var result = compilationWithAnalyzers.GetAnalysisResultAsync(CancellationToken.None).Result;
            Assert.Equal(1, result.CompilationDiagnostics.Count);
        }
    }
}<|MERGE_RESOLUTION|>--- conflicted
+++ resolved
@@ -134,9 +134,7 @@
             Assert.IsType<NoOpPersistentStorage>(storage);
         }
 
-<<<<<<< HEAD
-        [WorkItem(923196, "http://vstfdevdiv:8080/DevDiv2/DevDiv/_workitems/edit/923196")]
-        [WpfFact]
+        [WpfFact, WorkItem(923196, "http://vstfdevdiv:8080/DevDiv2/DevDiv/_workitems/edit/923196")]
         public async Task TestPreviewDiagnostic()
         {
             var hostServices = EditorTestCompositions.EditorFeatures.GetHostServices();
@@ -175,95 +173,6 @@
 
         [WorkItem(28639, "https://github.com/dotnet/roslyn/issues/28639")]
         [ConditionalFact(typeof(Bitness32))]
-=======
-        [WpfFact]
-        public async Task TestPreviewDiagnosticTagger()
-        {
-            using var workspace = TestWorkspace.CreateCSharp("class { }", composition: EditorTestCompositions.EditorFeatures);
-            using var previewWorkspace = new PreviewWorkspace(workspace.CurrentSolution);
-
-            // preview workspace and owner of the solution now share solution and its underlying text buffer
-            var hostDocument = workspace.Projects.First().Documents.First();
-
-            previewWorkspace.TryApplyChanges(previewWorkspace.CurrentSolution.WithAnalyzerReferences(new[] { DiagnosticExtensions.GetCompilerDiagnosticAnalyzerReference(LanguageNames.CSharp) }));
-
-            // enable preview diagnostics
-            previewWorkspace.EnableSolutionCrawler();
-
-            var diagnosticsAndErrorsSpans = await SquiggleUtilities.GetDiagnosticsAndErrorSpansAsync<DiagnosticsSquiggleTaggerProvider, IErrorTag>(workspace);
-            const string AnalyzerCount = "Analyzer Count: ";
-            Assert.Equal(AnalyzerCount + 1, AnalyzerCount + diagnosticsAndErrorsSpans.Item1.Length);
-
-            const string SquigglesCount = "Squiggles Count: ";
-            Assert.Equal(SquigglesCount + 1, SquigglesCount + diagnosticsAndErrorsSpans.Item2.Length);
-        }
-
-        [WpfFact]
-        public async Task TestPreviewDiagnosticTaggerInPreviewPane()
-        {
-            // TODO: WPF required due to https://github.com/dotnet/roslyn/issues/46153
-            using var workspace = TestWorkspace.CreateCSharp("class { }", composition: EditorTestCompositions.EditorFeaturesWpf);
-
-            workspace.TryApplyChanges(workspace.CurrentSolution.WithAnalyzerReferences(new[] { DiagnosticExtensions.GetCompilerDiagnosticAnalyzerReference(LanguageNames.CSharp) }));
-
-            var hostDocument = workspace.Projects.First().Documents.First();
-
-            // make a change to remove squiggle
-            var oldDocument = workspace.CurrentSolution.GetRequiredDocument(hostDocument.Id);
-            var oldText = oldDocument.GetTextAsync().Result;
-
-            var newDocument = oldDocument.WithText(oldText.WithChanges(new TextChange(new TextSpan(0, oldText.Length), "class C { }")));
-
-            // create a diff view
-            WpfTestRunner.RequireWpfFact($"{nameof(TestPreviewDiagnosticTaggerInPreviewPane)} creates a {nameof(DifferenceViewerPreview)}");
-
-            var previewFactoryService = (PreviewFactoryService)workspace.ExportProvider.GetExportedValue<IPreviewFactoryService>();
-            using var diffView = await previewFactoryService.CreateChangedDocumentPreviewViewAsync(oldDocument, newDocument, CancellationToken.None);
-            AssertEx.NotNull(diffView);
-
-            var listenerProvider = workspace.ExportProvider.GetExportedValue<AsynchronousOperationListenerProvider>();
-
-            var provider = workspace.ExportProvider.GetExportedValues<ITaggerProvider>().OfType<DiagnosticsSquiggleTaggerProvider>().Single();
-
-            // set up tagger for both buffers
-            var leftBuffer = diffView.Viewer.LeftView.BufferGraph.GetTextBuffers(t => t.ContentType.IsOfType(ContentTypeNames.CSharpContentType)).First();
-            var rightBuffer = diffView.Viewer.RightView.BufferGraph.GetTextBuffers(t => t.ContentType.IsOfType(ContentTypeNames.CSharpContentType)).First();
-
-            var leftDocument = leftBuffer.GetRelatedDocuments().Single();
-            var rightDocument = rightBuffer.GetRelatedDocuments().Single();
-
-            // Diagnostic analyzer service, which provides pull capabilities (and not to be confused with
-            // IDiagnosticService, which is push), doesn't normally register for test workspace.  So do it explicitly.
-            var diagnosticAnalyzer = workspace.ExportProvider.GetExportedValue<IDiagnosticAnalyzerService>();
-            var incrementalAnalyzer = (IIncrementalAnalyzerProvider)diagnosticAnalyzer;
-            incrementalAnalyzer.CreateIncrementalAnalyzer(leftDocument.Project.Solution.Workspace);
-            incrementalAnalyzer.CreateIncrementalAnalyzer(rightDocument.Project.Solution.Workspace);
-
-            var leftTagger = provider.CreateTagger<IErrorTag>(leftBuffer);
-            var rightTagger = provider.CreateTagger<IErrorTag>(rightBuffer);
-            Contract.ThrowIfNull(leftTagger);
-            Contract.ThrowIfNull(rightTagger);
-
-            using var leftDisposable = leftTagger as IDisposable;
-            using var rightDisposable = rightTagger as IDisposable;
-
-            // wait for diagnostics and taggers
-            await listenerProvider.WaitAllDispatcherOperationAndTasksAsync(workspace, FeatureAttribute.DiagnosticService, FeatureAttribute.ErrorSquiggles);
-
-            // check left buffer
-            var leftSnapshot = leftBuffer.CurrentSnapshot;
-            var leftSpans = leftTagger.GetTags(leftSnapshot.GetSnapshotSpanCollection()).ToList();
-            Assert.Equal(1, leftSpans.Count);
-
-            // check right buffer
-            var rightSnapshot = rightBuffer.CurrentSnapshot;
-            var rightSpans = rightTagger.GetTags(rightSnapshot.GetSnapshotSpanCollection()).ToList();
-            Assert.Equal(0, rightSpans.Count);
-        }
-
-        [WorkItem("https://github.com/dotnet/roslyn/issues/28639")]
-        [Fact]
->>>>>>> e47b15b2
         public void TestPreviewWorkspaceDoesNotLeakSolution()
         {
             // Verify that analyzer execution doesn't leak solution instances from the preview workspace.
