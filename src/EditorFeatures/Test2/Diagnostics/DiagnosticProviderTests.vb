﻿' Licensed to the .NET Foundation under one or more agreements.
' The .NET Foundation licenses this file to you under the MIT license.
' See the LICENSE file in the project root for more information.

Imports System.Collections.Immutable
Imports Microsoft.CodeAnalysis.CSharp
Imports Microsoft.CodeAnalysis.Diagnostics
Imports Microsoft.CodeAnalysis.Editor.UnitTests
Imports Microsoft.CodeAnalysis.Editor.UnitTests.Diagnostics
Imports Microsoft.CodeAnalysis.Editor.UnitTests.Workspaces
Imports Microsoft.CodeAnalysis.Options
Imports Microsoft.CodeAnalysis.SolutionCrawler
Imports Microsoft.CodeAnalysis.Text
Imports Microsoft.CodeAnalysis.UnitTests
Imports Microsoft.CodeAnalysis.VisualBasic
Imports Roslyn.Utilities

Namespace Microsoft.CodeAnalysis.Editor.Implementation.Diagnostics.UnitTests

    ''' <summary>
    ''' Tests for Error List. Since it is language agnostic there are no C# or VB Specific tests
    ''' </summary>
    <[UseExportProvider]>
    <Trait(Traits.Feature, Traits.Features.Diagnostics)>
    Public Class DiagnosticProviderTests
        Private Const s_errorElementName As String = "Error"
        Private Const s_projectAttributeName As String = "Project"
        Private Const s_codeAttributeName As String = "Code"
        Private Const s_mappedLineAttributeName As String = "MappedLine"
        Private Const s_mappedColumnAttributeName As String = "MappedColumn"
        Private Const s_originalLineAttributeName As String = "OriginalLine"
        Private Const s_originalColumnAttributeName As String = "OriginalColumn"
        Private Const s_idAttributeName As String = "Id"
        Private Const s_messageAttributeName As String = "Message"
        Private Const s_originalFileAttributeName As String = "OriginalFile"
        Private Const s_mappedFileAttributeName As String = "MappedFile"

        Private Shared ReadOnly s_composition As TestComposition = EditorTestCompositions.EditorFeatures _
            .AddExcludedPartTypes(GetType(IDiagnosticUpdateSourceRegistrationService)) _
            .AddParts(
                GetType(NoCompilationContentTypeLanguageService),
                GetType(NoCompilationContentTypeDefinitions),
                GetType(MockDiagnosticUpdateSourceRegistrationService))

        <Fact>
        Public Sub TestNoErrors()
            Dim test = <Workspace>
                           <Project Language="C#" CommonReferences="true">
                               <Document FilePath="Test.cs">
                                        class Goo { }
                               </Document>
                           </Project>
                       </Workspace>

            VerifyAllAvailableDiagnostics(test, Nothing)
        End Sub

        <Fact>
        Public Sub TestSingleDeclarationError()
            Dim test = <Workspace>
                           <Project Language="C#" CommonReferences="true">
                               <Document FilePath="Test.cs">
                                        class Goo { dontcompile }
                               </Document>
                           </Project>
                       </Workspace>
            Dim diagnostics = <Diagnostics>
                                  <Error Code="1519" Id="CS1519" MappedFile="Test.cs" MappedLine="1" MappedColumn="64" OriginalFile="Test.cs" OriginalLine="1" OriginalColumn="64"
                                      Message=<%= String.Format(CSharpResources.ERR_InvalidMemberDecl, "}") %>/>
                              </Diagnostics>

            VerifyAllAvailableDiagnostics(test, diagnostics)
        End Sub

        <Fact>
        Public Sub TestLineDirective()
            Dim test = <Workspace>
                           <Project Language="C#" CommonReferences="true">
                               <Document FilePath="Test.cs">
                                        class Goo { dontcompile }
                                        #line 1000
                                        class Goo2 { dontcompile }
                                        #line default
                                        class Goo4 { dontcompile }
                               </Document>
                           </Project>
                       </Workspace>
            Dim diagnostics = <Diagnostics>
                                  <Error Code="1519" Id="CS1519" MappedFile="Test.cs" MappedLine="1" MappedColumn="64" OriginalFile="Test.cs" OriginalLine="1" OriginalColumn="64"
                                      Message=<%= String.Format(CSharpResources.ERR_InvalidMemberDecl, "}") %>/>
                                  <Error Code="1519" Id="CS1519" MappedFile="Test.cs" MappedLine="999" MappedColumn="65" OriginalFile="Test.cs" OriginalLine="3" OriginalColumn="65"
                                      Message=<%= String.Format(CSharpResources.ERR_InvalidMemberDecl, "}") %>/>
                                  <Error Code="1519" Id="CS1519" MappedFile="Test.cs" MappedLine="5" MappedColumn="65" OriginalFile="Test.cs" OriginalLine="5" OriginalColumn="65"
                                      Message=<%= String.Format(CSharpResources.ERR_InvalidMemberDecl, "}") %>/>
                              </Diagnostics>

            VerifyAllAvailableDiagnostics(test, diagnostics)
        End Sub

        <Fact>
        Public Sub TestSingleBindingError()
            Dim test = <Workspace>
                           <Project Language="C#" CommonReferences="true">
                               <Document FilePath="Test.cs">
                                        class Goo { int a = "test"; }
                               </Document>
                           </Project>
                       </Workspace>

            Dim diagnostics = <Diagnostics>
                                  <Error Code="29" Id="CS0029" MappedFile="Test.cs" MappedLine="1" MappedColumn="60" OriginalFile="Test.cs" OriginalLine="1" OriginalColumn="60"
                                      Message=<%= String.Format(CSharpResources.ERR_NoImplicitConv, "string", "int") %>/>
                              </Diagnostics>

            VerifyAllAvailableDiagnostics(test, diagnostics)
        End Sub

        <Fact>
        Public Sub TestMultipleErrorsAndWarnings()
            Dim test = <Workspace>
                           <Project Language="C#" CommonReferences="true">
                               <Document FilePath="Test.cs">
                                        class Goo { gibberish }
                                        class Goo2 { as; }
                                        class Goo3 { long q = 1l; }
                                        #pragma disable 9999999"
                               </Document>
                           </Project>
                       </Workspace>

            Dim diagnostics = <Diagnostics>
                                  <Error Code="1519" Id="CS1519" MappedFile="Test.cs" MappedLine="1" MappedColumn="62" OriginalFile="Test.cs" OriginalLine="1" OriginalColumn="62"
                                      Message=<%= String.Format(CSharpResources.ERR_InvalidMemberDecl, "}") %>/>
                                  <Error Code="1519" Id="CS1519" MappedFile="Test.cs" MappedLine="2" MappedColumn="53" OriginalFile="Test.cs" OriginalLine="2" OriginalColumn="53"
                                      Message=<%= String.Format(CSharpResources.ERR_InvalidMemberDecl, "as") %>/>
                                  <Warning Code="78" Id="CS0078" MappedFile="Test.cs" MappedLine="3" MappedColumn="63" OriginalFile="Test.cs" OriginalLine="3" OriginalColumn="63"
                                      Message=<%= CSharpResources.WRN_LowercaseEllSuffix %>/>
                                  <Warning Code="1633" Id="CS1633" MappedFile="Test.cs" MappedLine="4" MappedColumn="48" OriginalFile="Test.cs" OriginalLine="4" OriginalColumn="48"
                                      Message=<%= CSharpResources.WRN_IllegalPragma %>/>
                              </Diagnostics>

            ' Note: The below is removed because of bug # 550593.
            '<Warning Code = "414" Id="CS0414" MappedFile="Test.cs" MappedLine="3" MappedColumn="58" OriginalFile="Test.cs" OriginalLine="3" OriginalColumn="58"
            '    Message = "The field 'Goo3.q' is assigned but its value is never used" />

            VerifyAllAvailableDiagnostics(test, diagnostics)
        End Sub

        <Fact>
        Public Sub TestBindingAndDeclarationErrors()
            Dim test = <Workspace>
                           <Project Language="C#" CommonReferences="true">
                               <Document FilePath="Test.cs">
                                        class Program { void Main() { - } }
                               </Document>
                           </Project>
                       </Workspace>

            Dim diagnostics = <Diagnostics>
                                  <Error Code="1525" Id="CS1525" MappedFile="Test.cs" MappedLine="1" MappedColumn="72" OriginalFile="Test.cs" OriginalLine="1" OriginalColumn="72"
                                      Message=<%= String.Format(CSharpResources.ERR_InvalidExprTerm, "}") %>/>
                                  <Error Code="1002" Id="CS1002" MappedFile="Test.cs" MappedLine="1" MappedColumn="72" OriginalFile="Test.cs" OriginalLine="1" OriginalColumn="72"
                                      Message=<%= CSharpResources.ERR_SemicolonExpected %>/>
                              </Diagnostics>

            VerifyAllAvailableDiagnostics(test, diagnostics)
        End Sub

        ' Diagnostics are ordered by project-id
        <Fact>
        Public Sub TestDiagnosticsFromMultipleProjects()
            Dim test = <Workspace>
                           <Project Language="C#" CommonReferences="true">
                               <Document FilePath="Test.cs">
                                        class Program
                                        {
                                            -
                                            void Test()
                                            {
                                                int a = 5 - "2";
                                            }
                                        }
                               </Document>
                           </Project>
                           <Project Language="Visual Basic" CommonReferences="true">
                               <Document FilePath="Test.vb">
                                        Class GooClass
                                            Sub Blah() End Sub
                                        End Class
                               </Document>
                           </Project>
                       </Workspace>

            Dim diagnostics = <Diagnostics>
                                  <Error Code="1519" Id="CS1519" MappedFile="Test.cs" MappedLine="3" MappedColumn="44" OriginalFile="Test.cs" OriginalLine="3" OriginalColumn="44"
                                      Message=<%= String.Format(CSharpResources.ERR_InvalidMemberDecl, "-") %>/>
                                  <Error Code="19" Id="CS0019" MappedFile="Test.cs" MappedLine="6" MappedColumn="56" OriginalFile="Test.cs" OriginalLine="6" OriginalColumn="56"
                                      Message=<%= String.Format(CSharpResources.ERR_BadBinaryOps, "-", "int", "string") %>/>
                                  <Error Code="30026" Id="BC30026" MappedFile="Test.vb" MappedLine="2" MappedColumn="44" OriginalFile="Test.vb" OriginalLine="2" OriginalColumn="44"
                                      Message=<%= VBResources.ERR_EndSubExpected %>/>
                                  <Error Code="30205" Id="BC30205" MappedFile="Test.vb" MappedLine="2" MappedColumn="55" OriginalFile="Test.vb" OriginalLine="2" OriginalColumn="55"
                                      Message=<%= VBResources.ERR_ExpectedEOS %>/>
                              </Diagnostics>

            VerifyAllAvailableDiagnostics(test, diagnostics, ordered:=False)
        End Sub

        <Fact>
        Public Sub WarningsAsErrors()
            Dim test =
                <Workspace>
                    <Project Language="C#" CommonReferences="true">
                        <CompilationOptions ReportDiagnostic="Error"/>
                        <Document FilePath="Test.cs">
                            class Program
                            {
                                void Test()
                                {
                                    int a = 5;
                                }
                            }
                        </Document>
                    </Project>
                </Workspace>

            Dim diagnostics =
                <Diagnostics>
                    <Error Code="219" Id="CS0219"
                        MappedFile="Test.cs" MappedLine="5" MappedColumn="40"
                        OriginalFile="Test.cs" OriginalLine="5" OriginalColumn="40"
                        Message=<%= String.Format(CSharpResources.WRN_UnreferencedVarAssg, "a") %>/>
                </Diagnostics>

            VerifyAllAvailableDiagnostics(test, diagnostics)
        End Sub

        <Fact>
        Public Sub DiagnosticsInNoCompilationProjects()
            Dim test =
                <Workspace>
                    <Project Language="NoCompilation">
                        <Document FilePath="A.ts">
                            Dummy content.
                        </Document>
                    </Project>
                </Workspace>

            Dim diagnostics =
                <Diagnostics>
                    <Error Id=<%= NoCompilationDocumentDiagnosticAnalyzer.Descriptor.Id %>
                        MappedFile="A.ts" MappedLine="0" MappedColumn="0"
                        OriginalFile="A.ts" OriginalLine="0" OriginalColumn="0"
                        Message=<%= NoCompilationDocumentDiagnosticAnalyzer.Descriptor.MessageFormat.ToString() %>/>
                </Diagnostics>

            VerifyAllAvailableDiagnostics(test, diagnostics)
        End Sub

        Private Shared Sub VerifyAllAvailableDiagnostics(test As XElement, diagnostics As XElement, Optional ordered As Boolean = True)
            Using workspace = TestWorkspace.CreateWorkspace(test, composition:=s_composition)
                ' Ensure that diagnostic service computes diagnostics for all open files, not just the active file (default mode)
                For Each language In workspace.Projects.Select(Function(p) p.Language).Distinct()
                    workspace.GlobalOptions.SetGlobalOption(New OptionKey(SolutionCrawlerOptionsStorage.BackgroundAnalysisScopeOption, language), BackgroundAnalysisScope.OpenFiles)
                Next

                Dim registrationService = workspace.Services.GetService(Of ISolutionCrawlerRegistrationService)()
                registrationService.Register(workspace)

                Dim diagnosticProvider = GetDiagnosticProvider(workspace)
                Dim actualDiagnostics = diagnosticProvider.GetCachedDiagnosticsAsync(workspace).Result

                registrationService.Unregister(workspace)

                If diagnostics Is Nothing Then
                    Assert.Equal(0, actualDiagnostics.Length)
                Else
                    Dim expectedDiagnostics = GetExpectedDiagnostics(workspace, diagnostics)

                    If ordered Then
                        AssertEx.Equal(expectedDiagnostics, actualDiagnostics, New Comparer())
                    Else
                        AssertEx.SetEqual(expectedDiagnostics, actualDiagnostics, New Comparer())
                    End If
                End If
            End Using
        End Sub

        Private Shared Function GetDiagnosticProvider(workspace As TestWorkspace) As DiagnosticAnalyzerService
            Dim compilerAnalyzersMap = DiagnosticExtensions.GetCompilerDiagnosticAnalyzersMap().Add(
                NoCompilationConstants.LanguageName, ImmutableArray.Create(Of DiagnosticAnalyzer)(New NoCompilationDocumentDiagnosticAnalyzer()))

            Dim analyzerReference = New TestAnalyzerReferenceByLanguage(compilerAnalyzersMap)
            workspace.TryApplyChanges(workspace.CurrentSolution.WithAnalyzerReferences({analyzerReference}))

            Assert.IsType(Of MockDiagnosticUpdateSourceRegistrationService)(workspace.GetService(Of IDiagnosticUpdateSourceRegistrationService)())
            Dim analyzerService = Assert.IsType(Of DiagnosticAnalyzerService)(workspace.GetService(Of IDiagnosticAnalyzerService)())

            ' CollectErrors generates interleaved background and foreground tasks.
            Dim service = DirectCast(workspace.Services.GetService(Of ISolutionCrawlerRegistrationService)(), SolutionCrawlerRegistrationService)
            service.GetTestAccessor().WaitUntilCompletion(workspace, SpecializedCollections.SingletonEnumerable(analyzerService.CreateIncrementalAnalyzer(workspace)).WhereNotNull().ToImmutableArray())

            Return analyzerService
        End Function

        Private Shared Function GetExpectedDiagnostics(workspace As TestWorkspace, diagnostics As XElement) As List(Of DiagnosticData)
            Dim result As New List(Of DiagnosticData)
            Dim mappedLine As Integer, mappedColumn As Integer, originalLine As Integer, originalColumn As Integer
            Dim Id As String, message As String, originalFile As String, mappedFile As String
            Dim documentId As DocumentId

            For Each diagnostic As XElement In diagnostics.Elements()
                mappedLine = Integer.Parse(diagnostic.Attribute(s_mappedLineAttributeName).Value)
                mappedColumn = Integer.Parse(diagnostic.Attribute(s_mappedColumnAttributeName).Value)
                originalLine = Integer.Parse(diagnostic.Attribute(s_originalLineAttributeName).Value)
                originalColumn = Integer.Parse(diagnostic.Attribute(s_originalColumnAttributeName).Value)

                Id = diagnostic.Attribute(s_idAttributeName).Value
                message = diagnostic.Attribute(s_messageAttributeName).Value
                originalFile = diagnostic.Attribute(s_originalFileAttributeName).Value
                mappedFile = diagnostic.Attribute(s_mappedFileAttributeName).Value
                documentId = GetDocumentId(workspace, originalFile)

                If diagnostic.Name.LocalName.Equals(s_errorElementName) Then
                    result.Add(SourceError(Id, message, documentId, documentId.ProjectId, mappedLine, originalLine, mappedColumn, originalColumn, mappedFile, originalFile))
                Else
                    result.Add(SourceWarning(Id, message, documentId, documentId.ProjectId, mappedLine, originalLine, mappedColumn, originalColumn, mappedFile, originalFile))
                End If
            Next

            Return result
        End Function

        Private Shared Function GetProjectId(workspace As TestWorkspace, projectName As String) As ProjectId
            Return (From doc In workspace.Documents
                    Where doc.Project.AssemblyName.Equals(projectName)
                    Select doc.Project.Id).Single()
        End Function

        Private Shared Function GetDocumentId(workspace As TestWorkspace, document As String) As DocumentId
            Return (From doc In workspace.Documents
                    Where doc.FilePath.Equals(document)
                    Select doc.Id).Single()
        End Function

        Private Shared Function SourceError(id As String, message As String, docId As DocumentId, projId As ProjectId, mappedLine As Integer, originalLine As Integer, mappedColumn As Integer,
            originalColumn As Integer, mappedFile As String, originalFile As String) As DiagnosticData
            Return CreateDiagnostic(id, message, DiagnosticSeverity.Error, docId, projId, mappedLine, originalLine, mappedColumn, originalColumn, mappedFile, originalFile)
        End Function

        Private Shared Function SourceWarning(id As String, message As String, docId As DocumentId, projId As ProjectId, mappedLine As Integer, originalLine As Integer, mappedColumn As Integer,
            originalColumn As Integer, mappedFile As String, originalFile As String) As DiagnosticData
            Return CreateDiagnostic(id, message, DiagnosticSeverity.Warning, docId, projId, mappedLine, originalLine, mappedColumn, originalColumn, mappedFile, originalFile)
        End Function

        Private Shared Function CreateDiagnostic(id As String, message As String, severity As DiagnosticSeverity, docId As DocumentId, projId As ProjectId, mappedLine As Integer, originalLine As Integer, mappedColumn As Integer,
            originalColumn As Integer, mappedFile As String, originalFile As String) As DiagnosticData
            Return New DiagnosticData(
                id:=id,
                category:="test",
                message:=message,
                severity:=severity,
                defaultSeverity:=severity,
                isEnabledByDefault:=True,
                warningLevel:=0,
                customTags:=ImmutableArray(Of String).Empty,
                properties:=ImmutableDictionary(Of String, String).Empty,
                projectId:=projId,
<<<<<<< HEAD
                location:=New DiagnosticDataLocation(docId, Nothing,
                                                     New FileLinePositionSpan(originalFile, New LinePosition(originalLine, originalColumn), New LinePosition(originalLine, originalColumn)),
                                                     If(mappedFile Is Nothing, Nothing, New FileLinePositionSpan(mappedFile, New LinePosition(mappedLine, mappedColumn), New LinePosition(mappedLine, mappedColumn)))),
=======
                location:=New DiagnosticDataLocation(originalFile, docId, Nothing, originalLine, originalColumn, originalLine, originalColumn, mappedFile, mappedLine, mappedColumn, mappedLine, mappedColumn),
>>>>>>> e1a5ec3a
                additionalLocations:=Nothing,
                language:=LanguageNames.VisualBasic,
                title:=Nothing)
        End Function

        Private Class Comparer
            Implements IEqualityComparer(Of DiagnosticData)

            Public Overloads Function Equals(x As DiagnosticData, y As DiagnosticData) As Boolean Implements IEqualityComparer(Of DiagnosticData).Equals
                Return x.Id = y.Id AndAlso
                       x.Message = y.Message AndAlso
                       x.Severity = y.Severity AndAlso
                       x.ProjectId = y.ProjectId AndAlso
                       x.DocumentId = y.DocumentId AndAlso
<<<<<<< HEAD
                       Equals(x.DataLocation?.OriginalFileSpan?.StartLinePosition, y.DataLocation?.OriginalFileSpan?.StartLinePosition)
=======
                       Equals(x.DataLocation.OriginalStartLine, y.DataLocation.OriginalStartLine) AndAlso
                       Equals(x.DataLocation.OriginalStartColumn, y.DataLocation.OriginalStartColumn)
>>>>>>> e1a5ec3a
            End Function

            Public Overloads Function GetHashCode(obj As DiagnosticData) As Integer Implements IEqualityComparer(Of DiagnosticData).GetHashCode
                Return Hash.Combine(obj.Id,
                       Hash.Combine(obj.Message,
                       Hash.Combine(obj.ProjectId,
                       Hash.Combine(obj.DocumentId,
<<<<<<< HEAD
                       Hash.Combine(If(obj.DataLocation?.OriginalFileSpan?.StartLinePosition.GetHashCode(), 0), obj.Severity)))))
=======
                       Hash.Combine(obj.DataLocation.OriginalStartLine,
                       Hash.Combine(obj.DataLocation.OriginalStartColumn, obj.Severity))))))
>>>>>>> e1a5ec3a
            End Function
        End Class
    End Class
End Namespace<|MERGE_RESOLUTION|>--- conflicted
+++ resolved
@@ -365,13 +365,10 @@
                 customTags:=ImmutableArray(Of String).Empty,
                 properties:=ImmutableDictionary(Of String, String).Empty,
                 projectId:=projId,
-<<<<<<< HEAD
-                location:=New DiagnosticDataLocation(docId, Nothing,
-                                                     New FileLinePositionSpan(originalFile, New LinePosition(originalLine, originalColumn), New LinePosition(originalLine, originalColumn)),
-                                                     If(mappedFile Is Nothing, Nothing, New FileLinePositionSpan(mappedFile, New LinePosition(mappedLine, mappedColumn), New LinePosition(mappedLine, mappedColumn)))),
-=======
-                location:=New DiagnosticDataLocation(originalFile, docId, Nothing, originalLine, originalColumn, originalLine, originalColumn, mappedFile, mappedLine, mappedColumn, mappedLine, mappedColumn),
->>>>>>> e1a5ec3a
+                location:=New DiagnosticDataLocation(
+                    New FileLinePositionSpan(originalFile, New LinePosition(originalLine, originalColumn), New LinePosition(originalLine, originalColumn)),
+                    docId, Nothing,
+                    If(mappedFile Is Nothing, Nothing, New FileLinePositionSpan(mappedFile, New LinePosition(mappedLine, mappedColumn), New LinePosition(mappedLine, mappedColumn)))),
                 additionalLocations:=Nothing,
                 language:=LanguageNames.VisualBasic,
                 title:=Nothing)
@@ -386,12 +383,7 @@
                        x.Severity = y.Severity AndAlso
                        x.ProjectId = y.ProjectId AndAlso
                        x.DocumentId = y.DocumentId AndAlso
-<<<<<<< HEAD
-                       Equals(x.DataLocation?.OriginalFileSpan?.StartLinePosition, y.DataLocation?.OriginalFileSpan?.StartLinePosition)
-=======
-                       Equals(x.DataLocation.OriginalStartLine, y.DataLocation.OriginalStartLine) AndAlso
-                       Equals(x.DataLocation.OriginalStartColumn, y.DataLocation.OriginalStartColumn)
->>>>>>> e1a5ec3a
+                       Equals(x.DataLocation.OriginalFileSpan.StartLinePosition, y.DataLocation.OriginalFileSpan.StartLinePosition)
             End Function
 
             Public Overloads Function GetHashCode(obj As DiagnosticData) As Integer Implements IEqualityComparer(Of DiagnosticData).GetHashCode
@@ -399,12 +391,7 @@
                        Hash.Combine(obj.Message,
                        Hash.Combine(obj.ProjectId,
                        Hash.Combine(obj.DocumentId,
-<<<<<<< HEAD
-                       Hash.Combine(If(obj.DataLocation?.OriginalFileSpan?.StartLinePosition.GetHashCode(), 0), obj.Severity)))))
-=======
-                       Hash.Combine(obj.DataLocation.OriginalStartLine,
-                       Hash.Combine(obj.DataLocation.OriginalStartColumn, obj.Severity))))))
->>>>>>> e1a5ec3a
+                       Hash.Combine(obj.DataLocation.OriginalFileSpan.StartLinePosition.GetHashCode(), obj.Severity)))))
             End Function
         End Class
     End Class
