--- conflicted
+++ resolved
@@ -5574,17 +5574,12 @@
             Public AutomationTextString As String = "Hello from IntelliCode: Length"
 
             Public Overrides Function ProvideCompletionsAsync(context As CompletionContext) As Task
-<<<<<<< HEAD
-                context.AddItem(CompletionItem.Create(displayText:="★ Length", filterText:="Length"))
-                context.AddItem(CompletionItem.Create(displayText:="★ Normalize", filterText:="Normalize", displayTextSuffix:="()"))
-=======
                 Dim intelliCodeItem = CompletionItem.Create(displayText:="★ Length", filterText:="Length")
                 intelliCodeItem.AutomationText = AutomationTextString
                 context.AddItem(intelliCodeItem)
 
-                context.AddItem(CompletionItem.Create(displayText:="★ Normalize", filterText:="Normalize"))
+                context.AddItem(CompletionItem.Create(displayText:="★ Normalize", filterText:="Normalize", displayTextSuffix:="()"))
                 context.AddItem(CompletionItem.Create(displayText:="Normalize", filterText:="Normalize"))
->>>>>>> 17aaaf42
                 context.AddItem(CompletionItem.Create(displayText:="Length", filterText:="Length"))
                 context.AddItem(CompletionItem.Create(displayText:="ToString", filterText:="ToString", displayTextSuffix:="()"))
                 context.AddItem(CompletionItem.Create(displayText:="First", filterText:="First", displayTextSuffix:="()"))
