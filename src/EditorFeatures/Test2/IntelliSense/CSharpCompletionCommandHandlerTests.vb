﻿' Copyright (c) Microsoft.  All Rights Reserved.  Licensed under the Apache License, Version 2.0.  See License.txt in the project root for license information.

Imports System.Collections.Immutable
Imports System.Globalization
Imports System.Threading
Imports Microsoft.CodeAnalysis.Completion
Imports Microsoft.CodeAnalysis.Completion.Providers
Imports Microsoft.CodeAnalysis.CSharp
Imports Microsoft.CodeAnalysis.Editor.CSharp.Formatting
Imports Microsoft.CodeAnalysis.Editor.UnitTests.Extensions
Imports Microsoft.CodeAnalysis.Options
Imports Microsoft.CodeAnalysis.Tags
Imports Microsoft.CodeAnalysis.Text
Imports Microsoft.VisualStudio.Text
Imports Microsoft.VisualStudio.Text.Editor
Imports Microsoft.VisualStudio.Text.Operations
Imports Microsoft.VisualStudio.Text.Projection
Imports Microsoft.VisualStudio.Utilities

Namespace Microsoft.CodeAnalysis.Editor.UnitTests.IntelliSense
    <[UseExportProvider]>
    Public Class CSharpCompletionCommandHandlerTests

        Public Shared ReadOnly Property AllCompletionImplementations() As IEnumerable(Of Object())
            Get
                Return TestStateFactory.GetAllCompletionImplementations()
            End Get
        End Property

        <WorkItem(541201, "http://vstfdevdiv:8080/DevDiv2/DevDiv/_workitems/edit/541201")>
        <MemberData(NameOf(AllCompletionImplementations))>
        <WpfTheory, Trait(Traits.Feature, Traits.Features.Completion)>
        Public Async Function TabCommitsWithoutAUniqueMatch(completionImplementation As CompletionImplementation) As Task
            Using state = TestStateFactory.CreateCSharpTestState(completionImplementation,
                              <Document>
                                  $$
                              </Document>)

                state.SendTypeChars("using System.Ne")
                Await state.WaitForAsynchronousOperationsAsync()
                Await state.AssertSelectedCompletionItem(displayText:="Net", isHardSelected:=True)
                state.SendTypeChars("x")
                Await state.WaitForAsynchronousOperationsAsync()
                Await state.AssertSelectedCompletionItem(displayText:="Net", isSoftSelected:=True)
                state.SendTab()
                Await state.AssertNoCompletionSession()
                Assert.Contains("using System.Net", state.GetLineTextFromCaretPosition(), StringComparison.Ordinal)
            End Using
        End Function

        <MemberData(NameOf(AllCompletionImplementations))>
        <WpfTheory, Trait(Traits.Feature, Traits.Features.Completion)>
        Public Async Function TestAtEndOfFile(completionImplementation As CompletionImplementation) As Task
            Using state = TestStateFactory.CreateCSharpTestState(completionImplementation,
                              <Document>$$</Document>)

                state.SendTypeChars("us")
                state.SendTab()
                Await state.AssertNoCompletionSession()
                Assert.Contains("using", state.GetLineTextFromCaretPosition(), StringComparison.Ordinal)
            End Using
        End Function

        <MemberData(NameOf(AllCompletionImplementations))>
        <WpfTheory, Trait(Traits.Feature, Traits.Features.Completion)>
        Public Async Function TestDeletingWholeWordResetCompletionToTheDefaultItem(completionImplementation As CompletionImplementation) As Task
            Using state = TestStateFactory.CreateCSharpTestState(completionImplementation,
                              <Document>
                                  using System;

class C
{
    void M()
    {
        var replyUri = new Uri("");
        $$
    }
}

                              </Document>)

                state.Workspace.Options = state.Workspace.Options.WithChangedOption(
                    CompletionOptions.TriggerOnDeletion, LanguageNames.CSharp, True)

                state.SendTypeChars("repl")
                state.SendTab()
                For i = 1 To 7
                    state.SendBackspace()
                    Await state.WaitForAsynchronousOperationsAsync()
                Next
                Await state.AssertCompletionSession()

                state.SendBackspace()
                Await state.AssertSelectedCompletionItem("AccessViolationException")
            End Using
        End Function

        <MemberData(NameOf(AllCompletionImplementations))>
        <WpfTheory, Trait(Traits.Feature, Traits.Features.Completion)>
        Public Async Function TestTabsDoNotTriggerCompletion(completionImplementation As CompletionImplementation) As Task
            Using state = TestStateFactory.CreateCSharpTestState(completionImplementation,
                              <Document>
                                  using System;

class C
{
    void M()
    {
        var replyUri = new Uri("");
        replyUri$$
    }
}

                              </Document>)

                state.SendTab()
                state.SendTab()
                Await state.WaitForAsynchronousOperationsAsync()
                Assert.Equal("        replyUri" & vbTab & vbTab, state.GetLineTextFromCaretPosition())
            End Using
        End Function

        <MemberData(NameOf(AllCompletionImplementations))>
        <WpfTheory, Trait(Traits.Feature, Traits.Features.Completion)>
        Public Async Function TestEnterDoesNotTriggerCompletion(completionImplementation As CompletionImplementation) As Task
            Using state = TestStateFactory.CreateCSharpTestState(completionImplementation,
                              <Document>
using System;

class C
{
    void M()
    {
        String.Equals("foo", "bar", $$StringComparison.CurrentCulture)
    }
}

                              </Document>)

                state.SendReturn()
                Await state.WaitForAsynchronousOperationsAsync()
                Await state.AssertNoCompletionSession()
            End Using
        End Function

        <MemberData(NameOf(AllCompletionImplementations))>
        <WpfTheory, Trait(Traits.Feature, Traits.Features.Completion)>
        Public Async Function TestNotAtStartOfExistingWord(completionImplementation As CompletionImplementation) As Task
            Using state = TestStateFactory.CreateCSharpTestState(completionImplementation,
                              <Document>$$using</Document>)

                state.SendTypeChars("u")
                Await state.AssertNoCompletionSession()
                Assert.Contains("using", state.GetLineTextFromCaretPosition(), StringComparison.Ordinal)
            End Using
        End Function

        <MemberData(NameOf(AllCompletionImplementations))>
        <WpfTheory, Trait(Traits.Feature, Traits.Features.Completion)>
        Public Async Function TestMSCorLibTypes(completionImplementation As CompletionImplementation) As Task
            Using state = TestStateFactory.CreateCSharpTestState(completionImplementation,
                              <Document>
using System;

class c : $$
                              </Document>)

                state.SendTypeChars("A")
                Await state.AssertCompletionSession()

                state.AssertCompletionItemsContainAll(displayText:={"Attribute", "Exception", "IDisposable"})
            End Using
        End Function

        <MemberData(NameOf(AllCompletionImplementations))>
        <WpfTheory, Trait(Traits.Feature, Traits.Features.Completion)>
        Public Async Function TestFiltering1(completionImplementation As CompletionImplementation) As Task
            Using state = TestStateFactory.CreateCSharpTestState(completionImplementation,
                              <Document>
using System;

class c { $$
                              </Document>)

                state.SendTypeChars("Sy")
                Await state.AssertCompletionSession()

                state.AssertCompletionItemsContainAll(displayText:={"OperatingSystem", "System", "SystemException"})
                state.AssertCompletionItemsDoNotContainAny(displayText:={"Exception", "Activator"})
            End Using
        End Function

        ' NOTE(cyrusn): This should just be a unit test for SymbolCompletionProvider.  However, I'm
        ' just porting the integration tests to here for now.
        <MemberData(NameOf(AllCompletionImplementations))>
        <WpfTheory, Trait(Traits.Feature, Traits.Features.Completion)>
        Public Async Function TestMultipleTypes(completionImplementation As CompletionImplementation) As Task
            Using state = TestStateFactory.CreateCSharpTestState(completionImplementation,
                              <Document>
class C { $$ } struct S { } enum E { } interface I { } delegate void D();
                              </Document>)

                state.SendTypeChars("C")
                Await state.AssertCompletionSession()
                state.AssertCompletionItemsContainAll(displayText:={"C", "S", "E", "I", "D"})
            End Using
        End Function

        ' NOTE(cyrusn): This should just be a unit test for KeywordCompletionProvider.  However, I'm
        ' just porting the integration tests to here for now.
        <MemberData(NameOf(AllCompletionImplementations))>
        <WpfTheory, Trait(Traits.Feature, Traits.Features.Completion)>
        Public Async Function TestInEmptyFile(completionImplementation As CompletionImplementation) As Task
            Using state = TestStateFactory.CreateCSharpTestState(completionImplementation,
                              <Document>
$$
                              </Document>)

                state.SendInvokeCompletionList()
                Await state.AssertCompletionSession()
                state.AssertCompletionItemsContainAll(displayText:={"abstract", "class", "namespace"})
            End Using
        End Function

        <MemberData(NameOf(AllCompletionImplementations))>
        <WpfTheory, Trait(Traits.Feature, Traits.Features.Completion)>
        Public Async Function TestNotAfterTypingDotAfterIntegerLiteral(completionImplementation As CompletionImplementation) As Task
            Using state = TestStateFactory.CreateCSharpTestState(completionImplementation,
                              <Document>
class c { void M() { 3$$ } }
                              </Document>)

                state.SendTypeChars(".")
                Await state.AssertNoCompletionSession()
            End Using
        End Function

        <MemberData(NameOf(AllCompletionImplementations))>
        <WpfTheory, Trait(Traits.Feature, Traits.Features.Completion)>
        Public Async Function TestAfterExplicitInvokeAfterDotAfterIntegerLiteral(completionImplementation As CompletionImplementation) As Task
            Using state = TestStateFactory.CreateCSharpTestState(completionImplementation,
                              <Document>
class c { void M() { 3.$$ } }
                              </Document>)

                state.SendInvokeCompletionList()
                Await state.AssertCompletionSession()
                state.AssertCompletionItemsContainAll({"ToString"})
            End Using
        End Function

        <MemberData(NameOf(AllCompletionImplementations))>
        <WpfTheory, Trait(Traits.Feature, Traits.Features.Completion), Trait(Traits.Feature, Traits.Features.CodeActionsUseRangeOperator)>
        Public Async Function TestTypingDotBeforeExistingDot(completionImplementation As CompletionImplementation) As Task
            ' Starting C# 8.0 two dots are considered as a DotDotToken of a Range expression.
            ' However, typing dot before a single dot (and adding the second one) should lead to a completion
            ' in the context of the previous token if this completion exists.
            Using state = TestStateFactory.CreateCSharpTestState(completionImplementation,
                              <Document>
class c { void M() { this$$.ToString() } }
                              </Document>)

                state.SendTypeChars(".")
                Await state.AssertCompletionSession()
                state.AssertCompletionItemsContainAll({"ToString"})
            End Using
        End Function

        <MemberData(NameOf(AllCompletionImplementations))>
        <WpfTheory, Trait(Traits.Feature, Traits.Features.Completion)>
        Public Async Function TestTypingDotAfterExistingDot(completionImplementation As CompletionImplementation) As Task
            ' Starting C# 8.0 two dots are considered as a DotDotToken of a Range expression.
            ' A test above (TestTypingDotBeforeExistingDot) verifies that the completion happens
            ' if we type dot before a single dot.
            ' However, we should not have a completion if typing dot after a dot.
            Using state = TestStateFactory.CreateCSharpTestState(completionImplementation,
                              <Document>
class c { void M() { this.$$ToString() } }
                              </Document>)

                state.SendTypeChars(".")
                Await state.AssertNoCompletionSession()
            End Using
        End Function

        <MemberData(NameOf(AllCompletionImplementations))>
        <WpfTheory, Trait(Traits.Feature, Traits.Features.Completion), Trait(Traits.Feature, Traits.Features.CodeActionsUseRangeOperator)>
        Public Async Function TestInvokingCompletionBetweenTwoDots(completionImplementation As CompletionImplementation) As Task
            ' Starting C# 8.0 two dots are considered as a DotDotToken of a Range expression.
            ' However, we may want to have a completion when invoking it aqfter the first dot.
            Using state = TestStateFactory.CreateCSharpTestState(completionImplementation,
                              <Document>
class c { void M() { this.$$.ToString() } }
                              </Document>)

                state.SendInvokeCompletionList()
                Await state.AssertCompletionSession()
                state.AssertCompletionItemsContainAll({"ToString"})
            End Using
        End Function

        <MemberData(NameOf(AllCompletionImplementations))>
        <WpfTheory, Trait(Traits.Feature, Traits.Features.Completion)>
        Public Async Function TestEnterIsConsumed(completionImplementation As CompletionImplementation) As Task
            Using state = TestStateFactory.CreateCSharpTestState(completionImplementation,
                  <Document>
class Class1
{
    void Main(string[] args)
    {
        $$
    }
}</Document>)

                state.SendTypeChars("System.TimeSpan.FromMin")
                state.SendReturn()
                Await state.WaitForAsynchronousOperationsAsync()
                Assert.Equal(<text>
class Class1
{
    void Main(string[] args)
    {
        System.TimeSpan.FromMinutes
    }
}</text>.NormalizedValue, state.GetDocumentText())
            End Using
        End Function

        <MemberData(NameOf(AllCompletionImplementations))>
        <WpfTheory, Trait(Traits.Feature, Traits.Features.Completion)>
        Public Async Function TestEnterIsConsumedWithAfterFullyTypedWordOption_NotFullyTyped(completionImplementation As CompletionImplementation) As Task
            Using state = TestStateFactory.CreateCSharpTestState(completionImplementation,
                  <Document>
class Class1
{
    void Main(string[] args)
    {
        $$
    }
}</Document>)

                state.Workspace.Options = state.Workspace.Options.WithChangedOption(
                    CompletionOptions.EnterKeyBehavior, LanguageNames.CSharp, EnterKeyRule.AfterFullyTypedWord)
                state.SendTypeChars("System.TimeSpan.FromMin")
                state.SendReturn()
                Await state.WaitForAsynchronousOperationsAsync()
                Assert.Equal(<text>
class Class1
{
    void Main(string[] args)
    {
        System.TimeSpan.FromMinutes
    }
}</text>.NormalizedValue, state.GetDocumentText())
            End Using
        End Function

        <MemberData(NameOf(AllCompletionImplementations))>
        <WpfTheory, Trait(Traits.Feature, Traits.Features.Completion)>
        Public Async Function TestEnterIsConsumedWithAfterFullyTypedWordOption_FullyTyped(completionImplementation As CompletionImplementation) As Task
            Using state = TestStateFactory.CreateCSharpTestState(completionImplementation,
                  <Document>
class Class1
{
    void Main(string[] args)
    {
        $$
    }
}</Document>)

                state.Workspace.Options = state.Workspace.Options.WithChangedOption(
                    CompletionOptions.EnterKeyBehavior, LanguageNames.CSharp, EnterKeyRule.AfterFullyTypedWord)

                state.SendTypeChars("System.TimeSpan.FromMinutes")
                state.SendReturn()
                Await state.WaitForAsynchronousOperationsAsync()
                Assert.Equal(<text>
class Class1
{
    void Main(string[] args)
    {
        System.TimeSpan.FromMinutes

    }
}</text>.NormalizedValue, state.GetDocumentText())
            End Using
        End Function

        <MemberData(NameOf(AllCompletionImplementations))>
        <WpfTheory, Trait(Traits.Feature, Traits.Features.Completion)>
        Public Async Function TestDescription1(completionImplementation As CompletionImplementation) As Task
            Using state = TestStateFactory.CreateCSharpTestState(completionImplementation,
                  <Document><![CDATA[
using System;

/// <summary>
/// TestDocComment
/// </summary>
class TestException : Exception { }

class MyException : $$]]></Document>)

                state.SendTypeChars("Test")
                Await state.WaitForAsynchronousOperationsAsync()
                Await state.AssertSelectedCompletionItem(description:="class TestException" & vbCrLf & "TestDocComment")
            End Using
        End Function

        <MemberData(NameOf(AllCompletionImplementations))>
        <WpfTheory, Trait(Traits.Feature, Traits.Features.Completion)>
        Public Async Function TestObjectCreationPreselection1(completionImplementation As CompletionImplementation) As Task
            Using state = TestStateFactory.CreateCSharpTestState(completionImplementation,
                  <Document><![CDATA[
using System.Collections.Generic;

class C
{
    public void Goo()
    {
        List<int> list = new$$
    }
}]]></Document>)

                state.SendTypeChars(" ")
                Await state.WaitForAsynchronousOperationsAsync()
                Await state.AssertSelectedCompletionItem(displayText:="List<int>", isHardSelected:=True)
                state.AssertCompletionItemsContainAll(displayText:={"LinkedList", "List", "System"})
                state.SendTypeChars("Li")
                Await state.WaitForAsynchronousOperationsAsync()
                Await state.AssertSelectedCompletionItem(displayText:="List<int>", isHardSelected:=True)
                state.AssertCompletionItemsContainAll(displayText:={"LinkedList", "List"})
                state.AssertCompletionItemsDoNotContainAny(displayText:={"System"})
                state.SendTypeChars("n")
                Await state.WaitForAsynchronousOperationsAsync()
                Await state.AssertSelectedCompletionItem(displayText:="LinkedList", displayTextSuffix:="<>", isHardSelected:=True)
                state.SendBackspace()
                Await state.WaitForAsynchronousOperationsAsync()
                Await state.AssertSelectedCompletionItem(displayText:="List<int>", isHardSelected:=True)
                state.SendTab()
                Assert.Contains("new List<int>", state.GetLineTextFromCaretPosition(), StringComparison.Ordinal)
            End Using
        End Function

        <MemberData(NameOf(AllCompletionImplementations))>
        <WpfTheory, Trait(Traits.Feature, Traits.Features.Completion)>
        Public Async Function TestDeconstructionDeclaration(completionImplementation As CompletionImplementation) As Task
            Using state = TestStateFactory.CreateCSharpTestState(completionImplementation,
                  <Document><![CDATA[
class C
{
    public void Goo()
    {
       var ($$
    }
}]]></Document>)

                state.SendTypeChars("i")
                Await state.AssertNoCompletionSession()
            End Using
        End Function

        <MemberData(NameOf(AllCompletionImplementations))>
        <WpfTheory, Trait(Traits.Feature, Traits.Features.Completion)>
        Public Async Function TestDeconstructionDeclaration2(completionImplementation As CompletionImplementation) As Task
            Using state = TestStateFactory.CreateCSharpTestState(completionImplementation,
                  <Document><![CDATA[
class C
{
    public void Goo()
    {
       var (a, $$
    }
}]]></Document>)

                state.SendTypeChars("i")
                Await state.AssertNoCompletionSession()
            End Using
        End Function

        <MemberData(NameOf(AllCompletionImplementations))>
        <WpfTheory, Trait(Traits.Feature, Traits.Features.Completion)>
        Public Async Function TestDeconstructionDeclaration3(completionImplementation As CompletionImplementation) As Task
            Using state = TestStateFactory.CreateCSharpTestState(completionImplementation,
                  <Document><![CDATA[
class C
{
    public void Goo()
    {
       var ($$) = (1, 2);
    }
}]]></Document>)

                state.SendTypeChars("i")
                Await state.AssertNoCompletionSession()
            End Using
        End Function

        <MemberData(NameOf(AllCompletionImplementations))>
        <WpfTheory, Trait(Traits.Feature, Traits.Features.Completion)>
        Public Async Function TestParenthesizedDeconstructionDeclarationWithVar(completionImplementation As CompletionImplementation) As Task
            Using state = TestStateFactory.CreateCSharpTestState(completionImplementation,
                  <Document><![CDATA[
class Variable
{
    public void Goo()
    {
       (var a$$) = (1, 2);
    }
}]]></Document>)

                state.SendInvokeCompletionList()
                Await state.AssertSelectedCompletionItem(displayText:="as", isHardSelected:=False)
            End Using
        End Function

        <MemberData(NameOf(AllCompletionImplementations))>
        <WpfTheory, Trait(Traits.Feature, Traits.Features.Completion)>
        Public Async Function TestParenthesizedDeconstructionDeclarationWithVarAfterComma(completionImplementation As CompletionImplementation) As Task
            Using state = TestStateFactory.CreateCSharpTestState(completionImplementation,
                  <Document><![CDATA[
class Variable
{
    public void Goo()
    {
       (var a, var a$$) = (1, 2);
    }
}]]></Document>)

                state.SendInvokeCompletionList()
                Await state.AssertSelectedCompletionItem(displayText:="as", isHardSelected:=False)
            End Using
        End Function

        <MemberData(NameOf(AllCompletionImplementations))>
        <WpfTheory, Trait(Traits.Feature, Traits.Features.Completion)>
        Public Async Function TestParenthesizedVarDeconstructionDeclarationWithVar(completionImplementation As CompletionImplementation) As Task
            Using state = TestStateFactory.CreateCSharpTestState(completionImplementation,
                  <Document><![CDATA[
class Variable
{
    public void Goo()
    {
       (var a, var ($$)) = (1, 2);
    }
}]]></Document>)


                state.SendTypeChars("a")
                Await state.AssertNoCompletionSession()

                state.SendTypeChars(", a")
                Await state.AssertNoCompletionSession()
                Assert.Contains("(var a, var (a, a)) = ", state.GetLineTextFromCaretPosition(), StringComparison.Ordinal)
            End Using
        End Function

        <MemberData(NameOf(AllCompletionImplementations))>
        <WpfTheory, Trait(Traits.Feature, Traits.Features.Completion)>
        Public Async Function TestVarDeconstructionDeclarationWithVar(completionImplementation As CompletionImplementation) As Task
            Using state = TestStateFactory.CreateCSharpTestState(completionImplementation,
                  <Document><![CDATA[
class Variable
{
    public void Goo()
    {
        $$
    }
}]]></Document>)

                state.SendTypeChars("va")
                Await state.AssertSelectedCompletionItem(displayText:="var", isHardSelected:=True)

                state.SendTypeChars(" (a")
                Await state.AssertNoCompletionSession()

                state.SendTypeChars(", a")
                Await state.AssertNoCompletionSession()
                Assert.Contains("var (a, a", state.GetLineTextFromCaretPosition(), StringComparison.Ordinal)
            End Using
        End Function

        <MemberData(NameOf(AllCompletionImplementations))>
        <WpfTheory, Trait(Traits.Feature, Traits.Features.Completion)>
        Public Async Function TestParenthesizedDeconstructionDeclarationWithSymbol(completionImplementation As CompletionImplementation) As Task
            Using state = TestStateFactory.CreateCSharpTestState(completionImplementation,
                  <Document><![CDATA[
class Variable
{
    public void Goo()
    {
       ($$) = (1, 2);
    }
}]]></Document>)

                state.SendTypeChars("vari")
                Await state.AssertSelectedCompletionItem(displayText:="Variable", isHardSelected:=True)
                state.SendTypeChars(" ")
                Assert.Contains("(Variable ", state.GetLineTextFromCaretPosition(), StringComparison.Ordinal)
                Await state.AssertNoCompletionSession()

                state.SendTypeChars("x, vari")
                Await state.AssertSelectedCompletionItem(displayText:="Variable", isHardSelected:=True)
                state.SendTypeChars(" ")
                Assert.Contains("(Variable x, Variable ", state.GetLineTextFromCaretPosition(), StringComparison.Ordinal)
                Await state.AssertSelectedCompletionItem(displayText:="Variable", isHardSelected:=False)
                state.AssertCompletionItemsContainAll({"variable"})
            End Using
        End Function

        <MemberData(NameOf(AllCompletionImplementations))>
        <WpfTheory, Trait(Traits.Feature, Traits.Features.Completion)>
        Public Async Function TestParenthesizedDeconstructionDeclarationWithInt(completionImplementation As CompletionImplementation) As Task
            Using state = TestStateFactory.CreateCSharpTestState(completionImplementation,
                  <Document><![CDATA[
class Integer
{
    public void Goo()
    {
       ($$) = (1, 2);
    }
}]]></Document>)

                state.SendTypeChars("int")
                Await state.AssertSelectedCompletionItem(displayText:="int", isHardSelected:=True)
                state.SendTypeChars(" ")
                Assert.Contains("(int ", state.GetLineTextFromCaretPosition(), StringComparison.Ordinal)
                Await state.AssertNoCompletionSession()

                state.SendTypeChars("x, int")
                Await state.AssertSelectedCompletionItem(displayText:="int", isHardSelected:=True)
                state.SendTypeChars(" ")
                Assert.Contains("(int x, int ", state.GetLineTextFromCaretPosition(), StringComparison.Ordinal)
                Await state.AssertNoCompletionSession()
            End Using
        End Function

        <MemberData(NameOf(AllCompletionImplementations))>
        <WpfTheory, Trait(Traits.Feature, Traits.Features.Completion)>
        Public Async Function TestIncompleteParenthesizedDeconstructionDeclaration(completionImplementation As CompletionImplementation) As Task
            Using state = TestStateFactory.CreateCSharpTestState(completionImplementation,
                  <Document><![CDATA[
class Variable
{
    public void Goo()
    {
       ($$
    }
}]]></Document>)

                state.SendTypeChars("va")
                Await state.AssertSelectedCompletionItem(displayText:="var", isHardSelected:=True)
                state.SendTypeChars(" ")
                Await state.AssertNoCompletionSession()

                state.SendTypeChars("a")
                Await state.AssertSelectedCompletionItem(displayText:="as", isSoftSelected:=True)

                state.SendTypeChars(", va")
                Await state.AssertSelectedCompletionItem(displayText:="var", isHardSelected:=True)
                state.SendTypeChars(" ")
                Await state.AssertNoCompletionSession()

                state.SendTypeChars("a")
                Await state.AssertSelectedCompletionItem(displayText:="as", isSoftSelected:=True)
                state.SendTypeChars(")")
                Assert.Contains("(var a, var a)", state.GetLineTextFromCaretPosition(), StringComparison.Ordinal)
                Await state.AssertNoCompletionSession()
            End Using
        End Function

        <MemberData(NameOf(AllCompletionImplementations))>
        <WpfTheory, Trait(Traits.Feature, Traits.Features.Completion)>
        Public Async Function TestIncompleteParenthesizedDeconstructionDeclaration2(completionImplementation As CompletionImplementation) As Task
            Using state = TestStateFactory.CreateCSharpTestState(completionImplementation,
                  <Document><![CDATA[
class Variable
{
    public void Goo()
    {
       ($$)
    }
}]]></Document>)

                state.SendTypeChars("va")
                Await state.AssertSelectedCompletionItem(displayText:="var", isHardSelected:=True)
                state.SendTypeChars(" ")
                Await state.AssertNoCompletionSession()

                state.SendTypeChars("a")
                Await state.AssertSelectedCompletionItem(displayText:="as", isSoftSelected:=True)

                state.SendTypeChars(", va")
                Await state.AssertSelectedCompletionItem(displayText:="var", isHardSelected:=True)
                state.SendTypeChars(" ")
                Await state.AssertNoCompletionSession()

                state.SendTypeChars("a")
                Await state.AssertSelectedCompletionItem(displayText:="as", isSoftSelected:=True)
                state.SendReturn()

                Dim caretLine = state.GetLineFromCurrentCaretPosition()
                Assert.Contains("            )", caretLine.GetText(), StringComparison.Ordinal)

                Dim previousLine = caretLine.Snapshot.Lines(caretLine.LineNumber - 1)
                Assert.Contains("(var a, var a", previousLine.GetText(), StringComparison.Ordinal)
            End Using
        End Function

        <MemberData(NameOf(AllCompletionImplementations))>
        <WpfTheory, Trait(Traits.Feature, Traits.Features.Completion)>
        Public Async Function TestBackspaceInIncompleteParenthesizedDeconstructionDeclaration(completionImplementation As CompletionImplementation) As Task
            Using state = TestStateFactory.CreateCSharpTestState(completionImplementation,
                  <Document><![CDATA[
class Variable
{
    public void Goo()
    {
       (var as$$
    }
}]]></Document>)

                state.Workspace.Options = state.Workspace.Options.WithChangedOption(
                    CompletionOptions.TriggerOnDeletion, LanguageNames.CSharp, True)

                state.SendBackspace()
                ' This completionImplementation is hard-selected because the suggestion mode never triggers on backspace
                ' See issue https://github.com/dotnet/roslyn/issues/15302
                Await state.AssertSelectedCompletionItem(displayText:="as", isHardSelected:=True)

                state.SendTypeChars(", var as")
                state.SendBackspace()
                Await state.AssertSelectedCompletionItem(displayText:="as", isSoftSelected:=True)

                state.SendTypeChars(")")
                Await state.AssertNoCompletionSession()
                Assert.Contains("(var as, var a)", state.GetLineTextFromCaretPosition(), StringComparison.Ordinal)
            End Using
        End Function

        <MemberData(NameOf(AllCompletionImplementations))>
        <WpfTheory, Trait(Traits.Feature, Traits.Features.Completion)>
        Public Async Function TestBackspaceInParenthesizedDeconstructionDeclaration(completionImplementation As CompletionImplementation) As Task
            Using state = TestStateFactory.CreateCSharpTestState(completionImplementation,
                  <Document><![CDATA[
class Variable
{
    public void Goo()
    {
       (var as$$)
    }
}]]></Document>)

                state.Workspace.Options = state.Workspace.Options.WithChangedOption(
                    CompletionOptions.TriggerOnDeletion, LanguageNames.CSharp, True)

                state.SendBackspace()
                ' This completionImplementation is hard-selected because the suggestion mode never triggers on backspace
                ' See issue https://github.com/dotnet/roslyn/issues/15302
                Await state.AssertSelectedCompletionItem(displayText:="as", isHardSelected:=True)

                state.SendTypeChars(", var as")
                state.SendBackspace()
                Await state.AssertSelectedCompletionItem(displayText:="as", isSoftSelected:=True)

                state.SendReturn()
                Await state.AssertNoCompletionSession()

                Dim caretLine = state.GetLineFromCurrentCaretPosition()
                Assert.Contains("            )", caretLine.GetText(), StringComparison.Ordinal)

                Dim previousLine = caretLine.Snapshot.Lines(caretLine.LineNumber - 1)
                Assert.Contains("(var as, var a", previousLine.GetText(), StringComparison.Ordinal)
            End Using
        End Function

        <MemberData(NameOf(AllCompletionImplementations))>
        <WpfTheory, Trait(Traits.Feature, Traits.Features.Completion)>
        <WorkItem(17256, "https://github.com/dotnet/roslyn/issues/17256")>
        Public Async Function TestThrowExpression(completionImplementation As CompletionImplementation) As Task
            Using state = TestStateFactory.CreateCSharpTestState(completionImplementation,
                  <Document><![CDATA[
using System;
class C
{
    public object Goo()
    {
        return null ?? throw new$$
    }
}]]></Document>)

                state.SendTypeChars(" ")
                Await state.AssertSelectedCompletionItem(displayText:="Exception", isHardSelected:=True)
            End Using
        End Function

        <MemberData(NameOf(AllCompletionImplementations))>
        <WpfTheory, Trait(Traits.Feature, Traits.Features.Completion)>
        <WorkItem(17256, "https://github.com/dotnet/roslyn/issues/17256")>
        Public Async Function TestThrowStatement(completionImplementation As CompletionImplementation) As Task
            Using state = TestStateFactory.CreateCSharpTestState(completionImplementation,
                  <Document><![CDATA[
using System;
class C
{
    public object Goo()
    {
        throw new$$
    }
}]]></Document>)

                state.SendTypeChars(" ")
                Await state.AssertSelectedCompletionItem(displayText:="Exception", isHardSelected:=True)
            End Using
        End Function

        <MemberData(NameOf(AllCompletionImplementations))>
        <WpfTheory>
        Public Async Function TestNonTrailingNamedArgumentInCSharp7_1(completionImplementation As CompletionImplementation) As Task
            Using state = TestStateFactory.CreateTestStateFromWorkspace(completionImplementation,
                 <Workspace>
                     <Project Language="C#" LanguageVersion="CSharp7_1" CommonReferences="true" AssemblyName="CSProj">
                         <Document FilePath="C.cs">
class C
{
    public void M()
    {
        int better = 2;
        M(a: 1, $$)
    }
    public void M(int a, int bar, int c) { }
}
                         </Document>
                     </Project>
                 </Workspace>)

                state.SendTypeChars("b")
                Await state.AssertSelectedCompletionItem(displayText:="bar", displayTextSuffix:=":", isHardSelected:=True)
                state.SendTypeChars("e")
                Await state.AssertSelectedCompletionItem(displayText:="bar", displayTextSuffix:=":", isSoftSelected:=True)
            End Using
        End Function

        <MemberData(NameOf(AllCompletionImplementations))>
        <WpfTheory>
        Public Async Function TestNonTrailingNamedArgumentInCSharp7_2(completionImplementation As CompletionImplementation) As Task
            Using state = TestStateFactory.CreateTestStateFromWorkspace(completionImplementation,
                 <Workspace>
                     <Project Language="C#" LanguageVersion="CSharp7_2" CommonReferences="true" AssemblyName="CSProj">
                         <Document FilePath="C.cs">
class C
{
    public void M()
    {
        int better = 2;
        M(a: 1, $$)
    }
    public void M(int a, int bar, int c) { }
}
                         </Document>
                     </Project>
                 </Workspace>)

                state.SendTypeChars("b")
                Await state.AssertSelectedCompletionItem(displayText:="better", isHardSelected:=True)
                state.SendTypeChars("a")
                Await state.AssertSelectedCompletionItem(displayText:="bar", displayTextSuffix:=":", isHardSelected:=True)
                state.SendBackspace()
                Await state.AssertSelectedCompletionItem(displayText:="better", isHardSelected:=True)
                state.SendTypeChars(", ")
                Assert.Contains("M(a: 1, better,", state.GetLineTextFromCaretPosition(), StringComparison.Ordinal)
            End Using
        End Function

        <MemberData(NameOf(AllCompletionImplementations))>
        <WpfTheory, Trait(Traits.Feature, Traits.Features.Completion)>
        <WorkItem(4677, "https://github.com/dotnet/roslyn/issues/4677")>
        Public Async Function TestDefaultSwitchLabel(completionImplementation As CompletionImplementation) As Task
            Using state = TestStateFactory.CreateCSharpTestState(completionImplementation,
                  <Document><![CDATA[
class C
{
    public void M(object o)
    {
        switch (o)
        {
            default:
                goto $$
        }
    }
}]]></Document>)

                state.SendTypeChars("d")
                Await state.AssertSelectedCompletionItem(displayText:="default", isHardSelected:=True)
                state.SendTypeChars(";")
                Assert.Contains("goto default;", state.GetLineTextFromCaretPosition(), StringComparison.Ordinal)
            End Using
        End Function

        <MemberData(NameOf(AllCompletionImplementations))>
        <WpfTheory, Trait(Traits.Feature, Traits.Features.Completion)>
        <WorkItem(4677, "https://github.com/dotnet/roslyn/issues/4677")>
        Public Async Function TestGotoOrdinaryLabel(completionImplementation As CompletionImplementation) As Task
            Using state = TestStateFactory.CreateCSharpTestState(completionImplementation,
                  <Document><![CDATA[
class C
{
    public void M(object o)
    {
label1:
        goto $$
    }
}]]></Document>)

                state.SendTypeChars("l")
                Await state.AssertSelectedCompletionItem(displayText:="label1", isHardSelected:=True)
                state.SendTypeChars(";")
                Assert.Contains("goto label1;", state.GetLineTextFromCaretPosition(), StringComparison.Ordinal)
            End Using
        End Function

        <MemberData(NameOf(AllCompletionImplementations))>
        <WpfTheory, Trait(Traits.Feature, Traits.Features.Completion)>
        <WorkItem(4677, "https://github.com/dotnet/roslyn/issues/4677")>
        Public Async Function TestEscapedDefaultLabel(completionImplementation As CompletionImplementation) As Task
            Using state = TestStateFactory.CreateCSharpTestState(completionImplementation,
                  <Document><![CDATA[
class C
{
    public void M(object o)
    {
@default:
        goto $$
    }
}]]></Document>)

                state.SendTypeChars("d")
                Await state.AssertSelectedCompletionItem(displayText:="@default", isHardSelected:=True)
                state.SendTypeChars(";")
                Assert.Contains("goto @default;", state.GetLineTextFromCaretPosition(), StringComparison.Ordinal)
            End Using
        End Function

        <MemberData(NameOf(AllCompletionImplementations))>
        <WpfTheory, Trait(Traits.Feature, Traits.Features.Completion)>
        <WorkItem(4677, "https://github.com/dotnet/roslyn/issues/4677")>
        Public Async Function TestEscapedDefaultLabel2(completionImplementation As CompletionImplementation) As Task
            Using state = TestStateFactory.CreateCSharpTestState(completionImplementation,
                  <Document><![CDATA[
class C
{
    public void M(object o)
    {
        switch (o)
        {
            default:
@default:
                goto $$
        }
    }
}]]></Document>)

                state.SendTypeChars("d")
                Await state.AssertSelectedCompletionItem(displayText:="default", isHardSelected:=True)
                state.SendTypeChars(";")
                Assert.Contains("goto default;", state.GetLineTextFromCaretPosition(), StringComparison.Ordinal)
            End Using
        End Function

        <MemberData(NameOf(AllCompletionImplementations))>
        <WpfTheory, Trait(Traits.Feature, Traits.Features.Completion)>
        <WorkItem(4677, "https://github.com/dotnet/roslyn/issues/4677")>
        Public Async Function TestEscapedDefaultLabelWithoutSwitch(completionImplementation As CompletionImplementation) As Task
            Using state = TestStateFactory.CreateCSharpTestState(completionImplementation,
                  <Document><![CDATA[
class C
{
    public void M(object o)
    {
@default:
        goto $$
    }
}]]></Document>)

                state.SendTypeChars("d")
                Await state.AssertSelectedCompletionItem(displayText:="@default", isHardSelected:=True)
                state.SendTypeChars(";")
                Assert.Contains("goto @default;", state.GetLineTextFromCaretPosition(), StringComparison.Ordinal)
            End Using
        End Function

        <MemberData(NameOf(AllCompletionImplementations))>
        <WpfTheory, Trait(Traits.Feature, Traits.Features.Completion)>
        <WorkItem(24432, "https://github.com/dotnet/roslyn/issues/24432")>
        Public Async Function TestArrayInitialization(completionImplementation As CompletionImplementation) As Task
            Using state = TestStateFactory.CreateCSharpTestState(completionImplementation,
                  <Document><![CDATA[
class Class
{
    public void M()
    {
        Class[] x = $$
    }
}]]></Document>)

                state.SendTypeChars("new ")
                Await state.AssertSelectedCompletionItem(displayText:="Class", isSoftSelected:=True)
                state.SendTypeChars("C")
                Await state.AssertSelectedCompletionItem(displayText:="Class", isHardSelected:=True)
                state.SendTypeChars("[")
                Assert.Contains("Class[] x = new Class[", state.GetLineTextFromCaretPosition(), StringComparison.Ordinal)
                state.SendTypeChars("] {")
                Assert.Contains("Class[] x = new Class[] {", state.GetLineTextFromCaretPosition(), StringComparison.Ordinal)
            End Using
        End Function

        <MemberData(NameOf(AllCompletionImplementations))>
        <WpfTheory, Trait(Traits.Feature, Traits.Features.Completion)>
        <WorkItem(24432, "https://github.com/dotnet/roslyn/issues/24432")>
        Public Async Function TestImplicitArrayInitialization(completionImplementation As CompletionImplementation) As Task
            Using state = TestStateFactory.CreateCSharpTestState(completionImplementation,
                  <Document><![CDATA[
class Class
{
    public void M()
    {
        Class[] x = $$
    }
}]]></Document>)

                state.SendTypeChars("n")
                Await state.AssertSelectedCompletionItem(displayText:="nameof", isHardSelected:=True)
                state.SendTypeChars("e")
                Await state.AssertSelectedCompletionItem(displayText:="new", isHardSelected:=True)
                state.SendTypeChars(" ")
                Await state.AssertSelectedCompletionItem(displayText:="Class", isSoftSelected:=True)
                state.SendTypeChars("[")
                Assert.Contains("Class[] x = new [", state.GetLineTextFromCaretPosition(), StringComparison.Ordinal)
                state.SendTypeChars("] {")
                Assert.Contains("Class[] x = new [] {", state.GetLineTextFromCaretPosition(), StringComparison.Ordinal)
            End Using
        End Function

        <MemberData(NameOf(AllCompletionImplementations))>
        <WpfTheory, Trait(Traits.Feature, Traits.Features.Completion)>
        <WorkItem(24432, "https://github.com/dotnet/roslyn/issues/24432")>
        Public Async Function TestImplicitArrayInitialization2(completionImplementation As CompletionImplementation) As Task
            Using state = TestStateFactory.CreateCSharpTestState(completionImplementation,
                  <Document><![CDATA[
class Class
{
    public void M()
    {
        Class[] x = $$
    }
}]]></Document>)

                state.SendTypeChars("ne")
                Await state.AssertSelectedCompletionItem(displayText:="new", isHardSelected:=True)
                state.SendTypeChars("[")
                Assert.Contains("Class[] x = new[", state.GetLineTextFromCaretPosition(), StringComparison.Ordinal)
            End Using
        End Function

        <MemberData(NameOf(AllCompletionImplementations))>
        <WpfTheory, Trait(Traits.Feature, Traits.Features.Completion)>
        <WorkItem(24432, "https://github.com/dotnet/roslyn/issues/24432")>
        Public Async Function TestImplicitArrayInitialization3(completionImplementation As CompletionImplementation) As Task
            Using state = TestStateFactory.CreateCSharpTestState(completionImplementation,
                  <Document><![CDATA[
class Class
{
    public void M()
    {
        Class[] x = $$
    }
}]]></Document>)

                state.SendTypeChars("ne")
                Await state.AssertSelectedCompletionItem(displayText:="new", isHardSelected:=True)
                state.SendTypeChars(" ")
                Await state.AssertSelectedCompletionItem(displayText:="Class", isSoftSelected:=True)
                Assert.Contains("Class[] x = new ", state.GetLineTextFromCaretPosition(), StringComparison.Ordinal)
                state.SendTypeChars("[")
                Assert.Contains("Class[] x = new [", state.GetLineTextFromCaretPosition(), StringComparison.Ordinal)
            End Using
        End Function

        <MemberData(NameOf(AllCompletionImplementations))>
        <WpfTheory, Trait(Traits.Feature, Traits.Features.Completion)>
        <WorkItem(24432, "https://github.com/dotnet/roslyn/issues/24432")>
        Public Async Function TestImplicitArrayInitialization4(completionImplementation As CompletionImplementation) As Task
            Using state = TestStateFactory.CreateCSharpTestState(completionImplementation,
                  <Document><![CDATA[
class Class
{
    public void M()
    {
        Class[] x =$$
    }
}]]></Document>)

                state.SendTypeChars(" ")
                Await state.AssertNoCompletionSession()
                state.SendTypeChars("{")
                Assert.Contains("Class[] x = {", state.GetLineTextFromCaretPosition(), StringComparison.Ordinal)
            End Using
        End Function

        <MemberData(NameOf(AllCompletionImplementations))>
        <WpfTheory, Trait(Traits.Feature, Traits.Features.Completion)>
        <WorkItem(24432, "https://github.com/dotnet/roslyn/issues/24432")>
        Public Async Function TestImplicitArrayInitialization_WithTab(completionImplementation As CompletionImplementation) As Task
            Using state = TestStateFactory.CreateCSharpTestState(completionImplementation,
                  <Document><![CDATA[
class Class
{
    public void M()
    {
        Class[] x = $$
    }
}]]></Document>)

                state.SendTypeChars("ne")
                Await state.AssertSelectedCompletionItem(displayText:="new", isHardSelected:=True)
                state.SendTypeChars(" ")
                Await state.AssertSelectedCompletionItem(displayText:="Class", isSoftSelected:=True)
                Assert.Contains("Class[] x = new ", state.GetLineTextFromCaretPosition(), StringComparison.Ordinal)
                state.SendTab()
                Assert.Contains("Class[] x = new Class", state.GetLineTextFromCaretPosition(), StringComparison.Ordinal)
            End Using
        End Function

        <MemberData(NameOf(AllCompletionImplementations))>
        <WpfTheory, Trait(Traits.Feature, Traits.Features.Completion)>
        <WorkItem(24432, "https://github.com/dotnet/roslyn/issues/24432")>
        Public Async Function TestTypelessImplicitArrayInitialization(completionImplementation As CompletionImplementation) As Task
            Using state = TestStateFactory.CreateCSharpTestState(completionImplementation,
                  <Document><![CDATA[
class Class
{
    public void M()
    {
        var x = $$
    }
}]]></Document>)

                state.SendTypeChars("ne")
                Await state.AssertSelectedCompletionItem(displayText:="new", isHardSelected:=True)
                state.SendTypeChars(" ")
                Await state.AssertNoCompletionSession()
                state.SendTypeChars("[")
                Assert.Contains("var x = new [", state.GetLineTextFromCaretPosition(), StringComparison.Ordinal)
                state.SendTypeChars("] {")
                Assert.Contains("var x = new [] {", state.GetLineTextFromCaretPosition(), StringComparison.Ordinal)
            End Using
        End Function

        <MemberData(NameOf(AllCompletionImplementations))>
        <WpfTheory, Trait(Traits.Feature, Traits.Features.Completion)>
        <WorkItem(24432, "https://github.com/dotnet/roslyn/issues/24432")>
        Public Async Function TestTypelessImplicitArrayInitialization2(completionImplementation As CompletionImplementation) As Task
            Using state = TestStateFactory.CreateCSharpTestState(completionImplementation,
                  <Document><![CDATA[
class Class
{
    public void M()
    {
        var x = $$
    }
}]]></Document>)

                state.SendTypeChars("ne")
                Await state.AssertSelectedCompletionItem(displayText:="new", isHardSelected:=True)
                state.SendTypeChars("[")
                Assert.Contains("var x = new[", state.GetLineTextFromCaretPosition(), StringComparison.Ordinal)
            End Using
        End Function

        <MemberData(NameOf(AllCompletionImplementations))>
        <WpfTheory, Trait(Traits.Feature, Traits.Features.Completion)>
        <WorkItem(24432, "https://github.com/dotnet/roslyn/issues/24432")>
        Public Async Function TestTypelessImplicitArrayInitialization3(completionImplementation As CompletionImplementation) As Task
            Using state = TestStateFactory.CreateCSharpTestState(completionImplementation,
                  <Document><![CDATA[
class Class
{
    public void M()
    {
        var x = $$
    }
}]]></Document>)

                state.SendTypeChars("ne")
                Await state.AssertSelectedCompletionItem(displayText:="new", isHardSelected:=True)
                state.SendTypeChars(" ")
                Assert.Contains("var x = new ", state.GetLineTextFromCaretPosition(), StringComparison.Ordinal)
                state.SendTypeChars("[")
                Assert.Contains("var x = new [", state.GetLineTextFromCaretPosition(), StringComparison.Ordinal)
            End Using
        End Function

        <MemberData(NameOf(AllCompletionImplementations))>
        <WpfTheory, Trait(Traits.Feature, Traits.Features.Completion)>
        Public Async Function TestPropertyInPropertySubpattern(completionImplementation As CompletionImplementation) As Task
            Using state = TestStateFactory.CreateCSharpTestState(completionImplementation,
                  <Document><![CDATA[
class Class
{
    int Prop { get; set; }
    int OtherProp { get; set; }
    public void M()
    {
        _ = this is $$
    }
}]]></Document>)

                Await state.AssertNoCompletionSession()
                state.SendTypeChars("C")
                Await state.AssertSelectedCompletionItem(displayText:="Class", isHardSelected:=True)
                state.SendTypeChars(" { P")
                Await state.AssertSelectedCompletionItem(displayText:="Prop", displayTextSuffix:=":", isHardSelected:=True)
                state.SendTypeChars(":")
                Assert.Contains("{ Prop:", state.GetLineTextFromCaretPosition(), StringComparison.Ordinal)
                state.SendTypeChars(" 0, ")
                Await state.AssertSelectedCompletionItem(displayText:="OtherProp", displayTextSuffix:=":", isSoftSelected:=True)
                state.SendTypeChars("O")
                Await state.AssertSelectedCompletionItem(displayText:="OtherProp", displayTextSuffix:=":", isHardSelected:=True)
                state.SendTypeChars(": 1 }")
                Assert.Contains("is Class { Prop: 0, OtherProp: 1 }", state.GetLineTextFromCaretPosition(), StringComparison.Ordinal)
            End Using
        End Function

        <MemberData(NameOf(AllCompletionImplementations))>
        <WpfTheory, Trait(Traits.Feature, Traits.Features.Completion)>
        Public Async Function TestPropertyInPropertySubpattern_TriggerWithSpace(completionImplementation As CompletionImplementation) As Task
            Using state = TestStateFactory.CreateCSharpTestState(completionImplementation,
                  <Document><![CDATA[
class Class
{
    int Prop { get; set; }
    int OtherProp { get; set; }
    public void M()
    {
        _ = this is $$
    }
}]]></Document>)

                Await state.AssertNoCompletionSession()
                state.SendTypeChars("C")
                Await state.AssertSelectedCompletionItem(displayText:="Class", isHardSelected:=True)
                state.SendTypeChars(" ")
                Assert.Contains("is Class", state.GetLineTextFromCaretPosition(), StringComparison.Ordinal)
                state.SendTypeChars("{ P")
                Await state.AssertSelectedCompletionItem(displayText:="Prop", displayTextSuffix:=":", isHardSelected:=True)
                state.SendTypeChars(" ")
                Assert.Contains("is Class { Prop ", state.GetLineTextFromCaretPosition(), StringComparison.Ordinal)
                state.SendTypeChars(":")
                Assert.Contains("is Class { Prop :", state.GetLineTextFromCaretPosition(), StringComparison.Ordinal)
                state.SendTypeChars(" 0, ")
                Await state.AssertSelectedCompletionItem(displayText:="OtherProp", displayTextSuffix:=":", isSoftSelected:=True)
                state.SendTypeChars("O")
                Await state.AssertSelectedCompletionItem(displayText:="OtherProp", displayTextSuffix:=":", isHardSelected:=True)
                state.SendTypeChars(" ")
                Assert.Contains("is Class { Prop : 0, OtherProp", state.GetLineTextFromCaretPosition(), StringComparison.Ordinal)
                state.SendTypeChars(": 1 }")
                Assert.Contains("is Class { Prop : 0, OtherProp : 1 }", state.GetLineTextFromCaretPosition(), StringComparison.Ordinal)
            End Using
        End Function

        <MemberData(NameOf(AllCompletionImplementations))>
        <WpfTheory, Trait(Traits.Feature, Traits.Features.Completion)>
        <WorkItem(13527, "https://github.com/dotnet/roslyn/issues/13527")>
        Public Async Function TestSymbolInTupleLiteral(completionImplementation As CompletionImplementation) As Task
            Using state = TestStateFactory.CreateCSharpTestState(completionImplementation,
                  <Document><![CDATA[
class C
{
    public void Fo()
    {
        ($$)
    }
}]]></Document>)

                state.SendTypeChars("F")
                Await state.AssertSelectedCompletionItem(displayText:="Fo", isHardSelected:=True)
                state.SendTypeChars(":")
                Assert.Contains("(F:", state.GetLineTextFromCaretPosition(), StringComparison.Ordinal)
            End Using
        End Function

        <MemberData(NameOf(AllCompletionImplementations))>
        <WpfTheory, Trait(Traits.Feature, Traits.Features.Completion)>
        <WorkItem(13527, "https://github.com/dotnet/roslyn/issues/13527")>
        Public Async Function TestSymbolInTupleLiteralAfterComma(completionImplementation As CompletionImplementation) As Task
            Using state = TestStateFactory.CreateCSharpTestState(completionImplementation,
                  <Document><![CDATA[
class C
{
    public void Fo()
    {
        (x, $$)
    }
}]]></Document>)

                state.SendTypeChars("F")
                Await state.AssertSelectedCompletionItem(displayText:="Fo", isHardSelected:=True)
                state.SendTypeChars(":")
                Assert.Contains("(x, F:", state.GetLineTextFromCaretPosition(), StringComparison.Ordinal)
            End Using
        End Function

        <MemberData(NameOf(AllCompletionImplementations))>
        <WpfTheory, Trait(Traits.Feature, Traits.Features.Completion)>
        <WorkItem(19335, "https://github.com/dotnet/roslyn/issues/19335")>
        Public Async Function ColonInTupleNameInTupleLiteral(completionImplementation As CompletionImplementation) As Task
            Using state = TestStateFactory.CreateCSharpTestState(completionImplementation,
                  <Document><![CDATA[
class C
{
    public void M()
    {
        (int first, int second) t = ($$
    }
}]]></Document>)

                state.SendTypeChars("fi")
                Await state.AssertSelectedCompletionItem(displayText:="first", displayTextSuffix:=":", isHardSelected:=True)
                Assert.Equal("first", state.GetSelectedItem().FilterText)
                state.SendTypeChars(":")
                Assert.Contains("(first:", state.GetLineTextFromCaretPosition(), StringComparison.Ordinal)
            End Using
        End Function

        <MemberData(NameOf(AllCompletionImplementations))>
        <WpfTheory, Trait(Traits.Feature, Traits.Features.Completion)>
        <WorkItem(19335, "https://github.com/dotnet/roslyn/issues/19335")>
        Public Async Function ColonInExactTupleNameInTupleLiteral(completionImplementation As CompletionImplementation) As Task
            Using state = TestStateFactory.CreateCSharpTestState(completionImplementation,
                  <Document><![CDATA[
class C
{
    public void M()
    {
        (int first, int second) t = ($$
    }
}]]></Document>)

                state.SendTypeChars("first")
                Await state.AssertSelectedCompletionItem(displayText:="first", displayTextSuffix:=":", isHardSelected:=True)
                Assert.Equal("first", state.GetSelectedItem().FilterText)
                state.SendTypeChars(":")
                Assert.Contains("(first:", state.GetLineTextFromCaretPosition(), StringComparison.Ordinal)
            End Using
        End Function

        <MemberData(NameOf(AllCompletionImplementations))>
        <WpfTheory, Trait(Traits.Feature, Traits.Features.Completion)>
        <WorkItem(19335, "https://github.com/dotnet/roslyn/issues/19335")>
        Public Async Function ColonInTupleNameInTupleLiteralAfterComma(completionImplementation As CompletionImplementation) As Task
            Using state = TestStateFactory.CreateCSharpTestState(completionImplementation,
                  <Document><![CDATA[
class C
{
    public void M()
    {
        (int first, int second) t = (0, $$
    }
}]]></Document>)

                state.SendTypeChars("se")
                Await state.AssertSelectedCompletionItem(displayText:="second", displayTextSuffix:=":", isHardSelected:=True)
                Assert.Equal("second", state.GetSelectedItem().FilterText)
                state.SendTypeChars(":")
                Assert.Contains("(0, second:", state.GetLineTextFromCaretPosition(), StringComparison.Ordinal)
            End Using
        End Function

        <MemberData(NameOf(AllCompletionImplementations))>
        <WpfTheory, Trait(Traits.Feature, Traits.Features.Completion)>
        <WorkItem(19335, "https://github.com/dotnet/roslyn/issues/19335")>
        Public Async Function TabInTupleNameInTupleLiteral(completionImplementation As CompletionImplementation) As Task
            Using state = TestStateFactory.CreateCSharpTestState(completionImplementation,
                  <Document><![CDATA[
class C
{
    public void M()
    {
        (int first, int second) t = ($$
    }
}]]></Document>)

                state.SendTypeChars("fi")
                Await state.AssertSelectedCompletionItem(displayText:="first", displayTextSuffix:=":", isHardSelected:=True)
                Assert.Equal("first", state.GetSelectedItem().FilterText)
                state.SendTab()
                state.SendTypeChars(":")
                state.SendTypeChars("0")
                Assert.Contains("(first:0", state.GetLineTextFromCaretPosition(), StringComparison.Ordinal)
            End Using
        End Function

        <MemberData(NameOf(AllCompletionImplementations))>
        <WpfTheory, Trait(Traits.Feature, Traits.Features.Completion)>
        <WorkItem(19335, "https://github.com/dotnet/roslyn/issues/19335")>
        Public Async Function TabInExactTupleNameInTupleLiteral(completionImplementation As CompletionImplementation) As Task
            Using state = TestStateFactory.CreateCSharpTestState(completionImplementation,
                  <Document><![CDATA[
class C
{
    public void M()
    {
        (int first, int second) t = ($$
    }
}]]></Document>)

                state.SendTypeChars("first")
                Await state.AssertSelectedCompletionItem(displayText:="first", displayTextSuffix:=":", isHardSelected:=True)
                Assert.Equal("first", state.GetSelectedItem().FilterText)
                state.SendTab()
                state.SendTypeChars(":")
                state.SendTypeChars("0")
                Assert.Contains("(first:0", state.GetLineTextFromCaretPosition(), StringComparison.Ordinal)
            End Using
        End Function

        <MemberData(NameOf(AllCompletionImplementations))>
        <WpfTheory, Trait(Traits.Feature, Traits.Features.Completion)>
        <WorkItem(19335, "https://github.com/dotnet/roslyn/issues/19335")>
        Public Async Function TabInTupleNameInTupleLiteralAfterComma(completionImplementation As CompletionImplementation) As Task
            Using state = TestStateFactory.CreateCSharpTestState(completionImplementation,
                  <Document><![CDATA[
class C
{
    public void M()
    {
        (int first, int second) t = (0, $$
    }
}]]></Document>)

                state.SendTypeChars("se")
                Await state.AssertSelectedCompletionItem(displayText:="second", displayTextSuffix:=":", isHardSelected:=True)
                Assert.Equal("second", state.GetSelectedItem().FilterText)
                state.SendTab()
                state.SendTypeChars(":")
                state.SendTypeChars("1")
                Assert.Contains("(0, second:1", state.GetLineTextFromCaretPosition(), StringComparison.Ordinal)
            End Using
        End Function

        <MemberData(NameOf(AllCompletionImplementations))>
        <WpfTheory, Trait(Traits.Feature, Traits.Features.Completion)>
        <WorkItem(13527, "https://github.com/dotnet/roslyn/issues/13527")>
        Public Async Function TestKeywordInTupleLiteral(completionImplementation As CompletionImplementation) As Task
            Using state = TestStateFactory.CreateCSharpTestState(completionImplementation,
                  <Document><![CDATA[
class C
{
    public void Goo()
    {
        ($$)
    }
}]]></Document>)

                state.SendTypeChars("d")
                Await state.AssertSelectedCompletionItem(displayText:="decimal", isHardSelected:=True)
                state.SendTypeChars(":")
                Assert.Contains("(d:", state.GetLineTextFromCaretPosition(), StringComparison.Ordinal)
            End Using
        End Function

        <MemberData(NameOf(AllCompletionImplementations))>
        <WpfTheory, Trait(Traits.Feature, Traits.Features.Completion)>
        <WorkItem(13527, "https://github.com/dotnet/roslyn/issues/13527")>
        Public Async Function TestTupleType(completionImplementation As CompletionImplementation) As Task
            Using state = TestStateFactory.CreateCSharpTestState(completionImplementation,
                  <Document><![CDATA[
class C
{
    public void Goo()
    {
        ($$)
    }
}]]></Document>)

                state.SendTypeChars("d")
                Await state.AssertSelectedCompletionItem(displayText:="decimal", isHardSelected:=True)
                state.SendTypeChars(" ")
                Assert.Contains("(decimal ", state.GetLineTextFromCaretPosition(), StringComparison.Ordinal)
            End Using
        End Function

        <MemberData(NameOf(AllCompletionImplementations))>
        <WpfTheory, Trait(Traits.Feature, Traits.Features.Completion)>
        <WorkItem(13527, "https://github.com/dotnet/roslyn/issues/13527")>
        Public Async Function TestDefaultKeyword(completionImplementation As CompletionImplementation) As Task
            Using state = TestStateFactory.CreateCSharpTestState(completionImplementation,
                  <Document><![CDATA[
class C
{
    public void Goo()
    {
        switch(true)
        {
            $$
        }
    }
}]]></Document>)

                state.SendTypeChars("def")
                Await state.AssertSelectedCompletionItem(displayText:="default", isHardSelected:=True)
                state.SendTypeChars(":")
                Assert.Contains("default:", state.GetLineTextFromCaretPosition(), StringComparison.Ordinal)
            End Using
        End Function

        <MemberData(NameOf(AllCompletionImplementations))>
        <WpfTheory, Trait(Traits.Feature, Traits.Features.Completion)>
        <WorkItem(13527, "https://github.com/dotnet/roslyn/issues/13527")>
        Public Async Function TestParenthesizedExpression(completionImplementation As CompletionImplementation) As Task
            Using state = TestStateFactory.CreateCSharpTestState(completionImplementation,
                  <Document><![CDATA[
class C
{
    public void Fo()
    {
        ($$)
    }
}]]></Document>)

                state.SendTypeChars("F")
                Await state.AssertSelectedCompletionItem(displayText:="Fo", isHardSelected:=True)
                state.SendTypeChars(".")
                Assert.Contains("(Fo.", state.GetLineTextFromCaretPosition(), StringComparison.Ordinal)
            End Using
        End Function

        <MemberData(NameOf(AllCompletionImplementations))>
        <WpfTheory, Trait(Traits.Feature, Traits.Features.Completion)>
        <WorkItem(13527, "https://github.com/dotnet/roslyn/issues/13527")>
        Public Async Function TestInvocationExpression(completionImplementation As CompletionImplementation) As Task
            Using state = TestStateFactory.CreateCSharpTestState(completionImplementation,
                  <Document><![CDATA[
class C
{
    public void Goo(int Alice)
    {
        Goo($$)
    }
}]]></Document>)

                state.SendTypeChars("A")
                Await state.AssertSelectedCompletionItem(displayText:="Alice", isHardSelected:=True)
                state.SendTypeChars(":")
                Assert.Contains("Goo(Alice:", state.GetLineTextFromCaretPosition(), StringComparison.Ordinal)
            End Using
        End Function

        <MemberData(NameOf(AllCompletionImplementations))>
        <WpfTheory, Trait(Traits.Feature, Traits.Features.Completion)>
        <WorkItem(13527, "https://github.com/dotnet/roslyn/issues/13527")>
        Public Async Function TestInvocationExpressionAfterComma(completionImplementation As CompletionImplementation) As Task
            Using state = TestStateFactory.CreateCSharpTestState(completionImplementation,
                  <Document><![CDATA[
class C
{
    public void Goo(int Alice, int Bob)
    {
        Goo(1, $$)
    }
}]]></Document>)

                state.SendTypeChars("B")
                Await state.AssertSelectedCompletionItem(displayText:="Bob", isHardSelected:=True)
                state.SendTypeChars(":")
                Assert.Contains("Goo(1, Bob:", state.GetLineTextFromCaretPosition(), StringComparison.Ordinal)
            End Using
        End Function

        <MemberData(NameOf(AllCompletionImplementations))>
        <WpfTheory, Trait(Traits.Feature, Traits.Features.Completion)>
        <WorkItem(13527, "https://github.com/dotnet/roslyn/issues/13527")>
        Public Async Function TestCaseLabel(completionImplementation As CompletionImplementation) As Task
            Using state = TestStateFactory.CreateCSharpTestState(completionImplementation,
                  <Document><![CDATA[
class C
{
    public void Fo()
    {
        switch (1)
        {
            case $$
        }
    }
}]]></Document>)

                state.SendTypeChars("F")
                Await state.WaitForAsynchronousOperationsAsync()
                Await state.AssertSelectedCompletionItem(displayText:="Fo", isHardSelected:=True)
                state.SendTypeChars(":")
                Assert.Contains("case Fo:", state.GetLineTextFromCaretPosition(), StringComparison.Ordinal)
            End Using
        End Function

        <MemberData(NameOf(AllCompletionImplementations))>
        <WpfTheory, Trait(Traits.Feature, Traits.Features.Completion)>
        <WorkItem(543268, "http://vstfdevdiv:8080/DevDiv2/DevDiv/_workitems/edit/543268")>
        Public Async Function TestTypePreselection1(completionImplementation As CompletionImplementation) As Task
            Using state = TestStateFactory.CreateCSharpTestState(completionImplementation,
                  <Document><![CDATA[
partial class C
{
}
partial class C
{
    $$
}]]></Document>)

                state.SendTypeChars("C")
                Await state.WaitForAsynchronousOperationsAsync()
                Await state.AssertSelectedCompletionItem(displayText:="C", isHardSelected:=True)
                state.SendTypeChars(" ")
                Await state.AssertCompletionSession()
            End Using
        End Function

        <WorkItem(543519, "http://vstfdevdiv:8080/DevDiv2/DevDiv/_workitems/edit/543519")>
        <MemberData(NameOf(AllCompletionImplementations))>
        <WpfTheory, Trait(Traits.Feature, Traits.Features.Completion)>
        Public Async Function TestNewPreselectionAfterVar(completionImplementation As CompletionImplementation) As Task
            Using state = TestStateFactory.CreateCSharpTestState(completionImplementation,
                  <Document><![CDATA[
class C
{
    void M()
    {
        var c = $$
    }
}]]></Document>)

                state.SendTypeChars("new ")
                Await state.AssertNoCompletionSession()
            End Using
        End Function

        <WorkItem(543559, "http://vstfdevdiv:8080/DevDiv2/DevDiv/_workitems/edit/543559")>
        <WorkItem(543561, "http://vstfdevdiv:8080/DevDiv2/DevDiv/_workitems/edit/543561")>
        <MemberData(NameOf(AllCompletionImplementations))>
        <WpfTheory, Trait(Traits.Feature, Traits.Features.Completion)>
        Public Async Function TestEscapedIdentifiers(completionImplementation As CompletionImplementation) As Task
            Using state = TestStateFactory.CreateCSharpTestState(completionImplementation,
                  <Document><![CDATA[
class @return
{
    void goo()
    {
        $$
    }
}
]]></Document>)

                state.SendTypeChars("@")
                Await state.AssertNoCompletionSession()
                state.SendTypeChars("r")
                Await state.WaitForAsynchronousOperationsAsync()
                Await state.AssertSelectedCompletionItem(displayText:="@return", isHardSelected:=True)
                state.SendTab()
                Assert.Contains("@return", state.GetLineTextFromCaretPosition(), StringComparison.Ordinal)
            End Using
        End Function

        <WorkItem(543771, "http://vstfdevdiv:8080/DevDiv2/DevDiv/_workitems/edit/543771")>
        <MemberData(NameOf(AllCompletionImplementations))>
        <WpfTheory, Trait(Traits.Feature, Traits.Features.Completion)>
        Public Async Function TestCommitUniqueItem1(completionImplementation As CompletionImplementation) As Task
            Using state = TestStateFactory.CreateCSharpTestState(completionImplementation,
                  <Document><![CDATA[
using System;

class Program
{
    static void Main(string[] args)
    {
        Console.WriteL$$();
    }
}]]></Document>)

                state.SendCommitUniqueCompletionListItem()
                Await state.AssertNoCompletionSession()
                Assert.Contains("WriteLine()", state.GetLineTextFromCaretPosition(), StringComparison.Ordinal)
            End Using
        End Function

        <WorkItem(543771, "http://vstfdevdiv:8080/DevDiv2/DevDiv/_workitems/edit/543771")>
        <MemberData(NameOf(AllCompletionImplementations))>
        <WpfTheory, Trait(Traits.Feature, Traits.Features.Completion)>
        Public Async Function TestCommitUniqueItem2(completionImplementation As CompletionImplementation) As Task
            Using state = TestStateFactory.CreateCSharpTestState(completionImplementation,
                  <Document><![CDATA[
using System;

class Program
{
    static void Main(string[] args)
    {
        Console.WriteL$$ine();
    }
}]]></Document>)

                state.SendCommitUniqueCompletionListItem()
                Await state.AssertNoCompletionSession()
            End Using
        End Function

        <MemberData(NameOf(AllCompletionImplementations))>
        <WpfTheory, Trait(Traits.Feature, Traits.Features.Completion)>
        Public Async Function CommitForUsingDirective1(completionImplementation As CompletionImplementation) As Task
            Using state = TestStateFactory.CreateCSharpTestState(completionImplementation,
                              <Document>
                                  $$
                              </Document>)

                state.SendTypeChars("using Sys")
                Await state.WaitForAsynchronousOperationsAsync()
                Await state.AssertSelectedCompletionItem(displayText:="System", isHardSelected:=True)
                state.SendTypeChars("(")
                Await state.AssertNoCompletionSession()
                Assert.Contains("using Sys(", state.GetLineTextFromCaretPosition(), StringComparison.Ordinal)
            End Using
        End Function

        <MemberData(NameOf(AllCompletionImplementations))>
        <WpfTheory, Trait(Traits.Feature, Traits.Features.Completion)>
        Public Async Function CommitForUsingDirective2(completionImplementation As CompletionImplementation) As Task
            Using state = TestStateFactory.CreateCSharpTestState(completionImplementation,
                              <Document>
                                  $$
                              </Document>)

                state.SendTypeChars("using Sys")
                Await state.WaitForAsynchronousOperationsAsync()
                Await state.AssertSelectedCompletionItem(displayText:="System", isHardSelected:=True)
                state.SendTypeChars(".")
                Await state.AssertCompletionSession()
                Assert.Contains("using System.", state.GetLineTextFromCaretPosition(), StringComparison.Ordinal)
            End Using
        End Function

        <MemberData(NameOf(AllCompletionImplementations))>
        <WpfTheory, Trait(Traits.Feature, Traits.Features.Completion)>
        Public Async Function CommitForUsingDirective3(completionImplementation As CompletionImplementation) As Task
            Using state = TestStateFactory.CreateCSharpTestState(completionImplementation,
                              <Document>
                                  $$
                              </Document>, extraExportedTypes:={GetType(CSharpEditorFormattingService)}.ToList())

                state.SendTypeChars("using Sys")
                Await state.WaitForAsynchronousOperationsAsync()
                Await state.AssertSelectedCompletionItem(displayText:="System", isHardSelected:=True)
                state.SendTypeChars(";")
                Await state.AssertNoCompletionSession()
                state.AssertMatchesTextStartingAtLine(1, "using System;")
            End Using
        End Function

        <MemberData(NameOf(AllCompletionImplementations))>
        <WpfTheory, Trait(Traits.Feature, Traits.Features.Completion)>
        Public Async Function CommitForUsingDirective4(completionImplementation As CompletionImplementation) As Task
            Using state = TestStateFactory.CreateCSharpTestState(completionImplementation,
                            <Document>
                                $$
                            </Document>)

                state.SendTypeChars("using Sys")
                Await state.WaitForAsynchronousOperationsAsync()
                Await state.AssertSelectedCompletionItem(displayText:="System", isHardSelected:=True)
                state.SendTypeChars(" ")
                Await state.AssertNoCompletionSession()
                Assert.Contains("using Sys ", state.GetLineTextFromCaretPosition(), StringComparison.Ordinal)
            End Using
        End Function

        <MemberData(NameOf(AllCompletionImplementations))>
        <WpfTheory, Trait(Traits.Feature, Traits.Features.Completion)>
        Public Async Function KeywordsIncludedInObjectCreationCompletion(completionImplementation As CompletionImplementation) As Task
            Using state = TestStateFactory.CreateCSharpTestState(completionImplementation,
                              <Document>
class C
{
    void Goo()
    {
        string s = new$$
    }
}
                              </Document>)

                state.SendTypeChars(" ")
                Await state.WaitForAsynchronousOperationsAsync()
                Await state.AssertSelectedCompletionItem(displayText:="string", isHardSelected:=True)
                Assert.True(state.GetCompletionItems().Any(Function(c) c.DisplayText = "int"))
            End Using
        End Function

        <WorkItem(544293, "http://vstfdevdiv:8080/DevDiv2/DevDiv/_workitems/edit/544293")>
        <MemberData(NameOf(AllCompletionImplementations))>
        <WpfTheory, Trait(Traits.Feature, Traits.Features.Completion)>
        Public Async Function NoKeywordsOrSymbolsAfterNamedParameterWithCSharp7(completionImplementation As CompletionImplementation) As Task
            Using state = TestStateFactory.CreateCSharpTestState(completionImplementation,
                                <Document>
class Goo
{
    void Test()
    {
        object m = null;
        Method(obj:m, $$
    }

    void Method(object obj, int num = 23, string str = "")
    {
    }
}
                              </Document>, languageVersion:=LanguageVersion.CSharp7)

                state.SendTypeChars("a")
                Await state.AssertCompletionSession()
                Assert.True(state.GetCompletionItems().Any(Function(i) i.DisplayText = "num" AndAlso i.DisplayTextSuffix = ":"))
                state.AssertCompletionItemsDoNotContainAny({"System", "int"})
            End Using
        End Function

        <MemberData(NameOf(AllCompletionImplementations))>
        <WpfTheory, Trait(Traits.Feature, Traits.Features.Completion)>
        Public Async Function KeywordsOrSymbolsAfterNamedParameter(completionImplementation As CompletionImplementation) As Task
            Using state = TestStateFactory.CreateCSharpTestState(completionImplementation,
                                <Document>
class Goo
{
    void Test()
    {
        object m = null;
        Method(obj:m, $$
    }

    void Method(object obj, int num = 23, string str = "")
    {
    }
}
                              </Document>)

                state.SendTypeChars("a")
                Await state.AssertCompletionSession()
                Assert.True(state.GetCompletionItems().Any(Function(i) i.DisplayText = "num" AndAlso i.DisplayTextSuffix = ":"))
                state.AssertCompletionItemsContainAll({"System", "int"})
            End Using
        End Function

        <WorkItem(544017, "http://vstfdevdiv:8080/DevDiv2/DevDiv/_workitems/edit/544017")>
        <MemberData(NameOf(AllCompletionImplementations))>
        <WpfTheory, Trait(Traits.Feature, Traits.Features.Completion)>
        Public Async Function EnumCompletionTriggeredOnSpace(completionImplementation As CompletionImplementation) As Task
            Using state = TestStateFactory.CreateCSharpTestState(completionImplementation,
                              <Document>
enum Numeros { Uno, Dos }
class Goo
{
    void Bar(int a, Numeros n) { }
    void Baz()
    {
        Bar(0$$
    }
}
                              </Document>)

                state.SendTypeChars(", ")
                Await state.WaitForAsynchronousOperationsAsync()
                Await state.AssertSelectedCompletionItem(displayText:="Numeros", isHardSelected:=True)
                Assert.Equal(1, state.GetCompletionItems().Where(Function(c) c.DisplayText = "Numeros").Count())
            End Using
        End Function

        <WorkItem(479078, "http://vstfdevdiv:8080/DevDiv2/DevDiv/_workitems/edit/479078")>
        <MemberData(NameOf(AllCompletionImplementations))>
        <WpfTheory, Trait(Traits.Feature, Traits.Features.Completion)>
        Public Async Function EnumCompletionTriggeredOnSpaceForNullables(completionImplementation As CompletionImplementation) As Task
            Using state = TestStateFactory.CreateCSharpTestState(completionImplementation,
                              <Document>
enum Numeros { Uno, Dos }
class Goo
{
    void Bar(int a, Numeros? n) { }
    void Baz()
    {
        Bar(0$$
    }
}
                              </Document>)

                state.SendTypeChars(", ")
                Await state.WaitForAsynchronousOperationsAsync()
                Await state.AssertSelectedCompletionItem(displayText:="Numeros", isHardSelected:=True)
                Assert.Equal(1, state.GetCompletionItems().Where(Function(c) c.DisplayText = "Numeros").Count())
            End Using
        End Function

        <MemberData(NameOf(AllCompletionImplementations))>
        <WpfTheory, Trait(Traits.Feature, Traits.Features.Completion)>
        Public Async Function EnumCompletionTriggeredOnDot(completionImplementation As CompletionImplementation) As Task
            Using state = TestStateFactory.CreateCSharpTestState(completionImplementation,
                <Document>
enum Numeros { Uno, Dos }
class Goo
{
    void Bar()
    {
        Numeros num = $$
    }
}
                </Document>)

                state.SendTypeChars("Nu.")
                Await state.WaitForAsynchronousOperationsAsync()
                Assert.Contains("Numeros num = Numeros.", state.GetLineTextFromCaretPosition(), StringComparison.Ordinal)
            End Using
        End Function

        <MemberData(NameOf(AllCompletionImplementations))>
        <WpfTheory, Trait(Traits.Feature, Traits.Features.Completion)>
        Public Async Function EnumCompletionNotTriggeredOnPlusCommitCharacter(completionImplementation As CompletionImplementation) As Task
            Await EnumCompletionNotTriggeredOn("+"c, completionImplementation)
        End Function

        <MemberData(NameOf(AllCompletionImplementations))>
        <WpfTheory, Trait(Traits.Feature, Traits.Features.Completion)>
        Public Async Function EnumCompletionNotTriggeredOnLeftBraceCommitCharacter(completionImplementation As CompletionImplementation) As Task
            Await EnumCompletionNotTriggeredOn("{"c, completionImplementation)
        End Function

        <MemberData(NameOf(AllCompletionImplementations))>
        <WpfTheory, Trait(Traits.Feature, Traits.Features.Completion)>
        Public Async Function EnumCompletionNotTriggeredOnSpaceCommitCharacter(completionImplementation As CompletionImplementation) As Task
            Await EnumCompletionNotTriggeredOn(" "c, completionImplementation)
        End Function

        <MemberData(NameOf(AllCompletionImplementations))>
        <WpfTheory, Trait(Traits.Feature, Traits.Features.Completion)>
        Public Async Function EnumCompletionNotTriggeredOnSemicolonCommitCharacter(completionImplementation As CompletionImplementation) As Task
            Await EnumCompletionNotTriggeredOn(";"c, completionImplementation)
        End Function

        Private Async Function EnumCompletionNotTriggeredOn(c As Char, completionImplementation As CompletionImplementation) As Task
            Using state = TestStateFactory.CreateCSharpTestState(completionImplementation,
                <Document>
enum Numeros { Uno, Dos }
class Goo
{
    void Bar()
    {
        Numeros num = $$
    }
}
                </Document>)

                state.SendTypeChars("Nu")
                Await state.WaitForAsynchronousOperationsAsync()
                Await state.AssertSelectedCompletionItem(displayText:="Numeros", isHardSelected:=True)
                state.SendTypeChars(c.ToString())
                Await state.WaitForAsynchronousOperationsAsync()
                Await state.AssertSessionIsNothingOrNoCompletionItemLike("Numberos")
                Assert.Contains(String.Format("Numeros num = Nu{0}", c), state.GetLineTextFromCaretPosition(), StringComparison.Ordinal)
            End Using
        End Function

        <WorkItem(544296, "http://vstfdevdiv:8080/DevDiv2/DevDiv/_workitems/edit/544296")>
        <MemberData(NameOf(AllCompletionImplementations))>
        <WpfTheory, Trait(Traits.Feature, Traits.Features.Completion)>
        Public Async Function TestVerbatimNamedIdentifierFiltering(completionImplementation As CompletionImplementation) As Task
            Using state = TestStateFactory.CreateCSharpTestState(completionImplementation,
                              <Document>
class Program
{
    void Goo(int @int)
    {
        Goo($$
    }
}
                              </Document>)

                state.SendTypeChars("i")
                Await state.AssertCompletionSession()
                Assert.True(state.GetCompletionItems().Any(Function(i) i.DisplayText = "@int" AndAlso i.DisplayTextSuffix = ":"))
                state.SendTypeChars("n")
                Await state.WaitForAsynchronousOperationsAsync()
                Assert.True(state.GetCompletionItems().Any(Function(i) i.DisplayText = "@int" AndAlso i.DisplayTextSuffix = ":"))
                state.SendTypeChars("t")
                Await state.WaitForAsynchronousOperationsAsync()
                Assert.True(state.GetCompletionItems().Any(Function(i) i.DisplayText = "@int" AndAlso i.DisplayTextSuffix = ":"))
            End Using
        End Function

        <WorkItem(543687, "http://vstfdevdiv:8080/DevDiv2/DevDiv/_workitems/edit/543687")>
        <MemberData(NameOf(AllCompletionImplementations))>
        <WpfTheory, Trait(Traits.Feature, Traits.Features.Completion)>
        Public Async Function TestNoPreselectInInvalidObjectCreationLocation(completionImplementation As CompletionImplementation) As Task
            Using state = TestStateFactory.CreateCSharpTestState(completionImplementation,
                              <Document><![CDATA[
using System;

class Program
{
    void Test()
    {
        $$
    }
}

class Bar { }

class Goo<T> : IGoo<T>
{
}

interface IGoo<T>
{
}]]>
                              </Document>)

                state.SendTypeChars("IGoo<Bar> a = new ")
                Await state.AssertNoCompletionSession()
            End Using
        End Function

        <WorkItem(544925, "http://vstfdevdiv:8080/DevDiv2/DevDiv/_workitems/edit/544925")>
        <MemberData(NameOf(AllCompletionImplementations))>
        <WpfTheory, Trait(Traits.Feature, Traits.Features.Completion)>
        Public Async Function TestQualifiedEnumSelection(completionImplementation As CompletionImplementation) As Task
            Using state = TestStateFactory.CreateCSharpTestState(completionImplementation,
                              <Document>
using System;

class Program
{
    void Main()
    {
        Environment.GetFolderPath$$
    }
}
                              </Document>)

                state.SendTypeChars("(")
                state.SendTab()
                Await state.WaitForAsynchronousOperationsAsync()
                Assert.Contains("Environment.SpecialFolder", state.GetLineTextFromCaretPosition(), StringComparison.Ordinal)
            End Using
        End Function

        <WorkItem(545070, "http://vstfdevdiv:8080/DevDiv2/DevDiv/_workitems/edit/545070")>
        <MemberData(NameOf(AllCompletionImplementations))>
        <WpfTheory, Trait(Traits.Feature, Traits.Features.Completion)>
        Public Async Function TestTextChangeSpanWithAtCharacter(completionImplementation As CompletionImplementation) As Task
            Using state = TestStateFactory.CreateCSharpTestState(completionImplementation,
                              <Document>
public class @event
{
    $$@event()
    {
    }
}
                              </Document>)

                state.SendTypeChars("public ")
                Await state.AssertNoCompletionSession()
                Assert.Contains("public @event", state.GetLineTextFromCaretPosition(), StringComparison.Ordinal)
            End Using
        End Function

        <MemberData(NameOf(AllCompletionImplementations))>
        <WpfTheory, Trait(Traits.Feature, Traits.Features.Completion)>
        Public Async Function TestDoNotInsertColonSoThatUserCanCompleteOutAVariableNameThatDoesNotCurrentlyExist_IE_TheCyrusCase(completionImplementation As CompletionImplementation) As Task
            Using state = TestStateFactory.CreateCSharpTestState(completionImplementation,
                              <Document>
using System.Threading;

class Program
{
    static void Main(string[] args)
    {
        Goo($$)
    }

    void Goo(CancellationToken cancellationToken)
    {
    }
}
                              </Document>)

                state.SendTypeChars("can")
                state.SendTab()
                Await state.AssertNoCompletionSession()
                Assert.Contains("Goo(cancellationToken)", state.GetLineTextFromCaretPosition(), StringComparison.Ordinal)
            End Using
        End Function

#If False Then
    <Scenario Name="Verify correct intellisense selection on ENTER">
        <SetEditorText>
            <![CDATA[class Class1
{
    void Main(string[] args)
    {
        //
    }
}]]>
        </SetEditorText>
        <PlaceCursor Marker="//"/>
        <SendKeys>var a = System.TimeSpan.FromMin{ENTER}{(}</SendKeys>
        <VerifyEditorContainsText>
            <![CDATA[class Class1
{
    void Main(string[] args)
    {
        var a = System.TimeSpan.FromMinutes(
    }
}]]>
        </VerifyEditorContainsText>
    </Scenario>
#End If

        <WorkItem(544940, "http://vstfdevdiv:8080/DevDiv2/DevDiv/_workitems/edit/544940")>
        <MemberData(NameOf(AllCompletionImplementations))>
        <WpfTheory, Trait(Traits.Feature, Traits.Features.Completion)>
        Public Async Function AttributeNamedPropertyCompletionCommitWithTab(completionImplementation As CompletionImplementation) As Task
            Using state = TestStateFactory.CreateCSharpTestState(completionImplementation,
                            <Document>
class MyAttribute : System.Attribute
{
    public string Name { get; set; }
}

[MyAttribute($$
public class Goo
{
}
                            </Document>)
                state.SendTypeChars("Nam")
                state.SendTab()
                Await state.AssertNoCompletionSession()
                Assert.Equal("[MyAttribute(Name =", state.GetLineTextFromCaretPosition())
            End Using
        End Function

        <WorkItem(544940, "http://vstfdevdiv:8080/DevDiv2/DevDiv/_workitems/edit/544940")>
        <MemberData(NameOf(AllCompletionImplementations))>
        <WpfTheory, Trait(Traits.Feature, Traits.Features.Completion)>
        Public Async Function AttributeNamedPropertyCompletionCommitWithEquals(completionImplementation As CompletionImplementation) As Task
            Using state = TestStateFactory.CreateCSharpTestState(completionImplementation,
                            <Document>
class MyAttribute : System.Attribute
{
    public string Name { get; set; }
}

[MyAttribute($$
public class Goo
{
}
                            </Document>)
                state.SendTypeChars("Nam=")
                Await state.AssertNoCompletionSession()
                Assert.Equal("[MyAttribute(Name =", state.GetLineTextFromCaretPosition())
            End Using
        End Function

        <WorkItem(544940, "http://vstfdevdiv:8080/DevDiv2/DevDiv/_workitems/edit/544940")>
        <MemberData(NameOf(AllCompletionImplementations))>
        <WpfTheory, Trait(Traits.Feature, Traits.Features.Completion)>
        Public Async Function AttributeNamedPropertyCompletionCommitWithSpace(completionImplementation As CompletionImplementation) As Task
            Using state = TestStateFactory.CreateCSharpTestState(completionImplementation,
                            <Document>
class MyAttribute : System.Attribute
{
    public string Name { get; set; }
}

[MyAttribute($$
public class Goo
{
}
                            </Document>)
                state.SendTypeChars("Nam ")
                Await state.AssertNoCompletionSession()
                Assert.Equal("[MyAttribute(Name ", state.GetLineTextFromCaretPosition())
            End Using
        End Function

        <WorkItem(545590, "http://vstfdevdiv:8080/DevDiv2/DevDiv/_workitems/edit/545590")>
        <MemberData(NameOf(AllCompletionImplementations))>
        <WpfTheory, Trait(Traits.Feature, Traits.Features.Completion)>
        Public Async Function TestOverrideDefaultParameter_CSharp7(completionImplementation As CompletionImplementation) As Task
            Using state = TestStateFactory.CreateCSharpTestState(completionImplementation,
                <Document><![CDATA[
class C
{
    public virtual void Goo<S>(S x = default(S))
    {
    }
}

class D : C
{
    override $$
}
            ]]></Document>,
                   languageVersion:=LanguageVersion.CSharp7)
                state.SendTypeChars(" Goo")
                state.SendTab()
                Await state.AssertNoCompletionSession()
                Assert.Contains("public override void Goo<S>(S x = default(S))", state.SubjectBuffer.CurrentSnapshot.GetText(), StringComparison.Ordinal)
            End Using
        End Function

        <MemberData(NameOf(AllCompletionImplementations))>
        <WpfTheory, Trait(Traits.Feature, Traits.Features.Completion)>
        Public Async Function TestOverrideDefaultParameter(completionImplementation As CompletionImplementation) As Task
            Using state = TestStateFactory.CreateCSharpTestState(completionImplementation,
                <Document><![CDATA[
class C
{
    public virtual void Goo<S>(S x = default(S))
    {
    }
}

class D : C
{
    override $$
}
            ]]></Document>)
                state.SendTypeChars(" Goo")
                state.SendTab()
                Await state.AssertNoCompletionSession()
                Assert.Contains("public override void Goo<S>(S x = default)", state.SubjectBuffer.CurrentSnapshot.GetText(), StringComparison.Ordinal)
            End Using
        End Function

        <WorkItem(545664, "http://vstfdevdiv:8080/DevDiv2/DevDiv/_workitems/edit/545664")>
        <MemberData(NameOf(AllCompletionImplementations))>
        <WpfTheory, Trait(Traits.Feature, Traits.Features.Completion)>
        Public Async Function TestArrayAfterOptionalParameter(completionImplementation As CompletionImplementation) As Task
            Using state = TestStateFactory.CreateCSharpTestState(completionImplementation,
                <Document><![CDATA[
class A
{
    public virtual void Goo(int x = 0, int[] y = null) { }
}

class B : A
{
public override void Goo(int x = 0, params int[] y) { }
}

class C : B
{
    override$$
}
            ]]></Document>)
                state.SendTypeChars(" Goo")
                state.SendTab()
                Await state.AssertNoCompletionSession()
                Assert.Contains("    public override void Goo(int x = 0, int[] y = null)", state.SubjectBuffer.CurrentSnapshot.GetText(), StringComparison.Ordinal)
            End Using
        End Function

        <WorkItem(545967, "http://vstfdevdiv:8080/DevDiv2/DevDiv/_workitems/edit/545967")>
        <MemberData(NameOf(AllCompletionImplementations))>
        <WpfTheory, Trait(Traits.Feature, Traits.Features.Completion)>
        Public Async Function TestVirtualSpaces(completionImplementation As CompletionImplementation) As Task
            Using state = TestStateFactory.CreateCSharpTestState(completionImplementation,
                <Document><![CDATA[
class C
{
    public string P { get; set; }
    void M()
    {
        var v = new C
        {$$
        };
    }
}
            ]]></Document>)
                state.SendReturn()
                Assert.True(state.TextView.Caret.InVirtualSpace)
                Assert.Equal(12, state.TextView.Caret.Position.VirtualSpaces)
                state.SendInvokeCompletionList()
                Await state.AssertCompletionSession()
                Await state.AssertSelectedCompletionItem("P", isSoftSelected:=True)
                state.SendDownKey()
                Await state.WaitForAsynchronousOperationsAsync()
                Await state.AssertSelectedCompletionItem("P", isHardSelected:=True)
                state.SendTab()
                Await state.WaitForAsynchronousOperationsAsync()
                Assert.Equal("            P", state.GetLineFromCurrentCaretPosition().GetText())

                Dim bufferPosition = state.TextView.Caret.Position.BufferPosition
                Assert.Equal(13, bufferPosition.Position - bufferPosition.GetContainingLine().Start.Position)
                Assert.False(state.TextView.Caret.InVirtualSpace)
            End Using
        End Function

        <WorkItem(546561, "http://vstfdevdiv:8080/DevDiv2/DevDiv/_workitems/edit/546561")>
        <MemberData(NameOf(AllCompletionImplementations))>
        <WpfTheory, Trait(Traits.Feature, Traits.Features.Completion)>
        Public Async Function TestNamedParameterAgainstMRU(completionImplementation As CompletionImplementation) As Task
            Using state = TestStateFactory.CreateCSharpTestState(completionImplementation,
                <Document><![CDATA[
class Program
{
    void Goo(string s) { }

    static void Main()
    {
        $$
    }
}
            ]]></Document>)
                ' prime the MRU
                state.SendTypeChars("string")
                state.SendTab()
                Await state.AssertNoCompletionSession()

                ' Delete what we just wrote.
                state.SendBackspace()
                state.SendBackspace()
                state.SendBackspace()
                state.SendBackspace()
                state.SendBackspace()
                state.SendBackspace()
                state.SendEscape()
                Await state.AssertNoCompletionSession()

                ' ensure we still select the named param even though 'string' is in the MRU.
                state.SendTypeChars("Goo(s")
                Await state.WaitForAsynchronousOperationsAsync()
                Await state.AssertSelectedCompletionItem("s", displayTextSuffix:=":")
            End Using
        End Function

        <WorkItem(546403, "http://vstfdevdiv:8080/DevDiv2/DevDiv/_workitems/edit/546403")>
        <MemberData(NameOf(AllCompletionImplementations))>
        <WpfTheory, Trait(Traits.Feature, Traits.Features.Completion)>
        Public Async Function TestMissingOnObjectCreationAfterVar1(completionImplementation As CompletionImplementation) As Task
            Using state = TestStateFactory.CreateCSharpTestState(completionImplementation,
                <Document><![CDATA[
class A
{
    void Goo()
    {
        var v = new$$
    }
}
            ]]></Document>)
                state.SendTypeChars(" ")
                Await state.AssertNoCompletionSession()
            End Using
        End Function

        <WorkItem(546403, "http://vstfdevdiv:8080/DevDiv2/DevDiv/_workitems/edit/546403")>
        <MemberData(NameOf(AllCompletionImplementations))>
        <WpfTheory, Trait(Traits.Feature, Traits.Features.Completion)>
        Public Async Function TestMissingOnObjectCreationAfterVar2(completionImplementation As CompletionImplementation) As Task
            Using state = TestStateFactory.CreateCSharpTestState(completionImplementation,
                <Document><![CDATA[
class A
{
    void Goo()
    {
        var v = new $$
    }
}
            ]]></Document>)
                state.SendTypeChars("X")
                Await state.AssertCompletionSession()
                state.AssertCompletionItemsDoNotContainAny({"X"})
            End Using
        End Function

        <WorkItem(546917, "http://vstfdevdiv:8080/DevDiv2/DevDiv/_workitems/edit/546917")>
        <MemberData(NameOf(AllCompletionImplementations))>
        <WpfTheory, Trait(Traits.Feature, Traits.Features.Completion)>
        Public Async Function TestEnumInSwitch(completionImplementation As CompletionImplementation) As Task
            Using state = TestStateFactory.CreateCSharpTestState(completionImplementation,
                <Document><![CDATA[
enum Numeros
{
}
class C
{
    void M()
    {
        Numeros n;
        switch (n)
        {
            case$$
        }
    }
}
            ]]></Document>)
                state.SendTypeChars(" ")
                Await state.WaitForAsynchronousOperationsAsync()
                Await state.AssertSelectedCompletionItem(displayText:="Numeros")
            End Using
        End Function

        <WorkItem(547016, "http://vstfdevdiv:8080/DevDiv2/DevDiv/_workitems/edit/547016")>
        <MemberData(NameOf(AllCompletionImplementations))>
        <WpfTheory, Trait(Traits.Feature, Traits.Features.Completion)>
        Public Async Function TestAmbiguityInLocalDeclaration(completionImplementation As CompletionImplementation) As Task
            Using state = TestStateFactory.CreateCSharpTestState(completionImplementation,
                <Document><![CDATA[
class C
{
    public int W;
    public C()
    {
        $$
        W = 0;
    }
}

            ]]></Document>)
                state.SendTypeChars("w")
                Await state.WaitForAsynchronousOperationsAsync()
                Await state.AssertSelectedCompletionItem(displayText:="W")
            End Using
        End Function

        <WorkItem(530835, "http://vstfdevdiv:8080/DevDiv2/DevDiv/_workitems/edit/530835")>
        <MemberData(NameOf(AllCompletionImplementations))>
        <WpfTheory, Trait(Traits.Feature, Traits.Features.Completion)>
        Public Async Function TestCompletionFilterSpanCaretBoundary(completionImplementation As CompletionImplementation) As Task
            Using state = TestStateFactory.CreateCSharpTestState(completionImplementation,
                <Document><![CDATA[
class C
{
    public void Method()
    {
        $$
    }
}
            ]]></Document>)
                state.SendTypeChars("Met")
                Await state.WaitForAsynchronousOperationsAsync()
                Await state.AssertSelectedCompletionItem(displayText:="Method")
                state.SendLeftKey()
                state.SendLeftKey()
                state.SendLeftKey()
                state.SendTypeChars("new")
                Await state.WaitForAsynchronousOperationsAsync()
                Await state.AssertSelectedCompletionItem(displayText:="Method", isSoftSelected:=True)
            End Using
        End Function

        <WorkItem(5487, "https://github.com/dotnet/roslyn/issues/5487")>
        <MemberData(NameOf(AllCompletionImplementations))>
        <WpfTheory, Trait(Traits.Feature, Traits.Features.Completion)>
        Public Async Function TestCommitCharTypedAtTheBeginingOfTheFilterSpan(completionImplementation As CompletionImplementation) As Task
            Using state = TestStateFactory.CreateCSharpTestState(completionImplementation,
                  <Document><![CDATA[
class C
{
    public bool Method()
    {
        if ($$
    }
}
            ]]></Document>)

                state.SendTypeChars("Met")
                Await state.AssertCompletionSession()
                state.SendLeftKey()
                state.SendLeftKey()
                state.SendLeftKey()
                Await state.AssertSelectedCompletionItem(isSoftSelected:=True)
                state.SendTypeChars("!")
                Await state.AssertNoCompletionSession()
                Await state.WaitForAsynchronousOperationsAsync()
                Assert.Equal("if (!Met", state.GetLineTextFromCaretPosition().Trim())
                Assert.Equal("M", state.GetCaretPoint().BufferPosition.GetChar())
            End Using
        End Function

        <WorkItem(622957, "http://vstfdevdiv:8080/DevDiv2/DevDiv/_workitems/edit/622957")>
        <MemberData(NameOf(AllCompletionImplementations))>
        <WpfTheory, Trait(Traits.Feature, Traits.Features.Completion)>
        Public Async Function TestBangFiltersInDocComment(completionImplementation As CompletionImplementation) As Task
            Using state = TestStateFactory.CreateCSharpTestState(completionImplementation,
                  <Document><![CDATA[
using System;

/// $$
/// TestDocComment
/// </summary>
class TestException : Exception { }
]]></Document>)

                state.SendTypeChars("<")
                Await state.AssertCompletionSession()
                state.SendTypeChars("!")
                Await state.AssertCompletionSession()
                Await state.AssertSelectedCompletionItem("!--")
            End Using
        End Function

        <MemberData(NameOf(AllCompletionImplementations))>
        <WpfTheory, Trait(Traits.Feature, Traits.Features.Completion)>
        Public Async Function InvokeCompletionDoesNotFilter(completionImplementation As CompletionImplementation) As Task
            Using state = TestStateFactory.CreateCSharpTestState(completionImplementation,
                <Document><![CDATA[
using System;
class C
{
    public void Method()
    {
        string$$
    }
}
            ]]></Document>)
                state.SendInvokeCompletionList()
                Await state.WaitForAsynchronousOperationsAsync()
                Await state.AssertSelectedCompletionItem("string")
                state.AssertCompletionItemsContainAll({"int", "Method"})
            End Using
        End Function

        <MemberData(NameOf(AllCompletionImplementations))>
        <WpfTheory, Trait(Traits.Feature, Traits.Features.Completion)>
        Public Async Function InvokeBeforeWordDoesNotSelect(completionImplementation As CompletionImplementation) As Task
            Using state = TestStateFactory.CreateCSharpTestState(completionImplementation,
                <Document><![CDATA[
using System;
class C
{
    public void Method()
    {
        $$string
    }
}
            ]]></Document>)
                state.SendInvokeCompletionList()
                Await state.WaitForAsynchronousOperationsAsync()
                Await state.AssertSelectedCompletionItem("AccessViolationException")
                state.AssertCompletionItemsContainAll({"int", "Method"})
            End Using
        End Function

        <MemberData(NameOf(AllCompletionImplementations))>
        <WpfTheory, Trait(Traits.Feature, Traits.Features.Completion)>
        Public Async Function InvokeCompletionSelectsWithoutRegardToCaretPosition(completionImplementation As CompletionImplementation) As Task
            Using state = TestStateFactory.CreateCSharpTestState(completionImplementation,
                <Document><![CDATA[
using System;
class C
{
    public void Method()
    {
        s$$tring
    }
}
            ]]></Document>)
                state.SendInvokeCompletionList()
                Await state.WaitForAsynchronousOperationsAsync()
                Await state.AssertSelectedCompletionItem("string")
                state.AssertCompletionItemsContainAll({"int", "Method"})
            End Using
        End Function

        <MemberData(NameOf(AllCompletionImplementations))>
        <WpfTheory, Trait(Traits.Feature, Traits.Features.Completion)>
        Public Async Function TabAfterQuestionMark(completionImplementation As CompletionImplementation) As Task
            Using state = TestStateFactory.CreateCSharpTestState(completionImplementation,
                <Document><![CDATA[
using System;
class C
{
    public void Method()
    {
        ?$$
    }
}
            ]]></Document>)
                state.SendTab()
                Await state.WaitForAsynchronousOperationsAsync()
                Assert.Equal(state.GetLineTextFromCaretPosition(), "        ?" + vbTab)
            End Using
        End Function

        <WorkItem(657658, "http://vstfdevdiv:8080/DevDiv2/DevDiv/_workitems/edit/657658")>
        <MemberData(NameOf(AllCompletionImplementations))>
        <WpfTheory, Trait(Traits.Feature, Traits.Features.Completion)>
        Public Async Function PreselectionIgnoresBrackets(completionImplementation As CompletionImplementation) As Task
            Using state = TestStateFactory.CreateCSharpTestState(completionImplementation,
                  <Document><![CDATA[
using System;
using System.Collections.Generic;
using System.Linq;
using System.Threading.Tasks;

class Program
{
    $$

    static void Main(string[] args)
    {

    }
}]]></Document>)

                state.SendTypeChars("static void F<T>(int a, Func<T, int> b) { }")
                state.SendEscape()

                state.TextView.Caret.MoveTo(New VisualStudio.Text.SnapshotPoint(state.SubjectBuffer.CurrentSnapshot, 220))

                state.SendTypeChars("F")
                Await state.AssertCompletionSession()
                Await state.AssertSelectedCompletionItem("F", displayTextSuffix:="<>")
            End Using
        End Function

        <WorkItem(672474, "http://vstfdevdiv:8080/DevDiv2/DevDiv/_workitems/edit/672474")>
        <MemberData(NameOf(AllCompletionImplementations))>
        <WpfTheory, Trait(Traits.Feature, Traits.Features.Completion)>
        Public Async Function TestInvokeSnippetCommandDismissesCompletion(completionImplementation As CompletionImplementation) As Task
            Using state = TestStateFactory.CreateCSharpTestState(completionImplementation,
                              <Document>$$</Document>)

                state.SendTypeChars("us")
                Await state.AssertCompletionSession()
                state.SendInsertSnippetCommand()
                Await state.AssertNoCompletionSession()
            End Using
        End Function

        <WorkItem(672474, "http://vstfdevdiv:8080/DevDiv2/DevDiv/_workitems/edit/672474")>
        <MemberData(NameOf(AllCompletionImplementations))>
        <WpfTheory, Trait(Traits.Feature, Traits.Features.Completion)>
        Public Async Function TestSurroundWithCommandDismissesCompletion(completionImplementation As CompletionImplementation) As Task
            Using state = TestStateFactory.CreateCSharpTestState(completionImplementation,
                              <Document>$$</Document>)

                state.SendTypeChars("us")
                Await state.AssertCompletionSession()
                state.SendSurroundWithCommand()
                Await state.AssertNoCompletionSession()
            End Using
        End Function

        <WorkItem(737239, "http://vstfdevdiv:8080/DevDiv2/DevDiv/_workitems/edit/737239")>
        <MemberData(NameOf(AllCompletionImplementations))>
        <WpfTheory, Trait(Traits.Feature, Traits.Features.Completion)>
        Public Async Function LetEditorHandleOpenParen(completionImplementation As CompletionImplementation) As Task
            Dim expected = <Document><![CDATA[
using System;
using System.Collections.Generic;
using System.Linq;
using System.Threading.Tasks;

class Program
{
    static void Main(string[] args)
    {
        List<int> x = new List<int>(
    }
}]]></Document>.Value.Replace(vbLf, vbCrLf)

            Using state = TestStateFactory.CreateCSharpTestState(completionImplementation, <Document><![CDATA[
using System;
using System.Collections.Generic;
using System.Linq;
using System.Threading.Tasks;

class Program
{
    static void Main(string[] args)
    {
        List<int> x = new$$
    }
}]]></Document>)


                state.SendTypeChars(" ")
                Await state.AssertCompletionSession()
                Await state.AssertSelectedCompletionItem("List<int>")
                state.SendTypeChars("(")
                Await state.WaitForAsynchronousOperationsAsync()
                Assert.Equal(expected, state.GetDocumentText())
            End Using
        End Function

        <WorkItem(785637, "http://vstfdevdiv:8080/DevDiv2/DevDiv/_workitems/edit/785637")>
        <MemberData(NameOf(AllCompletionImplementations))>
        <WpfTheory, Trait(Traits.Feature, Traits.Features.Completion)>
        Public Async Function CommitMovesCaretToWordEnd(completionImplementation As CompletionImplementation) As Task
            Using state = TestStateFactory.CreateCSharpTestState(completionImplementation,
                <Document><![CDATA[
using System;
class C
{
    public void Main()
    {
        M$$ain
    }
}
            ]]></Document>)
                state.SendCommitUniqueCompletionListItem()
                Await state.WaitForAsynchronousOperationsAsync()
                Assert.Equal(state.GetLineFromCurrentCaretPosition().End, state.GetCaretPoint().BufferPosition)
            End Using
        End Function

        <WorkItem(775370, "http://vstfdevdiv:8080/DevDiv2/DevDiv/_workitems/edit/775370")>
        <MemberData(NameOf(AllCompletionImplementations))>
        <WpfTheory, Trait(Traits.Feature, Traits.Features.Completion)>
        Public Async Function MatchingConsidersAtSign(completionImplementation As CompletionImplementation) As Task
            Using state = TestStateFactory.CreateCSharpTestState(completionImplementation,
                <Document><![CDATA[
using System;
class C
{
    public void Main()
    {
        $$
    }
}
            ]]></Document>)
                state.SendTypeChars("var @this = ""goo""")
                state.SendReturn()
                state.SendTypeChars("string str = this.ToString();")
                state.SendReturn()
                state.SendTypeChars("str = @th")

                Await state.WaitForAsynchronousOperationsAsync()
                Await state.AssertSelectedCompletionItem("@this")
            End Using
        End Function

        <WorkItem(865089, "http://vstfdevdiv:8080/DevDiv2/DevDiv/_workitems/edit/865089")>
        <MemberData(NameOf(AllCompletionImplementations))>
        <WpfTheory, Trait(Traits.Feature, Traits.Features.Completion)>
        Public Async Function AttributeFilterTextRemovesAttributeSuffix(completionImplementation As CompletionImplementation) As Task
            Using state = TestStateFactory.CreateCSharpTestState(completionImplementation,
                <Document><![CDATA[
[$$]
class AtAttribute : System.Attribute { }]]></Document>)
                state.SendTypeChars("At")
                Await state.WaitForAsynchronousOperationsAsync()
                Await state.AssertSelectedCompletionItem("At")
                Assert.Equal("At", state.GetSelectedItem().FilterText)
            End Using
        End Function

        <WorkItem(852578, "http://vstfdevdiv:8080/DevDiv2/DevDiv/_workitems/edit/852578")>
        <MemberData(NameOf(AllCompletionImplementations))>
        <WpfTheory, Trait(Traits.Feature, Traits.Features.Completion)>
        Public Async Function PreselectExceptionOverSnippet(completionImplementation As CompletionImplementation) As Task
            Using state = TestStateFactory.CreateCSharpTestState(completionImplementation,
                <Document><![CDATA[
using System;
class C
{
    Exception goo() {
        return new $$
    }
}]]></Document>)
                state.SendTypeChars(" ")
                Await state.WaitForAsynchronousOperationsAsync()
                Await state.AssertSelectedCompletionItem("Exception")
            End Using
        End Function

        <WorkItem(868286, "http://vstfdevdiv:8080/DevDiv2/DevDiv/_workitems/edit/868286")>
        <MemberData(NameOf(AllCompletionImplementations))>
        <WpfTheory, Trait(Traits.Feature, Traits.Features.Completion)>
        Public Async Function CommitNameAfterAlias(completionImplementation As CompletionImplementation) As Task
            Using state = TestStateFactory.CreateCSharpTestState(completionImplementation,
                <Document><![CDATA[
using goo = System$$]]></Document>)
                state.SendTypeChars(".act<")
                Await state.WaitForAsynchronousOperationsAsync()
                state.AssertMatchesTextStartingAtLine(1, "using goo = System.Action<")
            End Using
        End Function

        <MemberData(NameOf(AllCompletionImplementations))>
        <WpfTheory, Trait(Traits.Feature, Traits.Features.Completion)>
        Public Async Function TestCompletionInLinkedFiles(completionImplementation As CompletionImplementation) As Task
            Using state = TestStateFactory.CreateTestStateFromWorkspace(completionImplementation,
                <Workspace>
                    <Project Language="C#" CommonReferences="true" AssemblyName="CSProj" PreprocessorSymbols="Thing2">
                        <Document FilePath="C.cs">
class C
{
    void M()
    {
        $$
    }

#if Thing1
    void Thing1() { }
#elif Thing2
    void Thing2() { }
#endif
}
                              </Document>
                    </Project>
                    <Project Language="C#" CommonReferences="true" PreprocessorSymbols="Thing1">
                        <Document IsLinkFile="true" LinkAssemblyName="CSProj" LinkFilePath="C.cs"/>
                    </Project>
                </Workspace>)

                Dim documents = state.Workspace.Documents
                Dim linkDocument = documents.Single(Function(d) d.IsLinkFile)
                state.SendTypeChars("Thing1")
                Await state.WaitForAsynchronousOperationsAsync()
                Await state.AssertSelectedCompletionItem("Thing1")
                state.SendBackspace()
                state.SendBackspace()
                state.SendBackspace()
                state.SendBackspace()
                state.SendBackspace()
                state.SendBackspace()
                state.SendEscape()
                state.Workspace.SetDocumentContext(linkDocument.Id)
                state.SendTypeChars("Thing1")
                Await state.WaitForAsynchronousOperationsAsync()
                Await state.AssertSelectedCompletionItem("Thing1")
                Assert.True(state.GetSelectedItem().Tags.Contains(WellKnownTags.Warning))
                state.SendBackspace()
                state.SendBackspace()
                state.SendBackspace()
                state.SendBackspace()
                state.SendBackspace()
                state.SendBackspace()
                state.SendTypeChars("M")
                Await state.WaitForAsynchronousOperationsAsync()
                Await state.AssertSelectedCompletionItem("M")
                Assert.False(state.GetSelectedItem().Tags.Contains(WellKnownTags.Warning))
            End Using
        End Function

        <WorkItem(951726, "http://vstfdevdiv:8080/DevDiv2/DevDiv/_workitems/edit/951726")>
        <MemberData(NameOf(AllCompletionImplementations))>
        <WpfTheory, Trait(Traits.Feature, Traits.Features.Completion)>
        Public Async Function DismissUponSave(completionImplementation As CompletionImplementation) As Task
            Using state = TestStateFactory.CreateCSharpTestState(completionImplementation,
                <Document><![CDATA[
class C
{
    $$
}]]></Document>)
                state.SendTypeChars("voi")
                Await state.WaitForAsynchronousOperationsAsync()
                Await state.AssertSelectedCompletionItem("void")
                state.SendSave()
                Await state.AssertNoCompletionSession()
                state.AssertMatchesTextStartingAtLine(3, "    voi")
            End Using
        End Function

        <WorkItem(930254, "http://vstfdevdiv:8080/DevDiv2/DevDiv/_workitems/edit/930254")>
        <MemberData(NameOf(AllCompletionImplementations))>
        <WpfTheory, Trait(Traits.Feature, Traits.Features.Completion)>
        Public Async Function NoCompletionWithBoxSelection(completionImplementation As CompletionImplementation) As Task
            Using state = TestStateFactory.CreateCSharpTestState(completionImplementation,
                <Document><![CDATA[
class C
{
    {|Selection:$$int x;|}
    {|Selection:int y;|}
}]]></Document>)
                state.SendInvokeCompletionList()
                Await state.AssertNoCompletionSession()
                state.SendTypeChars("goo")
                Await state.AssertNoCompletionSession()
            End Using
        End Function

        <WorkItem(839555, "http://vstfdevdiv:8080/DevDiv2/DevDiv/_workitems/edit/839555")>
        <MemberData(NameOf(AllCompletionImplementations))>
        <WpfTheory, Trait(Traits.Feature, Traits.Features.Completion)>
        Public Async Function TriggeredOnHash(completionImplementation As CompletionImplementation) As Task
            Using state = TestStateFactory.CreateCSharpTestState(completionImplementation,
                <Document><![CDATA[
$$]]></Document>)
                state.SendTypeChars("#")
                Await state.AssertCompletionSession()
            End Using
        End Function

        <WorkItem(771761, "http://vstfdevdiv:8080/DevDiv2/DevDiv/_workitems/edit/771761")>
        <MemberData(NameOf(AllCompletionImplementations))>
        <WpfTheory, Trait(Traits.Feature, Traits.Features.Completion)>
        Public Async Function RegionCompletionCommitTriggersFormatting_1(completionImplementation As CompletionImplementation) As Task
            Using state = TestStateFactory.CreateCSharpTestState(completionImplementation,
                <Document><![CDATA[
class C
{
    $$
}]]></Document>)
                state.SendTypeChars("#reg")
                Await state.WaitForAsynchronousOperationsAsync()
                Await state.AssertSelectedCompletionItem("region")
                state.SendReturn()
                Await state.WaitForAsynchronousOperationsAsync()
                state.AssertMatchesTextStartingAtLine(3, "    #region")
            End Using
        End Function

        <WorkItem(771761, "http://vstfdevdiv:8080/DevDiv2/DevDiv/_workitems/edit/771761")>
        <MemberData(NameOf(AllCompletionImplementations))>
        <WpfTheory, Trait(Traits.Feature, Traits.Features.Completion)>
        Public Async Function RegionCompletionCommitTriggersFormatting_2(completionImplementation As CompletionImplementation) As Task
            Using state = TestStateFactory.CreateCSharpTestState(completionImplementation,
                <Document><![CDATA[
class C
{
    $$
}]]></Document>)
                state.SendTypeChars("#reg")
                Await state.WaitForAsynchronousOperationsAsync()
                Await state.AssertSelectedCompletionItem("region")
                state.SendTypeChars(" ")
                Await state.WaitForAsynchronousOperationsAsync()
                state.AssertMatchesTextStartingAtLine(3, "    #region ")
            End Using
        End Function

        <WorkItem(771761, "http://vstfdevdiv:8080/DevDiv2/DevDiv/_workitems/edit/771761")>
        <MemberData(NameOf(AllCompletionImplementations))>
        <WpfTheory, Trait(Traits.Feature, Traits.Features.Completion)>
        Public Async Function EndRegionCompletionCommitTriggersFormatting_2(completionImplementation As CompletionImplementation) As Task
            Using state = TestStateFactory.CreateCSharpTestState(completionImplementation,
                <Document><![CDATA[
class C
{
    #region NameIt
    $$
}]]></Document>)
                state.SendTypeChars("#endreg")
                Await state.WaitForAsynchronousOperationsAsync()
                Await state.AssertSelectedCompletionItem("endregion")
                state.SendReturn()
                Await state.WaitForAsynchronousOperationsAsync()
                state.AssertMatchesTextStartingAtLine(4, "    #endregion ")
            End Using
        End Function

        Private Class SlowProvider
            Inherits CommonCompletionProvider

            Public checkpoint As Checkpoint = New Checkpoint()

            Public Overrides Async Function ProvideCompletionsAsync(context As CompletionContext) As Task
                Await checkpoint.Task.ConfigureAwait(False)
            End Function

            Friend Overrides Function IsInsertionTrigger(text As SourceText, characterPosition As Integer, options As OptionSet) As Boolean
                Return True
            End Function
        End Class

        <WorkItem(1015893, "http://vstfdevdiv:8080/DevDiv2/DevDiv/_workitems/edit/1015893")>
        <MemberData(NameOf(AllCompletionImplementations))>
        <WpfTheory, Trait(Traits.Feature, Traits.Features.Completion)>
        Public Async Function BackspaceDismissesIfComputationIsIncomplete(completionImplementation As CompletionImplementation) As Task
            Dim slowProvider = New SlowProvider()
            Using state = TestStateFactory.CreateCSharpTestState(completionImplementation,
                <Document><![CDATA[
class C
{
    void goo()
    {
        goo($$
    }
}]]></Document>, {slowProvider})

                state.SendTypeChars("f")
                state.SendBackspace()

                ' Send a backspace that goes beyond the session's applicable span
                ' before the model computation has finished. Then, allow the
                ' computation to complete. There should still be no session.
                state.SendBackspace()
                slowProvider.checkpoint.Release()
                Await state.AssertNoCompletionSession()
            End Using
        End Function

        <WorkItem(31135, "https://github.com/dotnet/roslyn/issues/31135")>
        <MemberData(NameOf(AllCompletionImplementations))>
        <WpfTheory, Trait(Traits.Feature, Traits.Features.Completion)>
        Public Async Function TypingWithoutMatchAfterBackspaceDismissesCompletion(completionImplementation As CompletionImplementation) As Task
            Using state = TestStateFactory.CreateCSharpTestState(completionImplementation,
                <Document><![CDATA[
class$$ C
{
}]]></Document>)

                state.Workspace.Options = state.Workspace.Options.WithChangedOption(
                    CompletionOptions.TriggerOnDeletion, LanguageNames.CSharp, True)

                state.SendBackspace()
                Await state.AssertCompletionSession()
                state.SendTypeChars("w")
                Await state.AssertNoCompletionSession()
            End Using
        End Function

        <WorkItem(36515, "https://github.com/dotnet/roslyn/issues/36513")>
        <MemberData(NameOf(AllCompletionImplementations))>
        <WpfTheory, Trait(Traits.Feature, Traits.Features.Completion)>
        Public Async Function TypingBackspaceShouldPreserveCase(completionImplementation As CompletionImplementation) As Task
            Using state = TestStateFactory.CreateCSharpTestState(completionImplementation,
                <Document><![CDATA[
class Program
{
    void M()
    {
        Structure structure;
        structure.$$
    }

    struct Structure
    {
        public int A;
    }
}]]></Document>)

                state.Workspace.Options = state.Workspace.Options.WithChangedOption(
                    CompletionOptions.TriggerOnDeletion, LanguageNames.CSharp, True)

                state.SendBackspace()
                Await state.AssertCompletionSession()
                Await state.AssertSelectedCompletionItem("structure")
                state.SendTypeChars(".")
                Await state.AssertCompletionSession()
                state.AssertCompletionItemsContainAll({"A"})
            End Using
        End Function

        <WorkItem(1065600, "http://vstfdevdiv:8080/DevDiv2/DevDiv/_workitems/edit/1065600")>
        <MemberData(NameOf(AllCompletionImplementations))>
        <WpfTheory, Trait(Traits.Feature, Traits.Features.Completion)>
        Public Async Function CommitUniqueItemWithBoxSelection(completionImplementation As CompletionImplementation) As Task
            Using state = TestStateFactory.CreateCSharpTestState(completionImplementation,
                <Document><![CDATA[
class C
{
    void goo(int x)
    {
       [|$$ |]
    }
}]]></Document>)
                state.SendReturn()
                state.TextView.Selection.Mode = VisualStudio.Text.Editor.TextSelectionMode.Box
                state.SendCommitUniqueCompletionListItem()
                Await state.AssertNoCompletionSession()
            End Using
        End Function

        <WorkItem(1594, "https://github.com/dotnet/roslyn/issues/1594")>
        <MemberData(NameOf(AllCompletionImplementations))>
        <WpfTheory, Trait(Traits.Feature, Traits.Features.Completion)>
        Public Async Function NoPreselectionOnSpaceWhenAbuttingWord(completionImplementation As CompletionImplementation) As Task
            Using state = TestStateFactory.CreateCSharpTestState(completionImplementation,
                <Document><![CDATA[
class Program
{
    void Main()
    {
        Program p = new $$Program();
    }
}]]></Document>)
                state.SendTypeChars(" ")
                Await state.AssertNoCompletionSession()
            End Using
        End Function

        <WorkItem(1594, "https://github.com/dotnet/roslyn/issues/1594")>
        <MemberData(NameOf(AllCompletionImplementations))>
        <WpfTheory, Trait(Traits.Feature, Traits.Features.Completion)>
        Public Async Function SpacePreselectionAtEndOfFile(completionImplementation As CompletionImplementation) As Task
            Using state = TestStateFactory.CreateCSharpTestState(completionImplementation,
                <Document><![CDATA[
class Program
{
    void Main()
    {
        Program p = new $$]]></Document>)
                state.SendTypeChars(" ")
                Await state.AssertCompletionSession()
            End Using
        End Function

        <WorkItem(1659, "https://github.com/dotnet/roslyn/issues/1659")>
        <MemberData(NameOf(AllCompletionImplementations))>
        <WpfTheory, Trait(Traits.Feature, Traits.Features.Completion)>
        Public Async Function DismissOnSelectAllCommand(completionImplementation As CompletionImplementation) As Task
            Using state = TestStateFactory.CreateCSharpTestState(completionImplementation,
                <Document><![CDATA[
class C
{
    void goo(int x)
    {
        $$]]></Document>)
                ' Note: the caret is at the file, so the Select All command's movement
                ' of the caret to the end of the selection isn't responsible for
                ' dismissing the session.
                state.SendInvokeCompletionList()
                Await state.AssertCompletionSession()
                state.SendSelectAll()
                Await state.AssertNoCompletionSession()
            End Using
        End Function

        <WorkItem(588, "https://github.com/dotnet/roslyn/issues/588")>
        <MemberData(NameOf(AllCompletionImplementations))>
        <WpfTheory, Trait(Traits.Feature, Traits.Features.Completion)>
        Public Async Function CompletionCommitAndFormatAreSeparateUndoTransactions(completionImplementation As CompletionImplementation) As Task
            Using state = TestStateFactory.CreateCSharpTestState(completionImplementation,
                <Document><![CDATA[
class C
{
    void goo(int x)
    {
        int doodle;
$$]]></Document>, extraExportedTypes:={GetType(CSharpEditorFormattingService)}.ToList())
                state.SendTypeChars("doo;")
                Await state.WaitForAsynchronousOperationsAsync()
                state.AssertMatchesTextStartingAtLine(6, "        doodle;")
                state.SendUndo()
                Await state.WaitForAsynchronousOperationsAsync()
                state.AssertMatchesTextStartingAtLine(6, "doo;")
            End Using
        End Function

        <WorkItem(4978, "https://github.com/dotnet/roslyn/issues/4978")>
        <MemberData(NameOf(AllCompletionImplementations))>
        <WpfTheory, Trait(Traits.Feature, Traits.Features.Completion)>
        Public Async Function SessionNotStartedWhenCaretNotMappableIntoSubjectBuffer(completionImplementation As CompletionImplementation) As Task
            ' In inline diff view, typing delete next to a "deletion",
            ' can cause our CommandChain to be called with a subjectbuffer
            ' and TextView such that the textView's caret can't be mapped
            ' into our subject buffer.
            '
            ' To test this, we create a projection buffer with 2 source
            ' spans: one of "text" content type and one based on a C#
            ' buffer. We create a TextView with that projection as
            ' its buffer, setting the caret such that it maps only
            ' into the "text" buffer. We then call the completionImplementation
            ' command handlers with commandargs based on that TextView
            ' but with the C# buffer as the SubjectBuffer.

            Using state = TestStateFactory.CreateCSharpTestState(completionImplementation,
                <Document><![CDATA[
class C
{
    void goo(int x)
    {$$
        /********/
        int doodle;
        }
}]]></Document>, extraExportedTypes:={GetType(CSharpEditorFormattingService)}.ToList())

                Dim textBufferFactoryService = state.GetExportedValue(Of ITextBufferFactoryService)()
                Dim contentTypeService = state.GetExportedValue(Of IContentTypeRegistryService)()
                Dim contentType = contentTypeService.GetContentType(ContentTypeNames.CSharpContentType)
                Dim textViewFactory = state.GetExportedValue(Of ITextEditorFactoryService)()
                Dim editorOperationsFactory = state.GetExportedValue(Of IEditorOperationsFactoryService)()

                Dim otherBuffer = textBufferFactoryService.CreateTextBuffer("text", contentType)
                Dim otherExposedSpan = otherBuffer.CurrentSnapshot.CreateTrackingSpan(0, 4, SpanTrackingMode.EdgeExclusive, TrackingFidelityMode.Forward)

                Dim subjectBufferExposedSpan = state.SubjectBuffer.CurrentSnapshot.CreateTrackingSpan(0, state.SubjectBuffer.CurrentSnapshot.Length, SpanTrackingMode.EdgeExclusive, TrackingFidelityMode.Forward)

                Dim projectionBufferFactory = state.GetExportedValue(Of IProjectionBufferFactoryService)()
                Dim projection = projectionBufferFactory.CreateProjectionBuffer(Nothing, New Object() {otherExposedSpan, subjectBufferExposedSpan}.ToList(), ProjectionBufferOptions.None)

                Using disposableView As DisposableTextView = textViewFactory.CreateDisposableTextView(projection)
                    disposableView.TextView.Caret.MoveTo(New SnapshotPoint(disposableView.TextView.TextBuffer.CurrentSnapshot, 0))

                    Dim editorOperations = editorOperationsFactory.GetEditorOperations(disposableView.TextView)
                    state.SendDeleteToSpecificViewAndBuffer(disposableView.TextView, state.SubjectBuffer)

                    Await state.AssertNoCompletionSession()
                End Using
            End Using
        End Function

        <WorkItem(588, "https://github.com/dotnet/roslyn/issues/588")>
        <MemberData(NameOf(AllCompletionImplementations))>
        <WpfTheory, Trait(Traits.Feature, Traits.Features.Completion)>
        Public Async Function TestMatchWithTurkishIWorkaround1(completionImplementation As CompletionImplementation) As Task
            Using New CultureContext(New CultureInfo("tr-TR", useUserOverride:=False))
                Using state = TestStateFactory.CreateCSharpTestState(completionImplementation,
                               <Document><![CDATA[
        class C
        {
            void goo(int x)
            {
                string.$$]]></Document>, extraExportedTypes:={GetType(CSharpEditorFormattingService)}.ToList())
                    state.SendTypeChars("is")
                    Await state.WaitForAsynchronousOperationsAsync()
                    Await state.AssertSelectedCompletionItem("IsInterned")
                End Using
            End Using

        End Function

        <WorkItem(588, "https://github.com/dotnet/roslyn/issues/588")>
        <MemberData(NameOf(AllCompletionImplementations))>
        <WpfTheory, Trait(Traits.Feature, Traits.Features.Completion)>
        Public Async Function TestMatchWithTurkishIWorkaround2(completionImplementation As CompletionImplementation) As Task
            Using New CultureContext(New CultureInfo("tr-TR", useUserOverride:=False))
                Using state = TestStateFactory.CreateCSharpTestState(completionImplementation,
                               <Document><![CDATA[
        class C
        {
            void goo(int x)
            {
                string.$$]]></Document>, extraExportedTypes:={GetType(CSharpEditorFormattingService)}.ToList())
                    state.SendTypeChars("ı")
                    Await state.WaitForAsynchronousOperationsAsync()
                    Await state.AssertSelectedCompletionItem()
                End Using
            End Using

        End Function

        <MemberData(NameOf(AllCompletionImplementations))>
        <WpfTheory, Trait(Traits.Feature, Traits.Features.Completion)>
        Public Async Function TargetTypePreselection1(completionImplementation As CompletionImplementation) As Task
            Using state = TestStateFactory.CreateCSharpTestState(completionImplementation,
                           <Document><![CDATA[
using System.Threading;
class Program
{
    void Cancel(int x, CancellationToken cancellationToken)
    {
        Cancel(x + 1, cancellationToken: $$)
    }
}]]></Document>, extraExportedTypes:={GetType(CSharpEditorFormattingService)}.ToList())
                state.SendInvokeCompletionList()
                Await state.WaitForAsynchronousOperationsAsync().ConfigureAwait(True)
                Await state.AssertSelectedCompletionItem("cancellationToken", isHardSelected:=True).ConfigureAwait(True)
            End Using
        End Function

        <MemberData(NameOf(AllCompletionImplementations))>
        <WpfTheory, Trait(Traits.Feature, Traits.Features.Completion)>
        Public Async Function TargetTypePreselection2(completionImplementation As CompletionImplementation) As Task
            Using state = TestStateFactory.CreateCSharpTestState(completionImplementation,
                           <Document><![CDATA[
class Program
{
    static void Main(string[] args)
    {
        int aaz = 0;
        args = $$
    }
}]]></Document>, extraExportedTypes:={GetType(CSharpEditorFormattingService)}.ToList())
                state.SendTypeChars("a")
                Await state.WaitForAsynchronousOperationsAsync().ConfigureAwait(True)
                Await state.AssertSelectedCompletionItem("args", isHardSelected:=True).ConfigureAwait(True)
            End Using
        End Function

        <MemberData(NameOf(AllCompletionImplementations))>
        <WpfTheory, Trait(Traits.Feature, Traits.Features.Completion)>
        Public Async Function TargetTypePreselection_DoesNotOverrideEnumPreselection(completionImplementation As CompletionImplementation) As Task
            Using state = TestStateFactory.CreateCSharpTestState(completionImplementation,
                           <Document><![CDATA[
enum E
{

}

class Program
{
    static void Main(string[] args)
    {
        E e;
        e = $$
    }
}]]></Document>, extraExportedTypes:={GetType(CSharpEditorFormattingService)}.ToList())
                state.SendInvokeCompletionList()
                Await state.WaitForAsynchronousOperationsAsync().ConfigureAwait(True)
                Await state.AssertSelectedCompletionItem("E", isHardSelected:=True).ConfigureAwait(True)
            End Using
        End Function

        <MemberData(NameOf(AllCompletionImplementations))>
        <WpfTheory, Trait(Traits.Feature, Traits.Features.Completion)>
        Public Async Function TargetTypePreselection_DoesNotOverrideEnumPreselection2(completionImplementation As CompletionImplementation) As Task
            Using state = TestStateFactory.CreateCSharpTestState(completionImplementation,
                           <Document><![CDATA[
enum E
{
    A
}

class Program
{
    static void Main(string[] args)
    {
        E e = E.A;
        if (e == $$
    }
}]]></Document>, extraExportedTypes:={GetType(CSharpEditorFormattingService)}.ToList())
                state.SendInvokeCompletionList()
                Await state.WaitForAsynchronousOperationsAsync().ConfigureAwait(True)
                Await state.AssertSelectedCompletionItem("E", isHardSelected:=True).ConfigureAwait(True)
            End Using
        End Function

        <MemberData(NameOf(AllCompletionImplementations))>
        <WpfTheory, Trait(Traits.Feature, Traits.Features.Completion)>
        Public Async Function TargetTypePreselection3(completionImplementation As CompletionImplementation) As Task
            Using state = TestStateFactory.CreateCSharpTestState(completionImplementation,
                           <Document><![CDATA[
class D {}

class Program
{
    static void Main(string[] args)
    {
       int cw = 7;
       D cx = new D();
       D cx2 = $$
    }
}]]></Document>, extraExportedTypes:={GetType(CSharpEditorFormattingService)}.ToList())
                state.SendTypeChars("c")
                Await state.WaitForAsynchronousOperationsAsync().ConfigureAwait(True)
                Await state.AssertSelectedCompletionItem("cx", isHardSelected:=True).ConfigureAwait(True)
            End Using
        End Function

        <MemberData(NameOf(AllCompletionImplementations))>
        <WpfTheory, Trait(Traits.Feature, Traits.Features.Completion)>
        Public Async Function TargetTypePreselectionLocalsOverType(completionImplementation As CompletionImplementation) As Task
            Using state = TestStateFactory.CreateCSharpTestState(completionImplementation,
                           <Document><![CDATA[
class A {}

class Program
{
    static void Main(string[] args)
    {
       A cx = new A();
       A cx2 = $$
    }
}]]></Document>, extraExportedTypes:={GetType(CSharpEditorFormattingService)}.ToList())
                state.SendTypeChars("c")
                Await state.WaitForAsynchronousOperationsAsync().ConfigureAwait(True)
                Await state.AssertSelectedCompletionItem("cx", isHardSelected:=True).ConfigureAwait(True)
            End Using
        End Function

        <MemberData(NameOf(AllCompletionImplementations))>
        <WpfTheory, Trait(Traits.Feature, Traits.Features.Completion)>
        Public Async Function TargetTypePreselectionParameterOverMethod(completionImplementation As CompletionImplementation) As Task
            Using state = TestStateFactory.CreateCSharpTestState(completionImplementation,
                           <Document><![CDATA[
class Program
{
    bool f;

    void goo(bool x) { }

    void Main(string[] args)
    {
        goo($$) // Not "Equals"
    }
}]]></Document>, extraExportedTypes:={GetType(CSharpEditorFormattingService)}.ToList())
                state.SendInvokeCompletionList()
                Await state.WaitForAsynchronousOperationsAsync().ConfigureAwait(True)
                Await state.AssertSelectedCompletionItem("f", isHardSelected:=True).ConfigureAwait(True)
            End Using
        End Function

        <MemberData(NameOf(AllCompletionImplementations))>
        <WpfTheory(Skip:="https://github.com/dotnet/roslyn/issues/6942"), Trait(Traits.Feature, Traits.Features.Completion)>
        Public Async Function TargetTypePreselectionConvertibility1(completionImplementation As CompletionImplementation) As Task
            Using state = TestStateFactory.CreateCSharpTestState(completionImplementation,
                           <Document><![CDATA[
abstract class C {}
class D : C {}
class Program
{
    static void Main(string[] args)
    {
       D cx = new D();
       C cx2 = $$
    }
}]]></Document>, extraExportedTypes:={GetType(CSharpEditorFormattingService)}.ToList())
                state.SendTypeChars("c")
                Await state.WaitForAsynchronousOperationsAsync().ConfigureAwait(True)
                Await state.AssertSelectedCompletionItem("cx", isHardSelected:=True).ConfigureAwait(True)
            End Using
        End Function

        <MemberData(NameOf(AllCompletionImplementations))>
        <WpfTheory, Trait(Traits.Feature, Traits.Features.Completion)>
        Public Async Function TargetTypePreselectionLocalOverProperty(completionImplementation As CompletionImplementation) As Task
            Using state = TestStateFactory.CreateCSharpTestState(completionImplementation,
                           <Document><![CDATA[
class Program
{
    public int aaa { get; }

     void Main(string[] args)
    {
        int aaq;

        int y = a$$
    }
}]]></Document>, extraExportedTypes:={GetType(CSharpEditorFormattingService)}.ToList())
                state.SendInvokeCompletionList()
                Await state.WaitForAsynchronousOperationsAsync().ConfigureAwait(True)
                Await state.AssertSelectedCompletionItem("aaq", isHardSelected:=True).ConfigureAwait(True)
            End Using
        End Function

        <MemberData(NameOf(AllCompletionImplementations))>
        <WpfTheory, Trait(Traits.Feature, Traits.Features.Completion)>
        <WorkItem(12254, "https://github.com/dotnet/roslyn/issues/12254")>
        Public Async Function TestGenericCallOnTypeContainingAnonymousType(completionImplementation As CompletionImplementation) As Task
            Using state = TestStateFactory.CreateCSharpTestState(completionImplementation,
                           <Document><![CDATA[
using System.Linq;

class Program
{
    static void Main(string[] args)
    {
        new[] { new { x = 1 } }.ToArr$$
    }
}]]></Document>, extraExportedTypes:={GetType(CSharpEditorFormattingService)}.ToList())

                state.SendInvokeCompletionList()
                state.SendTypeChars("(")

                Await state.WaitForAsynchronousOperationsAsync().ConfigureAwait(True)
                state.AssertMatchesTextStartingAtLine(7, "new[] { new { x = 1 } }.ToArray(")
            End Using
        End Function

        <MemberData(NameOf(AllCompletionImplementations))>
        <WpfTheory, Trait(Traits.Feature, Traits.Features.Completion)>
        Public Async Function TargetTypePreselectionSetterValuey(completionImplementation As CompletionImplementation) As Task
            Using state = TestStateFactory.CreateCSharpTestState(completionImplementation,
                           <Document><![CDATA[
class Program
{
    int _x;
    int X
    {
        set
        {
            _x = $$
        }
    }
}]]></Document>, extraExportedTypes:={GetType(CSharpEditorFormattingService)}.ToList())
                state.SendInvokeCompletionList()
                Await state.WaitForAsynchronousOperationsAsync().ConfigureAwait(True)
                Await state.AssertSelectedCompletionItem("value", isHardSelected:=True).ConfigureAwait(True)
            End Using
        End Function

        <MemberData(NameOf(AllCompletionImplementations))>
        <WpfTheory, Trait(Traits.Feature, Traits.Features.Completion)>
        <WorkItem(12530, "https://github.com/dotnet/roslyn/issues/12530")>
        Public Async Function TestAnonymousTypeDescription(completionImplementation As CompletionImplementation) As Task
            Using state = TestStateFactory.CreateCSharpTestState(completionImplementation,
                           <Document><![CDATA[
using System.Linq;

class Program
{
    static void Main(string[] args)
    {
        new[] { new { x = 1 } }.ToArr$$
    }
}]]></Document>, extraExportedTypes:={GetType(CSharpEditorFormattingService)}.ToList())
                state.SendInvokeCompletionList()
                Await state.WaitForAsynchronousOperationsAsync()
                Await state.AssertSelectedCompletionItem(description:=
$"({ CSharpFeaturesResources.extension }) 'a[] System.Collections.Generic.IEnumerable<'a>.ToArray<'a>()

{ FeaturesResources.Anonymous_Types_colon }
    'a { FeaturesResources.is_ } new {{ int x }}")
            End Using
        End Function

        <MemberData(NameOf(AllCompletionImplementations))>
        <WpfTheory, Trait(Traits.Feature, Traits.Features.Completion)>
        Public Async Function TestRecursiveGenericSymbolKey(completionImplementation As CompletionImplementation) As Task
            Using state = TestStateFactory.CreateCSharpTestState(completionImplementation,
                           <Document><![CDATA[
using System.Collections.Generic;

class Program
{
    static void ReplaceInList<T>(List<T> list, T oldItem, T newItem)
    {
        $$
    }
}]]></Document>, extraExportedTypes:={GetType(CSharpEditorFormattingService)}.ToList())

                state.SendTypeChars("list")
                state.SendTypeChars(".")
                Await state.AssertCompletionSession()
                state.SendTypeChars("Add")

                Await state.AssertSelectedCompletionItem("Add", description:="void List<T>.Add(T item)")
            End Using
        End Function

        <MemberData(NameOf(AllCompletionImplementations))>
        <WpfTheory, Trait(Traits.Feature, Traits.Features.Completion)>
        Public Async Function TestCommitNamedParameterWithColon(completionImplementation As CompletionImplementation) As Task
            Using state = TestStateFactory.CreateCSharpTestState(completionImplementation,
                           <Document><![CDATA[
using System.Collections.Generic;

class Program
{
    static void Main(int args)
    {
        Main(args$$
    }
}]]></Document>, extraExportedTypes:={GetType(CSharpEditorFormattingService)}.ToList())

                state.SendInvokeCompletionList()
                state.SendTypeChars(":")
                Await state.AssertNoCompletionSession()
                Assert.Contains("args:", state.GetLineTextFromCaretPosition())
            End Using
        End Function

        <WorkItem(13481, "https://github.com/dotnet/roslyn/issues/13481")>
        <MemberData(NameOf(AllCompletionImplementations))>
        <WpfTheory, Trait(Traits.Feature, Traits.Features.Completion)>
        Public Async Function TestBackspaceSelection1(completionImplementation As CompletionImplementation) As Task
            Using state = TestStateFactory.CreateCSharpTestState(completionImplementation,
                <Document><![CDATA[
using System;

class Program
{
    static void Main()
    {
        DateTimeOffset$$
    }
}
            ]]></Document>)
                state.Workspace.Options = state.Workspace.Options.WithChangedOption(
                    CompletionOptions.TriggerOnDeletion, LanguageNames.CSharp, True)

                For Each c In "Offset"
                    state.SendBackspace()
                    Await state.WaitForAsynchronousOperationsAsync()
                Next

                Await state.AssertCompletionSession()
                Await state.AssertSelectedCompletionItem("DateTime")
            End Using
        End Function

        <WorkItem(13481, "https://github.com/dotnet/roslyn/issues/13481")>
        <MemberData(NameOf(AllCompletionImplementations))>
        <WpfTheory, Trait(Traits.Feature, Traits.Features.Completion)>
        Public Async Function TestBackspaceSelection2(completionImplementation As CompletionImplementation) As Task
            Using state = TestStateFactory.CreateCSharpTestState(completionImplementation,
                <Document><![CDATA[
using System;

class Program
{
    static void Main()
    {
        DateTimeOffset.$$
    }
}
            ]]></Document>)
                state.Workspace.Options = state.Workspace.Options.WithChangedOption(
                    CompletionOptions.TriggerOnDeletion, LanguageNames.CSharp, True)

                For Each c In "Offset."
                    state.SendBackspace()
                    Await state.WaitForAsynchronousOperationsAsync()
                Next

                Await state.AssertCompletionSession()
                Await state.AssertSelectedCompletionItem("DateTime")
            End Using
        End Function

        <WorkItem(14465, "https://github.com/dotnet/roslyn/issues/14465")>
        <MemberData(NameOf(AllCompletionImplementations))>
        <WpfTheory, Trait(Traits.Feature, Traits.Features.Completion)>
        Public Async Function TypingNumberShouldNotDismiss1(completionImplementation As CompletionImplementation) As Task
            Using state = TestStateFactory.CreateCSharpTestState(completionImplementation,
                <Document><![CDATA[
class C
{
    void Moo1()
    {
        new C()$$
    }
}
            ]]></Document>)

                state.SendTypeChars(".")
                Await state.AssertCompletionSession()
                state.SendTypeChars("1")
                Await state.AssertSelectedCompletionItem("Moo1")
            End Using
        End Function

        <WorkItem(14085, "https://github.com/dotnet/roslyn/issues/14085")>
        <MemberData(NameOf(AllCompletionImplementations))>
        <WpfTheory, Trait(Traits.Feature, Traits.Features.Completion)>
        Public Async Function TargetTypingDoesNotOverrideExactMatch(completionImplementation As CompletionImplementation) As Task
            Using state = TestStateFactory.CreateCSharpTestState(completionImplementation,
                <Document><![CDATA[
using System.IO;
class C
{
    void Moo1()
    {
        string path = $$
    }
}
            ]]></Document>)

                state.SendTypeChars("Path")
                Await state.AssertCompletionSession()
                Await state.AssertSelectedCompletionItem("Path")
            End Using
        End Function

        <WorkItem(14085, "https://github.com/dotnet/roslyn/issues/14085")>
        <MemberData(NameOf(AllCompletionImplementations))>
        <WpfTheory, Trait(Traits.Feature, Traits.Features.Completion)>
        Public Async Function MRUOverTargetTyping(completionImplementation As CompletionImplementation) As Task
            Using state = TestStateFactory.CreateCSharpTestState(completionImplementation,
                <Document><![CDATA[
using System.IO;
using System.Threading.Tasks;
class C
{
    async Task Moo()
    {
        await Moo().$$
    }
}
            ]]></Document>)

                state.SendTypeChars("Configure")
                state.SendTab()
                For i = 1 To "ConfigureAwait".Length
                    state.SendBackspace()
                Next
                state.SendInvokeCompletionList()
                Await state.AssertCompletionSession()
                Await state.AssertSelectedCompletionItem("ConfigureAwait")
            End Using
        End Function

        <MemberData(NameOf(AllCompletionImplementations))>
        <WpfTheory, Trait(Traits.Feature, Traits.Features.Completion)>
        Public Async Function MovingCaretToStartSoftSelects(completionImplementation As CompletionImplementation) As Task
            Using state = TestStateFactory.CreateCSharpTestState(completionImplementation,
                              <Document>
using System;

class C
{
    void M()
    {
        $$
    }
}
                              </Document>)

                state.SendTypeChars("Conso")
                Await state.WaitForAsynchronousOperationsAsync()
                Await state.AssertSelectedCompletionItem(displayText:="Console", isHardSelected:=True)
                For Each ch In "Conso"
                    state.SendLeftKey()
                Next

                Await state.AssertSelectedCompletionItem(displayText:="Console", isHardSelected:=False)

                state.SendRightKey()
                Await state.AssertSelectedCompletionItem(displayText:="Console", isHardSelected:=True)
            End Using
        End Function

        <MemberData(NameOf(AllCompletionImplementations))>
        <WpfTheory, Trait(Traits.Feature, Traits.Features.Completion)>
        Public Async Function TestNoBlockOnCompletionItems1(completionImplementation As CompletionImplementation) As Task
            Dim tcs = New TaskCompletionSource(Of Boolean)
            Using state = TestStateFactory.CreateCSharpTestState(completionImplementation,
                              <Document>
                                  using $$
                              </Document>, {New TaskControlledCompletionProvider(tcs.Task)})

                state.Workspace.Options = state.Workspace.Options.WithChangedOption(
                    CompletionOptions.BlockForCompletionItems, LanguageNames.CSharp, False)

                state.SendTypeChars("Sys.")
                Await state.WaitForAsynchronousOperationsAsync()
                Await state.AssertNoCompletionSession()
                Assert.Contains("Sys.", state.GetLineTextFromCaretPosition())

                tcs.SetResult(True)
            End Using
        End Function

        <MemberData(NameOf(AllCompletionImplementations))>
        <WpfTheory, Trait(Traits.Feature, Traits.Features.Completion)>
        Public Async Function TestNoBlockOnCompletionItems2(completionImplementation As CompletionImplementation) As Task
            Using state = TestStateFactory.CreateCSharpTestState(completionImplementation,
                              <Document>
                                  using $$
                              </Document>, {New TaskControlledCompletionProvider(Task.FromResult(True))})

                state.Workspace.Options = state.Workspace.Options.WithChangedOption(
                    CompletionOptions.BlockForCompletionItems, LanguageNames.CSharp, False)

                state.SendTypeChars("Sys")
                Await state.WaitForAsynchronousOperationsAsync()
                Await state.AssertSelectedCompletionItem(displayText:="System")
                state.SendTypeChars(".")
                Assert.Contains("System.", state.GetLineTextFromCaretPosition())
            End Using
        End Function

        <MemberData(NameOf(AllCompletionImplementations))>
        <WpfTheory, Trait(Traits.Feature, Traits.Features.Completion)>
        Public Async Function TestNoBlockOnCompletionItems4(completionImplementation As CompletionImplementation) As Task
            ' This test verifies a scenario with the following conditions:
            ' a. A slow completion provider
            ' b. The block option set to false.
            ' Scenario:
            ' 1. Type 'Sys'
            ' 2. Send CommitIfUnique (Ctrl + space)
            ' 3. Wait for 250ms.
            ' 4. Verify that there is no completion window shown. In the new completion, we can just start the verification and check that the verification is still running.
            ' 5. Check that the commit is not yet provided: there is 'Sys' but no 'System'
            ' 6. Simulate unblocking the provider.
            ' 7. Verify that the completion completes CommitIfUnique.
            Dim tcs = New TaskCompletionSource(Of Boolean)
            Dim provider = New TaskControlledCompletionProvider(tcs.Task)
            Using state = TestStateFactory.CreateCSharpTestState(completionImplementation,
                              <Document>
                                  using $$
                              </Document>, {provider})

                state.Workspace.Options = state.Workspace.Options.WithChangedOption(
                    CompletionOptions.BlockForCompletionItems, LanguageNames.CSharp, False)

                state.SendTypeChars("Sys")

                If completionImplementation = CompletionImplementation.Legacy Then
                    state.SendCommitUniqueCompletionListItem()
                    Await Task.Delay(250)

                    state.AssertNoCompletionSessionWithNoBlock()
                    Assert.Contains("Sys", state.GetLineTextFromCaretPosition())
                    Assert.DoesNotContain("System", state.GetLineTextFromCaretPosition())
                    tcs.SetResult(True)
                Else
                    Dim task1 As Task = Nothing
                    Dim task2 As Task = Nothing

                    Dim providerCalledHandler =
                        Sub()
                            task2 = New Task(
                            Sub()
                                Thread.Sleep(250)
                                Try
                                    ' 3. Check that the other task is running/hanging.
                                    Assert.Equal(TaskStatus.Running, task1.Status)
                                    Assert.Contains("Sys", state.GetLineTextFromCaretPosition())
                                    Assert.DoesNotContain("System", state.GetLineTextFromCaretPosition())
                                    ' Need the Finally to avoid hangs if any of Asserts failed, the task will never complete and Task.WhenAll will wait forever.
                                Finally
                                    ' 4. Unblock the first task and the main thread.
                                    tcs.SetResult(True)
                                End Try
                            End Sub)

                            task1 = Task.Run(
                            Sub()
                                task2.Start()
                                ' 2. Hang here as well: getting items is waiting provider to respond.
                                state.CalculateItemsIfSessionExists()
                            End Sub)


                        End Sub

                    AddHandler provider.ProviderCalled, providerCalledHandler

                    ' SendCommitUniqueCompletionListItem is a synchronous operation.
                    ' It guarantees that ProviderCalled will be triggered and after that the completion will hang waiting for a task to be resolved.
                    ' In the new completion, when pressed <ctrl>-<space>, we have to wait for the aggregate operation to complete.
                    ' 1. Hang here.
                    state.SendCommitUniqueCompletionListItem()

                    Assert.NotNull(task1)
                    Assert.NotNull(task2)
                    Await Task.WhenAll(task1, task2)
                End If

                Await state.WaitForAsynchronousOperationsAsync()
                Await state.AssertNoCompletionSession()
                Assert.Contains("System", state.GetLineTextFromCaretPosition())
            End Using
        End Function

        <MemberData(NameOf(AllCompletionImplementations))>
        <WpfTheory, Trait(Traits.Feature, Traits.Features.Completion)>
        Public Async Function TestNoBlockOnCompletionItems3(completionImplementation As CompletionImplementation) As Task
            ' This test verifies a scenario with the following conditions:
            ' a. A slow completion provider
            ' b. The block option set to false.
            ' Scenario:
            ' 1. Type 'Sys'
            ' 2. Send CommitIfUnique (Ctrl + space)
            ' 3. Wait for 250ms.
            ' 4. Verify that there is no completion window shown. In the new completion, we can just start the verification and check that the verification is still running.
            ' 5. Check that the commit is not yet provided: there is 'Sys' but no 'System'
            ' 6. The next statement in the UI thread after CommitIfUnique is typing 'a'.
            ' 7. Simulate unblocking the provider.
            ' 8. Verify that
            ' 8.a. The old completion adds 'a' to 'Sys' and displays 'Sysa'. CommitIfUnique is canceled because it was interrupted by typing 'a'.
            ' 8.b. The new completion completes CommitIfUnique and then adds 'a'.
            Dim tcs = New TaskCompletionSource(Of Boolean)
            Dim provider = New TaskControlledCompletionProvider(tcs.Task)
            Using state = TestStateFactory.CreateCSharpTestState(completionImplementation,
                              <Document>
                                  using $$
                              </Document>, {provider})

                state.Workspace.Options = state.Workspace.Options.WithChangedOption(
                    CompletionOptions.BlockForCompletionItems, LanguageNames.CSharp, False)

                state.SendTypeChars("Sys")
                If completionImplementation = CompletionImplementation.Legacy Then
                    state.SendCommitUniqueCompletionListItem()
                    Await Task.Delay(250)
                    state.AssertNoCompletionSessionWithNoBlock()
                    Assert.Contains("Sys", state.GetLineTextFromCaretPosition())
                    Assert.DoesNotContain("System", state.GetLineTextFromCaretPosition())

                    state.SendTypeChars("a")

                    tcs.SetResult(True)

                    Await state.WaitForAsynchronousOperationsAsync()
                    Await state.AssertCompletionSession()
                    Assert.Contains("Sysa", state.GetLineTextFromCaretPosition())
                Else
                    Dim task1 As Task = Nothing
                    Dim task2 As Task = Nothing

                    Dim providerCalledHandler =
                        Sub()
                            task2 = New Task(
                                Sub()
                                    Thread.Sleep(250)
                                    Try
                                        ' 3. Check that the other task is running/hanging.
                                        Assert.Equal(TaskStatus.Running, task1.Status)
                                        Assert.Contains("Sys", state.GetLineTextFromCaretPosition())
                                        Assert.DoesNotContain("System", state.GetLineTextFromCaretPosition())
                                        ' Need the Finally to avoid hangs if any of Asserts failed, the task will never complete and Task.WhenAll will wait forever.
                                    Finally

                                        ' 4. Unblock the first task and the main thread.
                                        tcs.SetResult(True)
                                    End Try
                                End Sub)

                            task1 = Task.Run(
                            Sub()
                                task2.Start()
                                ' 2. Hang here as well: getting items is waiting provider to respond.
                                state.CalculateItemsIfSessionExists()
                            End Sub)
                        End Sub

                    AddHandler provider.ProviderCalled, providerCalledHandler

                    ' SendCommitUniqueCompletionListItem is a synchronous operation.
                    ' It guarantees that ProviderCalled will be triggered and after that the completion will hang waiting for a task to be resolved.
                    ' In the new completion, when pressed <ctrl>-<space>, we have to wait for the aggregate operation to complete.
                    ' 1. Hang here.
                    state.SendCommitUniqueCompletionListItem()
                    ' 5. Put insertion of 'a' into the edtior queue. It can be executed in the foreground thread only
                    state.SendTypeChars("a")

                    Assert.NotNull(task1)
                    Assert.NotNull(task2)
                    Await Task.WhenAll(task1, task2)

                    Await state.WaitForAsynchronousOperationsAsync()
                    Await state.AssertNoCompletionSession()
                    ' Here is a difference between the old and the new completions:
                    ' The old completion adds 'a' to 'Sys' and displays 'Sysa'. CommitIfUnique is canceled because it was interrupted by typing 'a'.
                    ' The new completion completes CommitIfUnique and then adds 'a'.
                    Assert.Contains("Systema", state.GetLineTextFromCaretPosition())
                End If
            End Using
        End Function

        <MemberData(NameOf(AllCompletionImplementations))>
        <WpfTheory, Trait(Traits.Feature, Traits.Features.Completion)>
        Public Async Function TestSwitchBetweenBlockingAndNoBlockOnCompletion(completionImplementation As CompletionImplementation) As Task
            Dim tcs = New TaskCompletionSource(Of Boolean)
            Dim provider = New TaskControlledCompletionProvider(tcs.Task)
            Using state = TestStateFactory.CreateCSharpTestState(completionImplementation,
                              <Document>
                                  using $$
                              </Document>, {provider})

#Disable Warning BC42358 ' Because this call is not awaited, execution of the current method continues before the call is completed
                Task.Run(Function()
                             Task.Delay(TimeSpan.FromSeconds(10))
                             tcs.SetResult(True)
                             Return True
                         End Function)
#Enable Warning BC42358 ' Because this call is not awaited, execution of the current method continues before the call is completed

                state.SendTypeChars("Sys.")
                Await state.WaitForAsynchronousOperationsAsync()
                Await state.AssertCompletionSession()
                Assert.Contains("System.", state.GetLineTextFromCaretPosition())

                ' reset the input
                For i As Integer = 1 To "System.".Length
                    state.SendBackspace()
                Next
                state.SendEscape()

                Await state.WaitForAsynchronousOperationsAsync()

                ' reset the task
                tcs = New TaskCompletionSource(Of Boolean)
                provider.UpdateTask(tcs.Task)

                ' Switch to the non-blocking mode
                state.Workspace.Options = state.Workspace.Options.WithChangedOption(
                    CompletionOptions.BlockForCompletionItems, LanguageNames.CSharp, False)

                ' re-use of TestNoBlockOnCompletionItems1
                state.SendTypeChars("Sys.")
                Await state.WaitForAsynchronousOperationsAsync()
                Await state.AssertNoCompletionSession()
                Assert.Contains("Sys.", state.GetLineTextFromCaretPosition())
                tcs.SetResult(True)

                For i As Integer = 1 To "Sys.".Length
                    state.SendBackspace()
                Next
                state.SendEscape()

                Await state.WaitForAsynchronousOperationsAsync()

                ' reset the task
                tcs = New TaskCompletionSource(Of Boolean)
                provider.UpdateTask(tcs.Task)

                ' Switch to the blocking mode
                state.Workspace.Options = state.Workspace.Options.WithChangedOption(
                    CompletionOptions.BlockForCompletionItems, LanguageNames.CSharp, True)

#Disable Warning BC42358 ' Because this call is not awaited, execution of the current method continues before the call is completed
                Task.Run(Function()
                             Task.Delay(TimeSpan.FromSeconds(10))
                             tcs.SetResult(True)
                             Return True
                         End Function)
#Enable Warning BC42358 ' Because this call is not awaited, execution of the current method continues before the call is completed

                state.SendTypeChars("Sys.")
                Await state.WaitForAsynchronousOperationsAsync()
                Await state.AssertCompletionSession()
                Assert.Contains("System.", state.GetLineTextFromCaretPosition())
            End Using
        End Function

        Private Class TaskControlledCompletionProvider
            Inherits CompletionProvider

            Private _task As Task

            Public Event ProviderCalled()

            Public Sub New(task As Task)
                _task = task
            End Sub

            Public Sub UpdateTask(task As Task)
                _task = task
            End Sub

            Public Overrides Function ProvideCompletionsAsync(context As CompletionContext) As Task
                RaiseEvent ProviderCalled()
                Return _task
            End Function
        End Class

        <MemberData(NameOf(AllCompletionImplementations))>
        <WpfTheory, Trait(Traits.Feature, Traits.Features.Completion)>
        Public Async Function Filters_EmptyList1(completionImplementation As CompletionImplementation) As Task
            Using state = TestStateFactory.CreateCSharpTestState(completionImplementation,
                <Document><![CDATA[
using System.IO;
using System.Threading.Tasks;
class C
{
    async Task Moo()
    {
        var x = asd$$
    }
}
            ]]></Document>)

                state.SendInvokeCompletionList()
                Await state.WaitForUIRenderedAsync()

                Dim filters = state.GetCompletionItemFilters()
                Dim dict = New Dictionary(Of CompletionItemFilter, Boolean)
                For Each f In filters
                    dict(f) = False
                Next

                dict(CompletionItemFilter.InterfaceFilter) = True

                Dim args = New CompletionItemFilterStateChangedEventArgs(dict.ToImmutableDictionary())
                state.RaiseFiltersChanged(args)
                Await state.WaitForUIRenderedAsync()
                Assert.Null(state.GetSelectedItem())

            End Using
        End Function

        <MemberData(NameOf(AllCompletionImplementations))>
        <WpfTheory, Trait(Traits.Feature, Traits.Features.Completion)>
        Public Async Function Filters_EmptyList2(completionImplementation As CompletionImplementation) As Task
            Using state = TestStateFactory.CreateCSharpTestState(completionImplementation,
                <Document><![CDATA[
using System.IO;
using System.Threading.Tasks;
class C
{
    async Task Moo()
    {
        var x = asd$$
    }
}
            ]]></Document>)

                state.SendInvokeCompletionList()
                Await state.WaitForUIRenderedAsync()
                Dim filters = state.GetCompletionItemFilters()
                Dim dict = New Dictionary(Of CompletionItemFilter, Boolean)
                For Each f In filters
                    dict(f) = False
                Next

                dict(CompletionItemFilter.InterfaceFilter) = True

                Dim args = New CompletionItemFilterStateChangedEventArgs(dict.ToImmutableDictionary())
                state.RaiseFiltersChanged(args)
                Await state.WaitForUIRenderedAsync()
                Assert.Null(state.GetSelectedItem())
                state.SendTab()
                Await state.AssertNoCompletionSession()

            End Using
        End Function

        <MemberData(NameOf(AllCompletionImplementations))>
        <WpfTheory, Trait(Traits.Feature, Traits.Features.Completion)>
        Public Async Function Filters_EmptyList3(completionImplementation As CompletionImplementation) As Task
            Using state = TestStateFactory.CreateCSharpTestState(completionImplementation,
                <Document><![CDATA[
using System.IO;
using System.Threading.Tasks;
class C
{
    async Task Moo()
    {
        var x = asd$$
    }
}
            ]]></Document>)

                state.SendInvokeCompletionList()
                Await state.WaitForUIRenderedAsync()
                Dim filters = state.GetCompletionItemFilters()
                Dim dict = New Dictionary(Of CompletionItemFilter, Boolean)
                For Each f In filters
                    dict(f) = False
                Next

                dict(CompletionItemFilter.InterfaceFilter) = True

                Dim args = New CompletionItemFilterStateChangedEventArgs(dict.ToImmutableDictionary())
                state.RaiseFiltersChanged(args)
                Await state.WaitForUIRenderedAsync()
                Assert.Null(state.GetSelectedItem())
                state.SendReturn()
                Await state.AssertNoCompletionSession()

            End Using
        End Function

        <MemberData(NameOf(AllCompletionImplementations))>
        <WpfTheory, Trait(Traits.Feature, Traits.Features.Completion)>
        Public Async Function Filters_EmptyList4(completionImplementation As CompletionImplementation) As Task
            Using state = TestStateFactory.CreateCSharpTestState(completionImplementation,
                <Document><![CDATA[
using System.IO;
using System.Threading.Tasks;
class C
{
    async Task Moo()
    {
        var x = asd$$
    }
}
            ]]></Document>)

                state.SendInvokeCompletionList()
                Await state.WaitForUIRenderedAsync()
                Dim filters = state.GetCompletionItemFilters()
                Dim dict = New Dictionary(Of CompletionItemFilter, Boolean)
                For Each f In filters
                    dict(f) = False
                Next

                dict(CompletionItemFilter.InterfaceFilter) = True

                Dim args = New CompletionItemFilterStateChangedEventArgs(dict.ToImmutableDictionary())
                state.RaiseFiltersChanged(args)
                Await state.WaitForUIRenderedAsync()
                Assert.Null(state.GetSelectedItem())
                state.SendTypeChars(".")
                Await state.AssertNoCompletionSession()
            End Using
        End Function

        <MemberData(NameOf(AllCompletionImplementations))>
        <WpfTheory, Trait(Traits.Feature, Traits.Features.Completion)>
        <WorkItem(15881, "https://github.com/dotnet/roslyn/issues/15881")>
        Public Async Function CompletionAfterDotBeforeAwaitTask(completionImplementation As CompletionImplementation) As Task
            Using state = TestStateFactory.CreateCSharpTestState(completionImplementation,
                <Document><![CDATA[
using System.Threading.Tasks;

class C
{
    async Task Moo()
    {
        Task.$$
        await Task.Delay(50);
    }
}
            ]]></Document>)

                state.SendInvokeCompletionList()
                Await state.AssertCompletionSession()
            End Using
        End Function

        <WorkItem(14704, "https://github.com/dotnet/roslyn/issues/14704")>
        <MemberData(NameOf(AllCompletionImplementations))>
        <WpfTheory, Trait(Traits.Feature, Traits.Features.Completion)>
        Public Async Function BackspaceTriggerSubstringMatching(completionImplementation As CompletionImplementation) As Task
            Using state = TestStateFactory.CreateCSharpTestState(completionImplementation,
                              <Document>
using System;
class Program
{
    static void Main(string[] args)
    {
        if (Environment$$
    }
}
                              </Document>)

                Dim key = New OptionKey(CompletionOptions.TriggerOnDeletion, LanguageNames.CSharp)
                state.Workspace.Options = state.Workspace.Options.WithChangedOption(key, True)

                state.SendBackspace()
                Await state.AssertSelectedCompletionItem(displayText:="Environment", isHardSelected:=True)
            End Using
        End Function

        <WorkItem(16236, "https://github.com/dotnet/roslyn/issues/16236")>
        <MemberData(NameOf(AllCompletionImplementations))>
        <WpfTheory, Trait(Traits.Feature, Traits.Features.Completion)>
        Public Async Function AttributeNamedParameterEqualsItemCommittedOnSpace(completionImplementation As CompletionImplementation) As Task
            Using state = TestStateFactory.CreateCSharpTestState(completionImplementation,
                              <Document>
[A($$)]
class AAttribute: Attribute
{
    public string Skip { get; set; }
} </Document>)
                state.SendTypeChars("Skip")
                Await state.AssertCompletionSession()
                state.SendTypeChars(" ")
                Await state.AssertNoCompletionSession()
                Assert.Equal("[A(Skip )]", state.GetLineTextFromCaretPosition())
            End Using
        End Function

        <WorkItem(362890, "https://devdiv.visualstudio.com/DevDiv/_workitems?id=362890")>
        <InlineData(CompletionImplementation.Legacy)>
        <InlineData(CompletionImplementation.Modern, Skip:="https://github.com/dotnet/roslyn/issues/29110")>
        <WpfTheory, Trait(Traits.Feature, Traits.Features.Completion)>
        Public Async Function TestFilteringAfterSimpleInvokeShowsAllItemsMatchingFilter(completionImplementation As CompletionImplementation) As Task
            Using state = TestStateFactory.CreateCSharpTestState(completionImplementation,
                <Document><![CDATA[

static class Color
{
    public const uint Red = 1;
    public const uint Green = 2;
    public const uint Blue = 3;
}

class C
{
    void M()
    {
        Color.Re$$d
    }
}
            ]]></Document>)

                state.SendInvokeCompletionList()
                Await state.AssertSelectedCompletionItem("Red")
                state.AssertCompletionItemsContainAll({"Red", "Green", "Blue", "Equals"})

                Dim filters = state.GetCompletionItemFilters()
                Dim dict = New Dictionary(Of CompletionItemFilter, Boolean)
                For Each f In filters
                    dict(f) = False
                Next

                dict(CompletionItemFilter.ConstantFilter) = True

                Dim args = New CompletionItemFilterStateChangedEventArgs(dict.ToImmutableDictionary())
                state.RaiseFiltersChanged(args)
                Await state.WaitForAsynchronousOperationsAsync()
                Await state.AssertSelectedCompletionItem("Red")
                state.AssertCompletionItemsContainAll(displayText:={"Red", "Green", "Blue"})
                state.AssertCompletionItemsDoNotContainAny({"Equals"})

                For Each f In filters
                    dict(f) = False
                Next

                args = New CompletionItemFilterStateChangedEventArgs(dict.ToImmutableDictionary())
                state.RaiseFiltersChanged(args)
                Await state.WaitForAsynchronousOperationsAsync()
                Await state.AssertSelectedCompletionItem("Red")
                state.AssertCompletionItemsContainAll({"Red", "Green", "Blue", "Equals"})

            End Using
        End Function

        <WorkItem(16236, "https://github.com/dotnet/roslyn/issues/16236")>
        <MemberData(NameOf(AllCompletionImplementations))>
        <WpfTheory, Trait(Traits.Feature, Traits.Features.Completion)>
        Public Async Function NameCompletionSorting(completionImplementation As CompletionImplementation) As Task
            Using state = TestStateFactory.CreateCSharpTestState(completionImplementation,
                              <Document>
interface ISyntaxFactsService {}
class C
{
    void M()
    {
        ISyntaxFactsService $$
    }
} </Document>)
                state.SendInvokeCompletionList()
                Await state.AssertCompletionSession()

                Dim expectedOrder =
                    {
                        "syntaxFactsService",
                        "syntaxFacts",
                        "factsService",
                        "syntax",
                        "service"
                    }

                state.AssertItemsInOrder(expectedOrder)
            End Using
        End Function

        <MemberData(NameOf(AllCompletionImplementations))>
        <WpfTheory, Trait(Traits.Feature, Traits.Features.Completion)>
        Public Sub TestLargeChangeBrokenUpIntoSmallTextChanges(completionImplementation As CompletionImplementation)
            Dim provider = New MultipleChangeCompletionProvider()

            Using state = TestStateFactory.CreateCSharpTestState(completionImplementation,
                <Document><![CDATA[
using System;
class C
{
    void goo() {
        return $$
    }
}]]></Document>, {provider})

                Dim testDocument = state.Workspace.Documents(0)
                Dim textBuffer = testDocument.TextBuffer

                Dim snapshotBeforeCommit = textBuffer.CurrentSnapshot
                provider.SetInfo(snapshotBeforeCommit.GetText(), testDocument.CursorPosition.Value)

                ' First send a space to trigger out special completionImplementation provider.
                state.SendInvokeCompletionList()
                state.SendTab()

                ' Verify that we see the entire change
                Dim finalText = textBuffer.CurrentSnapshot.GetText()
                Assert.Equal(
"using NewUsing;
using System;
class C
{
    void goo() {
        return InsertedItem
    }
}", finalText)

                Dim changes = snapshotBeforeCommit.Version.Changes
                ' This should have happened as two text changes to the buffer.
                Assert.Equal(2, changes.Count)

                Dim actualChanges = changes.ToArray()
                Dim firstChange = actualChanges(0)
                Assert.Equal(New Span(0, 0), firstChange.OldSpan)
                Assert.Equal("using NewUsing;", firstChange.NewText)

                Dim secondChange = actualChanges(1)
                Assert.Equal(New Span(testDocument.CursorPosition.Value, 0), secondChange.OldSpan)
                Assert.Equal("InsertedItem", secondChange.NewText)

                ' Make sure new edits happen after the text that was inserted.
                state.SendTypeChars("1")

                finalText = textBuffer.CurrentSnapshot.GetText()
                Assert.Equal(
"using NewUsing;
using System;
class C
{
    void goo() {
        return InsertedItem1
    }
}", finalText)
            End Using
        End Sub

        <MemberData(NameOf(AllCompletionImplementations))>
        <WpfTheory, Trait(Traits.Feature, Traits.Features.Completion)>
        Public Sub TestLargeChangeBrokenUpIntoSmallTextChanges2(completionImplementation As CompletionImplementation)
            Dim provider = New MultipleChangeCompletionProvider()

            Using state = TestStateFactory.CreateCSharpTestState(completionImplementation,
                <Document><![CDATA[
using System;
class C
{
    void goo() {
        return Custom$$
    }
}]]></Document>, {provider})

                Dim testDocument = state.Workspace.Documents(0)
                Dim textBuffer = testDocument.TextBuffer

                Dim snapshotBeforeCommit = textBuffer.CurrentSnapshot
                provider.SetInfo(snapshotBeforeCommit.GetText(), testDocument.CursorPosition.Value)

                ' First send a space to trigger out special completionImplementation provider.
                state.SendInvokeCompletionList()
                state.SendTab()

                ' Verify that we see the entire change
                Dim finalText = textBuffer.CurrentSnapshot.GetText()
                Assert.Equal(
"using NewUsing;
using System;
class C
{
    void goo() {
        return InsertedItem
    }
}", finalText)

                Dim changes = snapshotBeforeCommit.Version.Changes
                ' This should have happened as two text changes to the buffer.
                Assert.Equal(2, changes.Count)

                Dim actualChanges = changes.ToArray()
                Dim firstChange = actualChanges(0)
                Assert.Equal(New Span(0, 0), firstChange.OldSpan)
                Assert.Equal("using NewUsing;", firstChange.NewText)

                Dim secondChange = actualChanges(1)
                Assert.Equal(New Span(testDocument.CursorPosition.Value - "Custom".Length, "Custom".Length), secondChange.OldSpan)
                Assert.Equal("InsertedItem", secondChange.NewText)

                ' Make sure new edits happen after the text that was inserted.
                state.SendTypeChars("1")

                finalText = textBuffer.CurrentSnapshot.GetText()
                Assert.Equal(
"using NewUsing;
using System;
class C
{
    void goo() {
        return InsertedItem1
    }
}", finalText)
            End Using
        End Sub

        <WorkItem(296512, "https://devdiv.visualstudio.com/DevDiv/_workitems?id=296512")>
        <MemberData(NameOf(AllCompletionImplementations))>
        <WpfTheory, Trait(Traits.Feature, Traits.Features.Completion)>
        Public Async Function TestRegionDirectiveIndentation(completionImplementation As CompletionImplementation) As Task
            Using state = TestStateFactory.CreateCSharpTestState(completionImplementation,
                              <Document>
class C
{
    $$
}
                              </Document>, includeFormatCommandHandler:=True)

                state.SendTypeChars("#")
                Await state.WaitForAsynchronousOperationsAsync()

                Assert.Equal("#", state.GetLineFromCurrentCaretPosition().GetText())
                Await state.AssertCompletionSessionAfterTypingHash()

                state.SendTypeChars("reg")
                Await state.AssertSelectedCompletionItem(displayText:="region")
                state.SendReturn()
                Await state.AssertNoCompletionSession()
                Assert.Equal("    #region", state.GetLineFromCurrentCaretPosition().GetText())
                Assert.Equal(state.GetLineFromCurrentCaretPosition().End, state.GetCaretPoint().BufferPosition)

                state.SendReturn()
                Assert.Equal("", state.GetLineFromCurrentCaretPosition().GetText())
                state.SendTypeChars("#")
                Await state.WaitForAsynchronousOperationsAsync()

                Assert.Equal("#", state.GetLineFromCurrentCaretPosition().GetText())
                Await state.AssertCompletionSessionAfterTypingHash()

                state.SendTypeChars("endr")
                Await state.AssertSelectedCompletionItem(displayText:="endregion")
                state.SendReturn()
                Assert.Equal("    #endregion", state.GetLineFromCurrentCaretPosition().GetText())
                Assert.Equal(state.GetLineFromCurrentCaretPosition().End, state.GetCaretPoint().BufferPosition)

            End Using
        End Function

        <MemberData(NameOf(AllCompletionImplementations))>
        <WpfTheory, Trait(Traits.Feature, Traits.Features.Completion)>
        Public Async Function AfterIdentifierInCaseLabel(completionImplementation As CompletionImplementation) As Task
            Using state = TestStateFactory.CreateCSharpTestState(completionImplementation,
                              <Document>
class C
{
    void M()
    {
        switch (true)
        {
            case identifier $$
        }
    }
}
                              </Document>)

                state.SendTypeChars("w")
                Await state.AssertSelectedCompletionItem(displayText:="when", isHardSelected:=False)

                state.SendBackspace()
                state.SendTypeChars("i")
                Await state.AssertSelectedCompletionItem(displayText:="identifier", isHardSelected:=False)

            End Using
        End Function

        <MemberData(NameOf(AllCompletionImplementations))>
        <WpfTheory, Trait(Traits.Feature, Traits.Features.Completion)>
        Public Async Function AfterIdentifierInCaseLabel_ColorColor(completionImplementation As CompletionImplementation) As Task
            Using state = TestStateFactory.CreateCSharpTestState(completionImplementation,
                              <Document>
class identifier { }
class C
{
    const identifier identifier = null;
    void M()
    {
        switch (true)
        {
            case identifier $$
        }
    }
}
                              </Document>)

                state.SendTypeChars("w")
                Await state.AssertSelectedCompletionItem(displayText:="when", isHardSelected:=False)

                state.SendBackspace()
                state.SendTypeChars("i")
                Await state.AssertSelectedCompletionItem(displayText:="identifier", isHardSelected:=False)

            End Using
        End Function

        <MemberData(NameOf(AllCompletionImplementations))>
        <WpfTheory, Trait(Traits.Feature, Traits.Features.Completion)>
        Public Async Function AfterIdentifierInCaseLabel_ClassNameOnly(completionImplementation As CompletionImplementation) As Task
            Using state = TestStateFactory.CreateCSharpTestState(completionImplementation,
                              <Document>
class identifier { }
class C
{
    void M()
    {
        switch (true)
        {
            case identifier $$
        }
    }
}
                              </Document>)

                state.SendTypeChars("w")
                Await state.AssertSelectedCompletionItem(displayText:="identifier", isHardSelected:=False)

                state.SendBackspace()
                state.SendTypeChars("i")
                Await state.AssertSelectedCompletionItem(displayText:="identifier", isHardSelected:=False)

            End Using
        End Function

        <MemberData(NameOf(AllCompletionImplementations))>
        <WpfTheory, Trait(Traits.Feature, Traits.Features.Completion)>
        Public Async Function AfterDoubleIdentifierInCaseLabel(completionImplementation As CompletionImplementation) As Task
            Using state = TestStateFactory.CreateCSharpTestState(completionImplementation,
                              <Document>
class C
{
    void M()
    {
        switch (true)
        {
            case identifier identifier $$
        }
    }
}
                              </Document>)

                state.SendTypeChars("w")
                Await state.AssertSelectedCompletionItem(displayText:="when", isHardSelected:=True)

            End Using
        End Function

        <WorkItem(11959, "https://github.com/dotnet/roslyn/issues/11959")>
        <MemberData(NameOf(AllCompletionImplementations))>
        <WpfTheory, Trait(Traits.Feature, Traits.Features.Completion)>
        Public Async Function TestGenericAsyncTaskDeclaration(completionImplementation As CompletionImplementation) As Task
            Using state = TestStateFactory.CreateCSharpTestState(completionImplementation,
                              <Document>
namespace A.B
{
    class TestClass { }
}

namespace A
{
    class C
    {
        async Task&lt;A$$ Method()
        { }
    }
}
                              </Document>)

                state.SendTypeChars(".")
                Await state.AssertSelectedCompletionItem(displayText:="B", isSoftSelected:=True)
            End Using
        End Function

        <WorkItem(15348, "https://github.com/dotnet/roslyn/issues/15348")>
        <MemberData(NameOf(AllCompletionImplementations))>
        <WpfTheory, Trait(Traits.Feature, Traits.Features.Completion)>
        Public Async Function TestAfterCasePatternSwitchLabel(completionImplementation As CompletionImplementation) As Task
            Using state = TestStateFactory.CreateCSharpTestState(completionImplementation,
                              <Document>
class C
{
    void M()
    {
        object o = 1;
        switch(o)
        {
            case int i:
                $$
                break;
        }
    }
}
                              </Document>)

                state.SendTypeChars("this")
                Await state.AssertSelectedCompletionItem(displayText:="this", isHardSelected:=True)
            End Using
        End Function

        <MemberData(NameOf(AllCompletionImplementations))>
        <WpfTheory, Trait(Traits.Feature, Traits.Features.Completion)>
        Public Async Function TestBackspaceInMiddleOfSelection(completionImplementation As CompletionImplementation) As Task
            Using state = TestStateFactory.CreateCSharpTestState(completionImplementation,
                              <Document>
public enum foo
{
    aaa
}

public class Program
{
    public static void Main(string[] args)
    {
        foo.a$$a
    }
}
                              </Document>)

                state.Workspace.Options = state.Workspace.Options.WithChangedOption(
                    CompletionOptions.TriggerOnDeletion, LanguageNames.CSharp, True)

                state.SendInvokeCompletionList()
                state.SendBackspace()
                Await state.AssertSelectedCompletionItem(displayText:="aaa", isHardSelected:=True)
            End Using
        End Function

        <MemberData(NameOf(AllCompletionImplementations))>
        <WpfTheory, Trait(Traits.Feature, Traits.Features.Completion)>
        Public Async Function TestBackspaceWithMultipleCharactersSelected(completionImplementation As CompletionImplementation) As Task
            Using state = TestStateFactory.CreateCSharpTestState(completionImplementation,
                              <Document>
using System;

public class Program
{
    public static void Main(string[] args)
    {
        Console.WriteLine$$
    }
}
                              </Document>)

                state.Workspace.Options = state.Workspace.Options.WithChangedOption(
                    CompletionOptions.TriggerOnDeletion, LanguageNames.CSharp, True)

                state.SendInvokeCompletionList()
                state.SelectAndMoveCaret(-6)
                state.SendBackspace()
                Await state.AssertSelectedCompletionItem(displayText:="Write", isHardSelected:=True)
            End Using
        End Function

        <WorkItem(30097, "https://github.com/dotnet/roslyn/issues/30097")>
        <MemberData(NameOf(AllCompletionImplementations))>
        <WpfTheory, Trait(Traits.Feature, Traits.Features.Completion)>
        Public Async Function TestMRUKeepsTwoRecentlyUsedItems(completionImplementation As CompletionImplementation) As Task
            Using state = TestStateFactory.CreateCSharpTestState(completionImplementation,
                              <Document>
class C
{
    public double Ma(double m) => m;

    public void Test()
    {
        $$
    }
}
                              </Document>)

                state.SendTypeChars("M(M(M(M(")
                Await state.AssertNoCompletionSession()
                Assert.Equal("        Ma(m:(Ma(m:(", state.GetLineTextFromCaretPosition())
            End Using
        End Function

        <WorkItem(36546, "https://github.com/dotnet/roslyn/issues/36546")>
        <MemberData(NameOf(AllCompletionImplementations))>
        <WpfTheory, Trait(Traits.Feature, Traits.Features.Completion)>
        Public Async Function TestDoNotDismissIfEmptyOnBackspaceIfStartedWithBackspace(completionImplementation As CompletionImplementation) As Task
            Using state = TestStateFactory.CreateCSharpTestState(completionImplementation,
                              <Document>
using System;

class C
{
    public void M()
    {
        Console.W$$
    }
}</Document>)

                state.Workspace.Options = state.Workspace.Options.WithChangedOption(
                    CompletionOptions.TriggerOnDeletion, LanguageNames.CSharp, True)

                state.SendBackspace()
                Await state.AssertCompletionSession()
                state.AssertCompletionItemsContainAll({"WriteLine"})
            End Using
        End Function

        <WorkItem(36546, "https://github.com/dotnet/roslyn/issues/36546")>
        <MemberData(NameOf(AllCompletionImplementations))>
        <WpfTheory, Trait(Traits.Feature, Traits.Features.Completion)>
        Public Async Function TestDoNotDismissIfEmptyOnMultipleBackspaceIfStartedInvoke(completionImplementation As CompletionImplementation) As Task
            Using state = TestStateFactory.CreateCSharpTestState(completionImplementation,
                              <Document>
using System;

class C
{
    public void M()
    {
        Console.Wr$$
    }
}</Document>)

                state.SendInvokeCompletionList()
                Await state.AssertCompletionSession()
                state.SendBackspace()
                state.SendBackspace()
                Await state.AssertCompletionSession()
            End Using
        End Function

        <WorkItem(30097, "https://github.com/dotnet/roslyn/issues/30097")>
        <MemberData(NameOf(AllCompletionImplementations))>
        <WpfTheory, Trait(Traits.Feature, Traits.Features.Completion)>
        Public Async Function TestNamedParameterDoesNotAddExtraColon(completionImplementation As CompletionImplementation) As Task
            Using state = TestStateFactory.CreateCSharpTestState(completionImplementation,
                              <Document>
class C
{
    public double M(double some) => m;

    public void Test()
    {
        $$
    }
}
                              </Document>)

                state.SendTypeChars("M(some:M(some:")
                Await state.AssertNoCompletionSession()
                Assert.Equal("        M(some:M(some:", state.GetLineTextFromCaretPosition())
            End Using
        End Function

        <MemberData(NameOf(AllCompletionImplementations))>
        <WpfTheory, Trait(Traits.Feature, Traits.Features.Completion)>
        Public Async Function TestSuggestionMode(completionImplementation As CompletionImplementation) As Task
            Using state = TestStateFactory.CreateCSharpTestState(completionImplementation,
                              <Document>
class C
{
    void M()
    {    
        $$
    }
}
                              </Document>)

                state.ToggleSuggestionMode()
                Await state.WaitForAsynchronousOperationsAsync()
                state.SendTypeChars("s")
                Await state.AssertCompletionSession()
                Assert.True(state.HasSuggestedItem())
                Await state.AssertSelectedCompletionItem(displayText:="sbyte", isSoftSelected:=True)

                state.ToggleSuggestionMode()
                Await state.WaitForAsynchronousOperationsAsync()
                Await state.AssertCompletionSession()
                Assert.False(state.HasSuggestedItem())
                ' We want to soft select if we were already in soft select mode.
                Await state.AssertSelectedCompletionItem(displayText:="sbyte", isSoftSelected:=True)

                state.ToggleSuggestionMode()
                Await state.WaitForAsynchronousOperationsAsync()
                Await state.AssertCompletionSession()
                Assert.True(state.HasSuggestedItem())
                Await state.AssertSelectedCompletionItem(displayText:="sbyte", isSoftSelected:=True)
            End Using
        End Function

        <MemberData(NameOf(AllCompletionImplementations))>
        <WpfTheory, Trait(Traits.Feature, Traits.Features.Completion)>
        Public Async Function TestTabAfterOverride(completionImplementation As CompletionImplementation) As Task
            Using state = TestStateFactory.CreateCSharpTestState(completionImplementation,
                              <Document>
class C
{
    override $$
    public static void M() { }
}
                              </Document>)

                state.SendTypeChars("gethashcod")
                state.SendTab()
                Await state.AssertNoCompletionSession()
                state.AssertMatchesTextStartingAtLine(3, "    public override int GetHashCode()")
                state.AssertMatchesTextStartingAtLine(4, "    {")
                state.AssertMatchesTextStartingAtLine(5, "        return base.GetHashCode();")
                state.AssertMatchesTextStartingAtLine(6, "    }")
                state.AssertMatchesTextStartingAtLine(7, "    public static void M() { }")
            End Using
        End Function

        <MemberData(NameOf(AllCompletionImplementations))>
        <WpfTheory, Trait(Traits.Feature, Traits.Features.Completion)>
        Public Async Function TestSuppressNullableWarningExpression(completionImplementation As CompletionImplementation) As Task
            Using state = TestStateFactory.CreateCSharpTestState(completionImplementation,
                              <Document>
class C
{
    void M()
    {
        var s = "";
        s$$
    }
}
                              </Document>)

                state.SendTypeChars("!")
                Await state.AssertNoCompletionSession()
                state.SendTypeChars(".")
                Await state.AssertCompletionSession()
                state.AssertCompletionItemsContainAll(displayText:={"ToString", "GetHashCode"})
            End Using
        End Function

        <MemberData(NameOf(AllCompletionImplementations))>
        <WpfTheory, Trait(Traits.Feature, Traits.Features.Completion)>
        Public Async Function TestCommitIfUniqueFiltersIfNotUnique(completionImplementation As CompletionImplementation) As Task
            Using state = TestStateFactory.CreateCSharpTestState(completionImplementation,
                              <Document>
class C
{
    void Method()
    {
        Me$$
    }
}
                              </Document>)

                state.SendCommitUniqueCompletionListItem()
                Await state.AssertCompletionSession()
                state.AssertCompletionItemsContainAll(displayText:={"MemberwiseClone", "Method"})
                state.AssertCompletionItemsDoNotContainAny(displayText:={"int", "ToString()", "Microsoft", "Math"})
            End Using
        End Function

        <MemberData(NameOf(AllCompletionImplementations))>
        <WpfTheory, Trait(Traits.Feature, Traits.Features.Completion)>
        Public Async Function TestDismissCompletionOnBacktick(completionImplementation As CompletionImplementation) As Task
            Using state = TestStateFactory.CreateCSharpTestState(completionImplementation,
                              <Document>
using System;
class C
{
    void Method()
    {
        Con$$
    }
}
                              </Document>)

                state.SendInvokeCompletionList()
                Await state.AssertCompletionSession()
                state.SendTypeChars("`")
                Await state.AssertNoCompletionSession()
            End Using
        End Function

        <MemberData(NameOf(AllCompletionImplementations))>
        <WpfTheory, Trait(Traits.Feature, Traits.Features.Completion)>
        Public Async Function TestSendCommitIfUnique(completionImplementation As CompletionImplementation) As Task
            Using state = TestStateFactory.CreateCSharpTestState(completionImplementation,
              <Document>
using System;
class C
{
    void Method()
    {
        var s="";
        s.Len$$
    }
}
                              </Document>)
                state.SendCommitUniqueCompletionListItem()
                Await state.AssertNoCompletionSession()
                Assert.Contains("s.Length", state.GetLineTextFromCaretPosition(), StringComparison.Ordinal)
            End Using
        End Function

        <MemberData(NameOf(AllCompletionImplementations))>
        <WpfTheory, Trait(Traits.Feature, Traits.Features.Completion)>
        Public Async Function TestSendCommitIfUniqueInInsertionSession(completionImplementation As CompletionImplementation) As Task
            Using state = TestStateFactory.CreateCSharpTestState(completionImplementation,
                              <Document>
class C
{
    void Method()
    {
        var s = "";
        s$$
    }
}
                              </Document>)

                state.SendTypeChars(".len")
                state.SendCommitUniqueCompletionListItem()
                Await state.AssertNoCompletionSession()
                Assert.Contains("s.Length", state.GetLineTextFromCaretPosition(), StringComparison.Ordinal)
            End Using
        End Function

        <MemberData(NameOf(AllCompletionImplementations))>
        <WpfTheory, Trait(Traits.Feature, Traits.Features.Completion)>
        Public Async Function TestSendCommitIfUniqueInDeletionSession(completionImplementation As CompletionImplementation) As Task
            ' We explicitly use a weak matching on Delete.
            ' It matches by the first letter. Therefore, if backspace in s.Length, it matches s.Length and s.LastIndexOf.
            ' In this case, CommitIfUnique is not applied.
            Using state = TestStateFactory.CreateCSharpTestState(completionImplementation,
                              <Document>
class C
{
    void Method()
    {
        var s = "";
        s.Normalize$$
    }
}
                              </Document>)

                state.Workspace.Options = state.Workspace.Options.WithChangedOption(
                    CompletionOptions.TriggerOnDeletion, LanguageNames.CSharp, True)

                state.SendBackspace()
                Await state.AssertCompletionSession()
                state.SendCommitUniqueCompletionListItem()
                Await state.AssertNoCompletionSession()
                Assert.Contains("s.Normalize", state.GetLineTextFromCaretPosition(), StringComparison.Ordinal)
            End Using
        End Function

        ' Implementation for the Modern completion only
        <InlineData(CompletionImplementation.Modern)>
        <WpfTheory, Trait(Traits.Feature, Traits.Features.Completion)>
        Public Async Function TestSendCommitIfUniqueWithIntelliCode(completionImplementation As CompletionImplementation) As Task
            Dim provider = New IntelliCodeMockProvider()
            Using state = TestStateFactory.CreateCSharpTestState(completionImplementation,
                              <Document>
class C
{
    void Method()
    {
        var s = "";
        s.Len$$
    }
}
                              </Document>, {provider})

                state.SendCommitUniqueCompletionListItem()
                Await state.AssertNoCompletionSession()
                Assert.Contains("s.Length", state.GetLineTextFromCaretPosition(), StringComparison.Ordinal)
            End Using
        End Function

        ' Implementation for the Modern completion only
        <InlineData(CompletionImplementation.Modern)>
        <WpfTheory, Trait(Traits.Feature, Traits.Features.Completion)>
        Public Async Function TestSendCommitIfUniqueInInsertionSessionWithIntelliCode(completionImplementation As CompletionImplementation) As Task
            Dim provider = New IntelliCodeMockProvider()
            Using state = TestStateFactory.CreateCSharpTestState(completionImplementation,
                              <Document>
class C
{
    void Method()
    {
        var s = "";
        s$$
    }
}
                              </Document>, {provider})

                state.SendTypeChars(".len")
                Await state.AssertCompletionSession()
                state.AssertCompletionItemsContainAll({"Length", "★ Length"})
                state.SendCommitUniqueCompletionListItem()
                Await state.AssertNoCompletionSession()
                Assert.Contains("s.Length", state.GetLineTextFromCaretPosition(), StringComparison.Ordinal)
            End Using
        End Function

        ' Implementation for the Modern completion only
        <InlineData(CompletionImplementation.Modern)>
        <WpfTheory, Trait(Traits.Feature, Traits.Features.Completion)>
        Public Async Function TestSendCommitIfUniqueInDeletionSessionWithIntelliCode(completionImplementation As CompletionImplementation) As Task
            ' We explicitly use a weak matching on Delete.
            ' It matches by the first letter. Therefore, if backspace in s.Length, it matches s.Length and s.LastIndexOf.
            ' In this case, CommitIfUnique is not applied.
            Dim provider = New IntelliCodeMockProvider()
            Using state = TestStateFactory.CreateCSharpTestState(completionImplementation,
                              <Document>
class C
{
    void Method()
    {
        var s = "";
        s.Normalize$$
    }
}
                              </Document>, {provider})

                state.Workspace.Options = state.Workspace.Options.WithChangedOption(
                    CompletionOptions.TriggerOnDeletion, LanguageNames.CSharp, True)

                state.SendBackspace()
                Await state.AssertCompletionSession()
                state.AssertCompletionItemsContainAll({"Normalize", "★ Normalize"})
                state.SendCommitUniqueCompletionListItem()
                Await state.AssertNoCompletionSession()
                Assert.Contains("s.Normalize", state.GetLineTextFromCaretPosition(), StringComparison.Ordinal)
            End Using
        End Function

        ' Implementation for the Modern completion only
        <InlineData(CompletionImplementation.Modern)>
        <WpfTheory, Trait(Traits.Feature, Traits.Features.Completion)>
        Public Async Function TestAutomationTextPassedToEditor(completionImplementation As CompletionImplementation) As Task
            Dim provider = New IntelliCodeMockProvider()
            Using state = TestStateFactory.CreateCSharpTestState(completionImplementation,
                              <Document>
class C
{
    void Method()
    {
        var s = "";
        s.Len$$
    }
}
                              </Document>, {provider})

                state.SendInvokeCompletionList()
                state.SendSelectCompletionItem("★ Length")
                Await state.AssertSelectedCompletionItem(displayText:="★ Length", automationText:=provider.AutomationTextString)
            End Using
        End Function

        ' Implementation for the Modern completion only
        <InlineData(CompletionImplementation.Modern)>
        <WpfTheory, Trait(Traits.Feature, Traits.Features.Completion)>
        Public Async Function TestSendCommitIfUniqueWithIntelliCodeAndDuplicateItemsFromIntelliCode(completionImplementation As CompletionImplementation) As Task
            Dim provider = New IntelliCodeMockWeirdProvider()
            Using state = TestStateFactory.CreateCSharpTestState(completionImplementation,
                              <Document>
class C
{
    void Method()
    {
        var s = "";
        s.Len$$
    }
}
                              </Document>, {provider})

                state.SendCommitUniqueCompletionListItem()
                Await state.AssertNoCompletionSession()
                Assert.Contains("s.Length", state.GetLineTextFromCaretPosition(), StringComparison.Ordinal)
            End Using
        End Function

        ' Implementation for the Modern completion only
        <InlineData(CompletionImplementation.Modern)>
        <WpfTheory, Trait(Traits.Feature, Traits.Features.Completion)>
        Public Async Function TestSendCommitIfUniqueInInsertionSessionWithIntelliCodeAndDuplicateItemsFromIntelliCode(completionImplementation As CompletionImplementation) As Task
            Dim provider = New IntelliCodeMockWeirdProvider()
            Using state = TestStateFactory.CreateCSharpTestState(completionImplementation,
                              <Document>
class C
{
    void Method()
    {
        var s = "";
        s$$
    }
}
                              </Document>, {provider})

                state.SendTypeChars(".len")
                Await state.AssertCompletionSession()
                state.AssertCompletionItemsContainAll({"Length", "★ Length", "★ Length2"})
                state.SendCommitUniqueCompletionListItem()
                Await state.AssertNoCompletionSession()
                Assert.Contains("s.Length", state.GetLineTextFromCaretPosition(), StringComparison.Ordinal)
            End Using
        End Function

        ' Implementation for the Modern completion only
        <InlineData(CompletionImplementation.Modern)>
        <WpfTheory, Trait(Traits.Feature, Traits.Features.Completion)>
        Public Async Function IntelliCodeItemPreferredAfterCommitingIntelliCodeItem(completionImplementation As CompletionImplementation) As Task
            Dim provider = New IntelliCodeMockProvider()
            Using state = TestStateFactory.CreateCSharpTestState(completionImplementation,
                              <Document>
class C
{
    void Method()
    {
        var s = "";
        s$$
    }
}
                              </Document>, {provider})

                state.Workspace.Options = state.Workspace.Options.WithChangedOption(
                    CompletionOptions.TriggerOnDeletion, LanguageNames.CSharp, True)

                state.SendTypeChars(".nor")
                Await state.AssertCompletionSession()
                state.AssertCompletionItemsContainAll({"Normalize", "★ Normalize"})
                Await state.AssertSelectedCompletionItem("★ Normalize", displayTextSuffix:="()")
                state.SendTab()
                Await state.AssertNoCompletionSession()
                Assert.Contains("s.Normalize", state.GetLineTextFromCaretPosition(), StringComparison.Ordinal)
                For i = 1 To "ze".Length
                    state.SendBackspace()
                Next
                Await state.AssertSelectedCompletionItem("★ Normalize", displayTextSuffix:="()")

                state.SendEscape()
                For i = 1 To "Normali".Length
                    state.SendBackspace()
                Next
                state.SendEscape()
                Assert.Contains("s.", state.GetLineTextFromCaretPosition(), StringComparison.Ordinal)

                state.SendInvokeCompletionList()
                Await state.AssertSelectedCompletionItem("★ Normalize", displayTextSuffix:="()")
                state.SendEscape()

                state.SendTypeChars("n")
                Await state.AssertSelectedCompletionItem("★ Normalize", displayTextSuffix:="()")
            End Using
        End Function

        ' Implementation for the Modern completion only
        <InlineData(CompletionImplementation.Modern)>
        <WpfTheory, Trait(Traits.Feature, Traits.Features.Completion)>
        Public Async Function IntelliCodeItemPreferredAfterCommitingNonIntelliCodeItem(completionImplementation As CompletionImplementation) As Task
            Dim provider = New IntelliCodeMockProvider()
            Using state = TestStateFactory.CreateCSharpTestState(completionImplementation,
                              <Document>
class C
{
    void Method()
    {
        var s = "";
        s$$
    }
}
                              </Document>, {provider})

                state.Workspace.Options = state.Workspace.Options.WithChangedOption(
                    CompletionOptions.TriggerOnDeletion, LanguageNames.CSharp, True)

                state.SendTypeChars(".nor")
                Await state.AssertCompletionSession()
                state.AssertCompletionItemsContainAll({"Normalize", "★ Normalize"})
                Await state.AssertSelectedCompletionItem("★ Normalize", displayTextSuffix:="()")

                state.NavigateToDisplayText("Normalize")
                state.SendTab()

                Await state.AssertNoCompletionSession()
                Assert.Contains("s.Normalize", state.GetLineTextFromCaretPosition(), StringComparison.Ordinal)
                For i = 1 To "ze".Length
                    state.SendBackspace()
                Next
                Await state.AssertSelectedCompletionItem("★ Normalize", displayTextSuffix:="()")

                state.SendEscape()
                For i = 1 To "Normali".Length
                    state.SendBackspace()
                Next
                state.SendEscape()
                Assert.Contains("s.", state.GetLineTextFromCaretPosition(), StringComparison.Ordinal)

                state.SendInvokeCompletionList()
                Await state.AssertSelectedCompletionItem("★ Normalize", displayTextSuffix:="()")
                state.SendEscape()

                state.SendTypeChars("n")
                Await state.AssertSelectedCompletionItem("★ Normalize", displayTextSuffix:="()")
            End Using
        End Function

        <WorkItem(35614, "https://github.com/dotnet/roslyn/issues/35614")>
        <MemberData(NameOf(AllCompletionImplementations))>
        <WpfTheory, Trait(Traits.Feature, Traits.Features.Completion)>
        Public Async Function TestTypeImportCompletion(completionImplementation As CompletionImplementation) As Task
            Using state = TestStateFactory.CreateCSharpTestState(completionImplementation,
                  <Document><![CDATA[
namespace NS1
{
    class C
    {
        public void Foo()
        {
            Bar$$
        }
    }
}

namespace NS2
{
    public class Bar { }
}
]]></Document>)

                Dim expectedText = "
using NS2;

namespace NS1
{
    class C
    {
        public void Foo()
        {
            Bar
        }
    }
}

namespace NS2
{
    public class Bar { }
}
"

                state.Workspace.Options = state.Workspace.Options _
                    .WithChangedOption(CompletionOptions.ShowItemsFromUnimportedNamespaces, LanguageNames.CSharp, True) _
                    .WithChangedOption(CompletionServiceOptions.TimeoutInMillisecondsForImportCompletion, -1)   ' disable timebox for import completion

                state.SendInvokeCompletionList()
                Await state.AssertSelectedCompletionItem(displayText:="Bar", inlineDescription:="NS2")
                state.SendTab()
                Assert.Equal(expectedText, state.GetDocumentText())
            End Using
        End Function

        <WpfFact, Trait(Traits.Feature, Traits.Features.Completion)>
        Public Async Function TestExpanderWithImportCompletionDisabled() As Task
            Using state = TestStateFactory.CreateCSharpTestState(CompletionImplementation.Modern,
                  <Document><![CDATA[
namespace NS1
{
    class C
    {
        public void Foo()
        {
            Bar$$
        }
    }
}

namespace NS2
{
    public class Bar { }
}
]]></Document>)

                state.Workspace.Options = state.Workspace.Options.WithChangedOption(CompletionOptions.ShowItemsFromUnimportedNamespaces, LanguageNames.CSharp, False)

                ' trigger completion with import completion disabled
                state.SendInvokeCompletionList()
                Await state.WaitForUIRenderedAsync()

                state.AssertCompletionItemsDoNotContainAny(displayText:={"Bar"})
                state.AssertCompletionItemExpander(isAvailable:=True, isSelected:=False)

                ' select expander
                state.SetCompletionItemExpanderState(isSelected:=True)
                Await state.WaitForAsynchronousOperationsAsync()
                Await state.WaitForUIRenderedAsync()

                Await state.AssertSelectedCompletionItem(displayText:="Bar", inlineDescription:="NS2")
                state.AssertCompletionItemExpander(isAvailable:=True, isSelected:=True)

                ' unselect expander
                state.SetCompletionItemExpanderState(isSelected:=False)
                Await state.WaitForAsynchronousOperationsAsync()
                Await state.WaitForUIRenderedAsync()

                state.AssertCompletionItemsDoNotContainAny(displayText:={"Bar"})
                state.AssertCompletionItemExpander(isAvailable:=True, isSelected:=False)

                ' select expander again
                state.SetCompletionItemExpanderState(isSelected:=True)
                Await state.WaitForAsynchronousOperationsAsync()
                Await state.WaitForUIRenderedAsync()

                Await state.AssertSelectedCompletionItem(displayText:="Bar", inlineDescription:="NS2")
                state.AssertCompletionItemExpander(isAvailable:=True, isSelected:=True)
            End Using
        End Function

        <WpfFact, Trait(Traits.Feature, Traits.Features.Completion)>
        Public Async Function TestExpanderWithImportCompletionEnabled() As Task
            Using state = TestStateFactory.CreateCSharpTestState(CompletionImplementation.Modern,
                  <Document><![CDATA[
namespace NS1
{
    class C
    {
        public void Foo()
        {
            Bar$$
        }
    }
}

namespace NS2
{
    public class Bar { }
}
]]></Document>)

                state.Workspace.Options = state.Workspace.Options _
                    .WithChangedOption(CompletionOptions.ShowItemsFromUnimportedNamespaces, LanguageNames.CSharp, True) _
                    .WithChangedOption(CompletionServiceOptions.TimeoutInMillisecondsForImportCompletion, -1)   ' disable timebox for import completion

                ' trigger completion with import completion enabled
                state.SendInvokeCompletionList()
                Await state.WaitForUIRenderedAsync()

                Await state.AssertSelectedCompletionItem(displayText:="Bar", inlineDescription:="NS2")
                state.AssertCompletionItemExpander(isAvailable:=True, isSelected:=True)

                ' unselect expander
                state.SetCompletionItemExpanderState(isSelected:=False)
                Await state.WaitForAsynchronousOperationsAsync()
                Await state.WaitForUIRenderedAsync()

                state.AssertCompletionItemsDoNotContainAny(displayText:={"Bar"})
                state.AssertCompletionItemExpander(isAvailable:=True, isSelected:=False)

                ' select expander
                state.SetCompletionItemExpanderState(isSelected:=True)
                Await state.WaitForAsynchronousOperationsAsync()
                Await state.WaitForUIRenderedAsync()

                Await state.AssertSelectedCompletionItem(displayText:="Bar", inlineDescription:="NS2")
                state.AssertCompletionItemExpander(isAvailable:=True, isSelected:=True)

                ' unselect expander again
                state.SetCompletionItemExpanderState(isSelected:=False)
                Await state.WaitForAsynchronousOperationsAsync()
                Await state.WaitForUIRenderedAsync()

                state.AssertCompletionItemsDoNotContainAny(displayText:={"Bar"})
                state.AssertCompletionItemExpander(isAvailable:=True, isSelected:=False)
            End Using
        End Function

        <WpfFact, Trait(Traits.Feature, Traits.Features.Completion)>
        Public Async Function TestExpanderAndTimeboxWithImportCompletionEnabled() As Task
            Using state = TestStateFactory.CreateCSharpTestState(CompletionImplementation.Modern,
                  <Document><![CDATA[
namespace NS1
{
    class C
    {
        public void Foo()
        {
            Bar$$
        }
    }
}

namespace NS2
{
    public class Bar { }
}
]]></Document>)

                ' Enable import completion and set timeout to 0 (so always timeout)
                state.Workspace.Options = state.Workspace.Options _
                    .WithChangedOption(CompletionOptions.ShowItemsFromUnimportedNamespaces, LanguageNames.CSharp, True) _
                    .WithChangedOption(CompletionServiceOptions.TimeoutInMillisecondsForImportCompletion, 0)

                ' trigger completion with import completion enabled, this should timeout so no unimport types should be shown and expander should be unselected
                ' (but the caculation should continue in background)
                state.SendInvokeCompletionList()
                Await state.WaitForUIRenderedAsync()

                state.AssertCompletionItemsDoNotContainAny(displayText:={"Bar"})
                state.AssertCompletionItemExpander(isAvailable:=True, isSelected:=False)

                ' select expander
                state.SetCompletionItemExpanderState(isSelected:=True)
                Await state.WaitForAsynchronousOperationsAsync()
                Await state.WaitForUIRenderedAsync()

                ' timeout is ignored if user asked for unimport types explicitly (via expander)
                Await state.AssertSelectedCompletionItem(displayText:="Bar", inlineDescription:="NS2")
                state.AssertCompletionItemExpander(isAvailable:=True, isSelected:=True)

            End Using
        End Function

        <WpfFact, Trait(Traits.Feature, Traits.Features.Completion)>
        Public Async Function TestExpanderAndTimeboxWithImportCompletionDisabled() As Task
            Using state = TestStateFactory.CreateCSharpTestState(CompletionImplementation.Modern,
                  <Document><![CDATA[
namespace NS1
{
    class C
    {
        public void Foo()
        {
            Bar$$
        }
    }
}

namespace NS2
{
    public class Bar { }
}
]]></Document>)

                ' Disable import completion 
                state.Workspace.Options = state.Workspace.Options.WithChangedOption(CompletionOptions.ShowItemsFromUnimportedNamespaces, LanguageNames.CSharp, False)

                ' trigger completion with import completion disabled
                state.SendInvokeCompletionList()
                Await state.WaitForUIRenderedAsync()

                state.AssertCompletionItemsDoNotContainAny(displayText:={"Bar"})
                state.AssertCompletionItemExpander(isAvailable:=True, isSelected:=False)

                ' set timeout to 0 (always timeout)
                state.Workspace.Options = state.Workspace.Options.WithChangedOption(CompletionServiceOptions.TimeoutInMillisecondsForImportCompletion, 0)

                ' select expander
                state.SetCompletionItemExpanderState(isSelected:=True)
                Await state.WaitForAsynchronousOperationsAsync()
                Await state.WaitForUIRenderedAsync()

                ' timeout should be ignored since user asked for unimport types explicitly (via expander)
                Await state.AssertSelectedCompletionItem(displayText:="Bar", inlineDescription:="NS2")
                state.AssertCompletionItemExpander(isAvailable:=True, isSelected:=True)

            End Using
        End Function

        <WpfFact, Trait(Traits.Feature, Traits.Features.Completion)>
        Public Async Function NoExpanderAvailableWhenNotInTypeContext() As Task
            Using state = TestStateFactory.CreateCSharpTestState(CompletionImplementation.Modern,
                  <Document><![CDATA[
namespace NS1
{
    $$
}
]]></Document>)

                state.Workspace.Options = state.Workspace.Options.WithChangedOption(CompletionOptions.ShowItemsFromUnimportedNamespaces, LanguageNames.CSharp, True)

                ' trigger completion with import completion enabled
                state.SendInvokeCompletionList()
                Await state.WaitForUIRenderedAsync()

                state.AssertCompletionItemExpander(isAvailable:=False, isSelected:=False)
            End Using
        End Function

        <WorkItem(34943, "https://github.com/dotnet/roslyn/issues/34943")>
        <MemberData(NameOf(AllCompletionImplementations))>
        <WpfTheory, Trait(Traits.Feature, Traits.Features.Completion), Trait(Traits.Feature, Traits.Features.CodeActionsUseRangeOperator)>
        Public Async Function TypingDotsAfterInt(completionImplementation As CompletionImplementation) As Task
            Using state = TestStateFactory.CreateCSharpTestState(completionImplementation,
                  <Document><![CDATA[
class C 
{
    void M()
    {
        int first = 3;
        int[] array = new int[100];
        var range = array[first$$];
    }
}
]]></Document>)

                state.SendTypeChars(".")
                Await state.AssertCompletionSession()
                Assert.True(state.IsSoftSelected())
                state.SendTypeChars(".")
                Assert.Contains("var range = array[first..];", state.GetLineTextFromCaretPosition(), StringComparison.Ordinal)
            End Using
        End Function

        <WorkItem(34943, "https://github.com/dotnet/roslyn/issues/34943")>
        <MemberData(NameOf(AllCompletionImplementations))>
        <WpfTheory, Trait(Traits.Feature, Traits.Features.Completion), Trait(Traits.Feature, Traits.Features.CodeActionsUseRangeOperator)>
        Public Async Function TypingDotsAfterClassAndAfterIntProperty(completionImplementation As CompletionImplementation) As Task
            Using state = TestStateFactory.CreateCSharpTestState(completionImplementation,
                  <Document><![CDATA[
class C 
{
    void M()
    {
        var d = new D();
        int[] array = new int[100];
        var range = array[d$$];
    }
}

class D
{
    public int A;
}
]]></Document>)

                state.SendTypeChars(".")
                Await state.AssertSelectedCompletionItem("A", isHardSelected:=True)
                state.SendTypeChars(".")
                Await state.AssertCompletionSession()
                Assert.True(state.IsSoftSelected())
                state.SendTypeChars(".")
                Assert.Contains("var range = array[d.A..];", state.GetLineTextFromCaretPosition(), StringComparison.Ordinal)
            End Using
        End Function

        <WorkItem(34943, "https://github.com/dotnet/roslyn/issues/34943")>
        <MemberData(NameOf(AllCompletionImplementations))>
        <WpfTheory, Trait(Traits.Feature, Traits.Features.Completion), Trait(Traits.Feature, Traits.Features.CodeActionsUseRangeOperator)>
        Public Async Function TypingDotsAfterClassAndAfterIntMethod(completionImplementation As CompletionImplementation) As Task
            Using state = TestStateFactory.CreateCSharpTestState(completionImplementation,
                  <Document><![CDATA[
class C 
{
    void M()
    {
        var d = new D();
        int[] array = new int[100];
        var range = array[d$$];
    }
}

class D
{
    public int A() => 0;
}
]]></Document>)

                state.SendTypeChars(".")
                Await state.AssertSelectedCompletionItem("A", isHardSelected:=True)
                state.SendTypeChars("().")
                Await state.AssertCompletionSession()
                Assert.True(state.IsSoftSelected())
                state.SendTypeChars(".")
                Assert.Contains("var range = array[d.A()..];", state.GetLineTextFromCaretPosition(), StringComparison.Ordinal)
            End Using
        End Function

        <WorkItem(34943, "https://github.com/dotnet/roslyn/issues/34943")>
        <MemberData(NameOf(AllCompletionImplementations))>
        <WpfTheory, Trait(Traits.Feature, Traits.Features.Completion), Trait(Traits.Feature, Traits.Features.CodeActionsUseRangeOperator)>
        Public Async Function TypingDotsAfterClassAndAfterDecimalProperty(completionImplementation As CompletionImplementation) As Task
            Using state = TestStateFactory.CreateCSharpTestState(completionImplementation,
                  <Document><![CDATA[
class C 
{
    void M()
    {
        var d = new D();
        int[] array = new int[100];
        var range = array[d$$];
    }
}

class D
{
    public decimal A;
}
]]></Document>)

                state.SendTypeChars(".")
                Await state.AssertSelectedCompletionItem("GetHashCode", isHardSelected:=True)
                state.SendTypeChars("A.")
                Await state.AssertCompletionSession()
                Assert.True(state.IsSoftSelected())
                state.SendTypeChars(".")
                Assert.Contains("var range = array[d.A..];", state.GetLineTextFromCaretPosition(), StringComparison.Ordinal)
            End Using
        End Function

        <WorkItem(34943, "https://github.com/dotnet/roslyn/issues/34943")>
        <MemberData(NameOf(AllCompletionImplementations))>
        <WpfTheory, Trait(Traits.Feature, Traits.Features.Completion), Trait(Traits.Feature, Traits.Features.CodeActionsUseRangeOperator)>
        Public Async Function TypingDotsAfterClassAndAfterDoubleMethod(completionImplementation As CompletionImplementation) As Task
            Using state = TestStateFactory.CreateCSharpTestState(completionImplementation,
                  <Document><![CDATA[
class C 
{
    void M()
    {
        var d = new D();
        int[] array = new int[100];
        var range = array[d$$];
    }
}

class D
{
    public double A() => 0;
}
]]></Document>)

                state.SendTypeChars(".")
                Await state.AssertSelectedCompletionItem("GetHashCode", isHardSelected:=True)
                state.SendTypeChars("A().")
                Await state.AssertCompletionSession()
                Assert.True(state.IsSoftSelected())
                state.SendTypeChars(".")
                Assert.Contains("var range = array[d.A()..];", state.GetLineTextFromCaretPosition(), StringComparison.Ordinal)
            End Using
        End Function

        <WorkItem(34943, "https://github.com/dotnet/roslyn/issues/34943")>
        <MemberData(NameOf(AllCompletionImplementations))>
        <WpfTheory, Trait(Traits.Feature, Traits.Features.Completion), Trait(Traits.Feature, Traits.Features.CodeActionsUseRangeOperator)>
        Public Async Function TypingDotsAfterIntWithinArrayDeclaration(completionImplementation As CompletionImplementation) As Task
            Using state = TestStateFactory.CreateCSharpTestState(completionImplementation,
                  <Document><![CDATA[
class C 
{
    void M()
    {
        int d = 1;
        var array = new int[d$$];
    }
}
]]></Document>)

                state.SendTypeChars(".")
                Await state.AssertCompletionSession()
                Assert.True(state.IsSoftSelected())
                state.SendTypeChars(".")
                Assert.Contains("var array = new int[d..];", state.GetLineTextFromCaretPosition(), StringComparison.Ordinal)
            End Using
        End Function

        <WorkItem(34943, "https://github.com/dotnet/roslyn/issues/34943")>
        <MemberData(NameOf(AllCompletionImplementations))>
        <WpfTheory, Trait(Traits.Feature, Traits.Features.Completion), Trait(Traits.Feature, Traits.Features.CodeActionsUseRangeOperator)>
        Public Async Function TypingDotsAfterIntInVariableDeclaration(completionImplementation As CompletionImplementation) As Task
            Using state = TestStateFactory.CreateCSharpTestState(completionImplementation,
                  <Document><![CDATA[
class C 
{
    void M()
    {
        int d = 1;
        var e = d$$;
    }
}
]]></Document>)

                state.SendTypeChars(".")
                Await state.AssertCompletionSession()
                Assert.True(state.IsSoftSelected())
                state.SendTypeChars(".")
                Assert.Contains("var e = d..;", state.GetLineTextFromCaretPosition(), StringComparison.Ordinal)
            End Using
        End Function

        <WorkItem(34943, "https://github.com/dotnet/roslyn/issues/34943")>
        <MemberData(NameOf(AllCompletionImplementations))>
        <WpfTheory, Trait(Traits.Feature, Traits.Features.Completion), Trait(Traits.Feature, Traits.Features.CodeActionsUseRangeOperator)>
        Public Async Function TypingToStringAfterIntInVariableDeclaration(completionImplementation As CompletionImplementation) As Task
            Using state = TestStateFactory.CreateCSharpTestState(completionImplementation,
                  <Document><![CDATA[
class C 
{
    void M()
    {
        int d = 1;
        var e = d$$;
    }
}
]]></Document>)

                state.SendTypeChars(".")
                Await state.AssertCompletionSession()
                Assert.True(state.IsSoftSelected())
                state.SendTypeChars("ToStr(")
                Assert.Contains("var e = d.ToString(", state.GetLineTextFromCaretPosition(), StringComparison.Ordinal)
            End Using
        End Function

        <WorkItem(36187, "https://github.com/dotnet/roslyn/issues/36187")>
        <MemberData(NameOf(AllCompletionImplementations))>
        <WpfTheory, Trait(Traits.Feature, Traits.Features.Completion), Trait(Traits.Feature, Traits.Features.CodeActionsUseRangeOperator)>
        Public Async Function CompletionWithTwoOverloadsOneOfThemIsEmpty(completionImplementation As CompletionImplementation) As Task
            Using state = TestStateFactory.CreateCSharpTestState(completionImplementation,
                  <Document><![CDATA[
class C
{
    private enum A
    {
    	A,
    	B,
    }

    private void Get(string a) { }
    private void Get(A a) { }

    private void Test()
    {
    	Get$$
    }
}
]]></Document>)

                state.SendTypeChars("(")
                Await state.AssertSelectedCompletionItem(displayText:="A", isHardSelected:=True)
            End Using
        End Function

        <WpfTheory, Trait(Traits.Feature, Traits.Features.Completion)>
        <MemberData(NameOf(AllCompletionImplementations))>
        <WorkItem(24960, "https://github.com/dotnet/roslyn/issues/24960")>
        Public Async Function TypeParameterTOnType(completionImplementation As CompletionImplementation) As Task
            Using state = TestStateFactory.CreateCSharpTestState(completionImplementation,
                <Document><![CDATA[
class C<T>
{
    $$
}]]>
                </Document>)

                state.SendTypeChars("T")
                Await state.WaitForAsynchronousOperationsAsync()
                Await state.AssertSelectedCompletionItem("T")
            End Using
        End Function

        <WpfTheory, Trait(Traits.Feature, Traits.Features.Completion)>
        <MemberData(NameOf(AllCompletionImplementations))>
        <WorkItem(24960, "https://github.com/dotnet/roslyn/issues/24960")>
        Public Async Function TypeParameterTOnMethod(completionImplementation As CompletionImplementation) As Task
            Using state = TestStateFactory.CreateCSharpTestState(completionImplementation,
                <Document><![CDATA[
class C
{
    void M<T>()
    {
        $$
    }
}]]>
                </Document>)

                state.SendTypeChars("T")
                Await state.WaitForAsynchronousOperationsAsync()
                Await state.AssertSelectedCompletionItem("T")
            End Using
        End Function

<<<<<<< HEAD
        <WpfTheory, Trait(Traits.Feature, Traits.Features.Completion)>
        <MemberData(NameOf(AllCompletionImplementations))>
        Public Async Function CompletionBeforeVarWithEnableNullableReferenceAnalysisIDEFeatures(completionImplementation As CompletionImplementation) As Task
            Using state = TestStateFactory.CreateTestStateFromWorkspace(completionImplementation,
                 <Workspace>
                     <Project Language="C#" LanguageVersion="CSharp8" CommonReferences="true" AssemblyName="CSProj" Features="run-nullable-analysis">
                         <Document><![CDATA[
class C
{
    void M(string s)
    {
        s$$
        var o = new object();
    }
}]]></Document>
                     </Project>
                 </Workspace>)

                state.SendTypeChars(".")
                Await state.AssertCompletionSession()
                state.AssertCompletionItemsContainAll({"Length"})
            End Using
        End Function
=======
        <WorkItem(35163, "https://github.com/dotnet/roslyn/issues/35163")>
        <MemberData(NameOf(AllCompletionImplementations))>
        <WpfTheory, Trait(Traits.Feature, Traits.Features.Completion)>
        Public Async Function NonExpandedItemShouldAlwaysBePreferred_DisplayTextMatch(completionImplementation As CompletionImplementation) As Task
            Using state = TestStateFactory.CreateCSharpTestState(completionImplementation,
                  <Document><![CDATA[
namespace NS1
{
    class C
    {
        public void Foo()
        {
            Bar$$
        }
    }

    public class Bar<T>
    {
    } 
}

namespace NS2
{
    public class Bar
    {
    }
}
]]></Document>)

                Dim expectedText = "
namespace NS1
{
    class C
    {
        public void Foo()
        {
            Bar
        }
    }

    public class Bar<T>
    {
    } 
}

namespace NS2
{
    public class Bar
    {
    }
}
"

                state.Workspace.Options = state.Workspace.Options _
                    .WithChangedOption(CompletionOptions.ShowItemsFromUnimportedNamespaces, LanguageNames.CSharp, True) _
                    .WithChangedOption(CompletionServiceOptions.TimeoutInMillisecondsForImportCompletion, -1)

                state.SendInvokeCompletionList()
                Await state.AssertSelectedCompletionItem(displayText:="Bar", displayTextSuffix:="<>")
                state.SendTab()
                Assert.Equal(expectedText, state.GetDocumentText())
            End Using
        End Function

        <WorkItem(35163, "https://github.com/dotnet/roslyn/issues/35163")>
        <MemberData(NameOf(AllCompletionImplementations))>
        <WpfTheory, Trait(Traits.Feature, Traits.Features.Completion)>
        Public Async Function NonExpandedItemShouldAlwaysBePreferred_FullDisplayTextMatch(completionImplementation As CompletionImplementation) As Task
            Using state = TestStateFactory.CreateCSharpTestState(completionImplementation,
                  <Document><![CDATA[
namespace NS1
{
    class C
    {
        public void Foo()
        {
            Bar$$
        }
    }

    public class Bar
    {
    } 
}

namespace NS2
{
    public class Bar
    {
    }
}
]]></Document>)

                Dim expectedText = "
namespace NS1
{
    class C
    {
        public void Foo()
        {
            Bar
        }
    }

    public class Bar
    {
    } 
}

namespace NS2
{
    public class Bar
    {
    }
}
"

                state.Workspace.Options = state.Workspace.Options _
                    .WithChangedOption(CompletionOptions.ShowItemsFromUnimportedNamespaces, LanguageNames.CSharp, True) _
                    .WithChangedOption(CompletionServiceOptions.TimeoutInMillisecondsForImportCompletion, -1)

                state.SendInvokeCompletionList()
                Await state.AssertSelectedCompletionItem(displayText:="Bar")
                state.SendTab()
                Assert.Equal(expectedText, state.GetDocumentText())
            End Using
        End Function

        <WorkItem(35163, "https://github.com/dotnet/roslyn/issues/35163")>
        <MemberData(NameOf(AllCompletionImplementations))>
        <WpfTheory, Trait(Traits.Feature, Traits.Features.Completion)>
        Public Async Function NonExpandedItemShouldAlwaysBePreferred_ExpandedItemHasBetterMatch(completionImplementation As CompletionImplementation) As Task
            Using state = TestStateFactory.CreateCSharpTestState(completionImplementation,
                  <Document><![CDATA[
namespace NS1
{
    class C
    {
        public void Foo()
        {
            bar$$
        }
    }

    public class BitArrayReceiver
    {
    } 
}

namespace NS2
{
    public class Bar
    {
    }
}
]]></Document>)

                Dim expectedText = "
namespace NS1
{
    class C
    {
        public void Foo()
        {
            BitArrayReceiver
        }
    }

    public class BitArrayReceiver
    {
    } 
}

namespace NS2
{
    public class Bar
    {
    }
}
"

                state.Workspace.Options = state.Workspace.Options _
                    .WithChangedOption(CompletionOptions.ShowItemsFromUnimportedNamespaces, LanguageNames.CSharp, True) _
                    .WithChangedOption(CompletionServiceOptions.TimeoutInMillisecondsForImportCompletion, -1)

                state.SendInvokeCompletionList()
                Await state.AssertSelectedCompletionItem(displayText:="BitArrayReceiver")
                state.SendTab()
                Assert.Equal(expectedText, state.GetDocumentText())
            End Using
        End Function

>>>>>>> a06bcb44
        Private Class MultipleChangeCompletionProvider
            Inherits CompletionProvider

            Private _text As String
            Private _caretPosition As Integer

            Public Sub SetInfo(text As String, caretPosition As Integer)
                _text = text
                _caretPosition = caretPosition
            End Sub

            Public Overrides Function ProvideCompletionsAsync(context As CompletionContext) As Task
                context.AddItem(CompletionItem.Create(
                    "CustomItem",
                    rules:=CompletionItemRules.Default.WithMatchPriority(1000)))
                Return Task.CompletedTask
            End Function

            Public Overrides Function ShouldTriggerCompletion(text As SourceText, caretPosition As Integer, trigger As CompletionTrigger, options As OptionSet) As Boolean
                Return True
            End Function

            Public Overrides Function GetChangeAsync(document As Document, item As CompletionItem, commitKey As Char?, cancellationToken As CancellationToken) As Task(Of CompletionChange)
                Dim newText =
"using NewUsing;
using System;
class C
{
    void goo() {
        return InsertedItem"

                Dim change = CompletionChange.Create(
                    New TextChange(New TextSpan(0, _caretPosition), newText))
                Return Task.FromResult(change)
            End Function
        End Class

        Private Class IntelliCodeMockProvider
            Inherits CompletionProvider

            Public AutomationTextString As String = "Hello from IntelliCode: Length"

            Public Overrides Function ProvideCompletionsAsync(context As CompletionContext) As Task
                Dim intelliCodeItem = CompletionItem.Create(displayText:="★ Length", filterText:="Length")
                intelliCodeItem.AutomationText = AutomationTextString
                context.AddItem(intelliCodeItem)

                context.AddItem(CompletionItem.Create(displayText:="★ Normalize", filterText:="Normalize", displayTextSuffix:="()"))
                context.AddItem(CompletionItem.Create(displayText:="Normalize", filterText:="Normalize"))
                context.AddItem(CompletionItem.Create(displayText:="Length", filterText:="Length"))
                context.AddItem(CompletionItem.Create(displayText:="ToString", filterText:="ToString", displayTextSuffix:="()"))
                context.AddItem(CompletionItem.Create(displayText:="First", filterText:="First", displayTextSuffix:="()"))
                Return Task.CompletedTask
            End Function

            Public Overrides Function ShouldTriggerCompletion(text As SourceText, caretPosition As Integer, trigger As CompletionTrigger, options As OptionSet) As Boolean
                Return True
            End Function

            Public Overrides Function GetChangeAsync(document As Document, item As CompletionItem, commitKey As Char?, cancellationToken As CancellationToken) As Task(Of CompletionChange)
                Dim commitText = item.DisplayText
                If commitText.StartsWith("★") Then
                    ' remove the star and the following space
                    commitText = commitText.Substring(2)
                End If

                Return Task.FromResult(CompletionChange.Create(New TextChange(item.Span, commitText)))
            End Function
        End Class

        ' Simulates a situation where IntelliCode provides items not included into the Rolsyn original list.
        ' We want to ignore these items in CommitIfUnique.
        ' This situation should not happen. Tests with this provider were added to cover protective scenarios.
        Private Class IntelliCodeMockWeirdProvider
            Inherits IntelliCodeMockProvider

            Public Overrides Async Function ProvideCompletionsAsync(context As CompletionContext) As Task
                Await MyBase.ProvideCompletionsAsync(context).ConfigureAwait(False)
                context.AddItem(CompletionItem.Create(displayText:="★ Length2", filterText:="Length"))
            End Function
        End Class
    End Class
End Namespace<|MERGE_RESOLUTION|>--- conflicted
+++ resolved
@@ -5820,7 +5820,6 @@
             End Using
         End Function
 
-<<<<<<< HEAD
         <WpfTheory, Trait(Traits.Feature, Traits.Features.Completion)>
         <MemberData(NameOf(AllCompletionImplementations))>
         Public Async Function CompletionBeforeVarWithEnableNullableReferenceAnalysisIDEFeatures(completionImplementation As CompletionImplementation) As Task
@@ -5844,7 +5843,7 @@
                 state.AssertCompletionItemsContainAll({"Length"})
             End Using
         End Function
-=======
+
         <WorkItem(35163, "https://github.com/dotnet/roslyn/issues/35163")>
         <MemberData(NameOf(AllCompletionImplementations))>
         <WpfTheory, Trait(Traits.Feature, Traits.Features.Completion)>
@@ -6037,7 +6036,6 @@
             End Using
         End Function
 
->>>>>>> a06bcb44
         Private Class MultipleChangeCompletionProvider
             Inherits CompletionProvider
 
