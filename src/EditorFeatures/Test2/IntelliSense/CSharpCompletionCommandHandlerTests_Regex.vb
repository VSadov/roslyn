--- conflicted
+++ resolved
@@ -21,12 +21,7 @@
 ]]></Document>)
 
                 state.SendInvokeCompletionList()
-<<<<<<< HEAD
-                Await state.WaitForAsynchronousOperationsAsync()
                 Await state.AssertSelectedCompletionItem("\A", inlineDescription:=FeaturesResources.Regex_start_of_string_only_short)
-=======
-                Await state.AssertSelectedCompletionItem("\A", inlineDescription:=WorkspacesResources.Regex_start_of_string_only_short)
->>>>>>> 21d9c895
                 state.SendTab()
                 Await state.AssertNoCompletionSession()
                 Assert.Contains("new Regex(""\\A"")", state.GetLineTextFromCaretPosition(), StringComparison.Ordinal)
