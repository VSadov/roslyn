﻿// Licensed to the .NET Foundation under one or more agreements.
// The .NET Foundation licenses this file to you under the MIT license.
// See the LICENSE file in the project root for more information.

#nullable disable

using System;
using System.Linq;
using System.Text.RegularExpressions;
using Microsoft.CodeAnalysis.Editor.UnitTests.Utilities;
using Microsoft.CodeAnalysis.Editor.UnitTests.Workspaces;
using Microsoft.CodeAnalysis.Formatting;
using Microsoft.CodeAnalysis.Options;
using Microsoft.CodeAnalysis.Test.Utilities;
using Microsoft.CodeAnalysis.Testing;
using Microsoft.VisualStudio.Commanding;
using Microsoft.VisualStudio.Text;
using Microsoft.VisualStudio.Text.Editor;
using Microsoft.VisualStudio.Text.Editor.Commanding.Commands;
using Roslyn.Test.Utilities;
using Xunit;

namespace Microsoft.CodeAnalysis.Editor.UnitTests.AutomaticCompletion
{
    [UseExportProvider]
    public abstract class AbstractAutomaticLineEnderTests
    {
        protected abstract string Language { get; }
        protected abstract Action CreateNextHandler(TestWorkspace workspace);

        internal abstract IChainedCommandHandler<AutomaticLineEnderCommandArgs> GetCommandHandler(TestWorkspace workspace);

        protected void Test(string expected, string markupCode, bool completionActive = false, bool assertNextHandlerInvoked = false)
        {
            Test(expected, markupCode, useTabs: false, completionActive, assertNextHandlerInvoked);
            Test(expected, markupCode, useTabs: true, completionActive, assertNextHandlerInvoked);
        }

        private void Test(string expected, string markupCode, bool useTabs, bool completionActive = false, bool assertNextHandlerInvoked = false)
        {
            if (useTabs)
            {
                expected = ToTabs(expected);
                markupCode = ToTabs(markupCode);
            }

            TestFileMarkupParser.GetPositionsAndSpans(markupCode, out var code, out var positions, out _);
            Assert.NotEmpty(positions);

            foreach (var position in positions)
            {
                // Run the test once for each input position. All marked positions in the input for a test are expected
                // to have the same result.
                Test(expected, code, position, useTabs, completionActive, assertNextHandlerInvoked);
            }
        }

        private static string ToTabs(string value)
        {
            var lines = value.Split('\n');
            for (var i = 0; i < lines.Length; i++)
            {
                lines[i] = Regex.Replace(lines[i], "(?<=^(    )*)(    )", _ => "\t");
            }

            return string.Join("\n", lines);
        }

#pragma warning disable IDE0060 // Remove unused parameter - https://github.com/dotnet/roslyn/issues/45892
        private void Test(string expected, string code, int position, bool useTabs, bool completionActive = false, bool assertNextHandlerInvoked = false)
#pragma warning restore IDE0060 // Remove unused parameter
        {
            var markupCode = code[0..position] + "$$" + code[position..];

            // WPF is required for some reason: https://github.com/dotnet/roslyn/issues/46286
            using var workspace = TestWorkspace.Create(Language, compilationOptions: null, parseOptions: null, new[] { markupCode }, composition: EditorTestCompositions.EditorFeaturesWpf);

<<<<<<< HEAD
=======
            workspace.GlobalOptions.SetGlobalOption(new OptionKey(FormattingOptions2.UseTabs, Language), useTabs);

>>>>>>> 2efe6ec2
            var view = workspace.Documents.Single().GetTextView();
            var buffer = workspace.Documents.Single().GetTextBuffer();
            var nextHandlerInvoked = false;

            view.Options.GlobalOptions.SetOptionValue(DefaultOptions.ConvertTabsToSpacesOptionId, !useTabs);
            view.Options.GlobalOptions.SetOptionValue(DefaultOptions.IndentStyleId, IndentingStyle.Smart);

            view.Caret.MoveTo(new SnapshotPoint(buffer.CurrentSnapshot, workspace.Documents.Single(d => d.CursorPosition.HasValue).CursorPosition.Value));

            var commandHandler = GetCommandHandler(workspace);
            var nextHandler = assertNextHandlerInvoked ? () => nextHandlerInvoked = true : CreateNextHandler(workspace);

            commandHandler.ExecuteCommand(new AutomaticLineEnderCommandArgs(view, buffer), nextHandler, TestCommandExecutionContext.Create());

            Test(view, buffer, expected, useTabs);

            Assert.Equal(assertNextHandlerInvoked, nextHandlerInvoked);
        }

        private static void Test(ITextView view, ITextBuffer buffer, string expectedWithAnnotations, bool useTabs)
        {
            MarkupTestFile.GetPosition(expectedWithAnnotations, out var expected, out int expectedPosition);

            // Remove any virtual space from the expected text.
            var virtualPosition = view.Caret.Position.VirtualBufferPosition;

            var charactersToRemove = virtualPosition.VirtualSpaces;
            if (useTabs)
            {
                Assert.Equal(0, charactersToRemove % 4);
                charactersToRemove /= 4;
            }

            expected = expected.Remove(virtualPosition.Position, charactersToRemove);

            Assert.Equal(expected, buffer.CurrentSnapshot.GetText());
            Assert.Equal(expectedPosition, virtualPosition.Position.Position + charactersToRemove);
        }

        public static T GetService<T>(TestWorkspace workspace)
            => workspace.GetService<T>();

        public static T GetExportedValue<T>(TestWorkspace workspace)
            => workspace.ExportProvider.GetExportedValue<T>();
    }
}<|MERGE_RESOLUTION|>--- conflicted
+++ resolved
@@ -75,17 +75,11 @@
             // WPF is required for some reason: https://github.com/dotnet/roslyn/issues/46286
             using var workspace = TestWorkspace.Create(Language, compilationOptions: null, parseOptions: null, new[] { markupCode }, composition: EditorTestCompositions.EditorFeaturesWpf);
 
-<<<<<<< HEAD
-=======
             workspace.GlobalOptions.SetGlobalOption(new OptionKey(FormattingOptions2.UseTabs, Language), useTabs);
 
->>>>>>> 2efe6ec2
             var view = workspace.Documents.Single().GetTextView();
             var buffer = workspace.Documents.Single().GetTextBuffer();
             var nextHandlerInvoked = false;
-
-            view.Options.GlobalOptions.SetOptionValue(DefaultOptions.ConvertTabsToSpacesOptionId, !useTabs);
-            view.Options.GlobalOptions.SetOptionValue(DefaultOptions.IndentStyleId, IndentingStyle.Smart);
 
             view.Caret.MoveTo(new SnapshotPoint(buffer.CurrentSnapshot, workspace.Documents.Single(d => d.CursorPosition.HasValue).CursorPosition.Value));
 
