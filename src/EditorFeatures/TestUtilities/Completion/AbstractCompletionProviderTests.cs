﻿// Licensed to the .NET Foundation under one or more agreements.
// The .NET Foundation licenses this file to you under the MIT license.
// See the LICENSE file in the project root for more information.

#nullable disable

using System;
using System.Collections.Generic;
using System.Collections.Immutable;
using System.Linq;
using System.Security;
using System.Text;
using System.Threading;
using System.Threading.Tasks;
using Microsoft.CodeAnalysis;
using Microsoft.CodeAnalysis.Completion;
using Microsoft.CodeAnalysis.Editor.Implementation.IntelliSense.AsyncCompletion;
using Microsoft.CodeAnalysis.Editor.UnitTests.Workspaces;
using Microsoft.CodeAnalysis.Host.Mef;
using Microsoft.CodeAnalysis.LanguageServices;
using Microsoft.CodeAnalysis.Options;
using Microsoft.CodeAnalysis.Shared.Extensions;
using Microsoft.CodeAnalysis.Test.Utilities;
using Microsoft.CodeAnalysis.Text;
using Microsoft.VisualStudio.Composition;
using Microsoft.VisualStudio.InteractiveWindow;
using Microsoft.VisualStudio.Language.Intellisense;
using Microsoft.VisualStudio.Language.Intellisense.AsyncCompletion.Data;
using Moq;
using Roslyn.Test.Utilities;
using Roslyn.Utilities;
using Xunit;
using RoslynCompletion = Microsoft.CodeAnalysis.Completion;

namespace Microsoft.CodeAnalysis.Editor.UnitTests.Completion
{
    [UseExportProvider]
    public abstract class AbstractCompletionProviderTests<TWorkspaceFixture> : TestBase
        where TWorkspaceFixture : TestWorkspaceFixture, new()
    {
        private static readonly TestComposition s_baseComposition = EditorTestCompositions.EditorFeatures.AddExcludedPartTypes(typeof(CompletionProvider));

        private readonly TestFixtureHelper<TWorkspaceFixture> _fixtureHelper = new();

        protected readonly Mock<ICompletionSession> MockCompletionSession;
        private ExportProvider _lazyExportProvider;

        protected AbstractCompletionProviderTests()
        {
            MockCompletionSession = new Mock<ICompletionSession>(MockBehavior.Strict);
        }

        protected ExportProvider ExportProvider
            => _lazyExportProvider ??= GetComposition().ExportProviderFactory.CreateExportProvider();

        protected virtual TestComposition GetComposition()
            => s_baseComposition.AddParts(GetCompletionProviderType());

        private protected ReferenceCountedDisposable<TWorkspaceFixture> GetOrCreateWorkspaceFixture()
            => _fixtureHelper.GetOrCreateFixture();

        protected static async Task<bool> CanUseSpeculativeSemanticModelAsync(Document document, int position)
        {
            var service = document.GetLanguageService<ISyntaxFactsService>();
            var node = (await document.GetSyntaxRootAsync()).FindToken(position).Parent;

            return !service.GetMemberBodySpanForSpeculativeBinding(node).IsEmpty;
        }

        internal virtual CompletionServiceWithProviders GetCompletionService(Project project)
        {
            var completionService = project.LanguageServices.GetRequiredService<CompletionService>();

            var completionServiceWithProviders = Assert.IsAssignableFrom<CompletionServiceWithProviders>(completionService);

            var completionProviders = ((IMefHostExportProvider)project.Solution.Workspace.Services.HostServices).GetExports<CompletionProvider>();
            var completionProvider = Assert.Single(completionProviders).Value;
            Assert.IsType(GetCompletionProviderType(), completionProvider);

            return completionServiceWithProviders;
        }

        internal static ImmutableHashSet<string> GetRoles(Document document)
            => document.SourceCodeKind == SourceCodeKind.Regular ? ImmutableHashSet<string>.Empty : ImmutableHashSet.Create(PredefinedInteractiveTextViewRoles.InteractiveTextViewRole);

        protected abstract string ItemPartiallyWritten(string expectedItemOrNull);

        protected abstract TestWorkspace CreateWorkspace(string fileContents);

        private protected abstract Task BaseVerifyWorkerAsync(
            string code, int position, string expectedItemOrNull, string expectedDescriptionOrNull,
            SourceCodeKind sourceCodeKind, bool usePreviousCharAsTrigger, bool checkForAbsence,
            int? glyph, int? matchPriority, bool? hasSuggestionItem, string displayTextSuffix,
            string inlineDescription, List<CompletionFilter> matchingFilters, CompletionItemFlags? flags);

        internal static Task<RoslynCompletion.CompletionList> GetCompletionListAsync(
            CompletionService service,
            Document document,
            int position,
            RoslynCompletion.CompletionTrigger triggerInfo,
            OptionSet options = null)
        {
            return service.GetCompletionsAsync(document, position, triggerInfo, GetRoles(document), options);
        }

        private protected async Task CheckResultsAsync(
            Document document, int position, string expectedItemOrNull,
            string expectedDescriptionOrNull, bool usePreviousCharAsTrigger,
            bool checkForAbsence, int? glyph, int? matchPriority,
            bool? hasSuggestionModeItem, string displayTextSuffix, string inlineDescription,
            List<CompletionFilter> matchingFilters, CompletionItemFlags? flags)
        {
            var code = (await document.GetTextAsync()).ToString();

            var trigger = RoslynCompletion.CompletionTrigger.Invoke;

            if (usePreviousCharAsTrigger)
            {
                trigger = RoslynCompletion.CompletionTrigger.CreateInsertionTrigger(insertedCharacter: code.ElementAt(position - 1));
            }

            var completionService = GetCompletionService(document.Project);
            var completionList = await GetCompletionListAsync(completionService, document, position, trigger);
            var items = completionList == null ? ImmutableArray<RoslynCompletion.CompletionItem>.Empty : completionList.Items;

            if (hasSuggestionModeItem != null)
            {
                Assert.Equal(hasSuggestionModeItem.Value, completionList.SuggestionModeItem != null);
            }

            if (checkForAbsence)
            {
                if (items == null)
                {
                    return;
                }

                if (expectedItemOrNull == null)
                {
                    Assert.Empty(items);
                }
                else
                {
                    AssertEx.None(
                        items,
                        c => CompareItems(c.DisplayText, expectedItemOrNull)
                                && CompareItems(c.DisplayTextSuffix, displayTextSuffix ?? "")
                                && CompareItems(c.InlineDescription, inlineDescription ?? "")
                                && (expectedDescriptionOrNull != null ? completionService.GetDescriptionAsync(document, c).Result.Text == expectedDescriptionOrNull : true));
                }
            }
            else
            {
                if (expectedItemOrNull == null)
                {
                    Assert.NotEmpty(items);
                }
                else
                {
                    Func<RoslynCompletion.CompletionItem, bool> predicate = c
                        => CompareItems(c.DisplayText, expectedItemOrNull)
                              && CompareItems(c.DisplayTextSuffix, displayTextSuffix ?? "")
                              && CompareItems(c.InlineDescription, inlineDescription ?? "")
                              && (expectedDescriptionOrNull != null ? completionService.GetDescriptionAsync(document, c).Result.Text == expectedDescriptionOrNull : true)
                              && (glyph.HasValue ? c.Tags.SequenceEqual(GlyphTags.GetTags((Glyph)glyph.Value)) : true)
                              && (matchPriority.HasValue ? (int)c.Rules.MatchPriority == matchPriority.Value : true)
                              && (matchingFilters != null ? FiltersMatch(matchingFilters, c) : true)
                              && (flags != null ? flags.Value == c.Flags : true);

                    AssertEx.Any(items, predicate);
                }
            }
        }

        protected void SetExperimentOption(string experimentName, bool enabled)
        {
            var mockExperimentService = ExportProvider.GetExportedValue<TestExperimentationService>();
            mockExperimentService.SetExperimentOption(experimentName, enabled);
        }

        private static bool FiltersMatch(List<CompletionFilter> expectedMatchingFilters, RoslynCompletion.CompletionItem item)
        {
            var matchingFilters = FilterSet.GetFilters(item);

            // Check that the list has no duplicates.
            Assert.Equal(matchingFilters.Count, matchingFilters.Distinct().Count());
            return expectedMatchingFilters.SetEquals(matchingFilters);
        }

        private async Task VerifyAsync(
            string markup, string expectedItemOrNull, string expectedDescriptionOrNull,
            SourceCodeKind sourceCodeKind, bool usePreviousCharAsTrigger, bool checkForAbsence,
            int? glyph, int? matchPriority, bool? hasSuggestionModeItem, string displayTextSuffix,
            string inlineDescription, List<CompletionFilter> matchingFilters, CompletionItemFlags? flags)
        {
            using var workspaceFixture = GetOrCreateWorkspaceFixture();

            var workspace = workspaceFixture.Target.GetWorkspace(markup, ExportProvider);
            var code = workspaceFixture.Target.Code;
            var position = workspaceFixture.Target.Position;

            workspace.SetOptions(WithChangedOptions(workspace.Options));

            await VerifyWorkerAsync(
                code, position, expectedItemOrNull, expectedDescriptionOrNull,
                sourceCodeKind, usePreviousCharAsTrigger, checkForAbsence, glyph,
                matchPriority, hasSuggestionModeItem, displayTextSuffix, inlineDescription,
                matchingFilters, flags).ConfigureAwait(false);
        }

        protected async Task<CompletionList> GetCompletionListAsync(string markup, string workspaceKind = null)
        {
            using var workspaceFixture = GetOrCreateWorkspaceFixture();
            var workspace = workspaceFixture.Target.GetWorkspace(markup, ExportProvider, workspaceKind: workspaceKind);
            var currentDocument = workspace.CurrentSolution.GetDocument(workspaceFixture.Target.CurrentDocument.Id);
            var position = workspaceFixture.Target.Position;
            currentDocument = WithChangedOptions(currentDocument);

            return await GetCompletionListAsync(GetCompletionService(currentDocument.Project), currentDocument, position, RoslynCompletion.CompletionTrigger.Invoke, options: workspace.Options).ConfigureAwait(false);
        }

        protected async Task VerifyCustomCommitProviderAsync(string markupBeforeCommit, string itemToCommit, string expectedCodeAfterCommit, SourceCodeKind? sourceCodeKind = null, char? commitChar = null)
        {
            using var workspaceFixture = GetOrCreateWorkspaceFixture();
            using (workspaceFixture.Target.GetWorkspace(markupBeforeCommit, ExportProvider))
            {
                var code = workspaceFixture.Target.Code;
                var position = workspaceFixture.Target.Position;

                if (sourceCodeKind.HasValue)
                {
                    await VerifyCustomCommitProviderWorkerAsync(code, position, itemToCommit, expectedCodeAfterCommit, sourceCodeKind.Value, commitChar);
                }
                else
                {
                    await VerifyCustomCommitProviderWorkerAsync(code, position, itemToCommit, expectedCodeAfterCommit, SourceCodeKind.Regular, commitChar);
                    await VerifyCustomCommitProviderWorkerAsync(code, position, itemToCommit, expectedCodeAfterCommit, SourceCodeKind.Script, commitChar);
                }
            }
        }

        protected async Task VerifyProviderCommitAsync(
            string markupBeforeCommit,
            string itemToCommit,
            string expectedCodeAfterCommit,
            char? commitChar,
            SourceCodeKind? sourceCodeKind = null)
        {
            using var workspaceFixture = GetOrCreateWorkspaceFixture();
<<<<<<< HEAD

            workspaceFixture.Target.GetWorkspace(markupBeforeCommit, ExportProvider);

=======

            workspaceFixture.Target.GetWorkspace(markupBeforeCommit, ExportProvider);

>>>>>>> bc8c26a5
            var code = workspaceFixture.Target.Code;
            var position = workspaceFixture.Target.Position;

            expectedCodeAfterCommit = expectedCodeAfterCommit.NormalizeLineEndings();
            if (sourceCodeKind.HasValue)
            {
                await VerifyProviderCommitWorkerAsync(code, position, itemToCommit, expectedCodeAfterCommit, commitChar, sourceCodeKind.Value);
            }
            else
            {
                await VerifyProviderCommitWorkerAsync(code, position, itemToCommit, expectedCodeAfterCommit, commitChar, SourceCodeKind.Regular);
                await VerifyProviderCommitWorkerAsync(code, position, itemToCommit, expectedCodeAfterCommit, commitChar, SourceCodeKind.Script);
            }
        }

        protected bool CompareItems(string actualItem, string expectedItem)
            => GetStringComparer().Equals(actualItem, expectedItem);

        protected virtual IEqualityComparer<string> GetStringComparer()
            => StringComparer.Ordinal;

        private protected async Task VerifyItemExistsAsync(
            string markup, string expectedItem, string expectedDescriptionOrNull = null,
            SourceCodeKind? sourceCodeKind = null, bool usePreviousCharAsTrigger = false,
            int? glyph = null, int? matchPriority = null, bool? hasSuggestionModeItem = null,
            string displayTextSuffix = null, string inlineDescription = null,
            List<CompletionFilter> matchingFilters = null, CompletionItemFlags? flags = null)
        {
            if (sourceCodeKind.HasValue)
            {
                await VerifyAsync(markup, expectedItem, expectedDescriptionOrNull,
                    sourceCodeKind.Value, usePreviousCharAsTrigger, checkForAbsence: false,
                    glyph: glyph, matchPriority: matchPriority,
                    hasSuggestionModeItem: hasSuggestionModeItem, displayTextSuffix: displayTextSuffix,
                    inlineDescription: inlineDescription, matchingFilters: matchingFilters, flags: flags);
            }
            else
            {
                await VerifyAsync(
                    markup, expectedItem, expectedDescriptionOrNull, SourceCodeKind.Regular, usePreviousCharAsTrigger,
                    checkForAbsence: false, glyph: glyph, matchPriority: matchPriority,
                    hasSuggestionModeItem: hasSuggestionModeItem, displayTextSuffix: displayTextSuffix,
                    inlineDescription: inlineDescription, matchingFilters: matchingFilters, flags: flags);

                await VerifyAsync(
                    markup, expectedItem, expectedDescriptionOrNull, SourceCodeKind.Script, usePreviousCharAsTrigger,
                    checkForAbsence: false, glyph: glyph, matchPriority: matchPriority,
                    hasSuggestionModeItem: hasSuggestionModeItem, displayTextSuffix: displayTextSuffix,
                    inlineDescription: inlineDescription, matchingFilters: matchingFilters, flags: flags);
            }
        }

        private protected async Task VerifyItemIsAbsentAsync(
            string markup, string expectedItem, string expectedDescriptionOrNull = null,
            SourceCodeKind? sourceCodeKind = null, bool usePreviousCharAsTrigger = false,
            bool? hasSuggestionModeItem = null, string displayTextSuffix = null, string inlineDescription = null,
            List<CompletionFilter> matchingFilters = null, CompletionItemFlags? flags = null)
        {
            if (sourceCodeKind.HasValue)
            {
                await VerifyAsync(markup, expectedItem, expectedDescriptionOrNull, sourceCodeKind.Value, usePreviousCharAsTrigger, checkForAbsence: true, glyph: null, matchPriority: null, hasSuggestionModeItem: hasSuggestionModeItem, displayTextSuffix: displayTextSuffix, inlineDescription: inlineDescription, matchingFilters: matchingFilters, flags: flags);
            }
            else
            {
                await VerifyAsync(markup, expectedItem, expectedDescriptionOrNull, SourceCodeKind.Regular, usePreviousCharAsTrigger, checkForAbsence: true, glyph: null, matchPriority: null, hasSuggestionModeItem: hasSuggestionModeItem, displayTextSuffix: displayTextSuffix, inlineDescription: inlineDescription, matchingFilters: matchingFilters, flags: flags);
                await VerifyAsync(markup, expectedItem, expectedDescriptionOrNull, SourceCodeKind.Script, usePreviousCharAsTrigger, checkForAbsence: true, glyph: null, matchPriority: null, hasSuggestionModeItem: hasSuggestionModeItem, displayTextSuffix: displayTextSuffix, inlineDescription: inlineDescription, matchingFilters: matchingFilters, flags: flags);
            }
        }

        protected async Task VerifyAnyItemExistsAsync(
            string markup, SourceCodeKind? sourceCodeKind = null, bool usePreviousCharAsTrigger = false,
            bool? hasSuggestionModeItem = null, string displayTextSuffix = null, string inlineDescription = null)
        {
            if (sourceCodeKind.HasValue)
            {
                await VerifyAsync(markup, expectedItemOrNull: null, expectedDescriptionOrNull: null, sourceCodeKind: sourceCodeKind.Value, usePreviousCharAsTrigger: usePreviousCharAsTrigger, checkForAbsence: false, glyph: null, matchPriority: null, hasSuggestionModeItem: hasSuggestionModeItem, displayTextSuffix: displayTextSuffix, inlineDescription: inlineDescription, matchingFilters: null, flags: null);
            }
            else
            {
                await VerifyAsync(markup, expectedItemOrNull: null, expectedDescriptionOrNull: null, sourceCodeKind: SourceCodeKind.Regular, usePreviousCharAsTrigger: usePreviousCharAsTrigger, checkForAbsence: false, glyph: null, matchPriority: null, hasSuggestionModeItem: hasSuggestionModeItem, displayTextSuffix: displayTextSuffix, inlineDescription: inlineDescription, matchingFilters: null, flags: null);
                await VerifyAsync(markup, expectedItemOrNull: null, expectedDescriptionOrNull: null, sourceCodeKind: SourceCodeKind.Script, usePreviousCharAsTrigger: usePreviousCharAsTrigger, checkForAbsence: false, glyph: null, matchPriority: null, hasSuggestionModeItem: hasSuggestionModeItem, displayTextSuffix: displayTextSuffix, inlineDescription: inlineDescription, matchingFilters: null, flags: null);
            }
        }

        protected async Task VerifyNoItemsExistAsync(
            string markup, SourceCodeKind? sourceCodeKind = null,
            bool usePreviousCharAsTrigger = false, bool? hasSuggestionModeItem = null,
            string displayTextSuffix = null, string inlineDescription = null)
        {
            if (sourceCodeKind.HasValue)
            {
                await VerifyAsync(markup, expectedItemOrNull: null, expectedDescriptionOrNull: null, sourceCodeKind: sourceCodeKind.Value, usePreviousCharAsTrigger: usePreviousCharAsTrigger, checkForAbsence: true, glyph: null, matchPriority: null, hasSuggestionModeItem: hasSuggestionModeItem, displayTextSuffix: displayTextSuffix, inlineDescription: inlineDescription, matchingFilters: null, flags: null);
            }
            else
            {
                await VerifyAsync(markup, expectedItemOrNull: null, expectedDescriptionOrNull: null, sourceCodeKind: SourceCodeKind.Regular, usePreviousCharAsTrigger: usePreviousCharAsTrigger, checkForAbsence: true, glyph: null, matchPriority: null, hasSuggestionModeItem: hasSuggestionModeItem, displayTextSuffix: displayTextSuffix, inlineDescription: inlineDescription, matchingFilters: null, flags: null);
                await VerifyAsync(markup, expectedItemOrNull: null, expectedDescriptionOrNull: null, sourceCodeKind: SourceCodeKind.Script, usePreviousCharAsTrigger: usePreviousCharAsTrigger, checkForAbsence: true, glyph: null, matchPriority: null, hasSuggestionModeItem: hasSuggestionModeItem, displayTextSuffix: displayTextSuffix, inlineDescription: inlineDescription, matchingFilters: null, flags: null);
            }
        }

        internal abstract Type GetCompletionProviderType();

        /// <summary>
        /// Override this to change parameters or return without verifying anything, e.g. for script sources. Or to test in other code contexts.
        /// </summary>
        /// <param name="code">The source code (not markup).</param>
        /// <param name="expectedItemOrNull">The expected item. If this is null, verifies that *any* item shows up for this CompletionProvider (or no items show up if checkForAbsence is true).</param>
        /// <param name="expectedDescriptionOrNull">If this is null, the Description for the item is ignored.</param>
        /// <param name="usePreviousCharAsTrigger">Whether or not the previous character in markup should be used to trigger IntelliSense for this provider. If false, invokes it through the invoke IntelliSense command.</param>
        /// <param name="checkForAbsence">If true, checks for absence of a specific item (or that no items are returned from this CompletionProvider)</param>
        private protected virtual async Task VerifyWorkerAsync(
            string code, int position,
            string expectedItemOrNull, string expectedDescriptionOrNull,
            SourceCodeKind sourceCodeKind,
            bool usePreviousCharAsTrigger, bool checkForAbsence,
            int? glyph, int? matchPriority, bool? hasSuggestionModeItem,
            string displayTextSuffix,
            string inlineDescription,
            List<CompletionFilter> matchingFilters, CompletionItemFlags? flags)
        {
            using var workspaceFixture = GetOrCreateWorkspaceFixture();

            workspaceFixture.Target.GetWorkspace(ExportProvider);
            var document1 = workspaceFixture.Target.UpdateDocument(code, sourceCodeKind);

            await CheckResultsAsync(
                document1, position, expectedItemOrNull,
                expectedDescriptionOrNull, usePreviousCharAsTrigger,
                checkForAbsence, glyph, matchPriority,
                hasSuggestionModeItem, displayTextSuffix, inlineDescription,
                matchingFilters, flags);

            if (await CanUseSpeculativeSemanticModelAsync(document1, position))
            {
                var document2 = workspaceFixture.Target.UpdateDocument(code, sourceCodeKind, cleanBeforeUpdate: false);
                await CheckResultsAsync(
                    document2, position, expectedItemOrNull, expectedDescriptionOrNull,
                    usePreviousCharAsTrigger, checkForAbsence, glyph, matchPriority,
                    hasSuggestionModeItem, displayTextSuffix, inlineDescription,
                    matchingFilters, flags);
            }
        }

        /// <summary>
        /// Override this to change parameters or return without verifying anything, e.g. for script sources. Or to test in other code contexts.
        /// </summary>
        /// <param name="codeBeforeCommit">The source code (not markup).</param>
        /// <param name="position">Position where intellisense is invoked.</param>
        /// <param name="itemToCommit">The item to commit from the completion provider.</param>
        /// <param name="expectedCodeAfterCommit">The expected code after commit.</param>
        protected virtual async Task VerifyCustomCommitProviderWorkerAsync(string codeBeforeCommit, int position, string itemToCommit, string expectedCodeAfterCommit, SourceCodeKind sourceCodeKind, char? commitChar = null)
        {
            using var workspaceFixture = GetOrCreateWorkspaceFixture();

            var document1 = workspaceFixture.Target.UpdateDocument(codeBeforeCommit, sourceCodeKind);
            await VerifyCustomCommitProviderCheckResultsAsync(document1, codeBeforeCommit, position, itemToCommit, expectedCodeAfterCommit, commitChar);

            if (await CanUseSpeculativeSemanticModelAsync(document1, position))
            {
                var document2 = workspaceFixture.Target.UpdateDocument(codeBeforeCommit, sourceCodeKind, cleanBeforeUpdate: false);
                await VerifyCustomCommitProviderCheckResultsAsync(document2, codeBeforeCommit, position, itemToCommit, expectedCodeAfterCommit, commitChar);
            }
        }

        private async Task VerifyCustomCommitProviderCheckResultsAsync(Document document, string codeBeforeCommit, int position, string itemToCommit, string expectedCodeAfterCommit, char? commitChar)
        {
            document = WithChangedOptions(document);

            var service = GetCompletionService(document.Project);
            var completionLlist = await GetCompletionListAsync(service, document, position, RoslynCompletion.CompletionTrigger.Invoke);
            var items = completionLlist.Items;

            Assert.Contains(itemToCommit, items.Select(x => x.DisplayText), GetStringComparer());
            var firstItem = items.First(i => CompareItems(i.DisplayText, itemToCommit));

            if (service.GetProvider(firstItem) is ICustomCommitCompletionProvider customCommitCompletionProvider)
            {
                VerifyCustomCommitWorker(service, customCommitCompletionProvider, firstItem, codeBeforeCommit, expectedCodeAfterCommit, commitChar);
            }
            else
            {
                await VerifyCustomCommitWorkerAsync(service, document, firstItem, completionLlist.Span, codeBeforeCommit, expectedCodeAfterCommit, commitChar);
            }
        }

        protected virtual OptionSet WithChangedOptions(OptionSet options) => options;
        private Document WithChangedOptions(Document document)
        {
            var workspace = document.Project.Solution.Workspace;
            var newOptions = WithChangedOptions(workspace.Options);
            workspace.TryApplyChanges(document.Project.Solution.WithOptions(newOptions));
            return workspace.CurrentSolution.GetDocument(document.Id);
        }

        private static Document WithChangedOption(Document document, OptionKey optionKey, object value)
        {
            var workspace = document.Project.Solution.Workspace;
            var newOptions = workspace.Options.WithChangedOption(optionKey, value);
            workspace.TryApplyChanges(document.Project.Solution.WithOptions(newOptions));
            return workspace.CurrentSolution.GetDocument(document.Id);
        }

        private async Task VerifyCustomCommitWorkerAsync(
            CompletionServiceWithProviders service,
            Document document,
            RoslynCompletion.CompletionItem completionItem,
            TextSpan completionListSpan,
            string codeBeforeCommit,
            string expectedCodeAfterCommit,
            char? commitChar = null)
        {
            using var workspaceFixture = GetOrCreateWorkspaceFixture();

            MarkupTestFile.GetPosition(expectedCodeAfterCommit, out var actualExpectedCode, out int expectedCaretPosition);

            if (commitChar.HasValue &&
                !CommitManager.IsCommitCharacter(service.GetRules(), completionItem, commitChar.Value))
            {
                Assert.Equal(codeBeforeCommit, actualExpectedCode);
                return;
            }

            // textview is created lazily, so need to access it before making 
            // changes to document, so the cursor position is tracked correctly.
            var textView = workspaceFixture.Target.CurrentDocument.GetTextView();

            var options = await document.GetOptionsAsync().ConfigureAwait(false);
            var disallowAddingImports = options.GetOption(CompletionServiceOptions.DisallowAddingImports);

            var commit = await service.GetChangeAsync(document, completionItem, completionListSpan, commitChar, disallowAddingImports, CancellationToken.None);

            var text = await document.GetTextAsync();
            var newText = text.WithChanges(commit.TextChange);
            var newDoc = document.WithText(newText);
            document.Project.Solution.Workspace.TryApplyChanges(newDoc.Project.Solution);

            var textBuffer = workspaceFixture.Target.CurrentDocument.GetTextBuffer();

            var actualCodeAfterCommit = textBuffer.CurrentSnapshot.AsText().ToString();
            var caretPosition = commit.NewPosition ?? textView.Caret.Position.BufferPosition.Position;

            AssertEx.EqualOrDiff(actualExpectedCode, actualCodeAfterCommit);
            Assert.Equal(expectedCaretPosition, caretPosition);
        }

        private void VerifyCustomCommitWorker(
            CompletionService service,
            ICustomCommitCompletionProvider customCommitCompletionProvider,
            RoslynCompletion.CompletionItem completionItem,
            string codeBeforeCommit,
            string expectedCodeAfterCommit,
            char? commitChar = null)
        {
            using var workspaceFixture = GetOrCreateWorkspaceFixture();

            MarkupTestFile.GetPosition(expectedCodeAfterCommit, out var actualExpectedCode, out int expectedCaretPosition);

            if (commitChar.HasValue &&
                !CommitManager.IsCommitCharacter(service.GetRules(), completionItem, commitChar.Value))
            {
                Assert.Equal(codeBeforeCommit, actualExpectedCode);
                return;
            }

            // textview is created lazily, so need to access it before making 
            // changes to document, so the cursor position is tracked correctly.
            var textView = workspaceFixture.Target.CurrentDocument.GetTextView();
            var textBuffer = workspaceFixture.Target.CurrentDocument.GetTextBuffer();

            customCommitCompletionProvider.Commit(completionItem, textView, textBuffer, textView.TextSnapshot, commitChar);

            var actualCodeAfterCommit = textBuffer.CurrentSnapshot.AsText().ToString();
            var caretPosition = textView.Caret.Position.BufferPosition.Position;

            Assert.Equal(actualExpectedCode, actualCodeAfterCommit);
            Assert.Equal(expectedCaretPosition, caretPosition);
        }

        /// <summary>
        /// Override this to change parameters or return without verifying anything, e.g. for script sources. Or to test in other code contexts.
        /// </summary>
        /// <param name="codeBeforeCommit">The source code (not markup).</param>
        /// <param name="position">Position where intellisense is invoked.</param>
        /// <param name="itemToCommit">The item to commit from the completion provider.</param>
        /// <param name="expectedCodeAfterCommit">The expected code after commit.</param>
        private async Task VerifyProviderCommitWorkerAsync(string codeBeforeCommit, int position, string itemToCommit, string expectedCodeAfterCommit,
            char? commitChar, SourceCodeKind sourceCodeKind)
        {
            using var workspaceFixture = GetOrCreateWorkspaceFixture();

            var document1 = workspaceFixture.Target.UpdateDocument(codeBeforeCommit, sourceCodeKind);
            await VerifyProviderCommitCheckResultsAsync(document1, position, itemToCommit, expectedCodeAfterCommit, commitChar);

            if (await CanUseSpeculativeSemanticModelAsync(document1, position))
            {
                var document2 = workspaceFixture.Target.UpdateDocument(codeBeforeCommit, sourceCodeKind, cleanBeforeUpdate: false);
                await VerifyProviderCommitCheckResultsAsync(document2, position, itemToCommit, expectedCodeAfterCommit, commitChar);
            }
        }

        private async Task VerifyProviderCommitCheckResultsAsync(
            Document document, int position, string itemToCommit, string expectedCodeAfterCommit, char? commitCharOpt)
        {
            var service = GetCompletionService(document.Project);
            var completionList = await GetCompletionListAsync(service, document, position, RoslynCompletion.CompletionTrigger.Invoke);
            var items = completionList.Items;
            var firstItem = items.First(i => CompareItems(i.DisplayText + i.DisplayTextSuffix, itemToCommit));

            var commitChar = commitCharOpt ?? '\t';

            var text = await document.GetTextAsync();

            if (commitChar == '\t' ||
                CommitManager.IsCommitCharacter(service.GetRules(), firstItem, commitChar))
            {
                var textChange = (await service.GetChangeAsync(document, firstItem, completionList.Span, commitChar, disallowAddingImports: false, CancellationToken.None)).TextChange;

                // Adjust TextChange to include commit character, so long as it isn't TAB.
                if (commitChar != '\t')
                {
                    textChange = new TextChange(textChange.Span, textChange.NewText.TrimEnd(commitChar) + commitChar);
                }

                text = text.WithChanges(textChange);
            }
            else
            {
                // nothing was committed, but we should insert the commit character.
                var textChange = new TextChange(new TextSpan(firstItem.Span.End, 0), commitChar.ToString());
                text = text.WithChanges(textChange);
            }

            Assert.Equal(expectedCodeAfterCommit, text.ToString());
        }

        protected async Task VerifyItemInEditorBrowsableContextsAsync(
            string markup, string referencedCode, string item, int expectedSymbolsSameSolution, int expectedSymbolsMetadataReference,
            string sourceLanguage, string referencedLanguage, bool hideAdvancedMembers = false)
        {
            await VerifyItemWithMetadataReferenceAsync(markup, referencedCode, item, expectedSymbolsMetadataReference, sourceLanguage, referencedLanguage, hideAdvancedMembers);
            await VerifyItemWithProjectReferenceAsync(markup, referencedCode, item, expectedSymbolsSameSolution, sourceLanguage, referencedLanguage, hideAdvancedMembers);

            // If the source and referenced languages are different, then they cannot be in the same project
            if (sourceLanguage == referencedLanguage)
            {
                await VerifyItemInSameProjectAsync(markup, referencedCode, item, expectedSymbolsSameSolution, sourceLanguage, hideAdvancedMembers);
            }
        }

        protected Task VerifyItemWithMetadataReferenceAsync(string markup, string metadataReferenceCode, string expectedItem, int expectedSymbols,
                                                           string sourceLanguage, string referencedLanguage, bool hideAdvancedMembers)
        {
            var xmlString = CreateMarkupForProjectWithMetadataReference(markup, metadataReferenceCode, sourceLanguage, referencedLanguage);

            return VerifyItemWithReferenceWorkerAsync(xmlString, expectedItem, expectedSymbols, hideAdvancedMembers);
        }

        protected static string GetMarkupWithReference(string currentFile, string referencedFile, string sourceLanguage, string referenceLanguage, bool isProjectReference)
        {
            return isProjectReference
                ? CreateMarkupForProjectWithProjectReference(currentFile, referencedFile, sourceLanguage, referenceLanguage)
                : CreateMarkupForProjectWithMetadataReference(currentFile, referencedFile, sourceLanguage, referenceLanguage);
        }

        protected static string CreateMarkupForProjectWithMetadataReference(string markup, string metadataReferenceCode, string sourceLanguage, string referencedLanguage)
        {
            return string.Format(@"
<Workspace>
    <Project Language=""{0}"" CommonReferences=""true"" AssemblyName=""Project1"">
        <Document FilePath=""SourceDocument"">{1}</Document>
        <MetadataReferenceFromSource Language=""{2}"" CommonReferences=""true"" IncludeXmlDocComments=""true"" DocumentationMode=""Diagnose"">
            <Document FilePath=""ReferencedDocument"">{3}</Document>
        </MetadataReferenceFromSource>
    </Project>
</Workspace>", sourceLanguage, SecurityElement.Escape(markup), referencedLanguage, SecurityElement.Escape(metadataReferenceCode));
        }

        protected Task VerifyItemWithAliasedMetadataReferencesAsync(string markup, string metadataAlias, string expectedItem, int expectedSymbols,
                                                   string sourceLanguage, string referencedLanguage, bool hideAdvancedMembers)
        {
            var xmlString = CreateMarkupForProjectWithAliasedMetadataReference(markup, metadataAlias, "", sourceLanguage, referencedLanguage);

            return VerifyItemWithReferenceWorkerAsync(xmlString, expectedItem, expectedSymbols, hideAdvancedMembers);
        }

        protected static string CreateMarkupForProjectWithAliasedMetadataReference(string markup, string metadataAlias, string referencedCode, string sourceLanguage, string referencedLanguage, bool hasGlobalAlias = true)
        {
            var aliases = hasGlobalAlias ? $"{metadataAlias},{MetadataReferenceProperties.GlobalAlias}" : $"{metadataAlias}";
            return string.Format(@"
<Workspace>
    <Project Language=""{0}"" CommonReferences=""true"" AssemblyName=""Project1"">
        <Document FilePath=""SourceDocument"">{1}</Document>
        <MetadataReferenceFromSource Language=""{2}"" CommonReferences=""true"" Aliases=""{3}"" IncludeXmlDocComments=""true"" DocumentationMode=""Diagnose"">
            <Document FilePath=""ReferencedDocument"">{4}</Document>
        </MetadataReferenceFromSource>
    </Project>
</Workspace>", sourceLanguage, SecurityElement.Escape(markup), referencedLanguage, SecurityElement.Escape(aliases), SecurityElement.Escape(referencedCode));
        }

        protected Task VerifyItemWithProjectReferenceAsync(string markup, string referencedCode, string expectedItem, int expectedSymbols, string sourceLanguage, string referencedLanguage, bool hideAdvancedMembers)
        {
            var xmlString = CreateMarkupForProjectWithProjectReference(markup, referencedCode, sourceLanguage, referencedLanguage);

            return VerifyItemWithReferenceWorkerAsync(xmlString, expectedItem, expectedSymbols, hideAdvancedMembers);
        }

        protected static string CreateMarkupForProjectWithAliasedProjectReference(string markup, string projectAlias, string referencedCode, string sourceLanguage, string referencedLanguage)
        {
            return string.Format(@"
<Workspace>
    <Project Language=""{0}"" CommonReferences=""true"" AssemblyName=""Project1"">
        <ProjectReference Alias=""{4}"">ReferencedProject</ProjectReference>
        <Document FilePath=""SourceDocument"">{1}</Document>
    </Project>
    <Project Language=""{2}"" CommonReferences=""true"" AssemblyName=""ReferencedProject"" IncludeXmlDocComments=""true"" DocumentationMode=""Diagnose"">
        <Document FilePath=""ReferencedDocument"">{3}</Document>
    </Project>
    
</Workspace>", sourceLanguage, SecurityElement.Escape(markup), referencedLanguage, SecurityElement.Escape(referencedCode), SecurityElement.Escape(projectAlias));
        }

        protected static string CreateMarkupForProjectWithProjectReference(string markup, string referencedCode, string sourceLanguage, string referencedLanguage)
        {
            return string.Format(@"
<Workspace>
    <Project Language=""{0}"" CommonReferences=""true"" AssemblyName=""Project1"">
        <ProjectReference>ReferencedProject</ProjectReference>
        <Document FilePath=""SourceDocument"">{1}</Document>
    </Project>
    <Project Language=""{2}"" CommonReferences=""true"" AssemblyName=""ReferencedProject"" IncludeXmlDocComments=""true"" DocumentationMode=""Diagnose"">
        <Document FilePath=""ReferencedDocument"">{3}</Document>
    </Project>
    
</Workspace>", sourceLanguage, SecurityElement.Escape(markup), referencedLanguage, SecurityElement.Escape(referencedCode));
        }

        protected static string CreateMarkupForProjectWithMultupleProjectReferences(string sourceText, string sourceLanguage, string referencedLanguage, string[] referencedTexts)
        {
            return $@"
<Workspace>
    <Project Language=""{sourceLanguage}"" CommonReferences=""true"" AssemblyName=""Project1"">
{GetProjectReferenceElements(referencedTexts)}
        <Document FilePath=""SourceDocument"">{SecurityElement.Escape(sourceText)}</Document>
    </Project>
{GetReferencedProjectElements(referencedLanguage, referencedTexts)}
</Workspace>";

            static string GetProjectReferenceElements(string[] referencedTexts)
            {
                var builder = new StringBuilder();
                for (var i = 0; i < referencedTexts.Length; ++i)
                {
                    builder.AppendLine($"<ProjectReference>ReferencedProject{i}</ProjectReference>");
                }

                return builder.ToString();
            }

            static string GetReferencedProjectElements(string language, string[] referencedTexts)
            {
                var builder = new StringBuilder();
                for (var i = 0; i < referencedTexts.Length; ++i)
                {
                    builder.Append($@"
<Project Language=""{language}"" CommonReferences=""true"" AssemblyName=""ReferencedProject{i}"" IncludeXmlDocComments=""true"" DocumentationMode=""Diagnose"">
  <Document FilePath=""ReferencedDocument{i}"">{SecurityElement.Escape(referencedTexts[i])}</Document>
</Project>");
                }

                return builder.ToString();
            }
        }

        protected static string CreateMarkupForProjecWithVBProjectReference(string markup, string referencedCode, string sourceLanguage, string rootNamespace = "")
        {
            return string.Format(@"
<Workspace>
    <Project Language=""{0}"" CommonReferences=""true"" AssemblyName=""Project1"">
        <ProjectReference>ReferencedProject</ProjectReference>
        <Document FilePath=""SourceDocument"">{1}</Document>
    </Project>
    <Project Language=""{2}"" CommonReferences=""true"" AssemblyName=""ReferencedProject"" IncludeXmlDocComments=""true"" DocumentationMode=""Diagnose"">
        <Document FilePath=""ReferencedDocument"">{3}</Document>
        <CompilationOptions RootNamespace=""{4}""/>
    </Project>
    
</Workspace>", sourceLanguage, SecurityElement.Escape(markup), LanguageNames.VisualBasic, SecurityElement.Escape(referencedCode), rootNamespace);
        }

        private Task VerifyItemInSameProjectAsync(string markup, string referencedCode, string expectedItem, int expectedSymbols, string sourceLanguage, bool hideAdvancedMembers)
        {
            var xmlString = CreateMarkupForSingleProject(markup, referencedCode, sourceLanguage);

            return VerifyItemWithReferenceWorkerAsync(xmlString, expectedItem, expectedSymbols, hideAdvancedMembers);
        }

        protected static string CreateMarkupForSingleProject(string markup, string referencedCode, string sourceLanguage)
        {
            return string.Format(@"
<Workspace>
    <Project Language=""{0}"" CommonReferences=""true"">
        <Document FilePath=""SourceDocument"">{1}</Document>
        <Document FilePath=""ReferencedDocument"">{2}</Document>
    </Project>    
</Workspace>", sourceLanguage, SecurityElement.Escape(markup), SecurityElement.Escape(referencedCode));
        }

        private async Task VerifyItemWithReferenceWorkerAsync(
            string xmlString, string expectedItem, int expectedSymbols, bool hideAdvancedMembers)
        {
            using (var testWorkspace = TestWorkspace.Create(xmlString, exportProvider: ExportProvider))
            {
                var position = testWorkspace.Documents.Single(d => d.Name == "SourceDocument").CursorPosition.Value;
                var solution = testWorkspace.CurrentSolution;
                var documentId = testWorkspace.Documents.Single(d => d.Name == "SourceDocument").Id;
                var document = solution.GetDocument(documentId);

                var optionKey = new OptionKey(CompletionOptions.HideAdvancedMembers, document.Project.Language);
                document = WithChangedOption(document, optionKey, hideAdvancedMembers);

                var triggerInfo = RoslynCompletion.CompletionTrigger.Invoke;

                var completionService = GetCompletionService(document.Project);
                var completionList = await GetCompletionListAsync(completionService, document, position, triggerInfo);

                if (expectedSymbols >= 1)
                {
                    Assert.NotNull(completionList);
                    AssertEx.Any(completionList.Items, c => CompareItems(c.DisplayText, expectedItem));

                    var item = completionList.Items.First(c => CompareItems(c.DisplayText, expectedItem));
                    var description = await completionService.GetDescriptionAsync(document, item);

                    if (expectedSymbols == 1)
                    {
                        Assert.DoesNotContain("+", description.Text, StringComparison.Ordinal);
                    }
                    else
                    {
                        Assert.Contains(GetExpectedOverloadSubstring(expectedSymbols), description.Text, StringComparison.Ordinal);
                    }
                }
                else
                {
                    if (completionList != null)
                    {
                        AssertEx.None(completionList.Items, c => CompareItems(c.DisplayText, expectedItem));
                    }
                }
            }
        }

        protected Task VerifyItemWithMscorlib45Async(string markup, string expectedItem, string expectedDescription, string sourceLanguage)
        {
            var xmlString = string.Format(@"
<Workspace>
    <Project Language=""{0}"" CommonReferencesNet45=""true""> 
        <Document FilePath=""SourceDocument"">
{1}
        </Document>
    </Project>
</Workspace>", sourceLanguage, SecurityElement.Escape(markup));

            return VerifyItemWithMscorlib45WorkerAsync(xmlString, expectedItem, expectedDescription);
        }

        private async Task VerifyItemWithMscorlib45WorkerAsync(
            string xmlString, string expectedItem, string expectedDescription)
        {
            using (var testWorkspace = TestWorkspace.Create(xmlString, exportProvider: ExportProvider))
            {
                var position = testWorkspace.Documents.Single(d => d.Name == "SourceDocument").CursorPosition.Value;
                var solution = testWorkspace.CurrentSolution;
                var documentId = testWorkspace.Documents.Single(d => d.Name == "SourceDocument").Id;
                var document = solution.GetDocument(documentId);

                var triggerInfo = RoslynCompletion.CompletionTrigger.Invoke;
                var completionService = GetCompletionService(document.Project);
                var completionList = await GetCompletionListAsync(completionService, document, position, triggerInfo);

                var item = completionList.Items.FirstOrDefault(i => i.DisplayText == expectedItem);
                Assert.Equal(expectedDescription, (await completionService.GetDescriptionAsync(document, item)).Text);
            }
        }

        private const char NonBreakingSpace = (char)0x00A0;

        private static string GetExpectedOverloadSubstring(int expectedSymbols)
        {
            if (expectedSymbols <= 1)
            {
                throw new ArgumentOutOfRangeException(nameof(expectedSymbols));
            }

            return "+" + NonBreakingSpace + (expectedSymbols - 1) + NonBreakingSpace + FeaturesResources.overload;
        }

        protected async Task VerifyItemInLinkedFilesAsync(string xmlString, string expectedItem, string expectedDescription)
        {
            using (var testWorkspace = TestWorkspace.Create(xmlString, exportProvider: ExportProvider))
            {
                var position = testWorkspace.Documents.First().CursorPosition.Value;
                var solution = testWorkspace.CurrentSolution;
                var textContainer = testWorkspace.Documents.First().GetTextBuffer().AsTextContainer();
                var currentContextDocumentId = testWorkspace.GetDocumentIdInCurrentContext(textContainer);
                var document = solution.GetDocument(currentContextDocumentId);

                var triggerInfo = RoslynCompletion.CompletionTrigger.Invoke;
                var completionService = GetCompletionService(document.Project);
                var completionList = await GetCompletionListAsync(completionService, document, position, triggerInfo);

                var item = completionList.Items.Single(c => c.DisplayText == expectedItem);
                Assert.NotNull(item);
                if (expectedDescription != null)
                {
                    var actualDescription = (await completionService.GetDescriptionAsync(document, item)).Text;
                    Assert.Equal(expectedDescription, actualDescription);
                }
            }
        }

        private protected Task VerifyAtPositionAsync(
            string code, int position, string insertText, bool usePreviousCharAsTrigger,
            string expectedItemOrNull, string expectedDescriptionOrNull,
            SourceCodeKind sourceCodeKind, bool checkForAbsence,
            int? glyph, int? matchPriority, bool? hasSuggestionItem,
            string displayTextSuffix, string inlineDescription = null,
            List<CompletionFilter> matchingFilters = null, CompletionItemFlags? flags = null)
        {
            code = code.Substring(0, position) + insertText + code.Substring(position);
            position += insertText.Length;

            return BaseVerifyWorkerAsync(code, position,
                expectedItemOrNull, expectedDescriptionOrNull,
                sourceCodeKind, usePreviousCharAsTrigger, checkForAbsence,
                glyph, matchPriority, hasSuggestionItem, displayTextSuffix,
                inlineDescription, matchingFilters, flags);
        }

        private protected Task VerifyAtPositionAsync(
            string code, int position, bool usePreviousCharAsTrigger,
            string expectedItemOrNull, string expectedDescriptionOrNull,
            SourceCodeKind sourceCodeKind, bool checkForAbsence, int? glyph,
            int? matchPriority, bool? hasSuggestionItem, string displayTextSuffix,
            string inlineDescription = null, List<CompletionFilter> matchingFilters = null, CompletionItemFlags? flags = null)
        {
            return VerifyAtPositionAsync(
                code, position, string.Empty, usePreviousCharAsTrigger,
                expectedItemOrNull, expectedDescriptionOrNull, sourceCodeKind, checkForAbsence,
                glyph, matchPriority, hasSuggestionItem, displayTextSuffix,
                inlineDescription, matchingFilters, flags);
        }

        private protected async Task VerifyAtEndOfFileAsync(
            string code, int position, string insertText, bool usePreviousCharAsTrigger,
            string expectedItemOrNull, string expectedDescriptionOrNull,
            SourceCodeKind sourceCodeKind, bool checkForAbsence, int? glyph,
            int? matchPriority, bool? hasSuggestionItem, string displayTextSuffix,
            string inlineDescription = null, List<CompletionFilter> matchingFilters = null, CompletionItemFlags? flags = null)
        {
            // only do this if the placeholder was at the end of the text.
            if (code.Length != position)
            {
                return;
            }

            code = code.Substring(startIndex: 0, length: position) + insertText;
            position += insertText.Length;

            await BaseVerifyWorkerAsync(
                code, position, expectedItemOrNull, expectedDescriptionOrNull,
                sourceCodeKind, usePreviousCharAsTrigger, checkForAbsence, glyph,
                matchPriority, hasSuggestionItem, displayTextSuffix, inlineDescription,
                matchingFilters, flags);
        }

        private protected Task VerifyAtPosition_ItemPartiallyWrittenAsync(
            string code, int position, bool usePreviousCharAsTrigger,
            string expectedItemOrNull, string expectedDescriptionOrNull,
            SourceCodeKind sourceCodeKind, bool checkForAbsence, int? glyph,
            int? matchPriority, bool? hasSuggestionItem, string displayTextSuffix,
            string inlineDescription = null, List<CompletionFilter> matchingFilters = null, CompletionItemFlags? flags = null)
        {
            return VerifyAtPositionAsync(
                code, position, ItemPartiallyWritten(expectedItemOrNull), usePreviousCharAsTrigger,
                expectedItemOrNull, expectedDescriptionOrNull, sourceCodeKind,
                checkForAbsence, glyph, matchPriority, hasSuggestionItem, displayTextSuffix, inlineDescription,
                matchingFilters, flags);
        }

        private protected Task VerifyAtEndOfFileAsync(
            string code, int position, bool usePreviousCharAsTrigger,
            string expectedItemOrNull, string expectedDescriptionOrNull,
            SourceCodeKind sourceCodeKind, bool checkForAbsence, int? glyph,
            int? matchPriority, bool? hasSuggestionItem, string displayTextSuffix,
            string inlineDescription = null, List<CompletionFilter> matchingFilters = null, CompletionItemFlags? flags = null)
        {
            return VerifyAtEndOfFileAsync(code, position, string.Empty, usePreviousCharAsTrigger,
                expectedItemOrNull, expectedDescriptionOrNull, sourceCodeKind,
                checkForAbsence, glyph, matchPriority, hasSuggestionItem, displayTextSuffix,
                inlineDescription, matchingFilters, flags);
        }

        private protected Task VerifyAtEndOfFile_ItemPartiallyWrittenAsync(
            string code, int position, bool usePreviousCharAsTrigger,
            string expectedItemOrNull, string expectedDescriptionOrNull,
            SourceCodeKind sourceCodeKind, bool checkForAbsence, int? glyph,
            int? matchPriority, bool? hasSuggestionItem, string displayTextSuffix,
            string inlineDescription = null, List<CompletionFilter> matchingFilters = null, CompletionItemFlags? flags = null)
        {
            return VerifyAtEndOfFileAsync(
                code, position, ItemPartiallyWritten(expectedItemOrNull), usePreviousCharAsTrigger,
                expectedItemOrNull, expectedDescriptionOrNull, sourceCodeKind, checkForAbsence,
                glyph, matchPriority, hasSuggestionItem, displayTextSuffix, inlineDescription,
                matchingFilters, flags);
        }

        protected void VerifyTextualTriggerCharacter(
            string markup,
            bool shouldTriggerWithTriggerOnLettersEnabled,
            bool shouldTriggerWithTriggerOnLettersDisabled,
            SourceCodeKind sourceCodeKind = SourceCodeKind.Regular,
            bool showCompletionInArgumentLists = true)
        {
            VerifyTextualTriggerCharacterWorker(markup, expectedTriggerCharacter: shouldTriggerWithTriggerOnLettersEnabled, triggerOnLetter: true, sourceCodeKind, showCompletionInArgumentLists);
            VerifyTextualTriggerCharacterWorker(markup, expectedTriggerCharacter: shouldTriggerWithTriggerOnLettersDisabled, triggerOnLetter: false, sourceCodeKind, showCompletionInArgumentLists: false);
        }

        private void VerifyTextualTriggerCharacterWorker(
            string markup,
            bool expectedTriggerCharacter,
            bool triggerOnLetter,
            SourceCodeKind sourceCodeKind,
            bool showCompletionInArgumentLists)
        {
            using (var workspace = CreateWorkspace(markup))
            {
                var hostDocument = workspace.DocumentWithCursor;
                workspace.OnDocumentSourceCodeKindChanged(hostDocument.Id, sourceCodeKind);

                Assert.Same(hostDocument, workspace.Documents.Single());
                var position = hostDocument.CursorPosition.Value;
                var text = hostDocument.GetTextBuffer().CurrentSnapshot.AsText();
                var options = workspace.Options
                    .WithChangedOption(CompletionOptions.TriggerOnTypingLetters2, hostDocument.Project.Language, triggerOnLetter)
                    .WithChangedOption(CompletionOptions.TriggerInArgumentLists, hostDocument.Project.Language, showCompletionInArgumentLists);
                var trigger = RoslynCompletion.CompletionTrigger.CreateInsertionTrigger(text[position]);

                var document = workspace.CurrentSolution.GetDocument(hostDocument.Id);
                var service = GetCompletionService(document.Project);
                var isTextualTriggerCharacterResult = service.ShouldTriggerCompletion(text, position + 1, trigger, GetRoles(document), options);

                if (expectedTriggerCharacter)
                {
                    var assertText = "'" + text.ToString(new TextSpan(position, 1)) + "' expected to be textual trigger character";
                    Assert.True(isTextualTriggerCharacterResult, assertText);
                }
                else
                {
                    var assertText = "'" + text.ToString(new TextSpan(position, 1)) + "' expected to NOT be textual trigger character";
                    Assert.False(isTextualTriggerCharacterResult, assertText);
                }
            }
        }

        protected async Task VerifyCommonCommitCharactersAsync(string initialMarkup, string textTypedSoFar)
        {
            var commitCharacters = new[]
            {
                ' ', '{', '}', '[', ']', '(', ')', '.', ',', ':',
                ';', '+', '-', '*', '/', '%', '&', '|', '^', '!',
                '~', '=', '<', '>', '?', '@', '#', '\'', '\"', '\\'
            };

            await VerifyCommitCharactersAsync(initialMarkup, textTypedSoFar, commitCharacters);
        }

        protected async Task VerifyCommitCharactersAsync(string initialMarkup, string textTypedSoFar, char[] validChars, char[] invalidChars = null, SourceCodeKind sourceCodeKind = SourceCodeKind.Regular)
        {
            Assert.NotNull(validChars);
            invalidChars = invalidChars ?? new[] { 'x' };

            using (var workspace = CreateWorkspace(initialMarkup))
            {
                var hostDocument = workspace.DocumentWithCursor;
                workspace.OnDocumentSourceCodeKindChanged(hostDocument.Id, sourceCodeKind);

                var documentId = workspace.GetDocumentId(hostDocument);
                var document = workspace.CurrentSolution.GetDocument(documentId);
                var position = hostDocument.CursorPosition.Value;

                var service = GetCompletionService(document.Project);
                var completionList = await GetCompletionListAsync(service, document, position, RoslynCompletion.CompletionTrigger.Invoke);
                var item = completionList.Items.First(i => i.DisplayText.StartsWith(textTypedSoFar));

                foreach (var ch in validChars)
                {
                    Assert.True(CommitManager.IsCommitCharacter(
                        service.GetRules(), item, ch), $"Expected '{ch}' to be a commit character");
                }

                foreach (var ch in invalidChars)
                {
                    Assert.False(CommitManager.IsCommitCharacter(
                        service.GetRules(), item, ch), $"Expected '{ch}' NOT to be a commit character");
                }
            }
        }

        protected async Task<ImmutableArray<RoslynCompletion.CompletionItem>> GetCompletionItemsAsync(
            string markup, SourceCodeKind sourceCodeKind, bool usePreviousCharAsTrigger = false)
        {
            using var workspaceFixture = GetOrCreateWorkspaceFixture();

            workspaceFixture.Target.GetWorkspace(markup, ExportProvider);
            var code = workspaceFixture.Target.Code;
            var position = workspaceFixture.Target.Position;
            var document = workspaceFixture.Target.UpdateDocument(code, sourceCodeKind);

            var trigger = usePreviousCharAsTrigger
                ? RoslynCompletion.CompletionTrigger.CreateInsertionTrigger(insertedCharacter: code.ElementAt(position - 1))
                : RoslynCompletion.CompletionTrigger.Invoke;

            var completionService = GetCompletionService(document.Project);
            var completionList = await GetCompletionListAsync(completionService, document, position, trigger);

            return completionList == null ? ImmutableArray<RoslynCompletion.CompletionItem>.Empty : completionList.Items;
        }
    }
}<|MERGE_RESOLUTION|>--- conflicted
+++ resolved
@@ -247,15 +247,9 @@
             SourceCodeKind? sourceCodeKind = null)
         {
             using var workspaceFixture = GetOrCreateWorkspaceFixture();
-<<<<<<< HEAD
 
             workspaceFixture.Target.GetWorkspace(markupBeforeCommit, ExportProvider);
 
-=======
-
-            workspaceFixture.Target.GetWorkspace(markupBeforeCommit, ExportProvider);
-
->>>>>>> bc8c26a5
             var code = workspaceFixture.Target.Code;
             var position = workspaceFixture.Target.Position;
 
