﻿// Licensed to the .NET Foundation under one or more agreements.
// The .NET Foundation licenses this file to you under the MIT license.
// See the LICENSE file in the project root for more information.

using System;
using System.Collections.Generic;
using System.Collections.Immutable;
using System.ComponentModel.Composition;
using System.Diagnostics.CodeAnalysis;
using System.Linq;
using System.Text.RegularExpressions;
using System.Threading;
using System.Threading.Tasks;
using Microsoft.CodeAnalysis;
using Microsoft.CodeAnalysis.Editor.Shared.Extensions;
using Microsoft.CodeAnalysis.Editor.Test;
using Microsoft.CodeAnalysis.Editor.UnitTests;
using Microsoft.CodeAnalysis.Editor.UnitTests.Workspaces;
using Microsoft.CodeAnalysis.Host;
using Microsoft.CodeAnalysis.Host.Mef;
using Microsoft.CodeAnalysis.LanguageServer;
using Microsoft.CodeAnalysis.LanguageServer.Handler;
using Microsoft.CodeAnalysis.LanguageServer.Handler.CodeActions;
using Microsoft.CodeAnalysis.Shared.Extensions;
using Microsoft.CodeAnalysis.Test.Utilities;
using Microsoft.CodeAnalysis.Text;
using Microsoft.VisualStudio.Composition;
using Microsoft.VisualStudio.Text.Adornments;
using Newtonsoft.Json;
using Newtonsoft.Json.Linq;
using Roslyn.Utilities;
using Xunit;
using LSP = Microsoft.VisualStudio.LanguageServer.Protocol;

namespace Roslyn.Test.Utilities
{
    [UseExportProvider]
    public abstract class AbstractLanguageServerProtocolTests
    {
        // TODO: remove WPF dependency (IEditorInlineRenameService)
        private static readonly TestComposition s_composition = EditorTestCompositions.LanguageServerProtocolWpf
            .AddParts(typeof(TestLspWorkspaceRegistrationService))
            .AddParts(typeof(TestDocumentTrackingService))
            .RemoveParts(typeof(MockWorkspaceEventListenerProvider));

        [Export(typeof(ILspWorkspaceRegistrationService)), PartNotDiscoverable]
        internal class TestLspWorkspaceRegistrationService : ILspWorkspaceRegistrationService
        {
            private Workspace? _workspace;

            [ImportingConstructor]
            [Obsolete(MefConstruction.ImportingConstructorMessage, error: true)]
            public TestLspWorkspaceRegistrationService()
            {
            }

            public ImmutableArray<Workspace> GetAllRegistrations()
            {
                Contract.ThrowIfNull(_workspace, "No workspace has been registered");

                return ImmutableArray.Create(_workspace);
            }

            public void Register(Workspace workspace)
            {
                Contract.ThrowIfTrue(_workspace != null);

                _workspace = workspace;
            }
        }

        private class TestSpanMapperProvider : IDocumentServiceProvider
        {
            TService IDocumentServiceProvider.GetService<TService>()
                => (TService)(object)new TestSpanMapper();
        }

        internal class TestSpanMapper : ISpanMappingService
        {
            private static readonly LinePositionSpan s_mappedLinePosition = new LinePositionSpan(new LinePosition(0, 0), new LinePosition(0, 5));
            private static readonly string s_mappedFilePath = "c:\\MappedFile.cs";

            internal static readonly string GeneratedFileName = "GeneratedFile.cs";

            internal static readonly LSP.Location MappedFileLocation = new LSP.Location
            {
                Range = ProtocolConversions.LinePositionToRange(s_mappedLinePosition),
                Uri = new Uri(s_mappedFilePath)
            };

            /// <summary>
            /// LSP tests are simulating the new razor system which does support mapping import directives.
            /// </summary>
            public bool SupportsMappingImportDirectives => true;

            public Task<ImmutableArray<MappedSpanResult>> MapSpansAsync(Document document, IEnumerable<TextSpan> spans, CancellationToken cancellationToken)
            {
                ImmutableArray<MappedSpanResult> mappedResult = default;
                if (document.Name == GeneratedFileName)
                {
                    mappedResult = spans.Select(span => new MappedSpanResult(s_mappedFilePath, s_mappedLinePosition, new TextSpan(0, 5))).ToImmutableArray();
                }

                return Task.FromResult(mappedResult);
            }
        }

        protected class OrderLocations : Comparer<LSP.Location>
        {
            public override int Compare(LSP.Location x, LSP.Location y) => CompareLocations(x, y);
        }

        protected virtual TestComposition Composition => s_composition;

        /// <summary>
        /// Asserts two objects are equivalent by converting to JSON and ignoring whitespace.
        /// </summary>
        /// <typeparam name="T">the JSON object type.</typeparam>
        /// <param name="expected">the expected object to be converted to JSON.</param>
        /// <param name="actual">the actual object to be converted to JSON.</param>
        public static void AssertJsonEquals<T>(T expected, T actual)
        {
            var expectedStr = JsonConvert.SerializeObject(expected);
            var actualStr = JsonConvert.SerializeObject(actual);
            AssertEqualIgnoringWhitespace(expectedStr, actualStr);
        }

        protected static void AssertEqualIgnoringWhitespace(string expected, string actual)
        {
            var expectedWithoutWhitespace = Regex.Replace(expected, @"\s+", string.Empty);
            var actualWithoutWhitespace = Regex.Replace(actual, @"\s+", string.Empty);
            Assert.Equal(expectedWithoutWhitespace, actualWithoutWhitespace);
        }

        /// <summary>
        /// Assert that two location lists are equivalent.
        /// Locations are not always returned in a consistent order so they must be sorted.
        /// </summary>
        protected static void AssertLocationsEqual(IEnumerable<LSP.Location> expectedLocations, IEnumerable<LSP.Location> actualLocations)
        {
            var orderedActualLocations = actualLocations.OrderBy(CompareLocations);
            var orderedExpectedLocations = expectedLocations.OrderBy(CompareLocations);

            AssertJsonEquals(orderedExpectedLocations, orderedActualLocations);
        }

        protected static int CompareLocations(LSP.Location l1, LSP.Location l2)
        {
            var compareDocument = l1.Uri.OriginalString.CompareTo(l2.Uri.OriginalString);
            var compareRange = CompareRange(l1.Range, l2.Range);
            return compareDocument != 0 ? compareDocument : compareRange;
        }

        protected static int CompareRange(LSP.Range r1, LSP.Range r2)
        {
            var compareLine = r1.Start.Line.CompareTo(r2.Start.Line);
            var compareChar = r1.Start.Character.CompareTo(r2.Start.Character);
            return compareLine != 0 ? compareLine : compareChar;
        }

        protected static string ApplyTextEdits(LSP.TextEdit[] edits, SourceText originalMarkup)
        {
            var text = originalMarkup;
            foreach (var edit in edits)
            {
                var lines = text.Lines;
                var startPosition = ProtocolConversions.PositionToLinePosition(edit.Range.Start);
                var endPosition = ProtocolConversions.PositionToLinePosition(edit.Range.End);
                var textSpan = lines.GetTextSpan(new LinePositionSpan(startPosition, endPosition));
                text = text.Replace(textSpan, edit.NewText);
            }

            return text.ToString();
        }

        internal static LSP.SymbolInformation CreateSymbolInformation(LSP.SymbolKind kind, string name, LSP.Location location, Glyph glyph, string? containerName = null)
        {
            var info = new LSP.VSSymbolInformation()
            {
                Kind = kind,
                Name = name,
                Location = location,
                Icon = new ImageElement(glyph.GetImageId()),
            };

            if (containerName != null)
            {
                info.ContainerName = containerName;
            }

            return info;
        }

        protected static LSP.TextDocumentIdentifier CreateTextDocumentIdentifier(Uri uri, ProjectId? projectContext = null)
        {
            var documentIdentifier = new LSP.VSTextDocumentIdentifier { Uri = uri };

            if (projectContext != null)
            {
                documentIdentifier.ProjectContext =
                    new LSP.ProjectContext { Id = ProtocolConversions.ProjectIdToProjectContextId(projectContext) };
            }

            return documentIdentifier;
        }

        protected static LSP.TextDocumentPositionParams CreateTextDocumentPositionParams(LSP.Location caret, ProjectId? projectContext = null)
            => new LSP.TextDocumentPositionParams()
            {
                TextDocument = CreateTextDocumentIdentifier(caret.Uri, projectContext),
                Position = caret.Range.Start
            };

        protected static LSP.MarkupContent CreateMarkupContent(LSP.MarkupKind kind, string value)
            => new LSP.MarkupContent()
            {
                Kind = kind,
                Value = value
            };

        protected static LSP.CompletionParams CreateCompletionParams(LSP.Location caret, string triggerCharacter, LSP.CompletionTriggerKind triggerKind)
            => new LSP.CompletionParams()
            {
                TextDocument = CreateTextDocumentIdentifier(caret.Uri),
                Position = caret.Range.Start,
                Context = new LSP.CompletionContext()
                {
                    TriggerCharacter = triggerCharacter,
                    TriggerKind = triggerKind
                }
            };

        protected static LSP.VSCompletionItem CreateCompletionItem(
            string insertText,
            LSP.CompletionItemKind kind,
            string[] tags,
            LSP.CompletionParams requestParameters,
            bool preselect = false,
            ImmutableArray<char>? commitCharacters = null,
            string? sortText = null,
            int resultId = 0)
        {
            var item = new LSP.VSCompletionItem()
            {
                FilterText = insertText,
                InsertText = insertText,
                Label = insertText,
                SortText = sortText ?? insertText,
                InsertTextFormat = LSP.InsertTextFormat.Plaintext,
                Kind = kind,
                Data = JObject.FromObject(new CompletionResolveData()
                {
                    DisplayText = insertText,
                    TextDocument = requestParameters.TextDocument,
                    Position = requestParameters.Position,
                    CompletionTrigger = ProtocolConversions.LSPToRoslynCompletionTrigger(requestParameters.Context),
                    ResultId = resultId,
                }),
                Preselect = preselect
            };

            if (tags != null)
                item.Icon = tags.ToImmutableArray().GetFirstGlyph().GetImageElement();

            if (commitCharacters != null)
                item.CommitCharacters = commitCharacters.Value.Select(c => c.ToString()).ToArray();

            return item;
        }

        private protected static CodeActionResolveData CreateCodeActionResolveData(string uniqueIdentifier, LSP.Location location)
            => new CodeActionResolveData(uniqueIdentifier, location.Range, CreateTextDocumentIdentifier(location.Uri));

        /// <summary>
        /// Creates a solution with a document.
        /// </summary>
        /// <returns>the solution and the annotated ranges in the document.</returns>
        protected TestWorkspace CreateTestWorkspace(string markup, out Dictionary<string, IList<LSP.Location>> locations)
            => CreateTestWorkspace(new string[] { markup }, out locations, LanguageNames.CSharp);

        protected TestWorkspace CreateVisualBasicTestWorkspace(string markup, out Dictionary<string, IList<LSP.Location>> locations)
            => CreateTestWorkspace(new string[] { markup }, out locations, LanguageNames.VisualBasic);

        /// <summary>
        /// Create a solution with multiple documents.
        /// </summary>
        /// <returns>
        /// the solution with the documents plus a list for each document of all annotated ranges in the document.
        /// </returns>
        protected TestWorkspace CreateTestWorkspace(string[] markups, out Dictionary<string, IList<LSP.Location>> locations)
            => CreateTestWorkspace(markups, out locations, LanguageNames.CSharp);

        private TestWorkspace CreateTestWorkspace(string[] markups, out Dictionary<string, IList<LSP.Location>> locations, string languageName)
        {
            var workspace = languageName switch
            {
                LanguageNames.CSharp => TestWorkspace.CreateCSharp(markups, composition: Composition),
                LanguageNames.VisualBasic => TestWorkspace.CreateVisualBasic(markups, composition: Composition),
                _ => throw new ArgumentException($"language name {languageName} is not valid for a test workspace"),
            };

            RegisterWorkspaceForLsp(workspace);
            var solution = workspace.CurrentSolution;

            foreach (var document in workspace.Documents)
            {
                solution = solution.WithDocumentFilePath(document.Id, GetDocumentFilePathFromName(document.Name));
            }

            workspace.ChangeSolution(solution);

            locations = GetAnnotatedLocations(workspace, solution);

            return workspace;
        }

        protected TestWorkspace CreateXmlTestWorkspace(string xmlContent, out Dictionary<string, IList<LSP.Location>> locations)
        {
            var workspace = TestWorkspace.Create(xmlContent, composition: Composition);
            RegisterWorkspaceForLsp(workspace);
            locations = GetAnnotatedLocations(workspace, workspace.CurrentSolution);
            return workspace;
        }

        protected static void AddMappedDocument(Workspace workspace, string markup)
        {
            var generatedDocumentId = DocumentId.CreateNewId(workspace.CurrentSolution.ProjectIds.First());
            var version = VersionStamp.Create();
            var loader = TextLoader.From(TextAndVersion.Create(SourceText.From(markup), version, TestSpanMapper.GeneratedFileName));
            var generatedDocumentInfo = DocumentInfo.Create(generatedDocumentId, TestSpanMapper.GeneratedFileName, SpecializedCollections.EmptyReadOnlyList<string>(),
                SourceCodeKind.Regular, loader, $"C:\\{TestSpanMapper.GeneratedFileName}", isGenerated: true, designTimeOnly: false, new TestSpanMapperProvider());
            var newSolution = workspace.CurrentSolution.AddDocument(generatedDocumentInfo);
            workspace.TryApplyChanges(newSolution);
        }

        private protected static void RegisterWorkspaceForLsp(TestWorkspace workspace)
        {
            var provider = workspace.ExportProvider.GetExportedValue<ILspWorkspaceRegistrationService>();
            provider.Register(workspace);
        }

        public static Dictionary<string, IList<LSP.Location>> GetAnnotatedLocations(TestWorkspace workspace, Solution solution)
        {
            var locations = new Dictionary<string, IList<LSP.Location>>();
            foreach (var testDocument in workspace.Documents)
            {
                var document = solution.GetRequiredDocument(testDocument.Id);
                var text = document.GetTextSynchronously(CancellationToken.None);
                foreach (var (name, spans) in testDocument.AnnotatedSpans)
                {
                    var locationsForName = locations.GetValueOrDefault(name, new List<LSP.Location>());
                    locationsForName.AddRange(spans.Select(span => ConvertTextSpanWithTextToLocation(span, text, new Uri(document.FilePath))));

                    // Linked files will return duplicate annotated Locations for each document that links to the same file.
                    // Since the test output only cares about the actual file, make sure we de-dupe before returning.
                    locations[name] = locationsForName.Distinct().ToList();
                }
            }

            return locations;

            static LSP.Location ConvertTextSpanWithTextToLocation(TextSpan span, SourceText text, Uri documentUri)
            {
                var location = new LSP.Location
                {
                    Uri = documentUri,
                    Range = ProtocolConversions.TextSpanToRange(span, text),
                };

                return location;
            }
        }

        // Private protected because LanguageServerProtocol is internal
        private protected static LanguageServerProtocol GetLanguageServer(Solution solution)
        {
            var workspace = (TestWorkspace)solution.Workspace;
            return workspace.ExportProvider.GetExportedValue<LanguageServerProtocol>();
        }

        private protected static RequestExecutionQueue CreateRequestQueue(Solution solution)
        {
            var workspace = (TestWorkspace)solution.Workspace;
            var registrationService = workspace.ExportProvider.GetExportedValue<ILspWorkspaceRegistrationService>();
<<<<<<< HEAD
            return new RequestExecutionQueue(registrationService, "Tests");
=======
            return new RequestExecutionQueue(NoOpLspLogger.Instance, registrationService, serverName: "Tests");
>>>>>>> 27b636fe
        }

        private static string GetDocumentFilePathFromName(string documentName)
            => "C:\\" + documentName;
    }
}<|MERGE_RESOLUTION|>--- conflicted
+++ resolved
@@ -382,11 +382,7 @@
         {
             var workspace = (TestWorkspace)solution.Workspace;
             var registrationService = workspace.ExportProvider.GetExportedValue<ILspWorkspaceRegistrationService>();
-<<<<<<< HEAD
-            return new RequestExecutionQueue(registrationService, "Tests");
-=======
             return new RequestExecutionQueue(NoOpLspLogger.Instance, registrationService, serverName: "Tests");
->>>>>>> 27b636fe
         }
 
         private static string GetDocumentFilePathFromName(string documentName)
