﻿<?xml version="1.0" encoding="utf-8"?>
<!-- Copyright (c)  Microsoft.  All Rights Reserved.  Licensed under the Apache License, Version 2.0.  See License.txt in the project root for license information. -->
<Project Sdk="Microsoft.NET.Sdk">
  <PropertyGroup>
    <Nonshipping>true</Nonshipping>
    <Platform Condition="'$(Platform)' == ''">AnyCPU</Platform>
    <PlatformTarget>AnyCPU</PlatformTarget>
    <OutputType>Library</OutputType>
    <RootNamespace>Microsoft.CodeAnalysis.Test.Utilities</RootNamespace>
    <AssemblyName>Roslyn.Services.Test.Utilities</AssemblyName>
    <TargetFramework>net461</TargetFramework>
    <AllowUnsafeBlocks>true</AllowUnsafeBlocks>
  </PropertyGroup>
  <PropertyGroup Condition="'$(Configuration)|$(Platform)' == 'Debug|AnyCPU'" />
  <PropertyGroup Condition="'$(Configuration)|$(Platform)' == 'Release|AnyCPU'" />
  <ItemGroup>
    <ProjectReference Include="..\..\Compilers\Core\Portable\CodeAnalysis.csproj" />
    <ProjectReference Include="..\..\Compilers\CSharp\Portable\CSharpCodeAnalysis.csproj" />
    <ProjectReference Include="..\..\Compilers\VisualBasic\Portable\BasicCodeAnalysis.vbproj" />
    <ProjectReference Include="..\..\Features\Core\Portable\Features.csproj" />
    <ProjectReference Include="..\..\Features\CSharp\Portable\CSharpFeatures.csproj" />
    <ProjectReference Include="..\..\Features\VisualBasic\Portable\BasicFeatures.vbproj" />
    <ProjectReference Include="..\..\Interactive\EditorFeatures\CSharp\CSharpInteractiveEditorFeatures.csproj" />
    <ProjectReference Include="..\..\Interactive\EditorFeatures\VisualBasic\BasicInteractiveEditorFeatures.vbproj" />
    <ProjectReference Include="..\..\Test\Utilities\Portable\TestUtilities.csproj" />
    <ProjectReference Include="..\..\Workspaces\CoreTestUtilities\WorkspacesTestUtilities.csproj" />
    <ProjectReference Include="..\..\Workspaces\Core\Desktop\Workspaces.Desktop.csproj" />
    <ProjectReference Include="..\..\Workspaces\Core\Portable\Workspaces.csproj">
      <Aliases>global,WORKSPACES</Aliases>
    </ProjectReference>
    <ProjectReference Include="..\..\Workspaces\CSharp\Portable\CSharpWorkspace.csproj" />
    <ProjectReference Include="..\..\Workspaces\Remote\Core\RemoteWorkspaces.csproj" />
    <ProjectReference Include="..\..\Workspaces\Remote\ServiceHub\ServiceHub.csproj" />
    <ProjectReference Include="..\..\Workspaces\VisualBasic\Portable\BasicWorkspace.vbproj" />
    <ProjectReference Include="..\Core\EditorFeatures.csproj" />
    <ProjectReference Include="..\Core.Wpf\EditorFeatures.Wpf.csproj" />
    <ProjectReference Include="..\CSharp\CSharpEditorFeatures.csproj" />
    <ProjectReference Include="..\Text\TextEditorFeatures.csproj" />
    <ProjectReference Include="..\VisualBasic\BasicEditorFeatures.vbproj" />
  </ItemGroup>
  <ItemGroup>
    <Reference Include="PresentationCore" />
    <Reference Include="PresentationFramework" />
    <Reference Include="ReachFramework" />
    <Reference Include="System" />
    <Reference Include="System.Core" />
    <Reference Include="System.Drawing" />
    <Reference Include="System.Windows.Forms" />
    <Reference Include="System.Xaml" />
    <Reference Include="System.XML" />
    <Reference Include="System.Xml.Linq" />
    <Reference Include="WindowsBase" />
    <PackageReference Include="xunit" Version="$(xunitVersion)" />
    <PackageReference Include="xunit.analyzers" Version="$(xunitanalyzersVersion)" />
    <PackageReference Include="xunit.runner.console" Version="$(xunitrunnerconsoleVersion)" />
    <PackageReference Include="xunit.runner.visualstudio" Version="$(xunitrunnervisualstudioVersion)" />
    <PackageReference Include="Moq" Version="$(MoqVersion)" />
    <PackageReference Include="Newtonsoft.Json" Version="$(NewtonsoftJsonVersion)" />
    <PackageReference Include="Nerdbank.FullDuplexStream" Version="$(NerdbankFullDuplexStreamVersion)" />
    <PackageReference Include="BasicUndo" Version="$(BasicUndoVersion)" />
    <PackageReference Include="StreamJsonRpc" Version="$(StreamJsonRpcVersion)" />
    <PackageReference Include="Microsoft.ServiceHub.Client" Version="$(MicrosoftServiceHubClientVersion)" />
    <PackageReference Include="Microsoft.VisualStudio.Platform.VSEditor" Version="$(MicrosoftVisualStudioPlatformVSEditorVersion)" />
    <PackageReference Include="Microsoft.VisualStudio.Platform.VSEditor.Interop" Version="$(MicrosoftVisualStudioPlatformVSEditorInteropVersion)" />
    <PackageReference Include="Microsoft.VisualStudio.Composition" Version="$(MicrosoftVisualStudioCompositionVersion)" />
    <PackageReference Include="Microsoft.VisualStudio.Text.Internal" Version="$(MicrosoftVisualStudioTextInternalVersion)" />
    <PackageReference Include="Microsoft.VisualStudio.Language.StandardClassification" Version="$(MicrosoftVisualStudioLanguageStandardClassificationVersion)" />
    <PackageReference Include="Microsoft.VisualStudio.Language.Intellisense" Version="$(MicrosoftVisualStudioLanguageIntellisenseVersion)" />
    <PackageReference Include="Microsoft.VisualStudio.Language.CallHierarchy" Version="$(MicrosoftVisualStudioLanguageCallHierarchyVersion)" />
    <PackageReference Include="Microsoft.VisualStudio.Language.NavigateTo.Interfaces" Version="$(MicrosoftVisualStudioLanguageNavigateToInterfacesVersion)" />
    <PackageReference Include="Microsoft.VisualStudio.Text.UI" Version="$(MicrosoftVisualStudioTextUIVersion)" />
    <PackageReference Include="Microsoft.VisualStudio.Text.UI.Wpf" Version="$(MicrosoftVisualStudioTextUIWpfVersion)" />
    <PackageReference Include="Microsoft.VisualStudio.Threading" Version="$(MicrosoftVisualStudioThreadingVersion)" />
    <PackageReference Include="Microsoft.VisualStudio.Validation" Version="$(MicrosoftVisualStudioValidationVersion)" />
  </ItemGroup>
  <ItemGroup>
    <Compile Include="..\..\VisualStudio\Core\Def\Implementation\Remote\JsonRpcClient.cs">
      <Link>Remote\JsonRpcClient.cs</Link>
    </Compile>
    <Compile Include="..\..\VisualStudio\Core\Def\Implementation\Remote\JsonRpcConnection.cs">
      <Link>Remote\JsonRpcConnection.cs</Link>
    </Compile>
    <Compile Include="..\..\VisualStudio\Core\Def\Implementation\Remote\RemotableDataJsonRpcEx.cs">
      <Link>Remote\RemotableDataJsonRpcEx.cs</Link>
    </Compile>
  </ItemGroup>
  <ItemGroup>
    <InternalsVisibleToTest Include="Roslyn.VisualStudio.RemoteHostClientMock" />
    <InternalsVisibleToTest Include="Roslyn.Compilers.CSharp.CommandLine.UnitTests" />
    <InternalsVisibleToTest Include="Roslyn.Compilers.CSharp.Emit.UnitTests" />
    <InternalsVisibleToTest Include="Roslyn.Compilers.CSharp.EnC.UnitTests" />
    <InternalsVisibleToTest Include="Roslyn.Compilers.CSharp.Semantic.UnitTests" />
    <InternalsVisibleToTest Include="Roslyn.Compilers.CSharp.Symbol.UnitTests" />
    <InternalsVisibleToTest Include="Roslyn.Compilers.CSharp.Syntax.UnitTests" />
    <InternalsVisibleToTest Include="Roslyn.Compilers.CSharp.Test.Utilities" />
    <InternalsVisibleToTest Include="Roslyn.Compilers.UnitTests" />
    <InternalsVisibleToTest Include="Roslyn.Compilers.VisualBasic.CommandLine.UnitTests" />
    <InternalsVisibleToTest Include="Roslyn.Compilers.VisualBasic.Emit.UnitTests" />
    <InternalsVisibleToTest Include="Roslyn.Compilers.VisualBasic.EnC.UnitTests" />
    <InternalsVisibleToTest Include="Roslyn.Compilers.VisualBasic.Semantic.UnitTests" />
    <InternalsVisibleToTest Include="Roslyn.Compilers.VisualBasic.Symbol.UnitTests" />
    <InternalsVisibleToTest Include="Roslyn.Compilers.VisualBasic.Syntax.UnitTests" />
    <InternalsVisibleToTest Include="Roslyn.Compilers.VisualBasic.Test.Utilities" />
    <InternalsVisibleToTest Include="Roslyn.InteractiveHost.UnitTests" />
    <InternalsVisibleToTest Include="Roslyn.Services.Editor.CSharp.UnitTests" />
    <InternalsVisibleToTest Include="Roslyn.Services.Editor.CSharp2.UnitTests" />
    <InternalsVisibleToTest Include="Roslyn.Services.Editor.UnitTests" />
    <InternalsVisibleToTest Include="Roslyn.Services.Editor2.UnitTests" />
    <InternalsVisibleToTest Include="Roslyn.Services.Editor.VisualBasic.UnitTests" />
    <InternalsVisibleToTest Include="Roslyn.Services.Test.Utilities2" />
    <InternalsVisibleToTest Include="Roslyn.VisualStudio.CSharp.UnitTests" />
    <InternalsVisibleToTest Include="Roslyn.VisualStudio.Next.UnitTests" />
    <InternalsVisibleToTest Include="Roslyn.VisualStudio.Test.Utilities2" />
    <InternalsVisibleToTest Include="Roslyn.VisualStudio.Services.UnitTests" />
    <InternalsVisibleToTest Include="Microsoft.VisualStudio.IntegrationTest.Utilities" />
    <InternalsVisibleToTest Include="Roslyn.VisualStudio.Test.Utilities2" />
  </ItemGroup>
  <ItemGroup>
    <Service Include="{82a7f48d-3b50-4b1e-b82e-3ada8210c358}" />
  </ItemGroup>
<<<<<<< HEAD
  <Import Project="..\..\..\build\Targets\Imports.targets" />
=======
>>>>>>> 12b488e7
</Project><|MERGE_RESOLUTION|>--- conflicted
+++ resolved
@@ -118,8 +118,4 @@
   <ItemGroup>
     <Service Include="{82a7f48d-3b50-4b1e-b82e-3ada8210c358}" />
   </ItemGroup>
-<<<<<<< HEAD
-  <Import Project="..\..\..\build\Targets\Imports.targets" />
-=======
->>>>>>> 12b488e7
 </Project>