--- conflicted
+++ resolved
@@ -20,11 +20,8 @@
         {
         }
 
-<<<<<<< HEAD
-=======
         public bool SupportsDocumentTracking => true;
 
->>>>>>> 46cbaab3
         public event EventHandler<DocumentId?>? ActiveDocumentChanged;
 
         public event EventHandler<EventArgs> NonRoslynBufferTextChanged
