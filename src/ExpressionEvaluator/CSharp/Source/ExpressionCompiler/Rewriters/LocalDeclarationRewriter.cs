﻿// Copyright (c) Microsoft.  All Rights Reserved.  Licensed under the Apache License, Version 2.0.  See License.txt in the project root for license information.

using Microsoft.CodeAnalysis.CSharp.Symbols;
using Microsoft.CodeAnalysis.ExpressionEvaluator;
using Microsoft.CodeAnalysis.PooledObjects;
using System.Collections.Generic;
using System.Collections.Immutable;
using System.Diagnostics;

namespace Microsoft.CodeAnalysis.CSharp.ExpressionEvaluator
{
    internal sealed class LocalDeclarationRewriter
    {
        internal static BoundStatement Rewrite(
            CSharpCompilation compilation,
            EENamedTypeSymbol container,
            HashSet<LocalSymbol> declaredLocals,
            BoundStatement node,
            ImmutableArray<LocalSymbol> declaredLocalsArray,
            DiagnosticBag diagnostics)
        {
            var builder = ArrayBuilder<BoundStatement>.GetInstance();

            foreach (var local in declaredLocalsArray)
            {
                CreateLocal(compilation, declaredLocals, builder, local, node.Syntax, diagnostics);
            }

            // Rewrite top-level declarations only.
            switch (node.Kind)
            {
                case BoundKind.LocalDeclaration:
                    Debug.Assert(declaredLocals.Contains(((BoundLocalDeclaration)node).LocalSymbol));
                    RewriteLocalDeclaration(builder, (BoundLocalDeclaration)node);
                    break;

                case BoundKind.MultipleLocalDeclarations:
                    foreach (var declaration in ((BoundMultipleLocalDeclarations)node).LocalDeclarations)
                    {
                        Debug.Assert(declaredLocals.Contains(declaration.LocalSymbol));
                        RewriteLocalDeclaration(builder, declaration);
                    }

                    break;

                default:
                    if (builder.Count == 0)
                    {
                        builder.Free();
                        return node;
                    }

                    builder.Add(node);
                    break; 
            }

            return BoundBlock.SynthesizedNoLocals(node.Syntax, builder.ToImmutableAndFree());
        }

        private static void RewriteLocalDeclaration(
            ArrayBuilder<BoundStatement> statements,
            BoundLocalDeclaration node)
        {
            Debug.Assert(node.ArgumentsOpt.IsDefault);

            var initializer = node.InitializerOpt;
            if (initializer != null)
            {
                var local = node.LocalSymbol;
                var syntax = node.Syntax;

                // Generate assignment to local. The assignment will
                // be rewritten in PlaceholderLocalRewriter.
                var type = local.Type.TypeSymbol;
                var assignment = new BoundAssignmentOperator(
                    syntax,
                    new BoundLocal(syntax, local, constantValueOpt: null, type: type),
                    initializer,
<<<<<<< HEAD
                    RefKind.None,
                    type);
=======
                    false,
                    local.Type);
>>>>>>> 1bc93344
                statements.Add(new BoundExpressionStatement(syntax, assignment));
            }
        }

        private static void CreateLocal(
            CSharpCompilation compilation,
            HashSet<LocalSymbol> declaredLocals,
            ArrayBuilder<BoundStatement> statements,
            LocalSymbol local,
            SyntaxNode syntax,
            DiagnosticBag diagnostics)
        {
            // CreateVariable(Type type, string name)
            var method = PlaceholderLocalSymbol.GetIntrinsicMethod(compilation, ExpressionCompilerConstants.CreateVariableMethodName);
            if ((object)method == null)
            {
                diagnostics.Add(ErrorCode.ERR_DeclarationExpressionNotPermitted, local.Locations[0]);
                return;
            }

            declaredLocals.Add(local);

            var typeType = compilation.GetWellKnownType(WellKnownType.System_Type);
            var stringType = compilation.GetSpecialType(SpecialType.System_String);
            var guidConstructor = (MethodSymbol)compilation.GetWellKnownTypeMember(WellKnownMember.System_Guid__ctor);
            var type = new BoundTypeOfOperator(syntax, new BoundTypeExpression(syntax, aliasOpt: null, type: local.Type.TypeSymbol), null, typeType);
            var name = new BoundLiteral(syntax, ConstantValue.Create(local.Name), stringType);
            bool hasCustomTypeInfoPayload;
            var customTypeInfoPayload = GetCustomTypeInfoPayload(local, syntax, compilation, out hasCustomTypeInfoPayload);
            var customTypeInfoPayloadId = GetCustomTypeInfoPayloadId(syntax, guidConstructor, hasCustomTypeInfoPayload);
            var call = BoundCall.Synthesized(
                syntax,
                receiverOpt: null,
                method: method,
                arguments: ImmutableArray.Create(type, name, customTypeInfoPayloadId, customTypeInfoPayload));
            statements.Add(new BoundExpressionStatement(syntax, call));
        }

        private static BoundExpression GetCustomTypeInfoPayloadId(SyntaxNode syntax, MethodSymbol guidConstructor, bool hasCustomTypeInfoPayload)
        {
            if (!hasCustomTypeInfoPayload)
            {
                return new BoundDefaultExpression(syntax, guidConstructor.ContainingType);
            }

            var value = ConstantValue.Create(CustomTypeInfo.PayloadTypeId.ToString());
            return new BoundObjectCreationExpression(
                syntax,
                guidConstructor,
                null,
                new BoundLiteral(syntax, value, guidConstructor.ContainingType));
        }

        private static BoundExpression GetCustomTypeInfoPayload(LocalSymbol local, SyntaxNode syntax, CSharpCompilation compilation, out bool hasCustomTypeInfoPayload)
        {
            var byteArrayType = ArrayTypeSymbol.CreateSZArray(
                compilation.Assembly,
                TypeSymbolWithAnnotations.Create(compilation.GetSpecialType(SpecialType.System_Byte)));

            var bytes = compilation.GetCustomTypeInfoPayload(local.Type.TypeSymbol, customModifiersCount: 0, refKind: RefKind.None);
            hasCustomTypeInfoPayload = bytes != null;
            if (!hasCustomTypeInfoPayload)
            {
                return new BoundLiteral(syntax, ConstantValue.Null, byteArrayType);
            }

            var byteType = byteArrayType.ElementType.TypeSymbol;
            var intType = compilation.GetSpecialType(SpecialType.System_Int32);

            var numBytes = bytes.Count;
            var initializerExprs = ArrayBuilder<BoundExpression>.GetInstance(numBytes);
            foreach (var b in bytes)
            {
                initializerExprs.Add(new BoundLiteral(syntax, ConstantValue.Create(b), byteType));
            }

            var lengthExpr = new BoundLiteral(syntax, ConstantValue.Create(numBytes), intType);
            return new BoundArrayCreation(
                syntax,
                ImmutableArray.Create<BoundExpression>(lengthExpr),
                new BoundArrayInitialization(syntax, initializerExprs.ToImmutableAndFree()),
                byteArrayType);
        }
    }
}<|MERGE_RESOLUTION|>--- conflicted
+++ resolved
@@ -76,13 +76,8 @@
                     syntax,
                     new BoundLocal(syntax, local, constantValueOpt: null, type: type),
                     initializer,
-<<<<<<< HEAD
-                    RefKind.None,
+                    false,
                     type);
-=======
-                    false,
-                    local.Type);
->>>>>>> 1bc93344
                 statements.Add(new BoundExpressionStatement(syntax, assignment));
             }
         }
