﻿// Copyright (c) Microsoft.  All Rights Reserved.  Licensed under the Apache License, Version 2.0.  See License.txt in the project root for license information.

using System;
using System.Collections.Immutable;
using System.Globalization;
using System.IO;
using System.Linq;
using System.Threading;
using Microsoft.CodeAnalysis.CodeGen;
using Microsoft.CodeAnalysis.CSharp.Symbols;
using Microsoft.CodeAnalysis.CSharp.Test.Utilities;
using Microsoft.CodeAnalysis.Emit;
using Microsoft.CodeAnalysis.ExpressionEvaluator;
using Microsoft.CodeAnalysis.ExpressionEvaluator.UnitTests;
using Microsoft.CodeAnalysis.PooledObjects;
using Microsoft.CodeAnalysis.Test.Utilities;
using Microsoft.DiaSymReader;
using Microsoft.VisualStudio.Debugger.Evaluation;
using Microsoft.VisualStudio.Debugger.Evaluation.ClrCompilation;
using Roslyn.Test.PdbUtilities;
using static Roslyn.Test.Utilities.SigningTestHelpers;
using Roslyn.Test.Utilities;
using Xunit;
using CommonResources = Microsoft.CodeAnalysis.ExpressionEvaluator.UnitTests.Resources;

namespace Microsoft.CodeAnalysis.CSharp.ExpressionEvaluator.UnitTests
{
    public class ExpressionCompilerTests : ExpressionCompilerTestBase
    {
        /// <summary>
        /// Each assembly should have a unique MVID and assembly name.
        /// </summary>
        [WorkItem(1029280, "http://vstfdevdiv:8080/DevDiv2/DevDiv/_workitems/edit/1029280")]
        [Fact]
        public void UniqueModuleVersionId()
        {
            var source =
@"class C
{
    static void M()
    {
    }
}";
            var compilation0 = CreateStandardCompilation(source, options: TestOptions.DebugDll);
            WithRuntimeInstance(compilation0, runtime =>
            {
                ImmutableArray<MetadataBlock> blocks;
                Guid moduleVersionId;
                ISymUnmanagedReader symReader;
                int methodToken;
                int localSignatureToken;
                GetContextState(runtime, "C.M", out blocks, out moduleVersionId, out symReader, out methodToken, out localSignatureToken);

                uint ilOffset = ExpressionCompilerTestHelpers.GetOffset(methodToken, symReader);
                var context = EvaluationContext.CreateMethodContext(
                    default(CSharpMetadataContext),
                    blocks,
                    symReader,
                    moduleVersionId,
                    methodToken: methodToken,
                    methodVersion: 1,
                    ilOffset: ilOffset,
                    localSignatureToken: localSignatureToken);

                string error;
                var result = context.CompileExpression("1", out error);
                var mvid1 = result.Assembly.GetModuleVersionId();
                var name1 = result.Assembly.GetAssemblyName();
                Assert.NotEqual(mvid1, Guid.Empty);

                context = EvaluationContext.CreateMethodContext(
                    new CSharpMetadataContext(blocks, context),
                    blocks,
                    symReader,
                    moduleVersionId,
                    methodToken: methodToken,
                    methodVersion: 1,
                    ilOffset: ilOffset,
                    localSignatureToken: localSignatureToken);

                result = context.CompileExpression("2", out error);
                var mvid2 = result.Assembly.GetModuleVersionId();
                var name2 = result.Assembly.GetAssemblyName();
                Assert.NotEqual(mvid2, Guid.Empty);
                Assert.NotEqual(mvid2, mvid1);
                Assert.NotEqual(name2.FullName, name1.FullName);
            });
        }

        [Fact]
        public void ParseError()
        {
            var source =
@"class C
{
    static void M() { }
}";
            var compilation0 = CreateStandardCompilation(source, options: TestOptions.DebugDll);
            WithRuntimeInstance(compilation0, runtime =>
            {
                var context = CreateMethodContext(runtime, "C.M");
                string error;
                var result = context.CompileExpression("M(", out error);
                Assert.Null(result);
                Assert.Equal(error, "error CS1026: ) expected");
            });
        }

        /// <summary>
        /// Diagnostics should be formatted with the CurrentUICulture.
        /// </summary>
        [WorkItem(941599, "http://vstfdevdiv:8080/DevDiv2/DevDiv/_workitems/edit/941599")]
        [Fact]
        public void FormatterCultureInfo()
        {
            var previousCulture = Thread.CurrentThread.CurrentCulture;
            var previousUICulture = Thread.CurrentThread.CurrentUICulture;
            Thread.CurrentThread.CurrentCulture = CultureInfo.GetCultureInfo("fr-FR");
            Thread.CurrentThread.CurrentUICulture = CultureInfo.GetCultureInfo("de-DE");
            try
            {
                var source =
@"class C
{
    static void M() { }
}";
                var compilation0 = CreateStandardCompilation(source, options: TestOptions.DebugDll);
                WithRuntimeInstance(compilation0, runtime =>
                {
                    var context = CreateMethodContext(runtime, "C.M");
                    ResultProperties resultProperties;
                    string error;
                    ImmutableArray<AssemblyIdentity> missingAssemblyIdentities;
                    var result = context.CompileExpression(
                        "M(",
                        DkmEvaluationFlags.TreatAsExpression,
                        NoAliases,
                        CustomDiagnosticFormatter.Instance,
                        out resultProperties,
                        out error,
                        out missingAssemblyIdentities,
                        preferredUICulture: null,
                        testData: null);
                    Assert.Null(result);
                    Assert.Equal(error, "LCID=1031, Code=1026");
                    Assert.Empty(missingAssemblyIdentities);
                });
            }
            finally
            {
                Thread.CurrentThread.CurrentUICulture = previousUICulture;
                Thread.CurrentThread.CurrentCulture = previousCulture;
            }
        }

        /// <summary>
        /// Compile should succeed if there are
        /// parse warnings but no errors.
        /// </summary>
        [Fact]
        public void ParseWarning()
        {
            var source =
@"class C
{
    static void M() { }
}";
            var compilation0 = CreateStandardCompilation(source, options: TestOptions.DebugDll);
            WithRuntimeInstance(compilation0, runtime =>
            {
                // (1,2): warning CS0078: The 'l' suffix is easily confused with the digit '1' -- use 'L' for clarity
                const string expr = "0l";
                var context = CreateMethodContext(runtime, "C.M");
                string error;
                var testData = new CompilationTestData();
                var result = context.CompileExpression(expr, out error, testData);
                Assert.NotNull(result.Assembly);
                Assert.Null(error);
                testData.GetMethodData("<>x.<>m0").VerifyIL(
@"{
  // Code size        3 (0x3)
  .maxstack  1
  IL_0000:  ldc.i4.0
  IL_0001:  conv.i8
  IL_0002:  ret
}");
            });
        }

        /// <summary>
        /// Reference to local in another scope.
        /// </summary>
        [Fact]
        public void BindingError()
        {
            var source =
@"class C
{
    static void M(object o)
    {
        var a = new object[0];
        foreach (var x in a)
        {
            M(x);
        }
        foreach (var y in a)
        {
#line 999
            M(y);
        }
    }
}";
            ResultProperties resultProperties;
            string error;
            var testData = Evaluate(
                source,
                OutputKind.DynamicallyLinkedLibrary,
                methodName: "C.M",
                atLineNumber: 999,
                expr: "y ?? x",
                resultProperties: out resultProperties,
                error: out error);
            Assert.Equal(error, "error CS0103: The name 'x' does not exist in the current context");
        }

        [Fact]
        public void EmitError()
        {
            var longName = new string('P', 1100);
            var source =
@"class C
{
    static void M(object o)
    {
    }
}";
            ResultProperties resultProperties;
            string error;
            var testData = Evaluate(
                source,
                OutputKind.DynamicallyLinkedLibrary,
                methodName: "C.M",
                expr: string.Format("new {{ {0} = o }}", longName),
                resultProperties: out resultProperties,
                error: out error);
            Assert.Equal(error, string.Format("error CS7013: Name '<{0}>i__Field' exceeds the maximum length allowed in metadata.", longName));
        }

        [Fact]
        public void NoSymbols()
        {
            var source =
@"class C
{
    static object F(object o)
    {
        return o;
    }
    static void M(int x)
    {
        int y = x + 1;
    }
}";
            var compilation0 = CSharpTestBase.CreateStandardCompilation(
                source,
                options: TestOptions.DebugDll,
                assemblyName: ExpressionCompilerUtilities.GenerateUniqueName());
            var runtime = CreateRuntimeInstance(compilation0, debugFormat: 0);
            foreach (var module in runtime.Modules)
            {
                Assert.Null(module.SymReader);
            }
            var context = CreateMethodContext(
                runtime,
                methodName: "C.M");
            // Local reference.
            string error;
            var testData = new CompilationTestData();
            var result = context.CompileExpression("F(y)", out error, testData);
            Assert.Equal(error, "error CS0103: The name 'y' does not exist in the current context");
            // No local reference.
            testData = new CompilationTestData();
            result = context.CompileExpression("F(x)", out error, testData);
            testData.GetMethodData("<>x.<>m0").VerifyIL(
@"{
  // Code size       12 (0xc)
  .maxstack  1
  .locals init (int V_0)
  IL_0000:  ldarg.0
  IL_0001:  box        ""int""
  IL_0006:  call       ""object C.F(object)""
  IL_000b:  ret
}");
        }

        /// <summary>
        /// Reuse Compilation if references match, and reuse entire
        /// EvaluationContext if references and local scopes match.
        /// </summary>
        [Fact]
        public void ReuseEvaluationContext()
        {
            var sourceA =
@"public interface I
{
}";
            var sourceB =
@"class C
{
    static void F(I o)
    {
        object x = 1;
        if (o == null)
        {
            object y = 2;
            y = x;
        }
        else
        {
            object z;
        }
        x = 3;
    }
    static void G()
    {
    }
}";
            var compilationA = CreateStandardCompilation(sourceA, options: TestOptions.DebugDll);
            var referenceA = compilationA.EmitToImageReference();

            var compilationB = CreateStandardCompilation(
                sourceB,
                options: TestOptions.DebugDll,
                references: new MetadataReference[] { referenceA });

            const int methodVersion = 1;

            var referencesB = new[] { MscorlibRef, referenceA };
            var moduleB = compilationB.ToModuleInstance();

            CSharpMetadataContext previous = default(CSharpMetadataContext);
            int startOffset;
            int endOffset;
            var runtime = CreateRuntimeInstance(moduleB, referencesB);
            ImmutableArray<MetadataBlock> typeBlocks;
            ImmutableArray<MetadataBlock> methodBlocks;
            Guid moduleVersionId;
            ISymUnmanagedReader symReader;
            int typeToken;
            int methodToken;
            int localSignatureToken;
            GetContextState(runtime, "C", out typeBlocks, out moduleVersionId, out symReader, out typeToken, out localSignatureToken);
            GetContextState(runtime, "C.F", out methodBlocks, out moduleVersionId, out symReader, out methodToken, out localSignatureToken);

            // Get non-empty scopes.
            var scopes = symReader.GetScopes(methodToken, methodVersion, EvaluationContext.IsLocalScopeEndInclusive).WhereAsArray(s => s.Locals.Length > 0);
            Assert.True(scopes.Length >= 3);
            var outerScope = scopes.First(s => s.Locals.Contains("x"));

            startOffset = outerScope.StartOffset;
            endOffset = outerScope.EndOffset - 1;

            // At start of outer scope.
            var context = EvaluationContext.CreateMethodContext(previous, methodBlocks, symReader, moduleVersionId, methodToken, methodVersion, (uint)startOffset, localSignatureToken);
            Assert.Equal(default(CSharpMetadataContext), previous);
            previous = new CSharpMetadataContext(methodBlocks, context);

            // At end of outer scope - not reused because of the nested scope.
            context = EvaluationContext.CreateMethodContext(previous, methodBlocks, symReader, moduleVersionId, methodToken, methodVersion, (uint)endOffset, localSignatureToken);
            Assert.NotEqual(context, previous.EvaluationContext); // Not required, just documentary.

            // At type context.
            context = EvaluationContext.CreateTypeContext(previous, typeBlocks, moduleVersionId, typeToken);
            Assert.NotEqual(context, previous.EvaluationContext);
            Assert.Null(context.MethodContextReuseConstraints);
            Assert.Equal(context.Compilation, previous.Compilation);

            // Step through entire method.
            var previousScope = (Scope)null;
            previous = new CSharpMetadataContext(typeBlocks, context);
            for (int offset = startOffset; offset <= endOffset; offset++)
            {
                var scope = scopes.GetInnermostScope(offset);
                var constraints = previous.EvaluationContext.MethodContextReuseConstraints;
                if (constraints.HasValue)
                {
                    Assert.Equal(scope == previousScope, constraints.GetValueOrDefault().AreSatisfied(moduleVersionId, methodToken, methodVersion, offset));
                }

                context = EvaluationContext.CreateMethodContext(previous, methodBlocks, symReader, moduleVersionId, methodToken, methodVersion, (uint)offset, localSignatureToken);
                if (scope == previousScope)
                {
                    Assert.Equal(context, previous.EvaluationContext);
                }
                else
                {
                    // Different scope. Should reuse compilation.
                    Assert.NotEqual(context, previous.EvaluationContext);
                    if (previous.EvaluationContext != null)
                    {
                        Assert.NotEqual(context.MethodContextReuseConstraints, previous.EvaluationContext.MethodContextReuseConstraints);
                        Assert.Equal(context.Compilation, previous.Compilation);
                    }
                }
                previousScope = scope;
                previous = new CSharpMetadataContext(methodBlocks, context);
            }

            // With different references.
            var fewerReferences = new[] { MscorlibRef };
            runtime = CreateRuntimeInstance(moduleB, fewerReferences);
            GetContextState(runtime, "C.F", out methodBlocks, out moduleVersionId, out symReader, out methodToken, out localSignatureToken);

            // Different references. No reuse.
            context = EvaluationContext.CreateMethodContext(previous, methodBlocks, symReader, moduleVersionId, methodToken, methodVersion, (uint)endOffset, localSignatureToken);
            Assert.NotEqual(context, previous.EvaluationContext);
            Assert.True(previous.EvaluationContext.MethodContextReuseConstraints.Value.AreSatisfied(moduleVersionId, methodToken, methodVersion, endOffset));
            Assert.NotEqual(context.Compilation, previous.Compilation);
            previous = new CSharpMetadataContext(methodBlocks, context);

            // Different method. Should reuse Compilation.
            GetContextState(runtime, "C.G", out methodBlocks, out moduleVersionId, out symReader, out methodToken, out localSignatureToken);
            context = EvaluationContext.CreateMethodContext(previous, methodBlocks, symReader, moduleVersionId, methodToken, methodVersion, ilOffset: 0, localSignatureToken: localSignatureToken);
            Assert.NotEqual(context, previous.EvaluationContext);
            Assert.False(previous.EvaluationContext.MethodContextReuseConstraints.Value.AreSatisfied(moduleVersionId, methodToken, methodVersion, 0));
            Assert.Equal(context.Compilation, previous.Compilation);

            // No EvaluationContext. Should reuse Compilation
            previous = new CSharpMetadataContext(previous.MetadataBlocks, previous.Compilation);
            context = EvaluationContext.CreateMethodContext(previous, methodBlocks, symReader, moduleVersionId, methodToken, methodVersion, ilOffset: 0, localSignatureToken: localSignatureToken);
            Assert.Null(previous.EvaluationContext);
            Assert.NotNull(context);
            Assert.Equal(context.Compilation, previous.Compilation);
        }

        /// <summary>
        /// Allow trailing semicolon after expression. This is to support
        /// copy/paste of (simple cases of) RHS of assignment in Watch window,
        /// not to allow arbitrary syntax after the semicolon, not even comments.
        /// </summary>
        [WorkItem(950242, "http://vstfdevdiv:8080/DevDiv2/DevDiv/_workitems/edit/950242")]
        [Fact]
        public void TrailingSemicolon()
        {
            var source =
@"class C
{
    static object F(string x, string y)
    {
        return x;
    }
}";
            var compilation0 = CreateStandardCompilation(source, options: TestOptions.DebugDll);
            WithRuntimeInstance(compilation0, runtime =>
            {
                var context = CreateMethodContext(runtime, methodName: "C.F");
                string error;
                var result = context.CompileExpression("x;", out error);
                Assert.Null(error);
                result = context.CompileExpression("x \t;\t ", out error);
                Assert.Null(error);
                // Multiple semicolons: not supported.
                result = context.CompileExpression("x;;", out error);
                Assert.Equal(error, "error CS1073: Unexpected token ';'");
                // // comments.
                result = context.CompileExpression("x;//", out error);
                Assert.Equal(error, "error CS0726: ';//' is not a valid format specifier");
                result = context.CompileExpression("x//;", out error);
                Assert.Null(error);
                // /*...*/ comments.
                result = context.CompileExpression("x/*...*/", out error);
                Assert.Null(error);
                result = context.CompileExpression("x/*;*/", out error);
                Assert.Null(error);
                result = context.CompileExpression("x;/*...*/", out error);
                Assert.Equal(error, "error CS0726: ';/*...*/' is not a valid format specifier");
                result = context.CompileExpression("x/*...*/;", out error);
                Assert.Null(error);
                // Trailing semicolon, no expression.
                result = context.CompileExpression(" ; ", out error);
                Assert.Equal(error, "error CS1733: Expected expression");
            });
        }

        [Fact]
        public void FormatSpecifiers()
        {
            var source =
@"class C
{
    static object F(string x, string y)
    {
        return x;
    }
}";
            var compilation0 = CreateStandardCompilation(source, options: TestOptions.DebugDll);
            WithRuntimeInstance(compilation0, runtime =>
            {
                var context = CreateMethodContext(runtime, methodName: "C.F");
                string error;
                // No format specifiers.
                var result = context.CompileExpression("x", out error);
                CheckFormatSpecifiers(result);
                // Format specifiers on expression.
                result = context.CompileExpression("x,", out error);
                Assert.Equal(error, "error CS0726: ',' is not a valid format specifier");
                result = context.CompileExpression("x,,", out error);
                Assert.Equal(error, "error CS0726: ',' is not a valid format specifier");
                result = context.CompileExpression("x y", out error);
                Assert.Equal(error, "error CS0726: 'y' is not a valid format specifier");
                result = context.CompileExpression("x yy zz", out error);
                Assert.Equal(error, "error CS0726: 'yy' is not a valid format specifier");
                result = context.CompileExpression("x,,y", out error);
                Assert.Equal(error, "error CS0726: ',' is not a valid format specifier");
                result = context.CompileExpression("x,yy,zz,ww", out error);
                CheckFormatSpecifiers(result, "yy", "zz", "ww");
                result = context.CompileExpression("x, y z", out error);
                Assert.Equal(error, "error CS0726: 'z' is not a valid format specifier");
                result = context.CompileExpression("x, y  ,  z  ", out error);
                CheckFormatSpecifiers(result, "y", "z");
                result = context.CompileExpression("x, y, z,", out error);
                Assert.Equal(error, "error CS0726: ',' is not a valid format specifier");
                result = context.CompileExpression("x,y,z;w", out error);
                Assert.Equal(error, "error CS0726: 'z;w' is not a valid format specifier");
                result = context.CompileExpression("x, y;, z", out error);
                Assert.Equal(error, "error CS0726: 'y;' is not a valid format specifier");
                // Format specifiers after // comment: ignored.
                result = context.CompileExpression("x // ,f", out error);
                CheckFormatSpecifiers(result);
                // Format specifiers after /*...*/ comment.
                result = context.CompileExpression("x /*,f*/, g, h", out error);
                CheckFormatSpecifiers(result, "g", "h");
                // Format specifiers on assignment value.
                result = context.CompileAssignment("x", "null, y", out error);
                Assert.Null(result);
                Assert.Equal(error, "error CS1073: Unexpected token ','");
                // Trailing semicolon, no format specifiers.
                result = context.CompileExpression("x; ", out error);
                CheckFormatSpecifiers(result);
                // Format specifiers, no expression.
                result = context.CompileExpression(",f", out error);
                Assert.Equal(error, "error CS1525: Invalid expression term ','");
                // Format specifiers before semicolon: not supported.
                result = context.CompileExpression("x,f;\t", out error);
                Assert.Equal(error, "error CS1073: Unexpected token ','");
                // Format specifiers after semicolon: not supported.
                result = context.CompileExpression("x;,f", out error);
                Assert.Equal(error, "error CS0726: ';' is not a valid format specifier");
                result = context.CompileExpression("x; f, g", out error);
                Assert.Equal(error, "error CS0726: ';' is not a valid format specifier");
            });
        }

        private static void CheckFormatSpecifiers(CompileResult result, params string[] formatSpecifiers)
        {
            Assert.NotNull(result.Assembly);
            if (formatSpecifiers.Length == 0)
            {
                Assert.Null(result.FormatSpecifiers);
            }
            else
            {
                Assert.Equal(formatSpecifiers, result.FormatSpecifiers);
            }
        }

        /// <summary>
        /// Locals in generated method should account for
        /// temporary slots in the original method. Also, some
        /// temporaries may not be included in any scope.
        /// </summary>
        [Fact]
        public void IncludeTemporarySlots()
        {
            var source =
@"class C
{
    static string F(int[] a)
    {
        lock (new C())
        {
#line 999
            string s = a[0].ToString();
            return s;
        }
    }
}";
            var compilation0 = CreateStandardCompilation(source, options: TestOptions.DebugDll);
            WithRuntimeInstance(compilation0, runtime =>
            {
                var context = CreateMethodContext(runtime, methodName: "C.F", atLineNumber: 999);

                string error;
                var testData = new CompilationTestData();
                context.CompileExpression("a[0]", out error, testData);

                testData.GetMethodData("<>x.<>m0").VerifyIL(
@"{
  // Code size        4 (0x4)
  .maxstack  2
  .locals init (C V_0,
                bool V_1,
                string V_2, //s
                string V_3)
  IL_0000:  ldarg.0
  IL_0001:  ldc.i4.0
  IL_0002:  ldelem.i4
  IL_0003:  ret
}");
            });
        }

        [Fact]
        public void EvaluateThis()
        {
            var source =
@"class A
{
    internal virtual object F() { return null; }
    internal object G;
    internal virtual object P { get { return null; } }
}
class B : A
{
    internal override object F() { return null; }
    internal new object G;
    internal override object P { get { return null; } }
    static object F(System.Func<object> f) { return null; }
    void M()
    {
    }
}";
            var compilation0 = CreateStandardCompilation(source, options: TestOptions.DebugDll);
            WithRuntimeInstance(compilation0, runtime =>
            {
                var context = CreateMethodContext(runtime, "B.M");
                string error;
                var testData = new CompilationTestData();
                var result = context.CompileExpression("this.F() ?? this.G ?? this.P", out error, testData);
                testData.GetMethodData("<>x.<>m0").VerifyIL(
@"{
  // Code size       27 (0x1b)
  .maxstack  2
  IL_0000:  ldarg.0
  IL_0001:  callvirt   ""object B.F()""
  IL_0006:  dup
  IL_0007:  brtrue.s   IL_001a
  IL_0009:  pop
  IL_000a:  ldarg.0
  IL_000b:  ldfld      ""object B.G""
  IL_0010:  dup
  IL_0011:  brtrue.s   IL_001a
  IL_0013:  pop
  IL_0014:  ldarg.0
  IL_0015:  callvirt   ""object B.P.get""
  IL_001a:  ret
}");
                testData = new CompilationTestData();
                result = context.CompileExpression("F(this.F)", out error, testData);
                testData.GetMethodData("<>x.<>m0").VerifyIL(
@"{
  // Code size       19 (0x13)
  .maxstack  2
  IL_0000:  ldarg.0
  IL_0001:  dup
  IL_0002:  ldvirtftn  ""object B.F()""
  IL_0008:  newobj     ""System.Func<object>..ctor(object, System.IntPtr)""
  IL_000d:  call       ""object B.F(System.Func<object>)""
  IL_0012:  ret
}");
                testData = new CompilationTestData();
                result = context.CompileExpression("F(new System.Func<object>(this.F))", out error, testData);
                testData.GetMethodData("<>x.<>m0").VerifyIL(
@"{
  // Code size       19 (0x13)
  .maxstack  2
  IL_0000:  ldarg.0
  IL_0001:  dup
  IL_0002:  ldvirtftn  ""object B.F()""
  IL_0008:  newobj     ""System.Func<object>..ctor(object, System.IntPtr)""
  IL_000d:  call       ""object B.F(System.Func<object>)""
  IL_0012:  ret
}");
            });
        }

        [Fact]
        public void EvaluateBase()
        {
            var source =
@"class A
{
    internal virtual object F() { return null; }
    internal object G;
    internal virtual object P { get { return null; } }
}
class B : A
{
    internal override object F() { return null; }
    internal new object G;
    internal override object P { get { return null; } }
    static object F(System.Func<object> f) { return null; }
    void M()
    {
    }
}";
            var compilation0 = CreateStandardCompilation(source, options: TestOptions.DebugDll);

            WithRuntimeInstance(compilation0, runtime =>
            {
                var context = CreateMethodContext(runtime, "B.M");
                string error;
                var testData = new CompilationTestData();
                var result = context.CompileExpression("base.F() ?? base.G ?? base.P", out error, testData);
                testData.GetMethodData("<>x.<>m0").VerifyIL(
@"{
  // Code size       27 (0x1b)
  .maxstack  2
  IL_0000:  ldarg.0
  IL_0001:  call       ""object A.F()""
  IL_0006:  dup
  IL_0007:  brtrue.s   IL_001a
  IL_0009:  pop
  IL_000a:  ldarg.0
  IL_000b:  ldfld      ""object A.G""
  IL_0010:  dup
  IL_0011:  brtrue.s   IL_001a
  IL_0013:  pop
  IL_0014:  ldarg.0
  IL_0015:  call       ""object A.P.get""
  IL_001a:  ret
}");
                testData = new CompilationTestData();
                result = context.CompileExpression("F(base.F)", out error, testData);
                testData.GetMethodData("<>x.<>m0").VerifyIL(
@"{
  // Code size       18 (0x12)
  .maxstack  2
  IL_0000:  ldarg.0
  IL_0001:  ldftn      ""object A.F()""
  IL_0007:  newobj     ""System.Func<object>..ctor(object, System.IntPtr)""
  IL_000c:  call       ""object B.F(System.Func<object>)""
  IL_0011:  ret
}");
                testData = new CompilationTestData();
                result = context.CompileExpression("F(new System.Func<object>(base.F))", out error, testData);
                testData.GetMethodData("<>x.<>m0").VerifyIL(
@"{
  // Code size       18 (0x12)
  .maxstack  2
  IL_0000:  ldarg.0
  IL_0001:  ldftn      ""object A.F()""
  IL_0007:  newobj     ""System.Func<object>..ctor(object, System.IntPtr)""
  IL_000c:  call       ""object B.F(System.Func<object>)""
  IL_0011:  ret
}");
            });
        }

        /// <summary>
        /// If "this" is a struct, the generated parameter
        /// should be passed by reference.
        /// </summary>
        [Fact]
        public void EvaluateStructThis()
        {
            var source =
@"struct S
{
    static object F(object x, object y)
    {
        return null;
    }
    object x;
    void M()
    {
    }
}";
            var testData = Evaluate(
                source,
                OutputKind.DynamicallyLinkedLibrary,
                methodName: "S.M",
                expr: "F(this, this.x)");
            var methodData = testData.GetMethodData("<>x.<>m0(ref S)");
            var parameter = ((MethodSymbol)methodData.Method).Parameters[0];
            Assert.Equal(parameter.RefKind, RefKind.Ref);
            methodData.VerifyIL(
@"{
  // Code size       23 (0x17)
  .maxstack  2
  IL_0000:  ldarg.0
  IL_0001:  ldobj      ""S""
  IL_0006:  box        ""S""
  IL_000b:  ldarg.0
  IL_000c:  ldfld      ""object S.x""
  IL_0011:  call       ""object S.F(object, object)""
  IL_0016:  ret
}");
        }

        [Fact]
        public void EvaluateStaticMethodParameters()
        {
            var source =
@"class C
{
    static object F(int x, int y)
    {
        return x + y;
    }
    static void M(int x, int y)
    {
    }
}";
            var testData = Evaluate(
                source,
                OutputKind.DynamicallyLinkedLibrary,
                methodName: "C.M",
                expr: "F(y, x)");
            testData.GetMethodData("<>x.<>m0").VerifyIL(
@"{
  // Code size        8 (0x8)
  .maxstack  2
  IL_0000:  ldarg.1
  IL_0001:  ldarg.0
  IL_0002:  call       ""object C.F(int, int)""
  IL_0007:  ret
}");
        }

        [Fact]
        public void EvaluateInstanceMethodParametersAndLocals()
        {
            var source =
@"class C
{
    object F(int x)
    {
        return x;
    }
    void M(int x)
    {
#line 999
        int y = 1;
    }
}";
            var testData = Evaluate(
                source,
                OutputKind.DynamicallyLinkedLibrary,
                methodName: "C.M",
                atLineNumber: 999,
                expr: "F(x + y)");
            testData.GetMethodData("<>x.<>m0").VerifyIL(
@"{
  // Code size       10 (0xa)
  .maxstack  3
  .locals init (int V_0) //y
  IL_0000:  ldarg.0
  IL_0001:  ldarg.1
  IL_0002:  ldloc.0
  IL_0003:  add
  IL_0004:  callvirt   ""object C.F(int)""
  IL_0009:  ret
}");
        }

        [Fact]
        public void EvaluateLocals()
        {
            var source =
@"class C
{
    static void M()
    {
        int x = 1;
        if (x < 0)
        {
            int y = 2;
        }
        else
        {
#line 999
            int z = 3;
        }
    }
}";
            var testData = Evaluate(
                source,
                OutputKind.DynamicallyLinkedLibrary,
                methodName: "C.M",
                atLineNumber: 999,
                expr: "x + z");

            testData.GetMethodData("<>x.<>m0").VerifyIL(
@"{
  // Code size        4 (0x4)
  .maxstack  2
  .locals init (int V_0, //x
                bool V_1,
                int V_2,
                int V_3) //z
  IL_0000:  ldloc.0
  IL_0001:  ldloc.3
  IL_0002:  add
  IL_0003:  ret
}");
        }

        [Fact]
        public void EvaluateForEachLocal()
        {
            var source =
@"class C
{
    static bool F(object[] args)
    {
        if (args == null)
        {
            return true;
        }
        foreach (var o in args)
        {
#line 999
        }
        return false;
    }
}";
            var testData = Evaluate(
                source,
                OutputKind.DynamicallyLinkedLibrary,
                methodName: "C.F",
                atLineNumber: 999,
                expr: "o");
            testData.GetMethodData("<>x.<>m0").VerifyIL(
@"{
  // Code size        3 (0x3)
  .maxstack  1
  .locals init (bool V_0,
  bool V_1,
  object[] V_2,
  int V_3,
  object V_4) //o
  IL_0000:  ldloc.s    V_4
  IL_0002:  ret
}");
        }

        /// <summary>
        /// Generated "this" parameter should not
        /// conflict with existing "@this" parameter.
        /// </summary>
        [Fact]
        public void ParameterNamedThis()
        {
            var source =
@"class C
{
    object M(C @this)
    {
        return null;
    }
}";
            var testData = Evaluate(
                source,
                OutputKind.DynamicallyLinkedLibrary,
                methodName: "C.M",
                expr: "@this.M(this)");
            testData.GetMethodData("<>x.<>m0").VerifyIL(
@"{
  // Code size        8 (0x8)
  .maxstack  2
  .locals init (object V_0)
  IL_0000:  ldarg.1
  IL_0001:  ldarg.0
  IL_0002:  callvirt   ""object C.M(C)""
  IL_0007:  ret
}");
        }

        /// <summary>
        /// Generated "this" parameter should not
        /// conflict with existing "@this" local.
        /// </summary>
        [Fact]
        public void LocalNamedThis()
        {
            var source =
@"class C
{
    object M(object o)
    {
        var @this = this;
        return null;
    }
}";
            var testData = Evaluate(
                source,
                OutputKind.DynamicallyLinkedLibrary,
                methodName: "C.M",
                expr: "@this.M(this)");
            testData.GetMethodData("<>x.<>m0").VerifyIL(
@"{
  // Code size        8 (0x8)
  .maxstack  2
  .locals init (C V_0, //this
                object V_1)
  IL_0000:  ldloc.0
  IL_0001:  ldarg.0
  IL_0002:  callvirt   ""object C.M(object)""
  IL_0007:  ret
}");
        }

        [Fact]
        public void ByRefParameter()
        {
            var source =
@"class C
{
    static object M(out object x)
    {
        object y;
        x = null;
        return null;
    }
}";
            var testData = Evaluate(
                source,
                OutputKind.DynamicallyLinkedLibrary,
                methodName: "C.M",
                expr: "M(out y)");
            var methodData = testData.GetMethodData("<>x.<>m0(out object)");
            var parameter = ((MethodSymbol)methodData.Method).Parameters[0];
            Assert.Equal(parameter.RefKind, RefKind.Out);
            methodData.VerifyIL(
@"{
  // Code size        8 (0x8)
  .maxstack  1
  .locals init (object V_0, //y
                object V_1)
  IL_0000:  ldloca.s   V_0
  IL_0002:  call       ""object C.M(out object)""
  IL_0007:  ret
}");
        }

        /// <summary>
        /// Method defined in IL where PDB does not
        /// contain C# custom metadata.
        /// </summary>
        [Fact]
        public void LocalType_FromIL()
        {
            var source =
@".class public C
{
  .method public specialname rtspecialname instance void .ctor()
  {
    ret
  }
  .field public object F;
  .method public static void M()
  {
    .locals init ([0] class C c)
    ret
  }
}";
            var module = ExpressionCompilerTestHelpers.GetModuleInstanceForIL(source);
            var runtime = CreateRuntimeInstance(module, new[] { MscorlibRef });
            var context = CreateMethodContext(runtime, methodName: "C.M");

            string error;
            var testData = new CompilationTestData();
            context.CompileExpression("c.F", out error, testData);
            testData.GetMethodData("<>x.<>m0").VerifyIL(
@"{
  // Code size        7 (0x7)
  .maxstack  1
  .locals init (C V_0) //c
  IL_0000:  ldloc.0
  IL_0001:  ldfld      ""object C.F""
  IL_0006:  ret
}");
        }

        /// <summary>
        /// Allow locals with optional custom modifiers. 
        /// </summary>
        /// <remarks>
        /// The custom modifiers are not copied to the corresponding
        /// local in the generated method since there is no need.
        /// </remarks>
        [WorkItem(884627, "http://vstfdevdiv:8080/DevDiv2/DevDiv/_workitems/edit/884627")]
        [Fact]
        public void LocalType_CustomModifiers()
        {
            var source =
@".class public C
{
  .method public specialname rtspecialname instance void .ctor()
  {
    ret
  }
  .field public object F;
  .method public static void M()
  {
    .locals init ([0] class C modopt(int32) modopt(object) c)
    ret
  }
}";
            var module = ExpressionCompilerTestHelpers.GetModuleInstanceForIL(source);
            var runtime = CreateRuntimeInstance(module, new[] { MscorlibRef });
            var context = CreateMethodContext(runtime, "C.M");

            string error;
            var testData = new CompilationTestData();
            context.CompileExpression("c.F", out error, testData);
            var methodData = testData.GetMethodData("<>x.<>m0");
            var locals = methodData.ILBuilder.LocalSlotManager.LocalsInOrder();
            var local = locals[0];
            Assert.Equal(local.Type.ToString(), "C");
            Assert.Equal(local.CustomModifiers.Length, 0); // Custom modifiers are not copied.
            methodData.VerifyIL(
@"{
  // Code size        7 (0x7)
  .maxstack  1
  .locals init (C V_0) //c
  IL_0000:  ldloc.0
  IL_0001:  ldfld      ""object C.F""
  IL_0006:  ret
}");
        }

        [WorkItem(1012956, "http://vstfdevdiv:8080/DevDiv2/DevDiv/_workitems/edit/1012956")]
        [Fact]
        public void LocalType_ByRefOrPinned()
        {
            var source = @"
.class private auto ansi beforefieldinit C
       extends [mscorlib]System.Object
{
  .method private hidebysig static void  M(string s, int32[] a) cil managed
  {
    // Code size       73 (0x49)
    .maxstack  2
    .locals init ([0] string pinned s,
                  [1] int32& pinned f,
                  [2] int32& i)
    ret
  }
}
";
            var module = ExpressionCompilerTestHelpers.GetModuleInstanceForIL(source);
            var runtime = CreateRuntimeInstance(module, new[] { MscorlibRef });
            var context = CreateMethodContext(runtime, "C.M");

            string error;
            var testData = new CompilationTestData();
            context.CompileExpression("s", out error, testData);
            testData.GetMethodData("<>x.<>m0").VerifyIL(
@"
{
  // Code size        2 (0x2)
  .maxstack  1
  .locals init (pinned string V_0, //s
                pinned int& V_1, //f
                int& V_2) //i
  IL_0000:  ldloc.0
  IL_0001:  ret
}");
            testData = new CompilationTestData();
            context.CompileAssignment("s", "\"hello\"", out error, testData);
            testData.GetMethodData("<>x.<>m0").VerifyIL(
@"{
  // Code size        7 (0x7)
  .maxstack  1
  .locals init (pinned string V_0, //s
                pinned int& V_1, //f
                int& V_2) //i
  IL_0000:  ldstr      ""hello""
  IL_0005:  stloc.0
  IL_0006:  ret
}");
            testData = new CompilationTestData();
            context.CompileExpression("f", out error, testData);
            testData.GetMethodData("<>x.<>m0").VerifyIL(
@"
{
  // Code size        2 (0x2)
  .maxstack  1
  .locals init (pinned string V_0, //s
                pinned int& V_1, //f
                int& V_2) //i
  IL_0000:  ldloc.1
  IL_0001:  ret
}");
            testData = new CompilationTestData();
            context.CompileAssignment("f", "1", out error, testData);
            Assert.Equal("error CS1656: Cannot assign to 'f' because it is a 'fixed variable'", error);

            testData = new CompilationTestData();
            context.CompileExpression("i", out error, testData);
            testData.GetMethodData("<>x.<>m0").VerifyIL(
@"{
  // Code size        3 (0x3)
  .maxstack  1
  .locals init (pinned string V_0, //s
                pinned int& V_1, //f
                int& V_2) //i
  IL_0000:  ldloc.2
  IL_0001:  ldind.i4
  IL_0002:  ret
}");
            testData = new CompilationTestData();
            context.CompileAssignment("i", "1", out error, testData);
            Assert.Null(error);
            testData.GetMethodData("<>x.<>m0").VerifyIL(
@"{
  // Code size        4 (0x4)
  .maxstack  2
  .locals init (pinned string V_0, //s
                pinned int& V_1, //f
                int& V_2) //i
  IL_0000:  ldloc.2
  IL_0001:  ldc.i4.1
  IL_0002:  stind.i4
  IL_0003:  ret
}");
        }

        [Fact]
        public void LocalType_FixedVariable()
        {
            var source =
@"class C
{
    static int x;
    static unsafe void M(string s, int[] a)
    {
        fixed (char* p1 = s)
        {
            fixed (int* p2 = &x)
            {
                fixed (void* p3 = a)
                {
#line 999
                    int y = x + 1;
                }
            }
        }
    }
}";
            var compilation0 = CreateStandardCompilation(source, options: TestOptions.UnsafeDebugDll);
            WithRuntimeInstance(compilation0, runtime =>
            {
                var context = CreateMethodContext(runtime, "C.M", atLineNumber: 999);

                string error;
                var testData = new CompilationTestData();
                context.CompileExpression("(int)p1[0] + p2[0] + ((int*)p3)[0]", out error, testData);

                testData.GetMethodData("<>x.<>m0").VerifyIL(
@"{
  // Code size       10 (0xa)
  .maxstack  2
  .locals init (char* V_0, //p1
                pinned string V_1,
                int* V_2, //p2
                pinned int& V_3,
                void* V_4, //p3
                pinned int[] V_5,
                int V_6) //y
  IL_0000:  ldloc.0
  IL_0001:  ldind.u2
  IL_0002:  ldloc.2
  IL_0003:  ldind.i4
  IL_0004:  add
  IL_0005:  ldloc.s    V_4
  IL_0007:  ldind.i4
  IL_0008:  add
  IL_0009:  ret
}");
            });
        }

        [WorkItem(1034549, "http://vstfdevdiv:8080/DevDiv2/DevDiv/_workitems/edit/1034549")]
        [Fact]
        public void AssignLocal()
        {
            var source =
@"class C
{
    static void M()
    {
        int x = 0;
    }
}";
            var compilation0 = CreateStandardCompilation(source, options: TestOptions.DebugDll);
            WithRuntimeInstance(compilation0, runtime =>
            {
                var context = CreateMethodContext(runtime, "C.M");
                string error;
                var testData = new CompilationTestData();
                context.CompileAssignment(
                    target: "x",
                    expr: "1",
                    error: out error,
                    testData: testData);
                testData.GetMethodData("<>x.<>m0").VerifyIL(
@"{
  // Code size        3 (0x3)
  .maxstack  1
  .locals init (int V_0) //x
  IL_0000:  ldc.i4.1
  IL_0001:  stloc.0
  IL_0002:  ret
}");
                // Assign to a local, as above, but in an expression.
                testData = new CompilationTestData();
                context.CompileExpression(
                    expr: "x = 1",
                    error: out error,
                    testData: testData);
                testData.GetMethodData("<>x.<>m0").VerifyIL(
@"{
  // Code size        4 (0x4)
  .maxstack  2
  .locals init (int V_0) //x
  IL_0000:  ldc.i4.1
  IL_0001:  dup
  IL_0002:  stloc.0
  IL_0003:  ret
}");
            });
        }

        [Fact]
        public void AssignInstanceMethodParametersAndLocals()
        {
            var source =
@"class C
{
    object[] a;
    static int F(int x)
    {
        return x;
    }
    void M(int x)
    {
        int y;
    }
}";
            var compilation0 = CreateStandardCompilation(source, options: TestOptions.DebugDll);
            WithRuntimeInstance(compilation0, runtime =>
            {
                var context = CreateMethodContext(runtime, "C.M");
                string error;
                var testData = new CompilationTestData();
                context.CompileAssignment(
                    target: "this.a[F(x)]",
                    expr: "this.a[y]",
                    error: out error,
                    testData: testData);
                testData.GetMethodData("<>x.<>m0").VerifyIL(
@"{
  // Code size       22 (0x16)
  .maxstack  4
  .locals init (int V_0) //y
  IL_0000:  ldarg.0
  IL_0001:  ldfld      ""object[] C.a""
  IL_0006:  ldarg.1
  IL_0007:  call       ""int C.F(int)""
  IL_000c:  ldarg.0
  IL_000d:  ldfld      ""object[] C.a""
  IL_0012:  ldloc.0
  IL_0013:  ldelem.ref
  IL_0014:  stelem.ref
  IL_0015:  ret
}");
            });
        }

        [Fact]
        public void EvaluateNull()
        {
            var source =
@"class C
{
    static void M()
    {
    }
}";
            string error;
            ResultProperties resultProperties;
            var testData = Evaluate(
                source,
                OutputKind.DynamicallyLinkedLibrary,
                methodName: "C.M",
                expr: "null",
                resultProperties: out resultProperties,
                error: out error);
            Assert.Equal(resultProperties.Flags, DkmClrCompilationResultFlags.ReadOnlyResult);
            var methodData = testData.GetMethodData("<>x.<>m0");
            var method = (MethodSymbol)methodData.Method;
            Assert.Equal(method.ReturnType.SpecialType, SpecialType.System_Object);
            Assert.False(method.ReturnsVoid);
            methodData.VerifyIL(
@"{
  // Code size        2 (0x2)
  .maxstack  1
  IL_0000:  ldnull
  IL_0001:  ret
}");
        }

        [Fact]
        public void MayHaveSideEffects()
        {
            var source =
@"using System;
using System.Diagnostics.Contracts;
class C
{
    object F()
    {
        return 1;
    }
    [Pure]
    object G()
    {
        return 2;
    }
    object P { get; set; }
    static object H()
    {
        return 3;
    }
    static void M(C o, int i)
    {
        ((dynamic)o).G();
    }
}";
            var compilation0 = CreateStandardCompilation(
                source,
                options: TestOptions.DebugDll,
                references: new[] { SystemCoreRef, CSharpRef });

            WithRuntimeInstance(compilation0, runtime =>
            {
                var context = CreateMethodContext(
                runtime,
                methodName: "C.M");
                CheckResultFlags(context, "o.F()", DkmClrCompilationResultFlags.PotentialSideEffect | DkmClrCompilationResultFlags.ReadOnlyResult);
                // Calls to methods are reported as having side effects, even if
                // the method is marked [Pure]. This matches the native EE.
                CheckResultFlags(context, "o.G()", DkmClrCompilationResultFlags.PotentialSideEffect | DkmClrCompilationResultFlags.ReadOnlyResult);
                CheckResultFlags(context, "o.P", DkmClrCompilationResultFlags.None);
                CheckResultFlags(context, "o.P = 2", DkmClrCompilationResultFlags.PotentialSideEffect | DkmClrCompilationResultFlags.ReadOnlyResult);
                CheckResultFlags(context, "((dynamic)o).G()", DkmClrCompilationResultFlags.PotentialSideEffect | DkmClrCompilationResultFlags.ReadOnlyResult);
                CheckResultFlags(context, "(Action)(() => { })", DkmClrCompilationResultFlags.ReadOnlyResult);
                CheckResultFlags(context, "++i", DkmClrCompilationResultFlags.PotentialSideEffect | DkmClrCompilationResultFlags.ReadOnlyResult);
                CheckResultFlags(context, "--i", DkmClrCompilationResultFlags.PotentialSideEffect | DkmClrCompilationResultFlags.ReadOnlyResult);
                CheckResultFlags(context, "i++", DkmClrCompilationResultFlags.PotentialSideEffect | DkmClrCompilationResultFlags.ReadOnlyResult);
                CheckResultFlags(context, "i--", DkmClrCompilationResultFlags.PotentialSideEffect | DkmClrCompilationResultFlags.ReadOnlyResult);
                CheckResultFlags(context, "i += 2", DkmClrCompilationResultFlags.PotentialSideEffect | DkmClrCompilationResultFlags.ReadOnlyResult);
                CheckResultFlags(context, "i *= 3", DkmClrCompilationResultFlags.PotentialSideEffect | DkmClrCompilationResultFlags.ReadOnlyResult);
                CheckResultFlags(context, "new C() { P = 1 }", DkmClrCompilationResultFlags.ReadOnlyResult);
                CheckResultFlags(context, "new C() { P = H() }", DkmClrCompilationResultFlags.PotentialSideEffect | DkmClrCompilationResultFlags.ReadOnlyResult);
            });
        }

        [Fact]
        public void IsAssignable()
        {
            var source = @"
using System;
class C
{
    int F;
    readonly int RF;
    const int CF = 1;
    
    event System.Action E;
    event System.Action CE { add { } remove { } }

    int RP { get { return 0; } }
    int WP { set { } }
    int RWP { get; set; }

    int this[int x] { get { return 0; } }
    int this[int x, int y] { set { } }
    int this[int x, int y, int z] { get { return 0; } set { } }

    int M() { return 0; }
        }
";
            var compilation0 = CreateStandardCompilation(
                source,
                options: TestOptions.DebugDll,
                references: new[] { SystemCoreRef, CSharpRef });

            WithRuntimeInstance(compilation0, runtime =>
            {
                var context = CreateMethodContext(runtime, "C.M");

                CheckResultFlags(context, "F", DkmClrCompilationResultFlags.None);
                CheckResultFlags(context, "RF", DkmClrCompilationResultFlags.ReadOnlyResult);
                CheckResultFlags(context, "CF", DkmClrCompilationResultFlags.ReadOnlyResult);

                // Note: flags are always None in error cases.
                // CheckResultFlags(context, "E", DkmClrCompilationResultFlags.None); // TODO: DevDiv #1055825
                CheckResultFlags(context, "CE", DkmClrCompilationResultFlags.None, "error CS0079: The event 'C.CE' can only appear on the left hand side of += or -=");

                CheckResultFlags(context, "RP", DkmClrCompilationResultFlags.ReadOnlyResult);
                CheckResultFlags(context, "WP", DkmClrCompilationResultFlags.None, "error CS0154: The property or indexer 'C.WP' cannot be used in this context because it lacks the get accessor");
                CheckResultFlags(context, "RWP", DkmClrCompilationResultFlags.None);

                CheckResultFlags(context, "this[1]", DkmClrCompilationResultFlags.ReadOnlyResult);
                CheckResultFlags(context, "this[1, 2]", DkmClrCompilationResultFlags.None, "error CS0154: The property or indexer 'C.this[int, int]' cannot be used in this context because it lacks the get accessor");
                CheckResultFlags(context, "this[1, 2, 3]", DkmClrCompilationResultFlags.None);

                CheckResultFlags(context, "M()", DkmClrCompilationResultFlags.PotentialSideEffect | DkmClrCompilationResultFlags.ReadOnlyResult);

                CheckResultFlags(context, "null", DkmClrCompilationResultFlags.ReadOnlyResult);
                CheckResultFlags(context, "1", DkmClrCompilationResultFlags.ReadOnlyResult);
                CheckResultFlags(context, "M", DkmClrCompilationResultFlags.None, "error CS0428: Cannot convert method group 'M' to non-delegate type 'object'. Did you intend to invoke the method?");
                CheckResultFlags(context, "typeof(C)", DkmClrCompilationResultFlags.ReadOnlyResult);
                CheckResultFlags(context, "new C()", DkmClrCompilationResultFlags.ReadOnlyResult);
            });
        }

        [Fact]
        public void IsAssignable_Array()
        {
            var source = @"
using System;
class C
{
    readonly int[] RF = new int[1];

    int[] rp = new int[2];
    int[] RP { get { return rp; } }

    int[] m = new int[3];
    int[] M() { return m; }
}
";
            var compilation0 = CreateStandardCompilation(
                source,
                options: TestOptions.DebugDll,
                references: new[] { SystemCoreRef, CSharpRef });

            WithRuntimeInstance(compilation0, runtime =>
            {
                var context = CreateMethodContext(runtime, "C.M");

                CheckResultFlags(context, "RF", DkmClrCompilationResultFlags.ReadOnlyResult);
                CheckResultFlags(context, "RF[0]", DkmClrCompilationResultFlags.None);

                CheckResultFlags(context, "RP", DkmClrCompilationResultFlags.ReadOnlyResult);
                CheckResultFlags(context, "RP[0]", DkmClrCompilationResultFlags.None);

                CheckResultFlags(context, "M()", DkmClrCompilationResultFlags.PotentialSideEffect | DkmClrCompilationResultFlags.ReadOnlyResult);
                CheckResultFlags(context, "M()[0]", DkmClrCompilationResultFlags.PotentialSideEffect);
            });
        }

        private static void CheckResultFlags(EvaluationContext context, string expr, DkmClrCompilationResultFlags expectedFlags, string expectedError = null)
        {
            ResultProperties resultProperties;
            string error;
            var testData = new CompilationTestData();
            var result = context.CompileExpression(expr, out resultProperties, out error, testData);
            Assert.Equal(expectedError, error);
            Assert.NotEqual(expectedError == null, result == null);
            Assert.Equal(expectedFlags, resultProperties.Flags);
        }

        /// <summary>
        /// Set BooleanResult for bool expressions.
        /// </summary>
        [Fact]
        public void EvaluateBooleanExpression()
        {
            var source =
@"class C
{
    static bool F()
    {
        return false;
    }
    static void M(bool x, bool? y)
    {
    }
}";
            var compilation0 = CreateStandardCompilation(source, options: TestOptions.DebugDll);
            WithRuntimeInstance(compilation0, runtime =>
            {
                var context = CreateMethodContext(runtime, "C.M");
                ResultProperties resultProperties;
                string error;
                context.CompileExpression("x", out resultProperties, out error);
                Assert.Equal(resultProperties.Flags, DkmClrCompilationResultFlags.BoolResult);
                context.CompileExpression("y", out resultProperties, out error);
                Assert.Equal(resultProperties.Flags, DkmClrCompilationResultFlags.None);
                context.CompileExpression("(bool)y", out resultProperties, out error);
                Assert.Equal(resultProperties.Flags, DkmClrCompilationResultFlags.BoolResult | DkmClrCompilationResultFlags.ReadOnlyResult);
                context.CompileExpression("!y", out resultProperties, out error);
                Assert.Equal(resultProperties.Flags, DkmClrCompilationResultFlags.ReadOnlyResult);
                context.CompileExpression("false", out resultProperties, out error);
                Assert.Equal(resultProperties.Flags, DkmClrCompilationResultFlags.BoolResult | DkmClrCompilationResultFlags.ReadOnlyResult);
                context.CompileExpression("F()", out resultProperties, out error);
                Assert.Equal(resultProperties.Flags, DkmClrCompilationResultFlags.BoolResult | DkmClrCompilationResultFlags.ReadOnlyResult | DkmClrCompilationResultFlags.PotentialSideEffect);
            });
        }

        /// <summary>
        /// Expression that is not an rvalue.
        /// </summary>
        [Fact]
        public void EvaluateNonRValueExpression()
        {
            var source =
@"class C
{
    object P { set { } }
    void M()
    {
    }
}";
            ResultProperties resultProperties;
            string error;
            var testData = Evaluate(
                source,
                OutputKind.DynamicallyLinkedLibrary,
                methodName: "C.M",
                expr: "P",
                resultProperties: out resultProperties,
                error: out error);
            Assert.Equal(error, "error CS0154: The property or indexer 'C.P' cannot be used in this context because it lacks the get accessor");
        }

        /// <summary>
        /// Expression that does not return a value.
        /// </summary>
        [Fact]
        public void EvaluateVoidExpression()
        {
            var source =
@"class C
{
    void M()
    {
    }
}";
            string error;
            ResultProperties resultProperties;
            var testData = Evaluate(
                source,
                OutputKind.DynamicallyLinkedLibrary,
                methodName: "C.M",
                expr: "this.M()",
                resultProperties: out resultProperties,
                error: out error);
            Assert.Equal(resultProperties.Flags, DkmClrCompilationResultFlags.PotentialSideEffect | DkmClrCompilationResultFlags.ReadOnlyResult);
            var methodData = testData.GetMethodData("<>x.<>m0");
            var method = (MethodSymbol)methodData.Method;
            Assert.Equal(method.ReturnType.SpecialType, SpecialType.System_Void);
            Assert.True(method.ReturnsVoid);

            methodData.VerifyIL(
@"{
  // Code size        7 (0x7)
  .maxstack  1
  IL_0000:  ldarg.0
  IL_0001:  callvirt   ""void C.M()""
  IL_0006:  ret
}");
        }

        [Fact]
        public void EvaluateMethodGroup()
        {
            var source =
@"class C
{
    void M()
    {
    }
}";
            ResultProperties resultProperties;
            string error;
            var testData = Evaluate(
                source,
                OutputKind.DynamicallyLinkedLibrary,
                methodName: "C.M",
                expr: "this.M",
                resultProperties: out resultProperties,
                error: out error);
            Assert.Equal(error, "error CS0428: Cannot convert method group 'M' to non-delegate type 'object'. Did you intend to invoke the method?");
        }

        [Fact]
        public void AssignMethodGroup()
        {
            var source =
@"class C
{
    static void M()
    {
        object o;
    }
}";
            var compilation0 = CreateStandardCompilation(source, options: TestOptions.DebugDll);
            WithRuntimeInstance(compilation0, runtime =>
            {
                var context = CreateMethodContext(
                runtime,
                methodName: "C.M");
                string error;
                var testData = new CompilationTestData();
                var result = context.CompileAssignment(
                    target: "o",
                    expr: "M",
                    error: out error,
                    testData: testData);
                Assert.Equal(error, "error CS0428: Cannot convert method group 'M' to non-delegate type 'object'. Did you intend to invoke the method?");
            });
        }

        [Fact]
        public void EvaluateConstant()
        {
            var source =
@"class C
{
    static void M()
    {
        const string x = ""str"";
        const int y = 2;
    }
}";
            var compilation0 = CreateStandardCompilation(source, options: TestOptions.DebugDll);
            WithRuntimeInstance(compilation0, runtime =>
            {
                var context = CreateMethodContext(runtime, "C.M");
                string error;
                var testData = new CompilationTestData();
                var result = context.CompileExpression("x[y]", out error, testData);
                testData.GetMethodData("<>x.<>m0").VerifyIL(
@"{
  // Code size       12 (0xc)
  .maxstack  2
  IL_0000:  ldstr      ""str""
  IL_0005:  ldc.i4.2
  IL_0006:  call       ""char string.this[int].get""
  IL_000b:  ret
}");
            });
        }

        [Fact]
        public void AssignToConstant()
        {
            var source =
@"class C
{
    static void M()
    {
        const int x = 1;
    }
}";
            var compilation0 = CreateStandardCompilation(source, options: TestOptions.DebugDll);
            WithRuntimeInstance(compilation0, runtime =>
            {
                var context = CreateMethodContext(
                runtime,
                methodName: "C.M");
                string error;
                var testData = new CompilationTestData();
                var result = context.CompileAssignment(
                    target: "x",
                    expr: "2",
                    error: out error,
                    testData: testData);
                Assert.Equal(error, "error CS0131: The left-hand side of an assignment must be a variable, property or indexer");
            });
        }

        [Fact]
        public void AssignOutParameter()
        {
            var source =
@"class C
{
    static void F<T>(System.Func<T> f)
    {
    }
    static void M1(out int x)
    {
        x = 1;
    }
    static void M2<T>(ref T y)
    {
        y = default(T);
    }
}";
            var compilation0 = CreateStandardCompilation(source, options: TestOptions.DebugDll);
            WithRuntimeInstance(compilation0, runtime =>
            {
                var context = CreateMethodContext(
                runtime,
                methodName: "C.M1");
                string error;
                var testData = new CompilationTestData();
                context.CompileAssignment(
                    target: "x",
                    expr: "2",
                    error: out error,
                    testData: testData);
                testData.GetMethodData("<>x.<>m0").VerifyIL(
@"{
  // Code size        4 (0x4)
  .maxstack  2
  IL_0000:  ldarg.0
  IL_0001:  ldc.i4.2
  IL_0002:  stind.i4
  IL_0003:  ret
}");
                context = CreateMethodContext(
                    runtime,
                    methodName: "C.M2");
                testData = new CompilationTestData();
                context.CompileAssignment(
                    target: "y",
                    expr: "default(T)",
                    error: out error,
                    testData: testData);
                testData.GetMethodData("<>x.<>m0<T>").VerifyIL(
@"{
  // Code size        8 (0x8)
  .maxstack  1
  IL_0000:  ldarg.0
  IL_0001:  initobj    ""T""
  IL_0007:  ret
}");
                testData = new CompilationTestData();
                context.CompileExpression(
                    expr: "F(() => y)",
                    error: out error,
                    testData: testData);
<<<<<<< HEAD
                Assert.Equal(error, "error CS1628: Cannot use ref, out, or in parameter 'y' inside an anonymous method, lambda expression, or query expression");
=======
                Assert.Equal(error, "error CS1628: Cannot use ref or out parameter 'y' inside an anonymous method, lambda expression, query expression, or local function");
>>>>>>> 22a7bb01
            });
        }

        [Fact]
        public void EvaluateNamespace()
        {
            var source =
@"namespace N
{
    class C
    {
        static void M()
        {
        }
    }
}";
            ResultProperties resultProperties;
            string error;
            var testData = Evaluate(
                source,
                OutputKind.DynamicallyLinkedLibrary,
                methodName: "N.C.M",
                expr: "N",
                resultProperties: out resultProperties,
                error: out error);
            // Note: The native EE reports "CS0119: 'N' is a namespace, which is not valid in the given context"
            Assert.Equal(error, "error CS0118: 'N' is a namespace but is used like a variable");
        }

        [Fact]
        public void EvaluateType()
        {
            var source =
@"class C
{
    static void M()
    {
    }
}";
            ResultProperties resultProperties;
            string error;
            var testData = Evaluate(
                source,
                OutputKind.DynamicallyLinkedLibrary,
                methodName: "C.M",
                expr: "C",
                resultProperties: out resultProperties,
                error: out error);
            // The native EE returns a representation of the type (but not System.Type)
            // that the user can expand to see the base type. To enable similar
            // behavior, the expression compiler would probably return something
            // other than IL. Instead, we disallow this scenario.
            Assert.Equal(error, "error CS0119: 'C' is a type, which is not valid in the given context");
        }

        [Fact]
        public void EvaluateObjectAddress()
        {
            var source =
@"class C
{
    static void M()
    {
    }
}";
            var compilation0 = CreateStandardCompilation(source, options: TestOptions.DebugDll);
            WithRuntimeInstance(compilation0, runtime =>
            {
                var context = CreateMethodContext(runtime, "C.M");
                string error;
                var testData = new CompilationTestData();
                context.CompileExpression(
                    "@0x123 ?? @0xa1b2c3 ?? (object)$exception ?? @0XA1B2C3.GetHashCode()",
                    DkmEvaluationFlags.TreatAsExpression,
                    ImmutableArray.Create(ExceptionAlias()),
                    out error,
                    testData);
                Assert.Null(error);
                Assert.Equal(testData.Methods.Count, 1);
                testData.GetMethodData("<>x.<>m0").VerifyIL(
@"{
  // Code size       61 (0x3d)
  .maxstack  2
  IL_0000:  ldc.i4     0x123
  IL_0005:  conv.i8
  IL_0006:  call       ""object Microsoft.VisualStudio.Debugger.Clr.IntrinsicMethods.GetObjectAtAddress(ulong)""
  IL_000b:  dup
  IL_000c:  brtrue.s   IL_003c
  IL_000e:  pop
  IL_000f:  ldc.i4     0xa1b2c3
  IL_0014:  conv.i8
  IL_0015:  call       ""object Microsoft.VisualStudio.Debugger.Clr.IntrinsicMethods.GetObjectAtAddress(ulong)""
  IL_001a:  dup
  IL_001b:  brtrue.s   IL_003c
  IL_001d:  pop
  IL_001e:  call       ""System.Exception Microsoft.VisualStudio.Debugger.Clr.IntrinsicMethods.GetException()""
  IL_0023:  dup
  IL_0024:  brtrue.s   IL_003c
  IL_0026:  pop
  IL_0027:  ldc.i4     0xa1b2c3
  IL_002c:  conv.i8
  IL_002d:  call       ""object Microsoft.VisualStudio.Debugger.Clr.IntrinsicMethods.GetObjectAtAddress(ulong)""
  IL_0032:  callvirt   ""int object.GetHashCode()""
  IL_0037:  box        ""int""
  IL_003c:  ret
}");
                testData = new CompilationTestData();
                // Report overflow, even though native EE does not.
                context.CompileExpression(
                    "@0xffff0000ffff0000ffff0000",
                    out error, testData);
                Assert.Equal(error, "error CS1021: Integral constant is too large");
            });
        }

        [WorkItem(986227, "http://vstfdevdiv:8080/DevDiv2/DevDiv/_workitems/edit/986227")]
        [Fact]
        public void RewriteCatchLocal()
        {
            var source =
@"using System;
class E<T> : Exception { }
class C<T>
{
    static void M()
    {
    }
}";
            var compilation0 = CreateStandardCompilation(source, options: TestOptions.DebugDll);
            WithRuntimeInstance(compilation0, runtime =>
            {
                var context = CreateMethodContext(runtime, "C.M");

                string error;
                var testData = new CompilationTestData();
                context.CompileExpression(
                    expr:
@"((Func<E<T>>)(() =>
{
    E<T> e1 = null;
    try
    {
        string.Empty.ToString();
    }
    catch (E<T> e2)
    {
        e1 = e2;
    }
    catch
    {
    }
    return e1;
}))()",
                    error: out error,
                    testData: testData);

                var methodData = testData.GetMethodData("<>x<T>.<>c.<<>m0>b__0_0");
                var method = (MethodSymbol)methodData.Method;
                var containingType = method.ContainingType;
                var returnType = (NamedTypeSymbol)method.ReturnType;
                // Return type E<T> with type argument T from <>c<T>.
                Assert.Equal(returnType.TypeArguments()[0].ContainingSymbol, containingType.ContainingType);
                var locals = methodData.ILBuilder.LocalSlotManager.LocalsInOrder();
                Assert.Equal(1, locals.Length);
                // All locals of type E<T> with type argument T from <>c<T>.
                foreach (var local in locals)
                {
                    var localType = (NamedTypeSymbol)local.Type;
                    var typeArg = localType.TypeArguments()[0];
                    Assert.Equal(typeArg.ContainingSymbol, containingType.ContainingType);
                }

                methodData.VerifyIL(
@"{
  // Code size       23 (0x17)
  .maxstack  1
  .locals init (E<T> V_0) //e1
  IL_0000:  ldnull
  IL_0001:  stloc.0
  .try
  {
    IL_0002:  ldsfld     ""string string.Empty""
    IL_0007:  callvirt   ""string object.ToString()""
    IL_000c:  pop
    IL_000d:  leave.s    IL_0015
  }
  catch E<T>
  {
    IL_000f:  stloc.0
    IL_0010:  leave.s    IL_0015
  }
  catch object
  {
    IL_0012:  pop
    IL_0013:  leave.s    IL_0015
  }
  IL_0015:  ldloc.0
  IL_0016:  ret
}");
            });
        }

        [WorkItem(986227, "http://vstfdevdiv:8080/DevDiv2/DevDiv/_workitems/edit/986227")]
        [Fact]
        public void RewriteSequenceTemps()
        {
            var source =
@"class C
{
    object F;
    static void M<T>() where T : C, new()
    {
        T t;
    }
}";
            var compilation0 = CreateStandardCompilation(source, options: TestOptions.DebugDll);
            WithRuntimeInstance(compilation0, runtime =>
            {
                var context = CreateMethodContext(runtime, "C.M");
                string error;
                var testData = new CompilationTestData();
                context.CompileExpression(
                    expr: "new T() { F = 1 }",
                    error: out error,
                    testData: testData);

                var methodData = testData.GetMethodData("<>x.<>m0<T>()");
                var method = (MethodSymbol)methodData.Method;
                var returnType = method.ReturnType;
                Assert.Equal(returnType.TypeKind, TypeKind.TypeParameter);
                Assert.Equal(returnType.ContainingSymbol, method);

                var locals = methodData.ILBuilder.LocalSlotManager.LocalsInOrder();
                // The original local of type T from <>m0<T>.
                Assert.Equal(locals.Length, 1);
                foreach (var local in locals)
                {
                    var localType = (TypeSymbol)local.Type;
                    Assert.Equal(localType.ContainingSymbol, method);
                }

                methodData.VerifyIL(
@"{
  // Code size       23 (0x17)
  .maxstack  3
  .locals init (T V_0) //t
  IL_0000:  call       ""T System.Activator.CreateInstance<T>()""
  IL_0005:  dup
  IL_0006:  box        ""T""
  IL_000b:  ldc.i4.1
  IL_000c:  box        ""int""
  IL_0011:  stfld      ""object C.F""
  IL_0016:  ret
}");
            });
        }

        [Fact]
        public void AssignEmitError()
        {
            var longName = new string('P', 1100);
            var source =
@"class C
{
    static void M(object o)
    {
    }
}";
            var compilation0 = CreateStandardCompilation(source, options: TestOptions.DebugDll);
            WithRuntimeInstance(compilation0, runtime =>
            {
                var context = CreateMethodContext(runtime, "C.M");
                string error;
                var testData = new CompilationTestData();
                var result = context.CompileAssignment(
                    target: "o",
                    expr: string.Format("new {{ {0} = 1 }}", longName),
                    error: out error,
                    testData: testData);
                Assert.Equal(error, string.Format("error CS7013: Name '<{0}>i__Field' exceeds the maximum length allowed in metadata.", longName));
            });
        }

        /// <summary>
        /// Attempt to assign where the rvalue is not an rvalue.
        /// </summary>
        [Fact]
        public void AssignVoidExpression()
        {
            var source =
@"class C
{
    static void M()
    {
        object o;
    }
}";
            var compilation0 = CreateStandardCompilation(source, options: TestOptions.DebugDll);
            WithRuntimeInstance(compilation0, runtime =>
            {
                var context = CreateMethodContext(runtime, "C.M");
                string error;
                var testData = new CompilationTestData();
                var result = context.CompileAssignment(
                    target: "o",
                    expr: "M()",
                    error: out error,
                    testData: testData);
                Assert.Equal(error, "error CS0029: Cannot implicitly convert type 'void' to 'object'");
            });
        }

        [Fact]
        public void AssignUnsafeExpression()
        {
            var source =
@"class C
{
    static unsafe void M(int *p)
    {
    }
}";
            var compilation0 = CreateStandardCompilation(source, options: TestOptions.UnsafeDebugDll);
            WithRuntimeInstance(compilation0, runtime =>
            {
                var context = CreateMethodContext(runtime, "C.M");
                string error;
                var testData = new CompilationTestData();
                context.CompileAssignment(
                    target: "p[1]",
                    expr: "p[0] + 1",
                    error: out error,
                    testData: testData);
                testData.GetMethodData("<>x.<>m0").VerifyIL(
@"{
  // Code size        9 (0x9)
  .maxstack  3
  IL_0000:  ldarg.0
  IL_0001:  ldc.i4.4
  IL_0002:  add
  IL_0003:  ldarg.0
  IL_0004:  ldind.i4
  IL_0005:  ldc.i4.1
  IL_0006:  add
  IL_0007:  stind.i4
  IL_0008:  ret
}");
            });
        }

        /// <remarks>
        /// This is interesting because we're always in an unsafe context in
        /// the expression compiler and so an await expression would not
        /// normally be allowed.
        /// </remarks>
        [WorkItem(1075258, "http://vstfdevdiv:8080/DevDiv2/DevDiv/_workitems/edit/1075258")]
        [Fact]
        public void Await()
        {
            var source = @"
using System;
using System.Threading.Tasks;

class C
{
    static async Task<object> F()
    {
        return null;
    }
    static void G(Func<Task<object>> f)
    {
    }
    static void Main()
    {
    }
}
";
            var comp = CreateCompilationWithMscorlib45(source, options: TestOptions.UnsafeDebugDll);
            WithRuntimeInstance(comp, runtime =>
            {
                var context = CreateMethodContext(runtime, "C.Main");
                string error;
                var testData = new CompilationTestData();
                context.CompileExpression("G(async() => await F())", out error, testData);
                Assert.Null(error);
            });
        }

        /// <remarks>
        /// This would be illegal in any non-debugger context.
        /// </remarks>
        [WorkItem(1075258, "http://vstfdevdiv:8080/DevDiv2/DevDiv/_workitems/edit/1075258")]
        [Fact]
        public void AwaitInUnsafeContext()
        {
            var source = @"
using System;
using System.Threading.Tasks;

class C
{
    static async Task<object> F()
    {
        return null;
    }
    static void G(Func<Task<object>> f)
    {
    }
    static void Main()
    {
    }
}
";
            var comp = CreateCompilationWithMscorlib45(source, options: TestOptions.UnsafeDebugDll);
            WithRuntimeInstance(comp, runtime =>
            {
                var context = CreateMethodContext(runtime, "C.Main");
                string error;
                var testData = new CompilationTestData();
                context.CompileExpression(@"G(async() => 
{
    unsafe 
    {
        return await F();
    }
})", out error, testData);
                Assert.Null(error);
            });
        }

        /// <summary>
        /// Flow analysis should catch definite assignment errors
        /// for variables declared within the expression.
        /// </summary>
        [WorkItem(549, "https://github.com/dotnet/roslyn/issues/549")]
        [Fact(Skip = "https://github.com/dotnet/roslyn/issues/549")]
        public void FlowAnalysis()
        {
            var source =
@"class C
{
    static void M(bool b)
    {
    }
}";
            ResultProperties resultProperties;
            string error;
            var testData = Evaluate(
                source,
                OutputKind.DynamicallyLinkedLibrary,
                methodName: "C.M",
                expr:
@"((System.Func<object>)(() =>
{
    object o;
    if (b) o = 1;
    return o;
}))()",
                resultProperties: out resultProperties,
                error: out error);
            Assert.Equal(error, "error CS0165: Use of unassigned local variable 'o'");
        }

        /// <summary>
        /// Should be possible to evaluate an expression
        /// of a type that the compiler does not normally
        /// support as a return value.
        /// </summary>
        [Fact]
        public void EvaluateRestrictedTypeExpression()
        {
            var source =
@"class C
{
    static void M()
    {
    }
}";
            var testData = Evaluate(
                source,
                OutputKind.DynamicallyLinkedLibrary,
                methodName: "C.M",
                expr: "new System.RuntimeArgumentHandle()");
            testData.GetMethodData("<>x.<>m0").VerifyIL(
@"{
  // Code size       10 (0xa)
  .maxstack  1
  .locals init (System.RuntimeArgumentHandle V_0)
  IL_0000:  ldloca.s   V_0
  IL_0002:  initobj    ""System.RuntimeArgumentHandle""
  IL_0008:  ldloc.0
  IL_0009:  ret
}");
        }

        [Fact]
        public void NestedNamespacesAndTypes()
        {
            var source =
@"namespace N
{
    namespace M
    {
        class A
        {
            class B
            {
                static object F() { return null; }
            }
        }
    }
}";
            var testData = Evaluate(
                source,
                OutputKind.DynamicallyLinkedLibrary,
                methodName: "N.M.A.B.F",
                expr: "F()");
            testData.GetMethodData("<>x.<>m0").VerifyIL(
@"{
  // Code size        6 (0x6)
  .maxstack  1
  .locals init (object V_0)
  IL_0000:  call       ""object N.M.A.B.F()""
  IL_0005:  ret
}");
        }

        [Fact]
        public void GenericMethod()
        {
            var source =
@"class A<T>
{
    class B<U, V> where V : U
    {
        static void M1<W, X>() where X : A<W>.B<object, U[]>
        {
            var t = default(T);
            var w = default(W);
        }
        static void M2()
        {
            var t = default(T);
        }
    }
}";
            var compilation0 = CreateStandardCompilation(source, options: TestOptions.DebugDll);
            WithRuntimeInstance(compilation0, runtime =>
            {
                var context = CreateMethodContext(runtime, "A.B.M1");
                string error;
                var testData = new CompilationTestData();
                var result = context.CompileExpression("(object)t ?? (object)w ?? typeof(V) ?? typeof(X)", out error, testData);
                var methodData = testData.GetMethodData("<>x<T, U, V>.<>m0<W, X>");
                methodData.VerifyIL(
@"{
  // Code size       45 (0x2d)
  .maxstack  2
  .locals init (T V_0, //t
                W V_1) //w
  IL_0000:  ldloc.0
  IL_0001:  box        ""T""
  IL_0006:  dup
  IL_0007:  brtrue.s   IL_002c
  IL_0009:  pop
  IL_000a:  ldloc.1
  IL_000b:  box        ""W""
  IL_0010:  dup
  IL_0011:  brtrue.s   IL_002c
  IL_0013:  pop
  IL_0014:  ldtoken    ""V""
  IL_0019:  call       ""System.Type System.Type.GetTypeFromHandle(System.RuntimeTypeHandle)""
  IL_001e:  dup
  IL_001f:  brtrue.s   IL_002c
  IL_0021:  pop
  IL_0022:  ldtoken    ""X""
  IL_0027:  call       ""System.Type System.Type.GetTypeFromHandle(System.RuntimeTypeHandle)""
  IL_002c:  ret
}");
                // Verify generated type and method are generic.
                Assert.Equal(((Cci.IMethodDefinition)methodData.Method).CallingConvention, Cci.CallingConvention.Generic);
                var metadata = ModuleMetadata.CreateFromImage(ImmutableArray.CreateRange(result.Assembly));
                var reader = metadata.MetadataReader;
                var typeDef = reader.GetTypeDef(result.TypeName);
                reader.CheckTypeParameters(typeDef.GetGenericParameters(), "T", "U", "V");
                var methodDef = reader.GetMethodDef(typeDef, result.MethodName);
                reader.CheckTypeParameters(methodDef.GetGenericParameters(), "W", "X");

                context = CreateMethodContext(
                    runtime,
                    methodName: "A.B.M2");
                testData = new CompilationTestData();
                context.CompileExpression("(object)t ?? typeof(T) ?? typeof(U)", out error, testData);
                methodData = testData.GetMethodData("<>x<T, U, V>.<>m0");
                Assert.Equal(((Cci.IMethodDefinition)methodData.Method).CallingConvention, Cci.CallingConvention.Default);
            });
        }

        [Fact]
        public void GenericClosureClass()
        {
            var source =
@"using System;
class C<T>
{
    static U F<U>(Func<U> f)
    {
        return f();
    }
    U M<U>(U u)
    {
        return u;
    }
}";
            var compilation0 = CreateStandardCompilation(source, options: TestOptions.DebugDll);
            WithRuntimeInstance(compilation0, runtime =>
            {
                var context = CreateMethodContext(runtime, "C.M");
                string error;
                var testData = new CompilationTestData();
                context.CompileExpression("F(() => this.M(u))", out error, testData);
                var methodData = testData.GetMethodData("<>x<T>.<>m0<U>");
                methodData.VerifyIL(@"
{
  // Code size       36 (0x24)
  .maxstack  3
  .locals init (U V_0)
  IL_0000:  newobj     ""<>x<T>.<>c__DisplayClass0_0<U>..ctor()""
  IL_0005:  dup
  IL_0006:  ldarg.0
  IL_0007:  stfld      ""C<T> <>x<T>.<>c__DisplayClass0_0<U>.<>4__this""
  IL_000c:  dup
  IL_000d:  ldarg.1
  IL_000e:  stfld      ""U <>x<T>.<>c__DisplayClass0_0<U>.u""
  IL_0013:  ldftn      ""U <>x<T>.<>c__DisplayClass0_0<U>.<<>m0>b__0()""
  IL_0019:  newobj     ""System.Func<U>..ctor(object, System.IntPtr)""
  IL_001e:  call       ""U C<T>.F<U>(System.Func<U>)""
  IL_0023:  ret
}");
                Assert.Equal(((Cci.IMethodDefinition)methodData.Method).CallingConvention, Cci.CallingConvention.Generic);
            });
        }

        [WorkItem(976847, "http://vstfdevdiv:8080/DevDiv2/DevDiv/_workitems/edit/976847")]
        [Fact]
        public void VarArgMethod()
        {
            var source =
@"class C
{
    static void M(object o, __arglist)
    {
    }
}";
            var compilation0 = CreateStandardCompilation(source, options: TestOptions.DebugDll);
            WithRuntimeInstance(compilation0, runtime =>
            {
                var context = CreateMethodContext(runtime, "C.M");
                string error;
                var testData = new CompilationTestData();
                var result = context.CompileExpression("new System.ArgIterator(__arglist)", out error, testData);
                var methodData = testData.GetMethodData("<>x.<>m0");
                methodData.VerifyIL(
@"{
  // Code size        8 (0x8)
  .maxstack  1
  IL_0000:  arglist
  IL_0002:  newobj     ""System.ArgIterator..ctor(System.RuntimeArgumentHandle)""
  IL_0007:  ret
}");
                Assert.Equal(((Cci.IMethodDefinition)methodData.Method).CallingConvention, Cci.CallingConvention.ExtraArguments);
            });
        }

        [Fact]
        public void EvaluateLambdaWithParameters()
        {
            var source =
@"class C
{
    static void M(object x, object y)
    {
    }
}";
            var testData = Evaluate(
                source,
                OutputKind.DynamicallyLinkedLibrary,
                methodName: "C.M",
                expr: "((System.Func<object, object, object>)((a, b) => a ?? b))(x, y)");
            testData.GetMethodData("<>x.<>m0").VerifyIL(@"
{
  // Code size       39 (0x27)
  .maxstack  3
  IL_0000:  ldsfld     ""System.Func<object, object, object> <>x.<>c.<>9__0_0""
  IL_0005:  dup
  IL_0006:  brtrue.s   IL_001f
  IL_0008:  pop
  IL_0009:  ldsfld     ""<>x.<>c <>x.<>c.<>9""
  IL_000e:  ldftn      ""object <>x.<>c.<<>m0>b__0_0(object, object)""
  IL_0014:  newobj     ""System.Func<object, object, object>..ctor(object, System.IntPtr)""
  IL_0019:  dup
  IL_001a:  stsfld     ""System.Func<object, object, object> <>x.<>c.<>9__0_0""
  IL_001f:  ldarg.0
  IL_0020:  ldarg.1
  IL_0021:  callvirt   ""object System.Func<object, object, object>.Invoke(object, object)""
  IL_0026:  ret
}");
        }

        [Fact]
        public void EvaluateLambdaWithLocals()
        {
            var source =
@"class C
{
    static void M()
    {
    }
}";
            var testData = Evaluate(
                source,
                OutputKind.DynamicallyLinkedLibrary,
                methodName: "C.M",
                expr:
@"((System.Func<object>)(() =>
{
    int x = 1;
    if (x < 0)
    {
        int y = 2;
        return y;
    }
    else
    {
        int z = 3;
        return z;
    }
}))()");
        }

        /// <summary>
        /// Lambda expression containing names
        /// that shadow names outside expression.
        /// </summary>
        [Fact]
        public void EvaluateLambdaWithNameShadowing()
        {
            var source =
@"class C
{
    static void M(object x)
    {
        object y;
    }
}";
            ResultProperties resultProperties;
            string error;
            var testData = Evaluate(
                source,
                OutputKind.DynamicallyLinkedLibrary,
                methodName: "C.M",
                expr:
@"((System.Func<object, object>)(y =>
{
    object x = y;
    return y;
}))(x, y)",
                resultProperties: out resultProperties,
                error: out error);
            // Currently generating errors but this seems unnecessary and
            // an extra burden for the user. Consider allowing names
            // inside the expression that shadow names outside.
            Assert.Equal("error CS0136: A local or parameter named 'y' cannot be declared in this scope because that name is used in an enclosing local scope to define a local or parameter", error);
        }

        [Fact]
        public void EvaluateNestedLambdaClosedOverLocal()
        {
            var source =
@"delegate object D(C c);
class C
{
    object F(D d)
    {
        return d(this);
    }
    static void Main(string[] args)
    {
        int x = 1;
        C y = new C();
    }
}";
            var testData = Evaluate(
                source,
                OutputKind.ConsoleApplication,
                methodName: "C.Main",
                expr: "y.F(a => y.F(b => x))");
            // Verify display class was included.
            testData.GetMethodData("<>x.<>c__DisplayClass0_0..ctor").VerifyIL(
@"{
  // Code size        7 (0x7)
  .maxstack  1
  IL_0000:  ldarg.0
  IL_0001:  call       ""object..ctor()""
  IL_0006:  ret
}");
            // Verify evaluation method.
            testData.GetMethodData("<>x.<>m0").VerifyIL(
@"{
  // Code size       44 (0x2c)
  .maxstack  3
  .locals init (int V_0, //x
                C V_1, //y
                <>x.<>c__DisplayClass0_0 V_2) //CS$<>8__locals0
  IL_0000:  newobj     ""<>x.<>c__DisplayClass0_0..ctor()""
  IL_0005:  stloc.2
  IL_0006:  ldloc.2
  IL_0007:  ldloc.1
  IL_0008:  stfld      ""C <>x.<>c__DisplayClass0_0.y""
  IL_000d:  ldloc.2
  IL_000e:  ldloc.0
  IL_000f:  stfld      ""int <>x.<>c__DisplayClass0_0.x""
  IL_0014:  ldloc.2
  IL_0015:  ldfld      ""C <>x.<>c__DisplayClass0_0.y""
  IL_001a:  ldloc.2
  IL_001b:  ldftn      ""object <>x.<>c__DisplayClass0_0.<<>m0>b__0(C)""
  IL_0021:  newobj     ""D..ctor(object, System.IntPtr)""
  IL_0026:  callvirt   ""object C.F(D)""
  IL_002b:  ret
}");
        }

        [Fact]
        public void EvaluateLambdaClosedOverThis()
        {
            var source =
@"class A
{
    internal virtual object F() { return null; }
    internal object G;
    internal virtual object P { get { return null; } }
}
class B : A
{
    internal override object F() { return null; }
    internal new object G;
    internal override object P { get { return null; } }
    static object F(System.Func<object> f1, System.Func<object> f2, object g) { return null; }
    void M()
    {
    }
}";
            ResultProperties resultProperties;
            string error;
            var testData = Evaluate(
                source,
                OutputKind.DynamicallyLinkedLibrary,
                methodName: "B.M",
                expr: "((System.Func<object>)(() => this.G))()",
                resultProperties: out resultProperties,
                error: out error);
            Assert.Equal(resultProperties.Flags, DkmClrCompilationResultFlags.PotentialSideEffect | DkmClrCompilationResultFlags.ReadOnlyResult);
            testData.GetMethodData("<>x.<>c__DisplayClass0_0.<<>m0>b__0()").VerifyIL(
@"{
  // Code size       12 (0xc)
  .maxstack  1
  IL_0000:  ldarg.0
  IL_0001:  ldfld      ""B <>x.<>c__DisplayClass0_0.<>4__this""
  IL_0006:  ldfld      ""object B.G""
  IL_000b:  ret
}");
            testData = Evaluate(
                source,
                OutputKind.DynamicallyLinkedLibrary,
                methodName: "B.M",
                expr: "((System.Func<object>)(() => this.F() ?? this.P))()",
                resultProperties: out resultProperties,
                error: out error);
            Assert.Equal(resultProperties.Flags, DkmClrCompilationResultFlags.PotentialSideEffect | DkmClrCompilationResultFlags.ReadOnlyResult);
            testData.GetMethodData("<>x.<>c__DisplayClass0_0.<<>m0>b__0()").VerifyIL(
@"{
  // Code size       27 (0x1b)
  .maxstack  2
  IL_0000:  ldarg.0
  IL_0001:  ldfld      ""B <>x.<>c__DisplayClass0_0.<>4__this""
  IL_0006:  callvirt   ""object B.F()""
  IL_000b:  dup
  IL_000c:  brtrue.s   IL_001a
  IL_000e:  pop
  IL_000f:  ldarg.0
  IL_0010:  ldfld      ""B <>x.<>c__DisplayClass0_0.<>4__this""
  IL_0015:  callvirt   ""object B.P.get""
  IL_001a:  ret
}");
            testData = Evaluate(
                source,
                OutputKind.DynamicallyLinkedLibrary,
                methodName: "B.M",
                expr: "((System.Func<object>)(() => F(new System.Func<object>(this.F), this.F, this.G)))()");
            testData.GetMethodData("<>x.<>c__DisplayClass0_0.<<>m0>b__0()").VerifyIL(
@"{
  // Code size       53 (0x35)
  .maxstack  3
  IL_0000:  ldarg.0
  IL_0001:  ldfld      ""B <>x.<>c__DisplayClass0_0.<>4__this""
  IL_0006:  dup
  IL_0007:  ldvirtftn  ""object B.F()""
  IL_000d:  newobj     ""System.Func<object>..ctor(object, System.IntPtr)""
  IL_0012:  ldarg.0
  IL_0013:  ldfld      ""B <>x.<>c__DisplayClass0_0.<>4__this""
  IL_0018:  dup
  IL_0019:  ldvirtftn  ""object B.F()""
  IL_001f:  newobj     ""System.Func<object>..ctor(object, System.IntPtr)""
  IL_0024:  ldarg.0
  IL_0025:  ldfld      ""B <>x.<>c__DisplayClass0_0.<>4__this""
  IL_002a:  ldfld      ""object B.G""
  IL_002f:  call       ""object B.F(System.Func<object>, System.Func<object>, object)""
  IL_0034:  ret
}");
        }

        [WorkItem(905986, "http://vstfdevdiv:8080/DevDiv2/DevDiv/_workitems/edit/905986")]
        [Fact]
        public void EvaluateLambdaClosedOverBase()
        {
            var source =
@"class A
{
    internal virtual object F() { return null; }
    internal object G;
    internal virtual object P { get { return null; } }
}
class B : A
{
    internal override object F() { return null; }
    internal new object G;
    internal override object P { get { return null; } }
    static object F(System.Func<object> f1, System.Func<object> f2, object g) { return null; }
    void M()
    {
    }
}";
            var testData = Evaluate(
                source,
                OutputKind.DynamicallyLinkedLibrary,
                methodName: "B.M",
                expr: "((System.Func<object>)(() => base.F() ?? base.P))()");
            testData.GetMethodData("<>x.<>c__DisplayClass0_0.<<>m0>b__0()").VerifyIL(
@"{
  // Code size       27 (0x1b)
  .maxstack  2
  IL_0000:  ldarg.0
  IL_0001:  ldfld      ""B <>x.<>c__DisplayClass0_0.<>4__this""
  IL_0006:  call       ""object A.F()""
  IL_000b:  dup
  IL_000c:  brtrue.s   IL_001a
  IL_000e:  pop
  IL_000f:  ldarg.0
  IL_0010:  ldfld      ""B <>x.<>c__DisplayClass0_0.<>4__this""
  IL_0015:  call       ""object A.P.get""
  IL_001a:  ret
}");
            testData = Evaluate(
                source,
                OutputKind.DynamicallyLinkedLibrary,
                methodName: "B.M",
                expr: "((System.Func<object>)(() => F(new System.Func<object>(base.F), base.F, base.G)))()");
            testData.GetMethodData("<>x.<>c__DisplayClass0_0.<<>m0>b__0()").VerifyIL(
@"{
  // Code size       51 (0x33)
  .maxstack  3
  IL_0000:  ldarg.0
  IL_0001:  ldfld      ""B <>x.<>c__DisplayClass0_0.<>4__this""
  IL_0006:  ldftn      ""object A.F()""
  IL_000c:  newobj     ""System.Func<object>..ctor(object, System.IntPtr)""
  IL_0011:  ldarg.0
  IL_0012:  ldfld      ""B <>x.<>c__DisplayClass0_0.<>4__this""
  IL_0017:  ldftn      ""object A.F()""
  IL_001d:  newobj     ""System.Func<object>..ctor(object, System.IntPtr)""
  IL_0022:  ldarg.0
  IL_0023:  ldfld      ""B <>x.<>c__DisplayClass0_0.<>4__this""
  IL_0028:  ldfld      ""object A.G""
  IL_002d:  call       ""object B.F(System.Func<object>, System.Func<object>, object)""
  IL_0032:  ret
}");
        }

        [Fact]
        public void EvaluateCapturedLocalsAlreadyCaptured()
        {
            var source =
@"class A
{
    internal virtual object F(object o)
    {
        return 1;
    }
}
class B : A
{
    internal override object F(object o)
    {
        return 2;
    }
    static void F(System.Func<object> f)
    {
        f();
    }
    void M(object x)
    {
        object y = 1;
        F(() => this.F(x));
        F(() => base.F(y));
    }
}";
            var compilation0 = CreateStandardCompilation(source, options: TestOptions.DebugDll);
            WithRuntimeInstance(compilation0, runtime =>
            {
                var context = CreateMethodContext(
                runtime,
                methodName: "B.M");
                string error;
                var testData = new CompilationTestData();
                context.CompileExpression("F(() => this.F(x))", out error, testData);

                // Note there are duplicate local names (one from the original
                // display class, the other from the new display class in each case).
                // That is expected since we do not rename old locals nor do we
                // offset numbering of new locals. Having duplicate local names
                // in the PDB should be harmless though.
                testData.GetMethodData("<>x.<>m0").VerifyIL(
@"{
  // Code size       29 (0x1d)
  .maxstack  3
  .locals init (B.<>c__DisplayClass2_0 V_0) //CS$<>8__locals0
  IL_0000:  newobj     ""<>x.<>c__DisplayClass0_0..ctor()""
  IL_0005:  dup
  IL_0006:  ldloc.0
  IL_0007:  stfld      ""B.<>c__DisplayClass2_0 <>x.<>c__DisplayClass0_0.CS$<>8__locals0""
  IL_000c:  ldftn      ""object <>x.<>c__DisplayClass0_0.<<>m0>b__0()""
  IL_0012:  newobj     ""System.Func<object>..ctor(object, System.IntPtr)""
  IL_0017:  call       ""void B.F(System.Func<object>)""
  IL_001c:  ret
}");
                testData.GetMethodData("<>x.<>c__DisplayClass0_0.<<>m0>b__0").VerifyIL(
@"{
  // Code size       28 (0x1c)
  .maxstack  2
  IL_0000:  ldarg.0
  IL_0001:  ldfld      ""B.<>c__DisplayClass2_0 <>x.<>c__DisplayClass0_0.CS$<>8__locals0""
  IL_0006:  ldfld      ""B B.<>c__DisplayClass2_0.<>4__this""
  IL_000b:  ldarg.0
  IL_000c:  ldfld      ""B.<>c__DisplayClass2_0 <>x.<>c__DisplayClass0_0.CS$<>8__locals0""
  IL_0011:  ldfld      ""object B.<>c__DisplayClass2_0.x""
  IL_0016:  callvirt   ""object B.F(object)""
  IL_001b:  ret
}");
                testData = new CompilationTestData();
                context.CompileExpression("F(() => base.F(y))", out error, testData);
                testData.GetMethodData("<>x.<>m0").VerifyIL(
@"{
  // Code size       29 (0x1d)
  .maxstack  3
  .locals init (B.<>c__DisplayClass2_0 V_0) //CS$<>8__locals0
  IL_0000:  newobj     ""<>x.<>c__DisplayClass0_0..ctor()""
  IL_0005:  dup
  IL_0006:  ldloc.0
  IL_0007:  stfld      ""B.<>c__DisplayClass2_0 <>x.<>c__DisplayClass0_0.CS$<>8__locals0""
  IL_000c:  ldftn      ""object <>x.<>c__DisplayClass0_0.<<>m0>b__0()""
  IL_0012:  newobj     ""System.Func<object>..ctor(object, System.IntPtr)""
  IL_0017:  call       ""void B.F(System.Func<object>)""
  IL_001c:  ret
}");
                testData.GetMethodData("<>x.<>c__DisplayClass0_0.<<>m0>b__0").VerifyIL(
@"{
  // Code size       28 (0x1c)
  .maxstack  2
  IL_0000:  ldarg.0
  IL_0001:  ldfld      ""B.<>c__DisplayClass2_0 <>x.<>c__DisplayClass0_0.CS$<>8__locals0""
  IL_0006:  ldfld      ""B B.<>c__DisplayClass2_0.<>4__this""
  IL_000b:  ldarg.0
  IL_000c:  ldfld      ""B.<>c__DisplayClass2_0 <>x.<>c__DisplayClass0_0.CS$<>8__locals0""
  IL_0011:  ldfld      ""object B.<>c__DisplayClass2_0.y""
  IL_0016:  call       ""object A.F(object)""
  IL_001b:  ret
}");
            });
        }

        [WorkItem(994485, "http://vstfdevdiv:8080/DevDiv2/DevDiv/_workitems/edit/994485")]
        [Fact]
        public void Repro994485()
        {
            var source = @"
using System;

enum E
{
    A
}

class C
{
    Action M(E? e)
    {
        Action a = () => e.ToString();
        E ee = e.Value;
        return a;
    }
}
";
            var compilation0 = CreateStandardCompilation(source, options: TestOptions.DebugDll);
            WithRuntimeInstance(compilation0, runtime =>
            {
                var context = CreateMethodContext(runtime, "C.M");
                string error;
                var testData = new CompilationTestData();
                context.CompileExpression("e.HasValue", out error, testData);
                testData.GetMethodData("<>x.<>m0").VerifyIL(@"
{
  // Code size       12 (0xc)
  .maxstack  1
  .locals init (C.<>c__DisplayClass0_0 V_0, //CS$<>8__locals0
                System.Action V_1, //a
                E V_2, //ee
                System.Action V_3)
  IL_0000:  ldloc.0
  IL_0001:  ldflda     ""E? C.<>c__DisplayClass0_0.e""
  IL_0006:  call       ""bool E?.HasValue.get""
  IL_000b:  ret
}");
            });
        }

        [Fact]
        public void EvaluateCapturedLocalsOutsideLambda()
        {
            var source =
@"class A
{
    internal virtual object F(object o)
    {
        return 1;
    }
}
class B : A
{
    internal override object F(object o)
    {
        return 2;
    }
    static void F(System.Func<object> f)
    {
        f();
    }
    void M<T>(object x) where T : A, new()
    {
        F(() => this.F(x));
        if (x != null)
        {
#line 999
            var y = new T();
            var z = 1;
            F(() => base.F(y));
        }
        else
        {
            var w = 2;
            F(() => w);
        }
    }
}";
            var compilation0 = CreateStandardCompilation(source, options: TestOptions.DebugDll);

            WithRuntimeInstance(compilation0, runtime =>
            {
                var context = CreateMethodContext(runtime, methodName: "B.M", atLineNumber: 999);

                string error;
                var testData = new CompilationTestData();
                context.CompileExpression("this.F(y)", out error, testData);

                testData.GetMethodData("<>x.<>m0<T>").VerifyIL(@"
{
  // Code size       23 (0x17)
  .maxstack  2
  .locals init (B.<>c__DisplayClass2_0<T> V_0, //CS$<>8__locals0
                bool V_1,
                B.<>c__DisplayClass2_1<T> V_2, //CS$<>8__locals1
                int V_3, //z
                B.<>c__DisplayClass2_2<T> V_4)
  IL_0000:  ldloc.0
  IL_0001:  ldfld      ""B B.<>c__DisplayClass2_0<T>.<>4__this""
  IL_0006:  ldloc.2
  IL_0007:  ldfld      ""T B.<>c__DisplayClass2_1<T>.y""
  IL_000c:  box        ""T""
  IL_0011:  callvirt   ""object B.F(object)""
  IL_0016:  ret
}");
                testData = new CompilationTestData();
                context.CompileExpression("base.F(x)", out error, testData);

                testData.GetMethodData("<>x.<>m0<T>").VerifyIL(
@"{
  // Code size       18 (0x12)
  .maxstack  2
  .locals init (B.<>c__DisplayClass2_0<T> V_0, //CS$<>8__locals0
                bool V_1,
                B.<>c__DisplayClass2_1<T> V_2, //CS$<>8__locals1
                int V_3, //z
                B.<>c__DisplayClass2_2<T> V_4)
  IL_0000:  ldloc.0
  IL_0001:  ldfld      ""B B.<>c__DisplayClass2_0<T>.<>4__this""
  IL_0006:  ldloc.0
  IL_0007:  ldfld      ""object B.<>c__DisplayClass2_0<T>.x""
  IL_000c:  call       ""object A.F(object)""
  IL_0011:  ret
}");
            });
        }

        [Fact]
        public void EvaluateCapturedLocalsInsideLambda()
        {
            var source =
@"class C
{
    static void F(System.Func<object> f)
    {
        f();
    }
    void M(C x)
    {
        F(() => x ?? this);
        if (x != null)
        {
            var y = new C();
            F(() =>
            {
                var z = 1;
                return y ?? this;
            });
        }
    }
}";
            var testData = Evaluate(
                source,
                OutputKind.DynamicallyLinkedLibrary,
                methodName: "C.<>c__DisplayClass1_1.<M>b__1",
                expr: "y ?? this ?? (object)z");

            testData.GetMethodData("<>x.<>m0").VerifyIL(
@"{
  // Code size       32 (0x20)
  .maxstack  2
  .locals init (int V_0, //z
                object V_1)
  IL_0000:  ldarg.0
  IL_0001:  ldfld      ""C C.<>c__DisplayClass1_1.y""
  IL_0006:  dup
  IL_0007:  brtrue.s   IL_001f
  IL_0009:  pop
  IL_000a:  ldarg.0
  IL_000b:  ldfld      ""C.<>c__DisplayClass1_0 C.<>c__DisplayClass1_1.CS$<>8__locals1""
  IL_0010:  ldfld      ""C C.<>c__DisplayClass1_0.<>4__this""
  IL_0015:  dup
  IL_0016:  brtrue.s   IL_001f
  IL_0018:  pop
  IL_0019:  ldloc.0
  IL_001a:  box        ""int""
  IL_001f:  ret
}");
        }

        /// <summary>
        /// Values of existing locals must be copied to new display
        /// classes generated in the compiled expression.
        /// </summary>
        [Fact]
        public void CopyLocalsToDisplayClass()
        {
            var source =
@"class C
{
    static void F(System.Func<object> f)
    {
        f();
    }
    void M(int p, int q)
    {
        int x = 1;
        if (p > 0)
        {
#line 999
            int y = 2;
            F(() => x + q);
        }
    }
}";
            var testData = Evaluate(
                source,
                OutputKind.DynamicallyLinkedLibrary,
                methodName: "C.M",
                atLineNumber: 999,
                expr: "F(() => x + y + p + q)");
            testData.GetMethodData("<>x.<>m0").VerifyIL(
@"{
  // Code size       43 (0x2b)
  .maxstack  3
  .locals init (C.<>c__DisplayClass1_0 V_0, //CS$<>8__locals0
                bool V_1,
                int V_2) //y
  IL_0000:  newobj     ""<>x.<>c__DisplayClass0_0..ctor()""
  IL_0005:  dup
  IL_0006:  ldloc.0
  IL_0007:  stfld      ""C.<>c__DisplayClass1_0 <>x.<>c__DisplayClass0_0.CS$<>8__locals0""
  IL_000c:  dup
  IL_000d:  ldloc.2
  IL_000e:  stfld      ""int <>x.<>c__DisplayClass0_0.y""
  IL_0013:  dup
  IL_0014:  ldarg.1
  IL_0015:  stfld      ""int <>x.<>c__DisplayClass0_0.p""
  IL_001a:  ldftn      ""object <>x.<>c__DisplayClass0_0.<<>m0>b__0()""
  IL_0020:  newobj     ""System.Func<object>..ctor(object, System.IntPtr)""
  IL_0025:  call       ""void C.F(System.Func<object>)""
  IL_002a:  ret
}");
        }

        [Fact]
        public void EvaluateNewAnonymousType()
        {
            var source =
@"class C
{
    static void M()
    {
    }
}";
            var testData = Evaluate(
                source,
                OutputKind.DynamicallyLinkedLibrary,
                methodName: "C.M",
                expr: "new { A = 1, B = 2 }");

            // Verify anonymous type was generated (find an
            // accessor of one of the generated properties).
            testData.GetMethodData("<>f__AnonymousType0<<A>j__TPar, <B>j__TPar>.A.get").VerifyIL(
@"{
  // Code size        7 (0x7)
  .maxstack  1
  IL_0000:  ldarg.0
  IL_0001:  ldfld      ""<A>j__TPar <>f__AnonymousType0<<A>j__TPar, <B>j__TPar>.<A>i__Field""
  IL_0006:  ret
}");

            // Verify evaluation method.
            testData.GetMethodData("<>x.<>m0").VerifyIL(
@"{
  // Code size        8 (0x8)
  .maxstack  2
  IL_0000:  ldc.i4.1
  IL_0001:  ldc.i4.2
  IL_0002:  newobj     ""<>f__AnonymousType0<int, int>..ctor(int, int)""
  IL_0007:  ret
}");
        }

        [Fact]
        public void EvaluateExistingAnonymousType()
        {
            var source =
@"class C
{
    static object F()
    {
        return new { A = new { }, B = 2 };
    }
}";
            var testData = Evaluate(
                source,
                OutputKind.DynamicallyLinkedLibrary,
                methodName: "C.F",
                expr: "new { A = 1, B = new { } }");
            // Verify anonymous types were generated. (There
            // shouldn't be any reuse of existing anonymous types
            // since the existing types were from metadata.)
            var methods = testData.GetMethodsByName();
            Assert.True(methods.ContainsKey("<>f__AnonymousType0<<A>j__TPar, <B>j__TPar>..ctor(<A>j__TPar, <B>j__TPar)"));
            Assert.True(methods.ContainsKey("<>f__AnonymousType1..ctor()"));

            // Verify evaluation method.
            testData.GetMethodData("<>x.<>m0").VerifyIL(@"
{
  // Code size       12 (0xc)
  .maxstack  2
  .locals init (object V_0)
  IL_0000:  ldc.i4.1
  IL_0001:  newobj     ""<>f__AnonymousType1..ctor()""
  IL_0006:  newobj     ""<>f__AnonymousType0<int, <empty anonymous type>>..ctor(int, <empty anonymous type>)""
  IL_000b:  ret
}");
        }

        /// <summary>
        /// Should re-use anonymous types from the module
        /// containing the current frame, so new instances can
        /// be used interchangeably with existing instances.
        /// </summary>
        [WorkItem(3188, "https://github.com/dotnet/roslyn/issues/3188")]
        [Fact(Skip = "https://github.com/dotnet/roslyn/issues/3188")]
        public void EvaluateExistingAnonymousType_2()
        {
            var source =
@"class C
{
    static void M()
    {
        var o = new { P = 1 };
    }
}";
            var testData = Evaluate(
                source,
                OutputKind.DynamicallyLinkedLibrary,
                methodName: "C.M",
                expr: "o == new { P = 2 }");
            testData.GetMethodData("<>x.<>m0").VerifyIL(
@"{
...
}");
        }

        /// <summary>
        /// Generate PrivateImplementationDetails class
        /// for initializer expressions.
        /// </summary>
        [Fact]
        public void EvaluateInitializerExpression()
        {
            var source =
@"class C
{
    static void M()
    {
    }
}";
            var compilation0 = CreateStandardCompilation(source, options: TestOptions.DebugDll.WithModuleName("MODULE"));
            WithRuntimeInstance(compilation0, runtime =>
            {
                var context = CreateMethodContext(runtime, "C.M");
                string error;
                var testData = new CompilationTestData();
                context.CompileExpression("new [] { 1, 2, 3, 4, 5 }", out error, testData);
                var methodData = testData.GetMethodData("<>x.<>m0");
                Assert.Equal(methodData.Method.ReturnType.ToDisplayString(), "int[]");
                methodData.VerifyIL(
@"{
  // Code size       18 (0x12)
  .maxstack  3
  IL_0000:  ldc.i4.5
  IL_0001:  newarr     ""int""
  IL_0006:  dup
  IL_0007:  ldtoken    ""<PrivateImplementationDetails>.__StaticArrayInitTypeSize=20 <PrivateImplementationDetails>.1036C5F8EF306104BD582D73E555F4DAE8EECB24""
  IL_000c:  call       ""void System.Runtime.CompilerServices.RuntimeHelpers.InitializeArray(System.Array, System.RuntimeFieldHandle)""
  IL_0011:  ret
}");
            });
        }

        // Scenario from the lambda / anonymous type milestone.
        [Fact]
        public void EvaluateLINQExpression()
        {
            var source =
@"using System.Collections.Generic;
using System.Linq;
class Employee
{
    internal string Name;
    internal int Salary;
    internal List<Employee> Reports;
}
class Program
{
    static void F(Employee mgr)
    {
        var o = mgr.Reports.Where(e => e.Salary < 100).Select(e => new { e.Name, e.Salary }).First();
    }
}";
            var compilation0 = CreateCompilationWithMscorlibAndSystemCore(source, options: TestOptions.DebugDll);
            WithRuntimeInstance(compilation0, runtime =>
            {
                var context = CreateMethodContext(runtime, "Program.F");
                string error;
                var testData = new CompilationTestData();
                context.CompileExpression("mgr.Reports.Where(e => e.Salary < 100).Select(e => new { e.Name, e.Salary }).First()", out error, testData);
                testData.GetMethodData("<>x.<>m0").VerifyIL(@"
{
  // Code size       84 (0x54)
  .maxstack  3
  .locals init (<>f__AnonymousType0<string, int> V_0) //o
  IL_0000:  ldarg.0
  IL_0001:  ldfld      ""System.Collections.Generic.List<Employee> Employee.Reports""
  IL_0006:  ldsfld     ""System.Func<Employee, bool> <>x.<>c.<>9__0_0""
  IL_000b:  dup
  IL_000c:  brtrue.s   IL_0025
  IL_000e:  pop
  IL_000f:  ldsfld     ""<>x.<>c <>x.<>c.<>9""
  IL_0014:  ldftn      ""bool <>x.<>c.<<>m0>b__0_0(Employee)""
  IL_001a:  newobj     ""System.Func<Employee, bool>..ctor(object, System.IntPtr)""
  IL_001f:  dup
  IL_0020:  stsfld     ""System.Func<Employee, bool> <>x.<>c.<>9__0_0""
  IL_0025:  call       ""System.Collections.Generic.IEnumerable<Employee> System.Linq.Enumerable.Where<Employee>(System.Collections.Generic.IEnumerable<Employee>, System.Func<Employee, bool>)""
  IL_002a:  ldsfld     ""System.Func<Employee, <anonymous type: string Name, int Salary>> <>x.<>c.<>9__0_1""
  IL_002f:  dup
  IL_0030:  brtrue.s   IL_0049
  IL_0032:  pop
  IL_0033:  ldsfld     ""<>x.<>c <>x.<>c.<>9""
  IL_0038:  ldftn      ""<anonymous type: string Name, int Salary> <>x.<>c.<<>m0>b__0_1(Employee)""
  IL_003e:  newobj     ""System.Func<Employee, <anonymous type: string Name, int Salary>>..ctor(object, System.IntPtr)""
  IL_0043:  dup
  IL_0044:  stsfld     ""System.Func<Employee, <anonymous type: string Name, int Salary>> <>x.<>c.<>9__0_1""
  IL_0049:  call       ""System.Collections.Generic.IEnumerable<<anonymous type: string Name, int Salary>> System.Linq.Enumerable.Select<Employee, <anonymous type: string Name, int Salary>>(System.Collections.Generic.IEnumerable<Employee>, System.Func<Employee, <anonymous type: string Name, int Salary>>)""
  IL_004e:  call       ""<anonymous type: string Name, int Salary> System.Linq.Enumerable.First<<anonymous type: string Name, int Salary>>(System.Collections.Generic.IEnumerable<<anonymous type: string Name, int Salary>>)""
  IL_0053:  ret
}");
            });
        }

        [Fact]
        public void ExpressionTree()
        {
            var source =
@"using System;
using System.Linq.Expressions;
class C
{
    static object F(Expression<Func<object>> e)
    {
        var f = e.Compile();
        return f();
    }
    static void M(int o)
    {
    }
}";
            var compilation0 = CreateCompilationWithMscorlibAndSystemCore(source, options: TestOptions.DebugDll);
            WithRuntimeInstance(compilation0, runtime =>
            {
                var context = CreateMethodContext(runtime, "C.M");
                string error;
                var testData = new CompilationTestData();
                context.CompileExpression("F(() => o + 1)", out error, testData);
                testData.GetMethodData("<>x.<>m0").VerifyIL(
@"{
  // Code size      100 (0x64)
  .maxstack  3
  IL_0000:  newobj     ""<>x.<>c__DisplayClass0_0..ctor()""
  IL_0005:  dup
  IL_0006:  ldarg.0
  IL_0007:  stfld      ""int <>x.<>c__DisplayClass0_0.o""
  IL_000c:  ldtoken    ""<>x.<>c__DisplayClass0_0""
  IL_0011:  call       ""System.Type System.Type.GetTypeFromHandle(System.RuntimeTypeHandle)""
  IL_0016:  call       ""System.Linq.Expressions.ConstantExpression System.Linq.Expressions.Expression.Constant(object, System.Type)""
  IL_001b:  ldtoken    ""int <>x.<>c__DisplayClass0_0.o""
  IL_0020:  call       ""System.Reflection.FieldInfo System.Reflection.FieldInfo.GetFieldFromHandle(System.RuntimeFieldHandle)""
  IL_0025:  call       ""System.Linq.Expressions.MemberExpression System.Linq.Expressions.Expression.Field(System.Linq.Expressions.Expression, System.Reflection.FieldInfo)""
  IL_002a:  ldc.i4.1
  IL_002b:  box        ""int""
  IL_0030:  ldtoken    ""int""
  IL_0035:  call       ""System.Type System.Type.GetTypeFromHandle(System.RuntimeTypeHandle)""
  IL_003a:  call       ""System.Linq.Expressions.ConstantExpression System.Linq.Expressions.Expression.Constant(object, System.Type)""
  IL_003f:  call       ""System.Linq.Expressions.BinaryExpression System.Linq.Expressions.Expression.Add(System.Linq.Expressions.Expression, System.Linq.Expressions.Expression)""
  IL_0044:  ldtoken    ""object""
  IL_0049:  call       ""System.Type System.Type.GetTypeFromHandle(System.RuntimeTypeHandle)""
  IL_004e:  call       ""System.Linq.Expressions.UnaryExpression System.Linq.Expressions.Expression.Convert(System.Linq.Expressions.Expression, System.Type)""
  IL_0053:  ldc.i4.0
  IL_0054:  newarr     ""System.Linq.Expressions.ParameterExpression""
  IL_0059:  call       ""System.Linq.Expressions.Expression<System.Func<object>> System.Linq.Expressions.Expression.Lambda<System.Func<object>>(System.Linq.Expressions.Expression, params System.Linq.Expressions.ParameterExpression[])""
  IL_005e:  call       ""object C.F(System.Linq.Expressions.Expression<System.Func<object>>)""
  IL_0063:  ret
}");
            });
        }

        /// <summary>
        /// DiagnosticsPass must be run on evaluation method.
        /// </summary>
        [WorkItem(530404, "http://vstfdevdiv:8080/DevDiv2/DevDiv/_workitems/edit/530404")]
        [Fact]
        public void DiagnosticsPass()
        {
            var source =
@"using System;
using System.Linq.Expressions;
class C
{
    static object F(Expression<Func<object>> e)
    {
        var f = e.Compile();
        return f();
    }
    static void M()
    {
    }
}";
            var compilation0 = CreateCompilationWithMscorlibAndSystemCore(source, options: TestOptions.DebugDll);
            WithRuntimeInstance(compilation0, runtime =>
            {
                var context = CreateMethodContext(runtime, "C.M");
                string error;
                var testData = new CompilationTestData();
                context.CompileExpression("F(() => null ?? new object())", out error, testData);
                Assert.Equal(error, "error CS0845: An expression tree lambda may not contain a coalescing operator with a null or default literal left-hand side");
            });
        }

        [WorkItem(935651, "http://vstfdevdiv:8080/DevDiv2/DevDiv/_workitems/edit/935651")]
        [Fact]
        public void EvaluatePropertySet()
        {
            var source =
@"class C
{
    object P { get; set; }
    void M()
    {
    }
}";
            var testData = Evaluate(
                source,
                OutputKind.DynamicallyLinkedLibrary,
                methodName: "C.M",
                expr: "this.P = null");

            testData.GetMethodData("<>x.<>m0").VerifyIL(
@"{
  // Code size       11 (0xb)
  .maxstack  3
  .locals init (object V_0)
  IL_0000:  ldarg.0
  IL_0001:  ldnull
  IL_0002:  dup
  IL_0003:  stloc.0
  IL_0004:  callvirt   ""void C.P.set""
  IL_0009:  ldloc.0
  IL_000a:  ret
}");
        }

        /// <summary>
        /// Evaluating an expression where the imported namespace
        /// is valid but the required reference is missing.
        /// </summary>
        [Fact]
        public void EvaluateExpression_MissingReferenceImportedNamespace()
        {
            // System.Linq namespace is available but System.Core is
            // missing since the reference was not needed in compilation.
            var source =
@"using System.Linq;
class C
{
    static void M(object []o)
    {
    }
}";
            var compilation0 = CreateCompilationWithMscorlibAndSystemCore(source, options: TestOptions.DebugDll);
            WithRuntimeInstance(compilation0, runtime =>
            {
                var context = CreateMethodContext(runtime, "C.M");

                ResultProperties resultProperties;
                string error;
                ImmutableArray<AssemblyIdentity> missingAssemblyIdentities;
                var result = context.CompileExpression(
                    "o.First()",
                    DkmEvaluationFlags.TreatAsExpression,
                    NoAliases,
                    DebuggerDiagnosticFormatter.Instance,
                    out resultProperties,
                    out error,
                    out missingAssemblyIdentities,
                    EnsureEnglishUICulture.PreferredOrNull,
                    testData: null);
                Assert.Equal(error, "error CS1061: 'object[]' does not contain a definition for 'First' and no extension method 'First' accepting a first argument of type 'object[]' could be found (are you missing a using directive or an assembly reference?)");
                AssertEx.SetEqual(missingAssemblyIdentities, EvaluationContextBase.SystemCoreIdentity);
            });
        }

        [Fact]
        public void EvaluateExpression_UnusedImportedType()
        {
            var source =
@"using E=System.Linq.Enumerable;
class C
{
    static void M(object []o)
    {
    }
}";
            var compilation0 = CreateCompilationWithMscorlibAndSystemCore(source, options: TestOptions.DebugDll);
            WithRuntimeInstance(compilation0, runtime =>
            {
                var context = CreateMethodContext(runtime, "C.M");
                string error;

                var testData = new CompilationTestData();
                var result = context.CompileExpression("E.First(o)", out error, testData);
                Assert.Null(error);

                testData.GetMethodData("<>x.<>m0").VerifyIL(@"
{
  // Code size        7 (0x7)
  .maxstack  1
  IL_0000:  ldarg.0
  IL_0001:  call       ""object System.Linq.Enumerable.First<object>(System.Collections.Generic.IEnumerable<object>)""
  IL_0006:  ret
}");
            });
        }

        [Fact]
        public void NetModuleReference()
        {
            var sourceNetModule =
@"class A
{
}";
            var source1 =
@"class B : A
{
    void M()
    {
    }
}";
            var netModuleRef = CreateStandardCompilation(sourceNetModule, options: TestOptions.DebugModule).EmitToImageReference();
            var compilation1 = CreateStandardCompilation(source1, options: TestOptions.DebugDll, references: new[] { netModuleRef });

            WithRuntimeInstance(compilation1, runtime =>
            {
                var context = CreateMethodContext(runtime, "B.M");
                string error;
                var testData = new CompilationTestData();
                context.CompileExpression("this", out error, testData);
                testData.GetMethodData("<>x.<>m0").VerifyIL(@"
{
  // Code size        2 (0x2)
  .maxstack  1
  IL_0000:  ldarg.0
  IL_0001:  ret
}");
            });
        }

        /// <summary>
        /// Netmodules with same name.
        /// </summary>
        [Fact]
        public void NetModuleDuplicateReferences()
        {
            // Netmodule 0
            var sourceN0 =
@"public class A0
{
    public int F0;
}";
            // Netmodule 1
            var sourceN1 =
@"public class A1
{
    public int F1;
}";
            // Netmodule 2
            var sourceN2 =
@"public class A2
{
    public int F2;
}";
            // DLL 0 + netmodule 0
            var sourceD0 =
@"public class B0 : A0
{
}";
            // DLL 1 + netmodule 0
            var sourceD1 =
@"public class B1 : A0
{
}";
            // DLL 2 + netmodule 1 + netmodule 2
            var source =
@"class C
{
    static B0 x;
    static B1 y;
    static A1 z;
    static A2 w;
    static void M()
    {
    }
}";
            var assemblyName = ExpressionCompilerUtilities.GenerateUniqueName();
            var compilationN0 = CreateStandardCompilation(
                sourceN0,
                options: TestOptions.DebugModule,
                assemblyName: assemblyName + "_N0");
            var referenceN0 = ModuleMetadata.CreateFromImage(compilationN0.EmitToArray()).GetReference(display: assemblyName + "_N0");
            var compilationN1 = CreateStandardCompilation(
                sourceN1,
                options: TestOptions.DebugModule,
                assemblyName: assemblyName + "_N0"); // Note: "_N0" not "_N1"
            var referenceN1 = ModuleMetadata.CreateFromImage(compilationN1.EmitToArray()).GetReference(display: assemblyName + "_N0");
            var compilationN2 = CreateStandardCompilation(
                sourceN2,
                options: TestOptions.DebugModule,
                assemblyName: assemblyName + "_N2");
            var referenceN2 = ModuleMetadata.CreateFromImage(compilationN2.EmitToArray()).GetReference(display: assemblyName + "_N2");
            var compilationD0 = CreateStandardCompilation(
                sourceD0,
                options: TestOptions.DebugDll,
                assemblyName: assemblyName + "_D0",
                references: new MetadataReference[] { referenceN0 });
            var referenceD0 = AssemblyMetadata.CreateFromImage(compilationD0.EmitToArray()).GetReference(display: assemblyName + "_D0");
            var compilationD1 = CreateStandardCompilation(
                sourceD1,
                options: TestOptions.DebugDll,
                assemblyName: assemblyName + "_D1",
                references: new MetadataReference[] { referenceN0 });
            var referenceD1 = AssemblyMetadata.CreateFromImage(compilationD1.EmitToArray()).GetReference(display: assemblyName + "_D1");
            var compilation = CreateStandardCompilation(
                source,
                options: TestOptions.DebugDll,
                assemblyName: assemblyName,
                references: new MetadataReference[] { referenceN1, referenceN2, referenceD0, referenceD1 });

            Assert.Equal(((ModuleMetadata)referenceN0.GetMetadataNoCopy()).Name, ((ModuleMetadata)referenceN1.GetMetadataNoCopy()).Name); // different netmodule, same name

            var references = new[]
            {
                MscorlibRef,
                referenceD0,
                referenceN0, // From D0
                referenceD1,
                referenceN0, // From D1
                referenceN1, // From D2
                referenceN2, // From D2
            };

            WithRuntimeInstance(compilation, references, runtime =>
            {
                var context = CreateMethodContext(runtime, "C.M");

                // Expression references ambiguous modules.
                ResultProperties resultProperties;
                string error;
                ImmutableArray<AssemblyIdentity> missingAssemblyIdentities;
                context.CompileExpression(
                    "x.F0 + y.F0",
                    DkmEvaluationFlags.TreatAsExpression,
                    NoAliases,
                    DebuggerDiagnosticFormatter.Instance,
                    out resultProperties,
                    out error,
                    out missingAssemblyIdentities,
                    EnsureEnglishUICulture.PreferredOrNull,
                    testData: null);
                AssertEx.SetEqual(missingAssemblyIdentities, EvaluationContextBase.SystemCoreIdentity);
                Assert.Equal("error CS7079: The type 'A0' is defined in a module that has not been added. You must add the module '" + assemblyName + "_N0.netmodule'.", error);

                context.CompileExpression(
                    "y.F0",
                    DkmEvaluationFlags.TreatAsExpression,
                    NoAliases,
                    DebuggerDiagnosticFormatter.Instance,
                    out resultProperties,
                    out error,
                    out missingAssemblyIdentities,
                    EnsureEnglishUICulture.PreferredOrNull,
                    testData: null);
                AssertEx.SetEqual(missingAssemblyIdentities, EvaluationContextBase.SystemCoreIdentity);
                Assert.Equal("error CS7079: The type 'A0' is defined in a module that has not been added. You must add the module '" + assemblyName + "_N0.netmodule'.", error);

                context.CompileExpression(
                    "z.F1",
                    DkmEvaluationFlags.TreatAsExpression,
                    NoAliases,
                    DebuggerDiagnosticFormatter.Instance,
                    out resultProperties,
                    out error,
                    out missingAssemblyIdentities,
                    EnsureEnglishUICulture.PreferredOrNull,
                    testData: null);
                Assert.Empty(missingAssemblyIdentities);
                Assert.Equal("error CS7079: The type 'A1' is defined in a module that has not been added. You must add the module '" + assemblyName + "_N0.netmodule'.", error);

                // Expression does not reference ambiguous modules.
                var testData = new CompilationTestData();
                context.CompileExpression("w.F2", out error, testData);
                testData.GetMethodData("<>x.<>m0").VerifyIL(
@"{
  // Code size       11 (0xb)
  .maxstack  1
  IL_0000:  ldsfld     ""A2 C.w""
  IL_0005:  ldfld      ""int A2.F2""
  IL_000a:  ret
}");
            });
        }

        [Fact]
        public void SizeOfReferenceType()
        {
            var source =
@"class C
{
    static void M()
    {
    }
}";
            ResultProperties resultProperties;
            string error;
            var testData = Evaluate(
                source,
                OutputKind.DynamicallyLinkedLibrary,
                methodName: "C.M",
                expr: "sizeof(C)",
                resultProperties: out resultProperties,
                error: out error);
            Assert.Equal(error, "error CS0208: Cannot take the address of, get the size of, or declare a pointer to a managed type ('C')");
        }

        [Fact]
        public void SizeOfValueType()
        {
            var source =
@"struct S
{
}
class C
{
    static void M()
    {
    }
}";
            var testData = Evaluate(
                source,
                OutputKind.DynamicallyLinkedLibrary,
                methodName: "C.M",
                expr: "sizeof(S)");
            testData.GetMethodData("<>x.<>m0").VerifyIL(
@"{
  // Code size        7 (0x7)
  .maxstack  1
  IL_0000:  sizeof     ""S""
  IL_0006:  ret
}");
        }

        /// <summary>
        /// Unnamed temporaries at the end of the local
        /// signature should be preserved.
        /// </summary>
        [Fact]
        public void TrailingUnnamedTemporaries()
        {
            var source =
@"class C
{
    object F;
    static bool M(object[] c)
    {
        foreach (var o in c)
        {
            if (o != null) return true;
        }
        return false;
    }
}";
            string error;
            ResultProperties resultProperties;
            var testData = Evaluate(
                source,
                OutputKind.DynamicallyLinkedLibrary,
                methodName: "C.M",
                expr: "new C() { F = 1 }",
                resultProperties: out resultProperties,
                error: out error);

            testData.GetMethodData("<>x.<>m0").VerifyIL(
@"{
  // Code size       18 (0x12)
  .maxstack  3
  .locals init (object[] V_0,
  int V_1,
  object V_2,
  bool V_3,
  bool V_4)
  IL_0000:  newobj     ""C..ctor()""
  IL_0005:  dup
  IL_0006:  ldc.i4.1
  IL_0007:  box        ""int""
  IL_000c:  stfld      ""object C.F""
  IL_0011:  ret
}");
        }

        [WorkItem(958448, "http://vstfdevdiv:8080/DevDiv2/DevDiv/_workitems/edit/958448")]
        [Fact]
        public void ConditionalAttribute()
        {
            var source =
@"using System.Diagnostics;
class C
{
    static void M(int x)
    {
    }
    [Conditional(""D"")]
    static void F(object o)
    {
    }
}";
            var testData = Evaluate(
                source,
                OutputKind.DynamicallyLinkedLibrary,
                methodName: "C.M",
                expr: "F(x + 1)");

            testData.GetMethodData("<>x.<>m0").VerifyIL(
@"{
  // Code size       14 (0xe)
  .maxstack  2
  IL_0000:  ldarg.0
  IL_0001:  ldc.i4.1
  IL_0002:  add
  IL_0003:  box        ""int""
  IL_0008:  call       ""void C.F(object)""
  IL_000d:  ret
}");
        }

        [WorkItem(958448, "http://vstfdevdiv:8080/DevDiv2/DevDiv/_workitems/edit/958448")]
        [Fact]
        public void ConditionalAttribute_CollectionInitializer()
        {
            var source =
@"using System.Collections;
using System.Collections.Generic;
using System.Diagnostics;
class C : IEnumerable
{
    private List<object> c = new List<object>();
    [Conditional(""D"")]
    void Add(object o)
    {
        this.c.Add(o);
    }
    IEnumerator IEnumerable.GetEnumerator()
    {
        return this.c.GetEnumerator();
    }
    static void M()
    {
    }
}";
            var testData = Evaluate(
                source,
                OutputKind.DynamicallyLinkedLibrary,
                methodName: "C.M",
                expr: "new C() { 1, 2 }");

            testData.GetMethodData("<>x.<>m0").VerifyIL(
@"{
  // Code size       30 (0x1e)
  .maxstack  3
  IL_0000:  newobj     ""C..ctor()""
  IL_0005:  dup
  IL_0006:  ldc.i4.1
  IL_0007:  box        ""int""
  IL_000c:  callvirt   ""void C.Add(object)""
  IL_0011:  dup
  IL_0012:  ldc.i4.2
  IL_0013:  box        ""int""
  IL_0018:  callvirt   ""void C.Add(object)""
  IL_001d:  ret
}");
        }

        [Fact]
        public void ConditionalAttribute_Delegate()
        {
            var source =
@"using System.Diagnostics;
delegate void D();
class C
{
    [Conditional(""D"")]
    static void F()
    {
    }
    static void G(D d)
    {
    }
    static void M()
    {
    }
}";
            ResultProperties resultProperties;
            string error;
            var testData = Evaluate(
                source,
                OutputKind.DynamicallyLinkedLibrary,
                methodName: "C.M",
                expr: "G(F)",
                resultProperties: out resultProperties,
                error: out error);
            // Should delegates to [Conditional] methods be supported?
            Assert.Equal(error, "error CS1618: Cannot create delegate with 'C.F()' because it or a method it overrides has a Conditional attribute");
        }

        [Fact]
        public void StaticDelegate()
        {
            var source =
@"delegate void D();
class C
{
    static void F()
    {
    }
    static void G(D d)
    {
    }
    static void M()
    {
    }
}";
            var testData = Evaluate(
                source,
                OutputKind.DynamicallyLinkedLibrary,
                methodName: "C.M",
                expr: "G(F)");
            testData.GetMethodData("<>x.<>m0").VerifyIL(
@"{
  // Code size       18 (0x12)
  .maxstack  2
  IL_0000:  ldnull
  IL_0001:  ldftn      ""void C.F()""
  IL_0007:  newobj     ""D..ctor(object, System.IntPtr)""
  IL_000c:  call       ""void C.G(D)""
  IL_0011:  ret
}");
        }

        [Fact]
        public void StaticLambda()
        {
            var source = @"
delegate int D(int x);

class C
{
    void M()
    {
    }
}
";
            var testData = Evaluate(
                source,
                OutputKind.DynamicallyLinkedLibrary,
                methodName: "C.M",
                expr: "((D)(x => x + x))(1)");

            testData.GetMethodData("<>x.<>m0").VerifyIL(
@"
{
  // Code size       38 (0x26)
  .maxstack  2
  IL_0000:  ldsfld     ""D <>x.<>c.<>9__0_0""
  IL_0005:  dup
  IL_0006:  brtrue.s   IL_001f
  IL_0008:  pop
  IL_0009:  ldsfld     ""<>x.<>c <>x.<>c.<>9""
  IL_000e:  ldftn      ""int <>x.<>c.<<>m0>b__0_0(int)""
  IL_0014:  newobj     ""D..ctor(object, System.IntPtr)""
  IL_0019:  dup
  IL_001a:  stsfld     ""D <>x.<>c.<>9__0_0""
  IL_001f:  ldc.i4.1
  IL_0020:  callvirt   ""int D.Invoke(int)""
  IL_0025:  ret
}");
        }

        [WorkItem(984509, "http://vstfdevdiv:8080/DevDiv2/DevDiv/_workitems/edit/984509")]
        [Fact]
        public void LambdaContainingIncrementOperator()
        {
            var source =
@"class C
{
    static void M(int i)
    {
    }
}";
            string error;
            ResultProperties resultProperties;
            var testData = Evaluate(
                source,
                OutputKind.DynamicallyLinkedLibrary,
                methodName: "C.M",
                expr: "(System.Action)(() => i++)",
                resultProperties: out resultProperties,
                error: out error);

            Assert.Equal(resultProperties.Flags, DkmClrCompilationResultFlags.PotentialSideEffect | DkmClrCompilationResultFlags.ReadOnlyResult);
            testData.GetMethodData("<>x.<>c__DisplayClass0_0.<<>m0>b__0").VerifyIL(
@"{
  // Code size       17 (0x11)
  .maxstack  3
  .locals init (int V_0)
  IL_0000:  ldarg.0
  IL_0001:  ldfld      ""int <>x.<>c__DisplayClass0_0.i""
  IL_0006:  stloc.0
  IL_0007:  ldarg.0
  IL_0008:  ldloc.0
  IL_0009:  ldc.i4.1
  IL_000a:  add
  IL_000b:  stfld      ""int <>x.<>c__DisplayClass0_0.i""
  IL_0010:  ret
}");
        }

        [Fact]
        public void NestedGenericTypes()
        {
            var source = @"
class C<T>
{
    class D<U>
    {
        void M(U u, T t, System.Type type1, System.Type type2)
        {
        }
    }
}
";
            string error;
            ResultProperties resultProperties;
            var testData = Evaluate(
                source,
                OutputKind.DynamicallyLinkedLibrary,
                methodName: "C.D.M",
                expr: "M(u, t, typeof(U), typeof(T))",
                resultProperties: out resultProperties,
                error: out error);
            Assert.Null(error);
            Assert.Equal(DkmClrCompilationResultFlags.PotentialSideEffect | DkmClrCompilationResultFlags.ReadOnlyResult, resultProperties.Flags);
            testData.GetMethodData("<>x<T, U>.<>m0").VerifyIL(
@"{
  // Code size       29 (0x1d)
  .maxstack  5
  IL_0000:  ldarg.0
  IL_0001:  ldarg.1
  IL_0002:  ldarg.2
  IL_0003:  ldtoken    ""U""
  IL_0008:  call       ""System.Type System.Type.GetTypeFromHandle(System.RuntimeTypeHandle)""
  IL_000d:  ldtoken    ""T""
  IL_0012:  call       ""System.Type System.Type.GetTypeFromHandle(System.RuntimeTypeHandle)""
  IL_0017:  callvirt   ""void C<T>.D<U>.M(U, T, System.Type, System.Type)""
  IL_001c:  ret
}");
        }

        [Fact]
        public void NestedGenericTypes_GenericMethod()
        {
            var source = @"
class C<T>
{
    class D<U>
    {
        void M<V>(V v, U u, T t, System.Type type1, System.Type type2, System.Type type3)
        {
        }
    }
}
";
            string error;
            ResultProperties resultProperties;
            var testData = Evaluate(
                source,
                OutputKind.DynamicallyLinkedLibrary,
                methodName: "C.D.M",
                expr: "M(v, u, t, typeof(V), typeof(U), typeof(T))",
                resultProperties: out resultProperties,
                error: out error);

            Assert.Null(error);
            Assert.Equal(DkmClrCompilationResultFlags.PotentialSideEffect | DkmClrCompilationResultFlags.ReadOnlyResult, resultProperties.Flags);

            testData.GetMethodData("<>x<T, U>.<>m0<V>").VerifyIL(
@"{
  // Code size       40 (0x28)
  .maxstack  7
  IL_0000:  ldarg.0
  IL_0001:  ldarg.1
  IL_0002:  ldarg.2
  IL_0003:  ldarg.3
  IL_0004:  ldtoken    ""V""
  IL_0009:  call       ""System.Type System.Type.GetTypeFromHandle(System.RuntimeTypeHandle)""
  IL_000e:  ldtoken    ""U""
  IL_0013:  call       ""System.Type System.Type.GetTypeFromHandle(System.RuntimeTypeHandle)""
  IL_0018:  ldtoken    ""T""
  IL_001d:  call       ""System.Type System.Type.GetTypeFromHandle(System.RuntimeTypeHandle)""
  IL_0022:  callvirt   ""void C<T>.D<U>.M<V>(V, U, T, System.Type, System.Type, System.Type)""
  IL_0027:  ret
}");
        }

        [WorkItem(1000946, "http://vstfdevdiv:8080/DevDiv2/DevDiv/_workitems/edit/1000946")]
        [Fact]
        public void BaseExpression()
        {
            var source = @"
class Base
{
}

class Derived : Base
{
    void M() { }
}
";
            string error;
            ResultProperties resultProperties;
            var testData = Evaluate(
                source,
                OutputKind.DynamicallyLinkedLibrary,
                methodName: "Derived.M",
                expr: "base",
                resultProperties: out resultProperties,
                error: out error);

            Assert.Equal("error CS0175: Use of keyword 'base' is not valid in this context", error);
        }

        [Fact]
        public void StructBaseCall()
        {
            var source = @"
struct S
{
    public void M()
    {
    }
}
";
            string error;
            ResultProperties resultProperties;
            var testData = Evaluate(
                source,
                OutputKind.DynamicallyLinkedLibrary,
                methodName: "S.M",
                expr: "base.ToString()",
                resultProperties: out resultProperties,
                error: out error);
            Assert.Null(error);
            testData.GetMethodData("<>x.<>m0").VerifyIL(
@"{
  // Code size       17 (0x11)
  .maxstack  1
  IL_0000:  ldarg.0
  IL_0001:  ldobj      ""S""
  IL_0006:  box        ""S""
  IL_000b:  call       ""string System.ValueType.ToString()""
  IL_0010:  ret
}");
        }

        [WorkItem(1010922, "http://vstfdevdiv:8080/DevDiv2/DevDiv/_workitems/edit/1010922")]
        [Fact]
        public void IntOverflow()
        {
            var source = @"
class C
{
    public void M()
    {
    }
}
";
            var comp = CreateStandardCompilation(source, options: TestOptions.DebugDll);
            WithRuntimeInstance(comp, runtime =>
            {
                var context = CreateMethodContext(runtime, "C.M");

                string error;
                var testData = new CompilationTestData();
                context.CompileExpression("checked(2147483647 + 1)", out error, testData);
                Assert.Equal("error CS0220: The operation overflows at compile time in checked mode", error);

                testData = new CompilationTestData();
                context.CompileExpression("unchecked(2147483647 + 1)", out error, testData);
                Assert.Null(error);

                testData.GetMethodData("<>x.<>m0").VerifyIL(
@"{
  // Code size        6 (0x6)
  .maxstack  1
  IL_0000:  ldc.i4     0x80000000
  IL_0005:  ret
}");

                testData = new CompilationTestData();
                context.CompileExpression("2147483647 + 1", out error, testData);
                Assert.Null(error);

                testData.GetMethodData("<>x.<>m0").VerifyIL(
@"{
  // Code size        6 (0x6)
  .maxstack  1
  IL_0000:  ldc.i4     0x80000000
  IL_0005:  ret
}");
            });
        }

        [WorkItem(1012956, "http://vstfdevdiv:8080/DevDiv2/DevDiv/_workitems/edit/1012956")]
        [Fact]
        public void AssignmentConversion()
        {
            var source = @"
class C
{
    public void M(uint u)
    {
    }
}
";
            var comp = CreateStandardCompilation(source, options: TestOptions.DebugDll);
            WithRuntimeInstance(comp, runtime =>
            {
                var context = CreateMethodContext(runtime, "C.M");

                string error;
                var testData = new CompilationTestData();
                context.CompileExpression("u = 2147483647 + 1", out error, testData);
                Assert.Equal("error CS0031: Constant value '-2147483648' cannot be converted to a 'uint'", error);

                testData = new CompilationTestData();
                context.CompileAssignment("u", "2147483647 + 1", out error, testData);
                Assert.Equal("error CS0031: Constant value '-2147483648' cannot be converted to a 'uint'", error);

                testData = new CompilationTestData();
                context.CompileExpression("u = 2147483647 + 1u", out error, testData);
                Assert.Null(error);
                testData.GetMethodData("<>x.<>m0").VerifyIL(
@"{
  // Code size        9 (0x9)
  .maxstack  2
  IL_0000:  ldc.i4     0x80000000
  IL_0005:  dup
  IL_0006:  starg.s    V_1
  IL_0008:  ret
}");

                testData = new CompilationTestData();
                context.CompileAssignment("u", "2147483647 + 1u", out error, testData);
                Assert.Null(error);
                testData.GetMethodData("<>x.<>m0").VerifyIL(
@"{
  // Code size        8 (0x8)
  .maxstack  1
  IL_0000:  ldc.i4     0x80000000
  IL_0005:  starg.s    V_1
  IL_0007:  ret
}");
            });
        }

        [WorkItem(1016530, "http://vstfdevdiv:8080/DevDiv2/DevDiv/_workitems/edit/1016530")]
        [Fact]
        public void EvaluateStatement()
        {
            var source = @"
class C
{
    void M() { }
}
";
            string error;
            ResultProperties resultProperties;
            var testData = Evaluate(
                source,
                OutputKind.DynamicallyLinkedLibrary,
                methodName: "C.M",
                expr: "throw new System.Exception()",
                resultProperties: out resultProperties,
                error: out error);
            Assert.Equal("error CS8115: A throw expression is not allowed in this context.", error);
        }

        [WorkItem(1016555, "http://vstfdevdiv:8080/DevDiv2/DevDiv/_workitems/edit/1016555")]
        [Fact]
        public void UnmatchedCloseAndOpenParens()
        {
            var source =
@"class C
{
    static void M()
    {
        object o = 1;
    }
}";
            var compilation0 = CreateStandardCompilation(source, options: TestOptions.DebugDll);
            WithRuntimeInstance(compilation0, runtime =>
            {
                var context = CreateMethodContext(runtime, "C.M");
                string error;
                var testData = new CompilationTestData();
                var result = context.CompileAssignment(
                    target: "o",
                    expr: "(System.Func<object>)(() => 2))(",
                    error: out error,
                    testData: testData);
                Assert.Equal("error CS1073: Unexpected token ')'", error);
            });
        }

        [WorkItem(1015887, "http://vstfdevdiv:8080/DevDiv2/DevDiv/_workitems/edit/1015887")]
        [Fact]
        public void DateTimeFieldConstant()
        {
            var source =
@".class public C
{
  .field public static initonly valuetype [mscorlib]System.DateTime D
  .custom instance void [mscorlib]System.Runtime.CompilerServices.DateTimeConstantAttribute::.ctor(int64)
           = {int64(633979872000000000)}

  .method public specialname rtspecialname instance void .ctor()
  {
    ret
  }

  .method public static void M()
  {
    ret
  }
}";
            var module = ExpressionCompilerTestHelpers.GetModuleInstanceForIL(source);
            var runtime = CreateRuntimeInstance(module, new[] { MscorlibRef });
            var context = CreateMethodContext(runtime, methodName: "C.M");

            string error;
            var testData = new CompilationTestData();
            context.CompileExpression("D", out error, testData);
            testData.GetMethodData("<>x.<>m0").VerifyIL(
@"{
  // Code size        6 (0x6)
  .maxstack  1
  IL_0000:  ldsfld     ""System.DateTime C.D""
  IL_0005:  ret
}");
        }

        [WorkItem(1015887, "http://vstfdevdiv:8080/DevDiv2/DevDiv/_workitems/edit/1015887")]
        [Fact]
        public void DecimalFieldConstant()
        {
            var source = @"
struct S
{
    public const decimal D = 3.14M;

    public void M()
    {
        System.Console.WriteLine();
    }
}
";
            string error;
            ResultProperties resultProperties;
            var testData = Evaluate(
                source,
                OutputKind.DynamicallyLinkedLibrary,
                methodName: "S.M",
                expr: "D",
                resultProperties: out resultProperties,
                error: out error);
            Assert.Null(error);
            testData.GetMethodData("<>x.<>m0").VerifyIL(
@"{
  // Code size       15 (0xf)
  .maxstack  5
  IL_0000:  ldc.i4     0x13a
  IL_0005:  ldc.i4.0
  IL_0006:  ldc.i4.0
  IL_0007:  ldc.i4.0
  IL_0008:  ldc.i4.2
  IL_0009:  newobj     ""decimal..ctor(int, int, int, bool, byte)""
  IL_000e:  ret
}");
        }

        [WorkItem(1024137, "http://vstfdevdiv:8080/DevDiv2/DevDiv/_workitems/edit/1024137")]
        [Fact]
        public void IteratorParameter()
        {
            var source =
@"class C
{
    System.Collections.IEnumerable F(int x)
    {
        yield return x;
        yield return this; // Until iterators always capture 'this', do it explicitly.
    }
}";
            var compilation0 = CreateStandardCompilation(source, options: TestOptions.DebugDll);
            WithRuntimeInstance(compilation0, runtime =>
            {
                var context = CreateMethodContext(runtime, "C.<F>d__0.MoveNext");
                string error;
                var testData = new CompilationTestData();
                context.CompileExpression("x", out error, testData);
                var methodData = testData.GetMethodData("<>x.<>m0");
                Assert.Equal(SpecialType.System_Int32, methodData.Method.ReturnType.SpecialType);
                methodData.VerifyIL(@"
{
  // Code size        7 (0x7)
  .maxstack  1
  .locals init (int V_0)
  IL_0000:  ldarg.0
  IL_0001:  ldfld      ""int C.<F>d__0.x""
  IL_0006:  ret
}
");
            });
        }

        [WorkItem(1024137, "http://vstfdevdiv:8080/DevDiv2/DevDiv/_workitems/edit/1024137")]
        [Fact]
        public void IteratorGenericLocal()
        {
            var source =
@"class C<T>
{
    System.Collections.IEnumerable F(int x)
    {
        T t = default(T);
        yield return t;
        t.ToString();
        yield return this; // Until iterators always capture 'this', do it explicitly.
    }
}";
            var compilation0 = CreateStandardCompilation(source, options: TestOptions.DebugDll);
            WithRuntimeInstance(compilation0, runtime =>
            {
                var context = CreateMethodContext(runtime, "C.<F>d__0.MoveNext");
                string error;
                var testData = new CompilationTestData();
                context.CompileExpression("t", out error, testData);
                var methodData = testData.GetMethodData("<>x<T>.<>m0");
                Assert.Equal("T", methodData.Method.ReturnType.Name);
                methodData.VerifyIL(@"
{
  // Code size        7 (0x7)
  .maxstack  1
  .locals init (int V_0)
  IL_0000:  ldarg.0
  IL_0001:  ldfld      ""T C<T>.<F>d__0.<t>5__1""
  IL_0006:  ret
}
");
            });
        }

        [WorkItem(1028808, "http://vstfdevdiv:8080/DevDiv2/DevDiv/_workitems/edit/1028808")]
        [Fact]
        public void StaticLambdaInDisplayClass()
        {
            var source =
@".class private auto ansi beforefieldinit C
       extends [mscorlib]System.Object
{
  .class auto ansi sealed nested private beforefieldinit '<>c__DisplayClass2'
         extends [mscorlib]System.Object
  {
    .custom instance void [mscorlib]System.Runtime.CompilerServices.CompilerGeneratedAttribute::.ctor() = ( 01 00 00 00 ) 
    .field public class C c
    .field private static class [mscorlib]System.Action`1<int32> 'CS$<>9__CachedAnonymousMethodDelegate4'
    .method public hidebysig specialname rtspecialname 
            instance void  .ctor() cil managed
    {
      ret
    }

    .method private hidebysig static void 
            '<Test>b__1'(int32 x) cil managed
    {
      ret
    }
  }

  // Need some static method 'Test' with 'x' in scope.
  .method private hidebysig static void 
          Test(int32 x) cil managed
  {
    ret
  }

  .method public hidebysig specialname rtspecialname 
          instance void  .ctor() cil managed
  {
    ret
  }
}";
            var module = ExpressionCompilerTestHelpers.GetModuleInstanceForIL(source);
            var runtime = CreateRuntimeInstance(module, new[] { MscorlibRef });
            var context = CreateMethodContext(runtime, methodName: "C.<>c__DisplayClass2.<Test>b__1");

            string error;
            var testData = new CompilationTestData();
            context.CompileExpression("x", out error, testData);
            Assert.Null(error);
            testData.GetMethodData("<>x.<>m0").VerifyIL(
@"{
  // Code size        2 (0x2)
  .maxstack  1
  IL_0000:  ldarg.0
  IL_0001:  ret
}");
        }

        [Fact]
        public void ConditionalAccessExpressionType()
        {
            var source =
@"class C
{
    int F()
    {
        return 0;
    }
    C G()
    {
        return null;
    }
    void M()
    {
    }
}";
            var compilation0 = CreateStandardCompilation(source, options: TestOptions.DebugDll);
            WithRuntimeInstance(compilation0, runtime =>
            {
                var context = CreateMethodContext(runtime, "C.M");
                string error;
                var testData = new CompilationTestData();
                var result = context.CompileExpression("this?.F()", out error, testData);
                var methodData = testData.GetMethodData("<>x.<>m0");
                Assert.Equal(((MethodSymbol)methodData.Method).ReturnType.ToDisplayString(), "int?");
                methodData.VerifyIL(
@"{
  // Code size       25 (0x19)
  .maxstack  1
  .locals init (int? V_0)
  IL_0000:  ldarg.0
  IL_0001:  brtrue.s   IL_000d
  IL_0003:  ldloca.s   V_0
  IL_0005:  initobj    ""int?""
  IL_000b:  ldloc.0
  IL_000c:  ret
  IL_000d:  ldarg.0
  IL_000e:  call       ""int C.F()""
  IL_0013:  newobj     ""int?..ctor(int)""
  IL_0018:  ret
}");

                testData = new CompilationTestData();
                result = context.CompileExpression("(new C())?.G()?.F()", out error, testData);
                methodData = testData.GetMethodData("<>x.<>m0");
                Assert.Equal(((MethodSymbol)methodData.Method).ReturnType.ToDisplayString(), "int?");

                testData = new CompilationTestData();
                result = context.CompileExpression("G()?.M()", out error, testData);
                methodData = testData.GetMethodData("<>x.<>m0");
                Assert.True(((MethodSymbol)methodData.Method).ReturnsVoid);
                methodData.VerifyIL(
@"{
  // Code size       17 (0x11)
  .maxstack  2
  IL_0000:  ldarg.0
  IL_0001:  callvirt   ""C C.G()""
  IL_0006:  dup
  IL_0007:  brtrue.s   IL_000b
  IL_0009:  pop
  IL_000a:  ret
  IL_000b:  call       ""void C.M()""
  IL_0010:  ret
}");
            });
        }

        [Fact]
        public void CallerInfoAttributes()
        {
            var source =
@"using System.Runtime.CompilerServices;
class C
{
    static object F(
        [CallerFilePath]string path = null,
        [CallerMemberName]string member = null,
        [CallerLineNumber]int line = 0)
    {
        return string.Format(""[{0}] [{1}] [{2}]"", path, member, line);
    }
    static void Main()
    {
    }
}";
            var compilation0 = CreateCompilationWithMscorlib45(source, options: TestOptions.DebugDll);
            WithRuntimeInstance(compilation0, runtime =>
            {
                var context = CreateMethodContext(runtime, "C.Main");
                string error;
                var testData = new CompilationTestData();
                var result = context.CompileExpression("F()", out error, testData);
                // Currently, the name of the evaluation method is used for
                // [CallerMemberName] so "F()" will generate "[] [<>m0] [1]".
                testData.GetMethodData("<>x.<>m0").VerifyIL(
@"{
  // Code size       17 (0x11)
  .maxstack  3
  IL_0000:  ldstr      """"
  IL_0005:  ldstr      ""<>m0""
  IL_000a:  ldc.i4.1
  IL_000b:  call       ""object C.F(string, string, int)""
  IL_0010:  ret
}");
            });
        }

        [Fact]
        public void ExternAlias()
        {
            var source = @"
extern alias X;
using SXL = X::System.Xml.Linq;
using LO = X::System.Xml.Linq.LoadOptions;
using X::System.Xml.Linq;

class C
{
    int M()
    {
        X::System.Xml.Linq.LoadOptions.None.ToString();
        return 1;
    }
}
";
            var expectedIL = @"
{
  // Code size       16 (0x10)
  .maxstack  1
  .locals init (System.Xml.Linq.LoadOptions V_0,
                System.Xml.Linq.LoadOptions V_1)
  IL_0000:  ldc.i4.0
  IL_0001:  stloc.1
  IL_0002:  ldloca.s   V_1
  IL_0004:  constrained. ""System.Xml.Linq.LoadOptions""
  IL_000a:  callvirt   ""string object.ToString()""
  IL_000f:  ret
}
";

            var comp = CreateStandardCompilation(source, new[] { SystemXmlLinqRef.WithAliases(ImmutableArray.Create("X")) });
            WithRuntimeInstance(comp, runtime =>
            {
                var context = CreateMethodContext(runtime, "C.M");

                string error;
                var testData = new CompilationTestData();
                var result = context.CompileExpression("SXL.LoadOptions.None.ToString()", out error, testData);
                Assert.Null(error);
                testData.GetMethodData("<>x.<>m0").VerifyIL(expectedIL);

                testData = new CompilationTestData();
                result = context.CompileExpression("LO.None.ToString()", out error, testData);
                Assert.Null(error);
                testData.GetMethodData("<>x.<>m0").VerifyIL(expectedIL);

                testData = new CompilationTestData();
                result = context.CompileExpression("LoadOptions.None.ToString()", out error, testData);
                Assert.Null(error);
                testData.GetMethodData("<>x.<>m0").VerifyIL(expectedIL);

                testData = new CompilationTestData();
                result = context.CompileExpression("X.System.Xml.Linq.LoadOptions.None.ToString()", out error, testData);
                Assert.Null(error);
                testData.GetMethodData("<>x.<>m0").VerifyIL(expectedIL);

                testData = new CompilationTestData();
                result = context.CompileExpression("X::System.Xml.Linq.LoadOptions.None.ToString()", out error, testData);
                Assert.Null(error);
                testData.GetMethodData("<>x.<>m0").VerifyIL(expectedIL);
            });
        }

        [Fact]
        public void ExternAliasAndGlobal()
        {
            var source = @"
extern alias X;
using A = X::System.Xml.Linq;
using B = global::System.Xml.Linq;

class C
{
    int M()
    {
        A.LoadOptions.None.ToString();
        B.LoadOptions.None.ToString();
        return 1;
    }
}
";
            var expectedIL = @"
{
  // Code size       16 (0x10)
  .maxstack  1
  .locals init (System.Xml.Linq.LoadOptions V_0,
                System.Xml.Linq.LoadOptions V_1)
  IL_0000:  ldc.i4.0
  IL_0001:  stloc.1
  IL_0002:  ldloca.s   V_1
  IL_0004:  constrained. ""System.Xml.Linq.LoadOptions""
  IL_000a:  callvirt   ""string object.ToString()""
  IL_000f:  ret
}
";

            var comp = CreateStandardCompilation(source, new[] { SystemXmlLinqRef.WithAliases(ImmutableArray.Create("global", "X")) });
            WithRuntimeInstance(comp, runtime =>
            {
                var context = CreateMethodContext(runtime, "C.M");

                string error;
                var testData = new CompilationTestData();
                var result = context.CompileExpression("A.LoadOptions.None.ToString()", out error, testData);
                Assert.Null(error);
                testData.GetMethodData("<>x.<>m0").VerifyIL(expectedIL);

                testData = new CompilationTestData();
                result = context.CompileExpression("B.LoadOptions.None.ToString()", out error, testData);
                Assert.Null(error);
                testData.GetMethodData("<>x.<>m0").VerifyIL(expectedIL);
            });
        }

        [Fact]
        public void ExternAliasForMultipleAssemblies()
        {
            var source = @"
extern alias X;

class C
{
    int M()
    {
        X::System.Xml.Linq.LoadOptions.None.ToString();
        var d = new X::System.Xml.XmlDocument();
        return 1;
    }
}
";

            var comp = CreateStandardCompilation(
                source,
                new[]
                {
                    SystemXmlLinqRef.WithAliases(ImmutableArray.Create("X")),
                    SystemXmlRef.WithAliases(ImmutableArray.Create("X"))
                });

            WithRuntimeInstance(comp, runtime =>
            {
                var context = CreateMethodContext(runtime, "C.M");

                string error;
                var testData = new CompilationTestData();
                var result = context.CompileExpression("new X::System.Xml.XmlDocument()", out error, testData);
                Assert.Null(error);
                testData.GetMethodData("<>x.<>m0").VerifyIL(@"
{
  // Code size        6 (0x6)
  .maxstack  1
  .locals init (System.Xml.Linq.LoadOptions V_0)
  IL_0000:  newobj     ""System.Xml.XmlDocument..ctor()""
  IL_0005:  ret
}
");

                testData = new CompilationTestData();
                result = context.CompileExpression("X::System.Xml.Linq.LoadOptions.None", out error, testData);
                Assert.Null(error);
                testData.GetMethodData("<>x.<>m0").VerifyIL(@"
{
  // Code size        2 (0x2)
  .maxstack  1
  .locals init (System.Xml.Linq.LoadOptions V_0)
  IL_0000:  ldc.i4.0
  IL_0001:  ret
}
");
            });
        }

        [Fact]
        [WorkItem(1055825, "http://vstfdevdiv:8080/DevDiv2/DevDiv/_workitems/edit/1055825")]
        public void FieldLikeEvent()
        {
            var source = @"
class C
{
    event System.Action E;

    void M()
    {
    }
}
";
            var comp = CreateStandardCompilation(source);
            WithRuntimeInstance(comp, runtime =>
            {
                var context = CreateMethodContext(runtime, "C.M");

                var actionType = context.Compilation.GetWellKnownType(WellKnownType.System_Action);

                ResultProperties resultProperties;
                string error;
                CompilationTestData testData;
                CompileResult result;
                CompilationTestData.MethodData methodData;

                // Inspect the value.
                testData = new CompilationTestData();
                result = context.CompileExpression("E", out resultProperties, out error, testData);
                Assert.Null(error);
                Assert.Equal(DkmClrCompilationResultFlags.None, resultProperties.Flags);
                methodData = testData.GetMethodData("<>x.<>m0");
                Assert.Equal(actionType, methodData.Method.ReturnType);
                methodData.VerifyIL(@"
{
  // Code size        7 (0x7)
  .maxstack  1
  IL_0000:  ldarg.0
  IL_0001:  ldfld      ""System.Action C.E""
  IL_0006:  ret
}
");

                // Invoke the delegate.
                testData = new CompilationTestData();
                result = context.CompileExpression("E()", out resultProperties, out error, testData);
                Assert.Null(error);
                Assert.Equal(DkmClrCompilationResultFlags.PotentialSideEffect | DkmClrCompilationResultFlags.ReadOnlyResult, resultProperties.Flags);
                methodData = testData.GetMethodData("<>x.<>m0");
                Assert.True(methodData.Method.ReturnsVoid);
                methodData.VerifyIL(@"
{
  // Code size       12 (0xc)
  .maxstack  1
  IL_0000:  ldarg.0
  IL_0001:  ldfld      ""System.Action C.E""
  IL_0006:  callvirt   ""void System.Action.Invoke()""
  IL_000b:  ret
}
");

                // Assign to the event.
                testData = new CompilationTestData();
                result = context.CompileExpression("E = null", out resultProperties, out error, testData);
                Assert.Null(error);
                Assert.Equal(DkmClrCompilationResultFlags.PotentialSideEffect | DkmClrCompilationResultFlags.ReadOnlyResult, resultProperties.Flags);
                methodData = testData.GetMethodData("<>x.<>m0");
                Assert.Equal(actionType, methodData.Method.ReturnType);
                methodData.VerifyIL(@"
{
  // Code size       11 (0xb)
  .maxstack  3
  .locals init (System.Action V_0)
  IL_0000:  ldarg.0
  IL_0001:  ldnull
  IL_0002:  dup
  IL_0003:  stloc.0
  IL_0004:  stfld      ""System.Action C.E""
  IL_0009:  ldloc.0
  IL_000a:  ret
}
");

                // Event (compound) assignment.
                testData = new CompilationTestData();
                result = context.CompileExpression("E += null", out resultProperties, out error, testData);
                Assert.Null(error);
                Assert.Equal(DkmClrCompilationResultFlags.PotentialSideEffect | DkmClrCompilationResultFlags.ReadOnlyResult, resultProperties.Flags);
                methodData = testData.GetMethodData("<>x.<>m0");
                Assert.True(methodData.Method.ReturnsVoid);
                methodData.VerifyIL(@"
{
  // Code size        8 (0x8)
  .maxstack  2
  IL_0000:  ldarg.0
  IL_0001:  ldnull
  IL_0002:  callvirt   ""void C.E.add""
  IL_0007:  ret
}
");
            });
        }

        [Fact]
        [WorkItem(1055825, "http://vstfdevdiv:8080/DevDiv2/DevDiv/_workitems/edit/1055825")]
        public void FieldLikeEvent_WinRT()
        {
            var ilSource = @"
.class public auto ansi beforefieldinit C
       extends [mscorlib]System.Object
{
  .field private class [mscorlib]System.Runtime.InteropServices.WindowsRuntime.EventRegistrationTokenTable`1<class [mscorlib]System.Action> E

  .method public hidebysig specialname instance valuetype [mscorlib]System.Runtime.InteropServices.WindowsRuntime.EventRegistrationToken 
          add_E(class [mscorlib]System.Action 'value') cil managed
  {
    ldnull
    throw
  }

  .method public hidebysig specialname instance void 
          remove_E(valuetype [mscorlib]System.Runtime.InteropServices.WindowsRuntime.EventRegistrationToken 'value') cil managed
  {
    ldnull
    throw
  }

  .method public hidebysig specialname rtspecialname 
          instance void  .ctor() cil managed
  {
    ldarg.0
    call       instance void [mscorlib]System.Object::.ctor()
    ret
  }

  .event [mscorlib]System.Action E
  {
    .addon instance valuetype [mscorlib]System.Runtime.InteropServices.WindowsRuntime.EventRegistrationToken C::add_E(class [mscorlib]System.Action)
    .removeon instance void C::remove_E(valuetype [mscorlib]System.Runtime.InteropServices.WindowsRuntime.EventRegistrationToken)
  } // end of event C::E

  .method public hidebysig instance void 
          M() cil managed
  {
    ret
  }
} // end of class C
";
            var module = ExpressionCompilerTestHelpers.GetModuleInstanceForIL(ilSource);
            var runtime = CreateRuntimeInstance(module, WinRtRefs);
            var context = CreateMethodContext(runtime, "C.M");

            var actionType = context.Compilation.GetWellKnownType(WellKnownType.System_Action);

            ResultProperties resultProperties;
            string error;
            CompilationTestData testData;
            CompileResult result;
            CompilationTestData.MethodData methodData;

            // Inspect the value.
            testData = new CompilationTestData();
            result = context.CompileExpression("E", out resultProperties, out error, testData);
            Assert.Null(error);
            Assert.Equal(DkmClrCompilationResultFlags.None, resultProperties.Flags);
            methodData = testData.GetMethodData("<>x.<>m0");
            Assert.Equal(actionType, methodData.Method.ReturnType);
            methodData.VerifyIL(@"
{
  // Code size       17 (0x11)
  .maxstack  1
  IL_0000:  ldarg.0
  IL_0001:  ldflda     ""System.Runtime.InteropServices.WindowsRuntime.EventRegistrationTokenTable<System.Action> C.E""
  IL_0006:  call       ""System.Runtime.InteropServices.WindowsRuntime.EventRegistrationTokenTable<System.Action> System.Runtime.InteropServices.WindowsRuntime.EventRegistrationTokenTable<System.Action>.GetOrCreateEventRegistrationTokenTable(ref System.Runtime.InteropServices.WindowsRuntime.EventRegistrationTokenTable<System.Action>)""
  IL_000b:  callvirt   ""System.Action System.Runtime.InteropServices.WindowsRuntime.EventRegistrationTokenTable<System.Action>.InvocationList.get""
  IL_0010:  ret
}
");

            // Invoke the delegate.
            testData = new CompilationTestData();
            result = context.CompileExpression("E()", out resultProperties, out error, testData);
            Assert.Null(error);
            Assert.Equal(DkmClrCompilationResultFlags.PotentialSideEffect | DkmClrCompilationResultFlags.ReadOnlyResult, resultProperties.Flags);
            methodData = testData.GetMethodData("<>x.<>m0");
            Assert.True(methodData.Method.ReturnsVoid);
            methodData.VerifyIL(@"
{
  // Code size       22 (0x16)
  .maxstack  1
  IL_0000:  ldarg.0
  IL_0001:  ldflda     ""System.Runtime.InteropServices.WindowsRuntime.EventRegistrationTokenTable<System.Action> C.E""
  IL_0006:  call       ""System.Runtime.InteropServices.WindowsRuntime.EventRegistrationTokenTable<System.Action> System.Runtime.InteropServices.WindowsRuntime.EventRegistrationTokenTable<System.Action>.GetOrCreateEventRegistrationTokenTable(ref System.Runtime.InteropServices.WindowsRuntime.EventRegistrationTokenTable<System.Action>)""
  IL_000b:  callvirt   ""System.Action System.Runtime.InteropServices.WindowsRuntime.EventRegistrationTokenTable<System.Action>.InvocationList.get""
  IL_0010:  callvirt   ""void System.Action.Invoke()""
  IL_0015:  ret
}
");

            // Assign to the event.
            testData = new CompilationTestData();
            result = context.CompileExpression("E = null", out resultProperties, out error, testData);
            Assert.Equal(DkmClrCompilationResultFlags.PotentialSideEffect | DkmClrCompilationResultFlags.ReadOnlyResult, resultProperties.Flags);
            methodData = testData.GetMethodData("<>x.<>m0");
            Assert.True(methodData.Method.ReturnsVoid);
            methodData.VerifyIL(@"
{
  // Code size       48 (0x30)
  .maxstack  3
  IL_0000:  ldarg.0
  IL_0001:  ldftn      ""void C.E.remove""
  IL_0007:  newobj     ""System.Action<System.Runtime.InteropServices.WindowsRuntime.EventRegistrationToken>..ctor(object, System.IntPtr)""
  IL_000c:  call       ""void System.Runtime.InteropServices.WindowsRuntime.WindowsRuntimeMarshal.RemoveAllEventHandlers(System.Action<System.Runtime.InteropServices.WindowsRuntime.EventRegistrationToken>)""
  IL_0011:  ldarg.0
  IL_0012:  ldftn      ""System.Runtime.InteropServices.WindowsRuntime.EventRegistrationToken C.E.add""
  IL_0018:  newobj     ""System.Func<System.Action, System.Runtime.InteropServices.WindowsRuntime.EventRegistrationToken>..ctor(object, System.IntPtr)""
  IL_001d:  ldarg.0
  IL_001e:  ldftn      ""void C.E.remove""
  IL_0024:  newobj     ""System.Action<System.Runtime.InteropServices.WindowsRuntime.EventRegistrationToken>..ctor(object, System.IntPtr)""
  IL_0029:  ldnull
  IL_002a:  call       ""void System.Runtime.InteropServices.WindowsRuntime.WindowsRuntimeMarshal.AddEventHandler<System.Action>(System.Func<System.Action, System.Runtime.InteropServices.WindowsRuntime.EventRegistrationToken>, System.Action<System.Runtime.InteropServices.WindowsRuntime.EventRegistrationToken>, System.Action)""
  IL_002f:  ret
}
");

            // Event (compound) assignment.
            testData = new CompilationTestData();
            result = context.CompileExpression("E += null", out resultProperties, out error, testData);
            Assert.Null(error);
            Assert.Equal(DkmClrCompilationResultFlags.PotentialSideEffect | DkmClrCompilationResultFlags.ReadOnlyResult, resultProperties.Flags);
            methodData = testData.GetMethodData("<>x.<>m0");
            Assert.True(methodData.Method.ReturnsVoid);
            methodData.VerifyIL(@"
{
  // Code size       31 (0x1f)
  .maxstack  3
  IL_0000:  ldarg.0
  IL_0001:  ldftn      ""System.Runtime.InteropServices.WindowsRuntime.EventRegistrationToken C.E.add""
  IL_0007:  newobj     ""System.Func<System.Action, System.Runtime.InteropServices.WindowsRuntime.EventRegistrationToken>..ctor(object, System.IntPtr)""
  IL_000c:  ldarg.0
  IL_000d:  ldftn      ""void C.E.remove""
  IL_0013:  newobj     ""System.Action<System.Runtime.InteropServices.WindowsRuntime.EventRegistrationToken>..ctor(object, System.IntPtr)""
  IL_0018:  ldnull
  IL_0019:  call       ""void System.Runtime.InteropServices.WindowsRuntime.WindowsRuntimeMarshal.AddEventHandler<System.Action>(System.Func<System.Action, System.Runtime.InteropServices.WindowsRuntime.EventRegistrationToken>, System.Action<System.Runtime.InteropServices.WindowsRuntime.EventRegistrationToken>, System.Action)""
  IL_001e:  ret
}
");
        }

        [WorkItem(1079749, "http://vstfdevdiv:8080/DevDiv2/DevDiv/_workitems/edit/1079749")]
        [Fact]
        public void RangeVariableError()
        {
            var source =
@"class C
{
    static void M()
    {
    }
}";

            var comp = CreateStandardCompilation(source, options: TestOptions.DebugDll);
            WithRuntimeInstance(comp, runtime =>
            {
                var context = CreateMethodContext(runtime, "C.M");
                var testData = new CompilationTestData();
                ResultProperties resultProperties;
                string error;
                ImmutableArray<AssemblyIdentity> missingAssemblyIdentities;
                context.CompileExpression(
                    "from c in \"ABC\" select c",
                    DkmEvaluationFlags.TreatAsExpression,
                    NoAliases,
                    DebuggerDiagnosticFormatter.Instance,
                    out resultProperties,
                    out error,
                    out missingAssemblyIdentities,
                    EnsureEnglishUICulture.PreferredOrNull,
                    testData);
                Assert.Equal(new AssemblyIdentity("System.Core"), missingAssemblyIdentities.Single());
                Assert.Equal(error, "error CS1935: Could not find an implementation of the query pattern for source type 'string'.  'Select' not found.  Are you missing a reference to 'System.Core.dll' or a using directive for 'System.Linq'?");
            });
        }

        [WorkItem(1079762, "http://vstfdevdiv:8080/DevDiv2/DevDiv/_workitems/edit/1079762")]
        [Fact]
        public void Bug1079762()
        {
            var source =
@"class C
{
    static void F(System.Func<object, bool> f, object o)
    {
        f(o);
    }
    static void M(object x, object y)
    {
        F(z => z != null && x != null, 3);
    }
}";
            var compilation0 = CreateStandardCompilation(source, options: TestOptions.DebugDll);
            WithRuntimeInstance(compilation0, runtime =>
            {
                var context = CreateMethodContext(runtime, "C.<>c__DisplayClass1_0.<M>b__0");
                string error;
                var testData = new CompilationTestData();
                context.CompileExpression("z", out error, testData);
                Assert.Null(error);
                testData.GetMethodData("<>x.<>m0").VerifyIL(
@"{
  // Code size        2 (0x2)
  .maxstack  1
  IL_0000:  ldarg.1
  IL_0001:  ret
}");
                testData = new CompilationTestData();
                context.CompileExpression("y", out error, testData);
                Assert.Equal(error, "error CS0103: The name 'y' does not exist in the current context");
            });
        }

        [WorkItem(1079762, "http://vstfdevdiv:8080/DevDiv2/DevDiv/_workitems/edit/1079762")]
        [Fact]
        public void LambdaParameter()
        {
            var source =
@"class C
{
    static void M()
    {
        System.Func<object, bool> f = z => z != null;
    }
}";
            var compilation0 = CreateStandardCompilation(source, options: TestOptions.DebugDll);
            WithRuntimeInstance(compilation0, runtime =>
            {
                var context = CreateMethodContext(runtime, "C.<>c.<M>b__0_0");
                ResultProperties resultProperties;
                string error;
                var testData = new CompilationTestData();
                context.CompileExpression("z", out resultProperties, out error, testData);
                Assert.Null(error);
                Assert.Equal(DkmClrCompilationResultFlags.None, resultProperties.Flags);
                testData.GetMethodData("<>x.<>m0").VerifyIL(
@"{
  // Code size        2 (0x2)
  .maxstack  1
  IL_0000:  ldarg.1
  IL_0001:  ret
}");
            });
        }

        [WorkItem(1084059, "http://vstfdevdiv:8080/DevDiv2/DevDiv/_workitems/edit/1084059")]
        [Fact]
        public void StaticTypeImport()
        {
            var source = @"
using static System.Math;

class C
{
    static void M()
    {
        Max(1, 2);
    }
}";
            var compilation0 = CreateStandardCompilation(source, options: TestOptions.DebugDll);
            WithRuntimeInstance(compilation0, runtime =>
            {
                var context = CreateMethodContext(runtime, "C.M");
                ResultProperties resultProperties;
                string error;
                var testData = new CompilationTestData();
                context.CompileExpression("Min(1, 2)", out resultProperties, out error, testData);
                Assert.Null(error);
                Assert.Equal(DkmClrCompilationResultFlags.PotentialSideEffect | DkmClrCompilationResultFlags.ReadOnlyResult, resultProperties.Flags);
                testData.GetMethodData("<>x.<>m0").VerifyIL(
@"{
  // Code size        8 (0x8)
  .maxstack  2
  IL_0000:  ldc.i4.1
  IL_0001:  ldc.i4.2
  IL_0002:  call       ""int System.Math.Min(int, int)""
  IL_0007:  ret
}");
            });
        }

        [WorkItem(1014763, "http://vstfdevdiv:8080/DevDiv2/DevDiv/_workitems/edit/1014763")]
        [Fact]
        public void NonStateMachineTypeParameter()
        {
            var source = @"
using System.Collections.Generic;

class C
{
    static IEnumerable<T> I<T>(T[] tt)
    {
        return tt;
    }
}";
            var compilation0 = CreateStandardCompilation(source, options: TestOptions.DebugDll);
            WithRuntimeInstance(compilation0, runtime =>
            {
                var context = CreateMethodContext(runtime, "C.I");
                string error;
                var testData = new CompilationTestData();
                context.CompileExpression("typeof(T)", out error, testData);
                Assert.Null(error);
                testData.GetMethodData("<>x.<>m0<T>").VerifyIL(@"
{
  // Code size       11 (0xb)
  .maxstack  1
  .locals init (System.Collections.Generic.IEnumerable<T> V_0)
  IL_0000:  ldtoken    ""T""
  IL_0005:  call       ""System.Type System.Type.GetTypeFromHandle(System.RuntimeTypeHandle)""
  IL_000a:  ret
}");
            });
        }

        [WorkItem(1014763, "http://vstfdevdiv:8080/DevDiv2/DevDiv/_workitems/edit/1014763")]
        [Fact]
        public void StateMachineTypeParameter()
        {
            var source = @"
using System.Collections.Generic;

class C
{
    static IEnumerable<T> I<T>(T[] tt)
    {
        foreach (T t in tt)
        {
            yield return t;
        }
    }
}";
            var compilation0 = CreateStandardCompilation(source, options: TestOptions.DebugDll);
            WithRuntimeInstance(compilation0, runtime =>
            {
                var context = CreateMethodContext(runtime, "C.<I>d__0.MoveNext");
                string error;
                var testData = new CompilationTestData();
                context.CompileExpression("typeof(T)", out error, testData);
                Assert.Null(error);
                testData.GetMethodData("<>x<T>.<>m0").VerifyIL(@"
{
  // Code size       11 (0xb)
  .maxstack  1
  .locals init (int V_0)
  IL_0000:  ldtoken    ""T""
  IL_0005:  call       ""System.Type System.Type.GetTypeFromHandle(System.RuntimeTypeHandle)""
  IL_000a:  ret
}");
            });
        }

        [WorkItem(1085642, "http://vstfdevdiv:8080/DevDiv2/DevDiv/_workitems/edit/1085642")]
        [Fact]
        public void ModuleWithBadImageFormat()
        {
            var source = @"
class C
{
    int F = 1;
    static void M()
    {
    }
}";
            var comp = CreateStandardCompilation(source, options: TestOptions.DebugDll);

            var modulesBuilder = ArrayBuilder<ModuleInstance>.GetInstance();

            using (var pinnedMetadata = new PinnedBlob(CommonResources.NoValidTables))
            {
                var corruptMetadata = ModuleInstance.Create(pinnedMetadata.Pointer, pinnedMetadata.Size, default(Guid));

                var runtime = RuntimeInstance.Create(new[] { corruptMetadata, comp.ToModuleInstance(), MscorlibRef.ToModuleInstance() });
                var context = CreateMethodContext(runtime, "C.M");
                ResultProperties resultProperties;
                string error;
                var testData = new CompilationTestData();
                // Verify that we can still evaluate expressions for modules that are not corrupt.
                context.CompileExpression("(new C()).F", out resultProperties, out error, testData);
                Assert.Null(error);
                Assert.Equal(DkmClrCompilationResultFlags.None, resultProperties.Flags);
                testData.GetMethodData("<>x.<>m0").VerifyIL(@"
{
  // Code size       11 (0xb)
  .maxstack  1
  IL_0000:  newobj     ""C..ctor()""
  IL_0005:  ldfld      ""int C.F""
  IL_000a:  ret
}");
            }
        }

        [WorkItem(1089688, "http://vstfdevdiv:8080/DevDiv2/DevDiv/_workitems/edit/1089688")]
        [Fact]
        public void MissingType()
        {
            var libSource = @"
public class Missing { }
";

            var source = @"
public class C
{
    Missing field;    

    public void M(Missing parameter)
    {
        Missing local;
    }
}
";
            var libRef = CreateStandardCompilation(libSource, assemblyName: "Lib").EmitToImageReference();
            var comp = CreateStandardCompilation(source, new[] { libRef }, TestOptions.DebugDll);

            WithRuntimeInstance(comp, new[] { MscorlibRef }, runtime =>
            {
                var context = CreateMethodContext(runtime, "C.M");

                var expectedError = "error CS0012: The type 'Missing' is defined in an assembly that is not referenced. You must add a reference to assembly 'Lib, Version=0.0.0.0, Culture=neutral, PublicKeyToken=null'.";
                var expectedMissingAssemblyIdentity = new AssemblyIdentity("Lib");

                ResultProperties resultProperties;
                string actualError;
                ImmutableArray<AssemblyIdentity> actualMissingAssemblyIdentities;

                void verify(string expr)
                {
                    context.CompileExpression(
                        expr,
                        DkmEvaluationFlags.TreatAsExpression,
                        NoAliases,
                        DebuggerDiagnosticFormatter.Instance,
                        out resultProperties,
                        out actualError,
                        out actualMissingAssemblyIdentities,
                        EnsureEnglishUICulture.PreferredOrNull,
                        testData: null);
                    Assert.Equal(expectedError, actualError);
                    Assert.Equal(expectedMissingAssemblyIdentity, actualMissingAssemblyIdentities.Single());
                }

                verify("M(null)");
                verify("field");
                verify("field.Method");
                verify("parameter");
                verify("parameter.Method");
                verify("local");
                verify("local.Method");

                // Note that even expressions that don't require the missing type will fail because
                // the method we synthesize refers to the original locals and parameters.
                verify("0");
            });
        }

        [WorkItem(1089688, "http://vstfdevdiv:8080/DevDiv2/DevDiv/_workitems/edit/1089688")]
        [Fact]
        public void UseSiteWarning()
        {
            var signedDllOptions = TestOptions.ReleaseDll.
                WithCryptoKeyFile(SigningTestHelpers.KeyPairFile).
                WithStrongNameProvider(s_defaultDesktopProvider);

            var libBTemplate = @"
[assembly: System.Reflection.AssemblyVersion(""{0}.0.0.0"")]
public class B {{ }}
";

            var libBv1Ref = CreateStandardCompilation(string.Format(libBTemplate, "1"), assemblyName: "B", options: signedDllOptions).EmitToImageReference();
            var libBv2Ref = CreateStandardCompilation(string.Format(libBTemplate, "2"), assemblyName: "B", options: signedDllOptions).EmitToImageReference();

            var libASource = @"
[assembly: System.Reflection.AssemblyVersion(""1.0.0.0"")]

public class A : B
{
}
";

            var libAv1Ref = CreateStandardCompilation(libASource, new[] { libBv1Ref }, assemblyName: "A", options: signedDllOptions).EmitToImageReference();

            var source = @"
public class Source
{
    public void Test()
    {
        object o = new A();
    }
}
";

            var comp = CreateStandardCompilation(source, new[] { libAv1Ref, libBv2Ref }, TestOptions.DebugDll);
            comp.VerifyDiagnostics(
                // warning CS1701: Assuming assembly reference 'B, Version=1.0.0.0, Culture=neutral, PublicKeyToken=ce65828c82a341f2' used by 'A' matches identity 'B, Version=2.0.0.0, Culture=neutral, PublicKeyToken=ce65828c82a341f2' of 'B', you may need to supply runtime policy
                Diagnostic(ErrorCode.WRN_UnifyReferenceMajMin).WithArguments("B, Version=1.0.0.0, Culture=neutral, PublicKeyToken=ce65828c82a341f2", "A", "B, Version=2.0.0.0, Culture=neutral, PublicKeyToken=ce65828c82a341f2", "B").WithLocation(1, 1));

            WithRuntimeInstance(comp, new[] { MscorlibRef, libAv1Ref, libBv2Ref }, runtime =>
            {
                var context = CreateMethodContext(runtime, "Source.Test");

                string error;
                var testData = new CompilationTestData();
                context.CompileExpression("new A()", out error, testData);
                Assert.Null(error);
                var methodData = testData.GetMethodData("<>x.<>m0");

                // Even though the method's return type has a use-site warning, we are able to evaluate the expression.
                Assert.Equal(ErrorCode.WRN_UnifyReferenceMajMin, (ErrorCode)((MethodSymbol)methodData.Method).ReturnType.GetUseSiteDiagnostic().Code);
                methodData.VerifyIL(@"
{
  // Code size        6 (0x6)
  .maxstack  1
  .locals init (object V_0) //o
  IL_0000:  newobj     ""A..ctor()""
  IL_0005:  ret
}");
            });
        }

        [WorkItem(1090458, "http://vstfdevdiv:8080/DevDiv2/DevDiv/_workitems/edit/1090458")]
        [Fact]
        public void ObsoleteAttribute()
        {
            var source = @"
using System;
using System.Diagnostics;
　
class C
{
    static void Main()
    {
        C c = new C();
    }

    [Obsolete(""Hello"", true)]
    int P { get; set; }
}
";
            var comp = CreateStandardCompilation(source, options: TestOptions.DebugDll);
            WithRuntimeInstance(comp, runtime =>
            {
                var context = CreateMethodContext(runtime, "C.Main");
                ResultProperties resultProperties;
                string error;
                context.CompileExpression("c.P", out resultProperties, out error);
                Assert.Null(error);
            });
        }

        [WorkItem(1090458, "http://vstfdevdiv:8080/DevDiv2/DevDiv/_workitems/edit/1090458")]
        [Fact]
        public void DeprecatedAttribute()
        {
            var source = @"
using System;
using Windows.Foundation.Metadata;
　
class C
{
    static void Main()
    {
        C c = new C();
    }

    [Deprecated(""Hello"", DeprecationType.Remove, 1)]
    int P { get; set; }
}

namespace Windows.Foundation.Metadata
{
    [AttributeUsage(
        AttributeTargets.Class | 
        AttributeTargets.Struct | 
        AttributeTargets.Enum | 
        AttributeTargets.Constructor | 
        AttributeTargets.Method | 
        AttributeTargets.Property | 
        AttributeTargets.Field | 
        AttributeTargets.Event | 
        AttributeTargets.Interface | 
        AttributeTargets.Delegate, AllowMultiple = true)]
    public sealed class DeprecatedAttribute : Attribute
    {
        public DeprecatedAttribute(string message, DeprecationType type, uint version)
        {
        }

        public DeprecatedAttribute(string message, DeprecationType type, uint version, Type contract)
        {
        }
    }

    public enum DeprecationType
    {
        Deprecate = 0,
        Remove = 1
    }
}
";
            var comp = CreateStandardCompilation(source, options: TestOptions.DebugDll);
            WithRuntimeInstance(comp, runtime =>
            {
                var context = CreateMethodContext(runtime, "C.Main");
                ResultProperties resultProperties;
                string error;
                context.CompileExpression("c.P", out resultProperties, out error);
                Assert.Null(error);
            });
        }

        [WorkItem(1089591, "http://vstfdevdiv:8080/DevDiv2/DevDiv/_workitems/edit/1089591")]
        [Fact]
        public void BadPdb_MissingMethod()
        {
            var source = @"
public class C
{
    public static void Main()
    {
    }
}
";
            var comp = CreateStandardCompilation(source);
            var peImage = comp.EmitToArray();
            var symReader = new MockSymUnmanagedReader(ImmutableDictionary<int, MethodDebugInfoBytes>.Empty);
            var module = ModuleInstance.Create(peImage, symReader);

            var runtime = CreateRuntimeInstance(module, new[] { MscorlibRef });
            var evalContext = CreateMethodContext(runtime, "C.Main");
            string error;
            var testData = new CompilationTestData();
            evalContext.CompileExpression("1", out error, testData);
            Assert.Null(error);
            testData.GetMethodData("<>x.<>m0").VerifyIL(@"
{
  // Code size        2 (0x2)
  .maxstack  1
  IL_0000:  ldc.i4.1
  IL_0001:  ret
}
");
        }

        [WorkItem(1108133, "http://vstfdevdiv:8080/DevDiv2/DevDiv/_workitems/edit/1108133")]
        [Fact]
        public void SymUnmanagedReaderNotImplemented()
        {
            var source = @"
public class C
{
    public static void Main()
    {
    }
}
";
            var comp = CreateStandardCompilation(source);
            var peImage = comp.EmitToArray();
            var module = ModuleInstance.Create(peImage, NotImplementedSymUnmanagedReader.Instance);
            var runtime = CreateRuntimeInstance(module, new[] { MscorlibRef });
            var evalContext = CreateMethodContext(runtime, "C.Main");

            string error;
            var testData = new CompilationTestData();
            evalContext.CompileExpression("1", out error, testData);
            Assert.Null(error);
            testData.GetMethodData("<>x.<>m0").VerifyIL(@"
{
  // Code size        2 (0x2)
  .maxstack  1
  IL_0000:  ldc.i4.1
  IL_0001:  ret
}
");
        }

        [WorkItem(1115543, "http://vstfdevdiv:8080/DevDiv2/DevDiv/_workitems/edit/1115543")]
        [Fact]
        public void MethodTypeParameterInLambda()
        {
            var source = @"
using System;

public class C<T>
{
    public void M<U>()
    {
        Func<U, int> getInt = u =>
        {
            return u.GetHashCode();
        };

        var result = getInt(default(U));
    }
}
";
            var comp = CreateCompilationWithMscorlib45(source);
            WithRuntimeInstance(comp, runtime =>
            {
                var context = CreateMethodContext(runtime, "C.<>c__0.<M>b__0_0");

                string error;
                var testData = new CompilationTestData();
                context.CompileExpression("typeof(U)", out error, testData);
                Assert.Null(error);
                testData.GetMethodData("<>x<T, U>.<>m0").VerifyIL(@"
{
  // Code size       11 (0xb)
  .maxstack  1
  IL_0000:  ldtoken    ""U""
  IL_0005:  call       ""System.Type System.Type.GetTypeFromHandle(System.RuntimeTypeHandle)""
  IL_000a:  ret
}
");
            });
        }

        [WorkItem(1136085, "http://vstfdevdiv:8080/DevDiv2/DevDiv/_workitems/edit/1136085")]
        [Fact]
        public void TypeofOpenGenericType()
        {
            var source = @"
using System;

public class C
{
    public void M()
    {
    }
}";
            var compilation = CreateCompilationWithMscorlib45(source);
            WithRuntimeInstance(compilation, runtime =>
            {
                var context = CreateMethodContext(runtime, "C.M");

                string error;
                var expectedIL = @"
{
  // Code size       11 (0xb)
  .maxstack  1
  IL_0000:  ldtoken    ""System.Action<T>""
  IL_0005:  call       ""System.Type System.Type.GetTypeFromHandle(System.RuntimeTypeHandle)""
  IL_000a:  ret
}";

                var testData = new CompilationTestData();
                context.CompileExpression("typeof(Action<>)", out error, testData);
                Assert.Null(error);
                testData.GetMethodData("<>x.<>m0").VerifyIL(expectedIL);

                testData = new CompilationTestData();
                context.CompileExpression("typeof(Action<>  )", out error, testData);
                Assert.Null(error);
                testData.GetMethodData("<>x.<>m0").VerifyIL(expectedIL);

                context.CompileExpression("typeof(Action<Action<>>)", out error, testData);
                Assert.Equal("error CS7003: Unexpected use of an unbound generic name", error);

                context.CompileExpression("typeof(Action<Action< > > )", out error);
                Assert.Equal("error CS7003: Unexpected use of an unbound generic name", error);

                context.CompileExpression("typeof(Action<>a)", out error);
                Assert.Equal("error CS1026: ) expected", error);
            });
        }

        [WorkItem(1068138, "DevDiv")]
        [Fact]
        public void GetSymAttributeByVersion()
        {
            var source1 = @"
public class C
{
    public static void M()
    {
        int x = 1;
    }
}";

            var source2 = @"
public class C
{
    public static void M()
    {
        int x = 1;
        string y = ""a"";
    }
}";
            var comp1 = CreateStandardCompilation(source1, options: TestOptions.DebugDll);
            var comp2 = CreateStandardCompilation(source2, options: TestOptions.DebugDll);

            using (MemoryStream
                peStream1Unused = new MemoryStream(),
                peStream2 = new MemoryStream(),
                pdbStream1 = new MemoryStream(),
                pdbStream2 = new MemoryStream())
            {
                Assert.True(comp1.Emit(peStream1Unused, pdbStream1).Success);
                Assert.True(comp2.Emit(peStream2, pdbStream2).Success);

                pdbStream1.Position = 0;
                pdbStream2.Position = 0;
                peStream2.Position = 0;

                var symReader = SymReaderFactory.CreateReader(pdbStream1);
                symReader.UpdateSymbolStore(pdbStream2);

                var module = ModuleInstance.Create(peStream2.ToImmutable(), symReader);
                var runtime = CreateRuntimeInstance(module, new[] { MscorlibRef, ExpressionCompilerTestHelpers.IntrinsicAssemblyReference });

                ImmutableArray<MetadataBlock> blocks;
                Guid moduleVersionId;
                ISymUnmanagedReader symReader2;
                int methodToken;
                int localSignatureToken;
                GetContextState(runtime, "C.M", out blocks, out moduleVersionId, out symReader2, out methodToken, out localSignatureToken);

                Assert.Same(symReader, symReader2);

                AssertEx.SetEqual(symReader.GetLocalNames(methodToken, methodVersion: 1), "x");
                AssertEx.SetEqual(symReader.GetLocalNames(methodToken, methodVersion: 2), "x", "y");

                var context1 = EvaluationContext.CreateMethodContext(
                    default(CSharpMetadataContext),
                    blocks,
                    symReader,
                    moduleVersionId,
                    methodToken: methodToken,
                    methodVersion: 1,
                    ilOffset: 0,
                    localSignatureToken: localSignatureToken);

                var locals = ArrayBuilder<LocalAndMethod>.GetInstance();
                string typeName;
                context1.CompileGetLocals(
                    locals,
                    argumentsOnly: false,
                    typeName: out typeName,
                    testData: null);
                AssertEx.SetEqual(locals.Select(l => l.LocalName), "x");

                var context2 = EvaluationContext.CreateMethodContext(
                    default(CSharpMetadataContext),
                    blocks,
                    symReader,
                    moduleVersionId,
                    methodToken: methodToken,
                    methodVersion: 2,
                    ilOffset: 0,
                    localSignatureToken: localSignatureToken);

                locals.Clear();
                context2.CompileGetLocals(
                    locals,
                    argumentsOnly: false,
                    typeName: out typeName,
                    testData: null);
                AssertEx.SetEqual(locals.Select(l => l.LocalName), "x", "y");
            }
        }

        /// <summary>
        /// Ignore accessibility in lambda rewriter.
        /// </summary>
        [WorkItem(1618, "https://github.com/dotnet/roslyn/issues/1618")]
        [Fact]
        public void LambdaRewriterIgnoreAccessibility()
        {
            var source =
@"using System.Linq;
class C
{
    static void M()
    {
        var q = new[] { new C() }.AsQueryable();
    }
}";
            var compilation0 = CreateCompilationWithMscorlibAndSystemCore(source, options: TestOptions.DebugDll);
            WithRuntimeInstance(compilation0, runtime =>
            {
                var context = CreateMethodContext(runtime, methodName: "C.M");
                var testData = new CompilationTestData();
                string error;
                context.CompileExpression("q.Where(c => true)", out error, testData);
                testData.GetMethodData("<>x.<>m0").VerifyIL(
@"{
  // Code size       64 (0x40)
  .maxstack  6
  .locals init (System.Linq.IQueryable<C> V_0, //q
                System.Linq.Expressions.ParameterExpression V_1)
  IL_0000:  ldloc.0
  IL_0001:  ldtoken    ""C""
  IL_0006:  call       ""System.Type System.Type.GetTypeFromHandle(System.RuntimeTypeHandle)""
  IL_000b:  ldstr      ""c""
  IL_0010:  call       ""System.Linq.Expressions.ParameterExpression System.Linq.Expressions.Expression.Parameter(System.Type, string)""
  IL_0015:  stloc.1
  IL_0016:  ldc.i4.1
  IL_0017:  box        ""bool""
  IL_001c:  ldtoken    ""bool""
  IL_0021:  call       ""System.Type System.Type.GetTypeFromHandle(System.RuntimeTypeHandle)""
  IL_0026:  call       ""System.Linq.Expressions.ConstantExpression System.Linq.Expressions.Expression.Constant(object, System.Type)""
  IL_002b:  ldc.i4.1
  IL_002c:  newarr     ""System.Linq.Expressions.ParameterExpression""
  IL_0031:  dup
  IL_0032:  ldc.i4.0
  IL_0033:  ldloc.1
  IL_0034:  stelem.ref
  IL_0035:  call       ""System.Linq.Expressions.Expression<System.Func<C, bool>> System.Linq.Expressions.Expression.Lambda<System.Func<C, bool>>(System.Linq.Expressions.Expression, params System.Linq.Expressions.ParameterExpression[])""
  IL_003a:  call       ""System.Linq.IQueryable<C> System.Linq.Queryable.Where<C>(System.Linq.IQueryable<C>, System.Linq.Expressions.Expression<System.Func<C, bool>>)""
  IL_003f:  ret
}");
            });
        }

        /// <summary>
        /// Ignore accessibility in async rewriter.
        /// </summary>
        [Fact]
        public void AsyncRewriterIgnoreAccessibility()
        {
            var source =
@"using System;
using System.Threading.Tasks;
class C
{
    static void F<T>(Func<Task<T>> f)
    {
    }
    static void M()
    {
    }
}";
            var compilation0 = CreateCompilationWithMscorlib45(source, options: TestOptions.DebugDll);
            WithRuntimeInstance(compilation0, runtime =>
            {
                var context = CreateMethodContext(runtime, methodName: "C.M");
                var testData = new CompilationTestData();
                string error;
                context.CompileExpression("F(async () => new C())", out error, testData);
                testData.GetMethodData("<>x.<>m0").VerifyIL(
@"{
  // Code size       37 (0x25)
  .maxstack  2
  IL_0000:  ldsfld     ""System.Func<System.Threading.Tasks.Task<C>> <>x.<>c.<>9__0_0""
  IL_0005:  dup
  IL_0006:  brtrue.s   IL_001f
  IL_0008:  pop
  IL_0009:  ldsfld     ""<>x.<>c <>x.<>c.<>9""
  IL_000e:  ldftn      ""System.Threading.Tasks.Task<C> <>x.<>c.<<>m0>b__0_0()""
  IL_0014:  newobj     ""System.Func<System.Threading.Tasks.Task<C>>..ctor(object, System.IntPtr)""
  IL_0019:  dup
  IL_001a:  stsfld     ""System.Func<System.Threading.Tasks.Task<C>> <>x.<>c.<>9__0_0""
  IL_001f:  call       ""void C.F<C>(System.Func<System.Threading.Tasks.Task<C>>)""
  IL_0024:  ret
}");
            });
        }

        [Fact]
        public void CapturedLocalInLambda()
        {
            var source = @"
using System;
class C
{
    void M(Func<int> f)
    {
        int x = 42;
        M(() => x);
    }
}";
            var comp = CreateCompilationWithMscorlib45(source);
            WithRuntimeInstance(comp, runtime =>
            {
                var context = CreateMethodContext(runtime, "C.M");

                string error;
                var testData = new CompilationTestData();
                context.CompileExpression("M(() => x)", out error, testData);
                Assert.Null(error);
                testData.GetMethodData("<>x.<>m0").VerifyIL(@"
{
  // Code size       32 (0x20)
  .maxstack  3
  .locals init (C.<>c__DisplayClass0_0 V_0, //CS$<>8__locals0
                <>x.<>c__DisplayClass0_0 V_1) //CS$<>8__locals0
  IL_0000:  newobj     ""<>x.<>c__DisplayClass0_0..ctor()""
  IL_0005:  stloc.1
  IL_0006:  ldloc.1
  IL_0007:  ldloc.0
  IL_0008:  stfld      ""C.<>c__DisplayClass0_0 <>x.<>c__DisplayClass0_0.CS$<>8__locals0""
  IL_000d:  ldarg.0
  IL_000e:  ldloc.1
  IL_000f:  ldftn      ""int <>x.<>c__DisplayClass0_0.<<>m0>b__0()""
  IL_0015:  newobj     ""System.Func<int>..ctor(object, System.IntPtr)""
  IL_001a:  callvirt   ""void C.M(System.Func<int>)""
  IL_001f:  ret
}");
            });
        }

        [WorkItem(3309, "https://github.com/dotnet/roslyn/issues/3309")]
        [Fact]
        public void NullAnonymousTypeInstance()
        {
            var source =
@"class C
{
    static void Main()
    {
    }
}";
            var testData = Evaluate(source, OutputKind.ConsoleApplication, "C.Main", "false ? new { P = 1 } : null");
            var methodData = testData.GetMethodData("<>x.<>m0");
            var returnType = (NamedTypeSymbol)methodData.Method.ReturnType;
            Assert.True(returnType.IsAnonymousType);
            methodData.VerifyIL(
@"{
  // Code size        2 (0x2)
  .maxstack  1
  IL_0000:  ldnull
  IL_0001:  ret
}");
        }

        /// <summary>
        /// DkmClrInstructionAddress.ILOffset is set to uint.MaxValue
        /// if the instruction does not map to an IL offset.
        /// </summary>
        [WorkItem(1185315, "http://vstfdevdiv:8080/DevDiv2/DevDiv/_workitems/edit/1185315")]
        [Fact]
        public void NoILOffset()
        {
            var source =
@"class C
{
    static void M(int x)
    {
        int y;
    }
}";
            var compilation0 = CreateStandardCompilation(source, options: TestOptions.DebugDll);
            WithRuntimeInstance(compilation0, runtime =>
            {
                ImmutableArray<MetadataBlock> blocks;
                Guid moduleVersionId;
                ISymUnmanagedReader symReader;
                int methodToken;
                int localSignatureToken;
                GetContextState(runtime, "C.M", out blocks, out moduleVersionId, out symReader, out methodToken, out localSignatureToken);

                var context = EvaluationContext.CreateMethodContext(
                    blocks.ToCompilation(),
                    symReader,
                    moduleVersionId,
                    methodToken: methodToken,
                    methodVersion: 1,
                    ilOffset: ExpressionCompilerTestHelpers.NoILOffset,
                    localSignatureToken: localSignatureToken);

                string error;
                var testData = new CompilationTestData();
                var result = context.CompileExpression("x + y", out error, testData);
                testData.GetMethodData("<>x.<>m0").VerifyIL(
@"{
  // Code size        4 (0x4)
  .maxstack  2
  .locals init (int V_0) //y
  IL_0000:  ldarg.0
  IL_0001:  ldloc.0
  IL_0002:  add
  IL_0003:  ret
}");

                // Verify the context is re-used for ILOffset == 0.
                var previous = context;
                context = EvaluationContext.CreateMethodContext(
                    new CSharpMetadataContext(blocks, previous),
                    blocks,
                    symReader,
                    moduleVersionId,
                    methodToken: methodToken,
                    methodVersion: 1,
                    ilOffset: 0,
                    localSignatureToken: localSignatureToken);
                Assert.Same(previous, context);

                // Verify the context is re-used for NoILOffset.
                previous = context;
                context = EvaluationContext.CreateMethodContext(
                    new CSharpMetadataContext(blocks, previous),
                    blocks,
                    symReader,
                    moduleVersionId,
                    methodToken: methodToken,
                    methodVersion: 1,
                    ilOffset: ExpressionCompilerTestHelpers.NoILOffset,
                    localSignatureToken: localSignatureToken);
                Assert.Same(previous, context);
            });
        }

        [WorkItem(4098, "https://github.com/dotnet/roslyn/issues/4098")]
        [Fact]
        public void SelectAnonymousType()
        {
            var source =
@"using System.Collections.Generic;
using System.Linq;

class C
{
    static void M(List<int> list)
    {
        var useLinq = list.Last();
    }
}";
            var compilation0 = CreateCompilationWithMscorlibAndSystemCore(source, options: TestOptions.DebugDll);
            WithRuntimeInstance(compilation0, runtime =>
            {
                var context = CreateMethodContext(runtime, "C.M");
                string error;
                var testData = new CompilationTestData();
                context.CompileExpression("from x in list from y in list where x > 0 select new { x, y };", out error, testData);
                Assert.Null(error);
                testData.GetMethodData("<>x.<>m0").VerifyIL(
@"{
  // Code size      140 (0x8c)
  .maxstack  4
  .locals init (int V_0, //useLinq
                <>x.<>c__DisplayClass0_0 V_1) //CS$<>8__locals0
  IL_0000:  newobj     ""<>x.<>c__DisplayClass0_0..ctor()""
  IL_0005:  stloc.1
  IL_0006:  ldloc.1
  IL_0007:  ldarg.0
  IL_0008:  stfld      ""System.Collections.Generic.List<int> <>x.<>c__DisplayClass0_0.list""
  IL_000d:  ldloc.1
  IL_000e:  ldfld      ""System.Collections.Generic.List<int> <>x.<>c__DisplayClass0_0.list""
  IL_0013:  ldloc.1
  IL_0014:  ldftn      ""System.Collections.Generic.IEnumerable<int> <>x.<>c__DisplayClass0_0.<<>m0>b__0(int)""
  IL_001a:  newobj     ""System.Func<int, System.Collections.Generic.IEnumerable<int>>..ctor(object, System.IntPtr)""
  IL_001f:  ldsfld     ""System.Func<int, int, <anonymous type: int x, int y>> <>x.<>c.<>9__0_1""
  IL_0024:  dup
  IL_0025:  brtrue.s   IL_003e
  IL_0027:  pop
  IL_0028:  ldsfld     ""<>x.<>c <>x.<>c.<>9""
  IL_002d:  ldftn      ""<anonymous type: int x, int y> <>x.<>c.<<>m0>b__0_1(int, int)""
  IL_0033:  newobj     ""System.Func<int, int, <anonymous type: int x, int y>>..ctor(object, System.IntPtr)""
  IL_0038:  dup
  IL_0039:  stsfld     ""System.Func<int, int, <anonymous type: int x, int y>> <>x.<>c.<>9__0_1""
  IL_003e:  call       ""System.Collections.Generic.IEnumerable<<anonymous type: int x, int y>> System.Linq.Enumerable.SelectMany<int, int, <anonymous type: int x, int y>>(System.Collections.Generic.IEnumerable<int>, System.Func<int, System.Collections.Generic.IEnumerable<int>>, System.Func<int, int, <anonymous type: int x, int y>>)""
  IL_0043:  ldsfld     ""System.Func<<anonymous type: int x, int y>, bool> <>x.<>c.<>9__0_2""
  IL_0048:  dup
  IL_0049:  brtrue.s   IL_0062
  IL_004b:  pop
  IL_004c:  ldsfld     ""<>x.<>c <>x.<>c.<>9""
  IL_0051:  ldftn      ""bool <>x.<>c.<<>m0>b__0_2(<anonymous type: int x, int y>)""
  IL_0057:  newobj     ""System.Func<<anonymous type: int x, int y>, bool>..ctor(object, System.IntPtr)""
  IL_005c:  dup
  IL_005d:  stsfld     ""System.Func<<anonymous type: int x, int y>, bool> <>x.<>c.<>9__0_2""
  IL_0062:  call       ""System.Collections.Generic.IEnumerable<<anonymous type: int x, int y>> System.Linq.Enumerable.Where<<anonymous type: int x, int y>>(System.Collections.Generic.IEnumerable<<anonymous type: int x, int y>>, System.Func<<anonymous type: int x, int y>, bool>)""
  IL_0067:  ldsfld     ""System.Func<<anonymous type: int x, int y>, <anonymous type: int x, int y>> <>x.<>c.<>9__0_3""
  IL_006c:  dup
  IL_006d:  brtrue.s   IL_0086
  IL_006f:  pop
  IL_0070:  ldsfld     ""<>x.<>c <>x.<>c.<>9""
  IL_0075:  ldftn      ""<anonymous type: int x, int y> <>x.<>c.<<>m0>b__0_3(<anonymous type: int x, int y>)""
  IL_007b:  newobj     ""System.Func<<anonymous type: int x, int y>, <anonymous type: int x, int y>>..ctor(object, System.IntPtr)""
  IL_0080:  dup
  IL_0081:  stsfld     ""System.Func<<anonymous type: int x, int y>, <anonymous type: int x, int y>> <>x.<>c.<>9__0_3""
  IL_0086:  call       ""System.Collections.Generic.IEnumerable<<anonymous type: int x, int y>> System.Linq.Enumerable.Select<<anonymous type: int x, int y>, <anonymous type: int x, int y>>(System.Collections.Generic.IEnumerable<<anonymous type: int x, int y>>, System.Func<<anonymous type: int x, int y>, <anonymous type: int x, int y>>)""
  IL_008b:  ret
}");
            });
        }

        [WorkItem(2501, "https://github.com/dotnet/roslyn/issues/2501")]
        [Fact]
        public void ImportsInAsyncLambda()
        {
            var source =
@"namespace N
{
    using System.Linq;
    class C
    {
        static void M()
        {
            System.Action f = async () =>
            {
                var c = new[] { 1, 2, 3 };
                c.Select(i => i);
            };
        }
    }
}";
            var compilation0 = CreateCompilationWithMscorlib45(
                source,
                options: TestOptions.DebugDll,
                references: new[] { SystemCoreRef });

            WithRuntimeInstance(compilation0, runtime =>
            {
                var context = CreateMethodContext(runtime, "N.C.<>c.<<M>b__0_0>d.MoveNext");
                string error;
                var testData = new CompilationTestData();
                context.CompileExpression("c.Where(n => n > 0)", out error, testData);
                Assert.Null(error);
                testData.GetMethodData("<>x.<>m0").VerifyIL(
@"{
  // Code size       43 (0x2b)
  .maxstack  3
  .locals init (int V_0,
                System.Exception V_1)
  IL_0000:  ldarg.0
  IL_0001:  ldfld      ""int[] N.C.<>c.<<M>b__0_0>d.<c>5__1""
  IL_0006:  ldsfld     ""System.Func<int, bool> <>x.<>c.<>9__0_0""
  IL_000b:  dup
  IL_000c:  brtrue.s   IL_0025
  IL_000e:  pop
  IL_000f:  ldsfld     ""<>x.<>c <>x.<>c.<>9""
  IL_0014:  ldftn      ""bool <>x.<>c.<<>m0>b__0_0(int)""
  IL_001a:  newobj     ""System.Func<int, bool>..ctor(object, System.IntPtr)""
  IL_001f:  dup
  IL_0020:  stsfld     ""System.Func<int, bool> <>x.<>c.<>9__0_0""
  IL_0025:  call       ""System.Collections.Generic.IEnumerable<int> System.Linq.Enumerable.Where<int>(System.Collections.Generic.IEnumerable<int>, System.Func<int, bool>)""
  IL_002a:  ret
}");
            });
        }

        [Fact]
        public void AssignDefaultToLocal()
        {
            var source = @"
class C
{
    void Test()
    {
        int a = 1;
    }
}
";
            var comp = CreateStandardCompilation(source, options: TestOptions.DebugDll, parseOptions: TestOptions.Regular);
            WithRuntimeInstance(comp, runtime =>
            {
                var context = CreateMethodContext(runtime, methodName: "C.Test");

                ResultProperties resultProperties;
                string error;
                var testData = new CompilationTestData();
                ImmutableArray<AssemblyIdentity> missingAssemblyIdentities;
                context.CompileAssignment("a", "default", NoAliases, DebuggerDiagnosticFormatter.Instance, out resultProperties, out error, out missingAssemblyIdentities, EnsureEnglishUICulture.PreferredOrNull, testData);
                Assert.Null(error);
                Assert.Empty(missingAssemblyIdentities);

                Assert.Equal(DkmClrCompilationResultFlags.PotentialSideEffect, resultProperties.Flags);
                Assert.Equal(default(DkmEvaluationResultCategory), resultProperties.Category); // Not Data
                Assert.Equal(default(DkmEvaluationResultAccessType), resultProperties.AccessType); // Not Public
                Assert.Equal(default(DkmEvaluationResultStorageType), resultProperties.StorageType);
                Assert.Equal(default(DkmEvaluationResultTypeModifierFlags), resultProperties.ModifierFlags); // Not Virtual
                testData.GetMethodData("<>x.<>m0").VerifyIL(@"
{
  // Code size        3 (0x3)
  .maxstack  1
  .locals init (int V_0) //a
  IL_0000:  ldc.i4.0
  IL_0001:  stloc.0
  IL_0002:  ret
}");

                testData = new CompilationTestData();
                context.CompileExpression("a = default;", DkmEvaluationFlags.None, ImmutableArray<Alias>.Empty, out error, testData);
                Assert.Null(error);
                testData.GetMethodData("<>x.<>m0").VerifyIL(@"
{
  // Code size        4 (0x4)
  .maxstack  2
  .locals init (int V_0) //a
  IL_0000:  ldc.i4.0
  IL_0001:  dup
  IL_0002:  stloc.0
  IL_0003:  ret
}");
                testData = new CompilationTestData();
                context.CompileExpression("int b = default;", DkmEvaluationFlags.None, ImmutableArray<Alias>.Empty, out error, testData);
                Assert.Null(error);
                testData.GetMethodData("<>x.<>m0").VerifyIL(@"
{
  // Code size       43 (0x2b)
  .maxstack  4
  .locals init (int V_0, //a
                System.Guid V_1)
  IL_0000:  ldtoken    ""int""
  IL_0005:  call       ""System.Type System.Type.GetTypeFromHandle(System.RuntimeTypeHandle)""
  IL_000a:  ldstr      ""b""
  IL_000f:  ldloca.s   V_1
  IL_0011:  initobj    ""System.Guid""
  IL_0017:  ldloc.1
  IL_0018:  ldnull
  IL_0019:  call       ""void Microsoft.VisualStudio.Debugger.Clr.IntrinsicMethods.CreateVariable(System.Type, string, System.Guid, byte[])""
  IL_001e:  ldstr      ""b""
  IL_0023:  call       ""int Microsoft.VisualStudio.Debugger.Clr.IntrinsicMethods.GetVariableAddress<int>(string)""
  IL_0028:  ldc.i4.0
  IL_0029:  stind.i4
  IL_002a:  ret
}");

                testData = new CompilationTestData();
                context.CompileExpression("default", DkmEvaluationFlags.None, ImmutableArray<Alias>.Empty, out error, testData);
                Assert.Null(error);
                testData.GetMethodData("<>x.<>m0").VerifyIL(@"
{
  // Code size        2 (0x2)
  .maxstack  1
  .locals init (int V_0) //a
  IL_0000:  ldnull
  IL_0001:  ret
}");
                Assert.Equal(SpecialType.System_Object, testData.GetMethodData("<>x.<>m0").Method.ReturnType.SpecialType);

                testData = new CompilationTestData();
                context.CompileExpression("null", DkmEvaluationFlags.None, ImmutableArray<Alias>.Empty, out error, testData);
                Assert.Null(error);
                testData.GetMethodData("<>x.<>m0").VerifyIL(@"
{
  // Code size        2 (0x2)
  .maxstack  1
  .locals init (int V_0) //a
  IL_0000:  ldnull
  IL_0001:  ret
}");
        });
        }

        [Fact]
        public void InLambdasEvaluationWillSynthesizeRequiredAttributes_Parameters()
        {
            var reference = CreateStandardCompilation(@"
public delegate void D(in int p);");

            CompileAndVerify(reference, symbolValidator: module =>
            {
                Assert.NotNull(module.ContainingAssembly.GetTypeByMetadataName(AttributeDescription.CodeAnalysisEmbeddedAttribute.FullName));
                Assert.NotNull(module.ContainingAssembly.GetTypeByMetadataName(AttributeDescription.IsReadOnlyAttribute.FullName));
            });

            var comp = CreateStandardCompilation(@"
public class Test
{
    void M(D lambda)
    {
    }
}", references: new[] { reference.EmitToImageReference() });

            CompileAndVerify(comp, symbolValidator: module =>
            {
                Assert.Null(module.ContainingAssembly.GetTypeByMetadataName(AttributeDescription.CodeAnalysisEmbeddedAttribute.FullName));
                Assert.Null(module.ContainingAssembly.GetTypeByMetadataName(AttributeDescription.IsReadOnlyAttribute.FullName));
            });

            var testData = Evaluate(
                comp,
                methodName: "Test.M",
                expr: "M((in int p) => {})");

            var methodsGenerated = testData.GetMethodsByName().Keys;
            Assert.Contains(AttributeDescription.CodeAnalysisEmbeddedAttribute.FullName + "..ctor()", methodsGenerated);
            Assert.Contains(AttributeDescription.IsReadOnlyAttribute.FullName + "..ctor()", methodsGenerated);
        }

        [Fact]
        public void RefReadOnlyLambdasEvaluationWillSynthesizeRequiredAttributes_ReturnTypes()
        {
            var reference = CreateStandardCompilation(@"
public delegate ref readonly int D();");

            CompileAndVerify(reference, symbolValidator: module =>
            {
                Assert.NotNull(module.ContainingAssembly.GetTypeByMetadataName(AttributeDescription.CodeAnalysisEmbeddedAttribute.FullName));
                Assert.NotNull(module.ContainingAssembly.GetTypeByMetadataName(AttributeDescription.IsReadOnlyAttribute.FullName));
            });

            var comp = CreateStandardCompilation(@"
public class Test
{
    private int x = 0;
    void M(D lambda)
    {
    }
}", references: new[] { reference.EmitToImageReference() });

            CompileAndVerify(comp, symbolValidator: module =>
            {
                Assert.Null(module.ContainingAssembly.GetTypeByMetadataName(AttributeDescription.CodeAnalysisEmbeddedAttribute.FullName));
                Assert.Null(module.ContainingAssembly.GetTypeByMetadataName(AttributeDescription.IsReadOnlyAttribute.FullName));
            });

            var testData = Evaluate(
                comp,
                methodName: "Test.M",
                expr: "M(() => ref x)");

            var methodsGenerated = testData.GetMethodsByName().Keys;
            Assert.Contains(AttributeDescription.CodeAnalysisEmbeddedAttribute.FullName + "..ctor()", methodsGenerated);
            Assert.Contains(AttributeDescription.IsReadOnlyAttribute.FullName + "..ctor()", methodsGenerated);
        }

        [Fact]
        [WorkItem(22206, "https://github.com/dotnet/roslyn/issues/22206")]
        public void RefReturnNonRefLocal()
        {
            var source = @"
delegate ref int D();
class C
{
    static void Main()
    {
        int local = 0;
    }
    static ref int M(D d)
    {
        return ref d();
    }
}";
            var comp = CreateStandardCompilation(source, options: TestOptions.DebugExe);
            WithRuntimeInstance(comp, runtime =>
            {
                var context = CreateMethodContext(runtime, "C.Main");
                context.CompileExpression("M(() => ref local)", out var error);
                Assert.Equal("error CS8168: Cannot return local 'local' by reference because it is not a ref local", error);
            });
        }
    }
}<|MERGE_RESOLUTION|>--- conflicted
+++ resolved
@@ -1849,11 +1849,7 @@
                     expr: "F(() => y)",
                     error: out error,
                     testData: testData);
-<<<<<<< HEAD
-                Assert.Equal(error, "error CS1628: Cannot use ref, out, or in parameter 'y' inside an anonymous method, lambda expression, or query expression");
-=======
-                Assert.Equal(error, "error CS1628: Cannot use ref or out parameter 'y' inside an anonymous method, lambda expression, query expression, or local function");
->>>>>>> 22a7bb01
+                Assert.Equal(error, "error CS1628: Cannot use ref, out, or in parameter 'y' inside an anonymous method, lambda expression, query expression, or local function");
             });
         }
 
