﻿' Copyright (c) Microsoft.  All Rights Reserved.  Licensed under the Apache License, Version 2.0.  See License.txt in the project root for license information.

Imports System.Collections.Immutable
Imports System.Runtime.InteropServices
Imports Microsoft.CodeAnalysis.ExpressionEvaluator
Imports Microsoft.CodeAnalysis.Test.Utilities
Imports Microsoft.VisualStudio.Debugger.Clr
Imports Microsoft.VisualStudio.Debugger.Evaluation
Imports Roslyn.Test.Utilities
Imports Xunit

Namespace Microsoft.CodeAnalysis.VisualBasic.ExpressionEvaluator

    Public Class ExpansionTests : Inherits VisualBasicResultProviderTestBase

        <Fact>
        Public Sub Enums()
            Dim source = "
Imports System
Enum E
    A
    B
End Enum
Enum F As Byte
    A = 42
End Enum
<Flags> Enum [if]
    [else] = 1
    fi
End Enum
Class C
    Dim e As E = E.B
    Dim f As F = Nothing
    Dim g As [if] = [if].else Or [if].fi
    Dim h As [if] = 5
End Class"
            Dim assembly = GetAssembly(source)
            Dim type = assembly.GetType("C")
            Dim rootExpr = "New C()"
            Dim value = CreateDkmClrValue(Activator.CreateInstance(type))
            Dim result = FormatResult(rootExpr, value)
            Verify(result,
                EvalResult(rootExpr, "{C}", "C", rootExpr, DkmEvaluationResultFlags.Expandable))
            Dim children = GetChildren(result)
            Verify(children,
                EvalResult("e", "B {1}", "E", "(New C()).e", editableValue:="E.B"),
                EvalResult("f", "0", "F", "(New C()).f", editableValue:="0"),
                EvalResult("g", "else Or fi {3}", "if", "(New C()).g", editableValue:="[if].else Or [if].fi"),
                EvalResult("h", "5", "if", "(New C()).h", editableValue:="5"))
        End Sub

        <Fact>
        Public Sub Nullable()
            Dim source = "
Enum E
    A
End Enum
Structure S
    Friend Sub New(f as Integer)
        Me.F = f
    End Sub
    Dim F As Object
End Structure
Class C
    Dim e1 As E? = E.A
    Dim e2 As E? = Nothing
    Dim s1 As S? = New S(1)
    Dim s2 As S? = Nothing
    Dim o1 As Object = New System.Nullable(Of S)(Nothing)
    Dim o2 As Object = New System.Nullable(Of S)()
End Class"
            Dim assembly = GetAssembly(source)
            Dim type = assembly.GetType("C")
            Dim value = CreateDkmClrValue(Activator.CreateInstance(type))
            Dim rootExpr = "New C()"
            Dim result = FormatResult(rootExpr, value)
            Verify(result,
                EvalResult(rootExpr, "{C}", "C", rootExpr, DkmEvaluationResultFlags.Expandable))
            Dim children = GetChildren(result)
            Verify(children,
                EvalResult("e1", "A {0}", "E?", "(New C()).e1", editableValue:="E.A"),
                EvalResult("e2", "Nothing", "E?", "(New C()).e2"),
                EvalResult("o1", "{S}", "Object {S}", "(New C()).o1", DkmEvaluationResultFlags.Expandable),
                EvalResult("o2", "Nothing", "Object", "(New C()).o2"),
                EvalResult("s1", "{S}", "S?", "(New C()).s1", DkmEvaluationResultFlags.Expandable),
                EvalResult("s2", "Nothing", "S?", "(New C()).s2"))
            ' Dim o1 As Object = New System.Nullable(Of S)(Nothing)
            Verify(GetChildren(children(2)),
                EvalResult("F", "Nothing", "Object", "DirectCast((New C()).o1, S).F"))
            ' Dim s1 As S? = New S(1)
            Verify(GetChildren(children(4)),
                EvalResult("F", "1", "Object {Integer}", "(New C()).s1.F"))
        End Sub

        <WorkItem(321, "https://github.com/dotnet/roslyn/issues/321")>
        <Fact(Skip:="https://github.com/dotnet/roslyn/issues/321")>
        Public Sub Pointers()
            Dim source =
".class private auto ansi beforefieldinit C
       extends [mscorlib]System.Object
{
  .field private int32* p
  .field private int32* q
  .method assembly hidebysig specialname rtspecialname 
          instance void  .ctor(native int p) cil managed
  {
    // Code size       21 (0x15)
    .maxstack  8
    IL_0000:  ldarg.0
    IL_0001:  call       instance void [mscorlib]System.Object::.ctor()
    IL_0006:  nop
    IL_0007:  nop
    IL_0008:  ldarg.0
    IL_0009:  ldarg.1
    IL_000a:  call       void* [mscorlib]System.IntPtr::op_Explicit(native int)
    IL_000f:  stfld      int32* C::p
    IL_0014:  ret
  }
}"
            Dim assembly = GetAssemblyFromIL(source)
            Dim type = assembly.GetType("C")
            Dim p = GCHandle.Alloc(4, GCHandleType.Pinned).AddrOfPinnedObject()
            Dim rootExpr = String.Format("new C({0})", p)
            Dim value = CreateDkmClrValue(ReflectionUtilities.Instantiate(type, p))
            Dim result = FormatResult(rootExpr, value)
            Verify(result,
                    EvalResult(rootExpr, "{C}", "C", rootExpr, DkmEvaluationResultFlags.Expandable))
            Dim children = GetChildren(result)
            Verify(children,
                    EvalResult("p", PointerToString(p), "Integer*", String.Format("({0}).p", rootExpr), DkmEvaluationResultFlags.Expandable),
                    EvalResult("q", PointerToString(IntPtr.Zero), "Integer*", String.Format("({0}).q", rootExpr)))
            Dim fullName = String.Format("*({0}).p", rootExpr)
            Verify(GetChildren(children(0)),
                    EvalResult(fullName, "4", "Integer", fullName))
        End Sub

        <Fact>
        Public Sub StaticMembers()
            Dim source =
"Class A
    Const F As Integer = 1
    Shared ReadOnly G As Integer = 2
End Class
Class B : Inherits A
End Class
Structure S
    Const F As Object = Nothing
    Shared ReadOnly Property P As Object
        Get
            Return 3
        End Get
    End Property
End Structure
Enum E
    A
    B
End Enum
Class C
    Dim a As A = Nothing
    Dim b As B = Nothing
    Dim s As New S()
    Dim sn? As S = Nothing
    Dim e As E = E.B
End Class"
            Dim assembly = GetAssembly(source)
            Dim type = assembly.GetType("C")
            Dim rootExpr = "New C()"
            Dim value = CreateDkmClrValue(Activator.CreateInstance(type))
            Dim result = FormatResult(rootExpr, value)
            Verify(result,
                EvalResult(rootExpr, "{C}", "C", rootExpr, DkmEvaluationResultFlags.Expandable))
            Dim children = GetChildren(result)
            Verify(children,
                EvalResult("a", "Nothing", "A", "(New C()).a", DkmEvaluationResultFlags.Expandable),
                EvalResult("b", "Nothing", "B", "(New C()).b", DkmEvaluationResultFlags.Expandable),
                EvalResult("e", "B {1}", "E", "(New C()).e", editableValue:="E.B"),
                EvalResult("s", "{S}", "S", "(New C()).s", DkmEvaluationResultFlags.Expandable),
                EvalResult("sn", "Nothing", "S?", "(New C()).sn"))

            ' Dim a As A = Nothing
            Dim more = GetChildren(children(0))
            Verify(more,
                EvalResult("Shared members", Nothing, "", "A", DkmEvaluationResultFlags.Expandable Or DkmEvaluationResultFlags.ReadOnly, DkmEvaluationResultCategory.Class))
            more = GetChildren(more(0))
            Verify(more,
                EvalResult("F", "1", "Integer", "A.F", DkmEvaluationResultFlags.ReadOnly),
                EvalResult("G", "2", "Integer", "A.G", DkmEvaluationResultFlags.ReadOnly))

            ' Dim s As New S()
            more = GetChildren(children(3))
            Verify(more,
                EvalResult("Shared members", Nothing, "", "S", DkmEvaluationResultFlags.Expandable Or DkmEvaluationResultFlags.ReadOnly, DkmEvaluationResultCategory.Class))
            more = GetChildren(more(0))
            Verify(more,
                EvalResult("F", "Nothing", "Object", "S.F", DkmEvaluationResultFlags.ReadOnly),
                EvalResult("P", "3", "Object {Integer}", "S.P", DkmEvaluationResultFlags.ReadOnly))
        End Sub

        <Fact>
        Public Sub DeclaredTypeObject_Array()
            Dim source = "
Interface I
    Property Q As Integer
End Interface
Class A
    Friend F As Object
End Class
Class B : Inherits A : Implements I
    Friend Sub New(f As Object)
        Me.F = f
    End Sub
    Friend ReadOnly Property P As Object
        Get
            Return Me.F
        End Get
    End Property
    Property Q As Integer Implements I.Q
        Get
        End Get
        Set
        End Set
    End Property
End Class
Class C
    Dim a() As A = { New B(1) }
    Dim b() As B = { New B(2) }
    Dim i() As I = { New B(3) }
    Dim o() As Object = { New B(4) }
End Class
"
            Dim assembly = GetAssembly(source)
            Dim typeC = assembly.GetType("C")

            Dim children = GetChildren(FormatResult("c", CreateDkmClrValue(Activator.CreateInstance(typeC))))
            Verify(children,
                EvalResult("a", "{Length=1}", "A()", "c.a", DkmEvaluationResultFlags.Expandable),
                EvalResult("b", "{Length=1}", "B()", "c.b", DkmEvaluationResultFlags.Expandable),
                EvalResult("i", "{Length=1}", "I()", "c.i", DkmEvaluationResultFlags.Expandable),
                EvalResult("o", "{Length=1}", "Object()", "c.o", DkmEvaluationResultFlags.Expandable))

            Verify(GetChildren(GetChildren(children(0)).Single()), ' as A()
                EvalResult("F", "1", "Object {Integer}", "c.a(0).F"),
                EvalResult("P", "1", "Object {Integer}", "DirectCast(c.a(0), B).P", DkmEvaluationResultFlags.ReadOnly),
                EvalResult("Q", "0", "Integer", "DirectCast(c.a(0), B).Q"))

            Verify(GetChildren(GetChildren(children(1)).Single()), ' as B()
                EvalResult("F", "2", "Object {Integer}", "c.b(0).F"),
                EvalResult("P", "2", "Object {Integer}", "c.b(0).P", DkmEvaluationResultFlags.ReadOnly),
                EvalResult("Q", "0", "Integer", "c.b(0).Q"))

            Verify(GetChildren(GetChildren(children(2)).Single()), ' as I()
                EvalResult("F", "3", "Object {Integer}", "DirectCast(c.i(0), A).F"),
                EvalResult("P", "3", "Object {Integer}", "DirectCast(c.i(0), B).P", DkmEvaluationResultFlags.ReadOnly),
                EvalResult("Q", "0", "Integer", "DirectCast(c.i(0), B).Q"))

            Verify(GetChildren(GetChildren(children(3)).Single()), ' as Object()
                EvalResult("F", "4", "Object {Integer}", "DirectCast(c.o(0), A).F"),
                EvalResult("P", "4", "Object {Integer}", "DirectCast(c.o(0), B).P", DkmEvaluationResultFlags.ReadOnly),
                EvalResult("Q", "0", "Integer", "DirectCast(c.o(0), B).Q"))
        End Sub

        <Fact>
        Public Sub MultilineString()
            Dim str = vbCrLf & "line1" & vbCrLf & "line2"
            Dim quotedStr = "vbCrLf & ""line1"" & vbCrLf & ""line2"""
            Dim value = CreateDkmClrValue(str, evalFlags:=DkmEvaluationResultFlags.RawString)
            Dim result = FormatResult("str", value)
            Verify(result,
                EvalResult("str", quotedStr, "String", "str", DkmEvaluationResultFlags.RawString, editableValue:=quotedStr))
        End Sub

        <Fact>
        Public Sub UnicodeChar()
            ' This Char is printable, so we expect the EditableValue to just be the Char.
            Dim c = ChrW(&H1234)
            Dim quotedChar = """" & c & """c"
            Dim value = CreateDkmClrValue(c)
            Dim result = FormatResult("c", value)
            Verify(result,
                EvalResult("c", quotedChar, "Char", "c", editableValue:=quotedChar))

            ' This Char is not printable, so we expect the EditableValue to be the "ChrW" representation.
            quotedChar = "ChrW(&H7)"
            value = CreateDkmClrValue(ChrW(&H0007))
            result = FormatResult("c", value, inspectionContext:=CreateDkmInspectionContext(radix:=16))
            Verify(result,
                EvalResult("c", quotedChar, "Char", "c", editableValue:=quotedChar))
        End Sub

        <Fact>
        Public Sub UnicodeString()
            Const quotedString = """" & ChrW(&H1234) & """ & ChrW(7)"
            Dim value = CreateDkmClrValue(New String({ChrW(&H1234), ChrW(&H0007)}))
            Dim result = FormatResult("s", value)
            Verify(result,
                EvalResult("s", quotedString, "String", "s", editableValue:=quotedString, flags:=DkmEvaluationResultFlags.RawString))
        End Sub

        <Fact, WorkItem(1002381, "http://vstfdevdiv:8080/DevDiv2/DevDiv/_workitems/edit/1002381")>
        Public Sub BaseTypeEditableValue()
            Dim source = "
Imports System
Imports System.Collections.Generic
<Flags> Enum E
    A = 1
    B = 2
End Enum
Class C
    Dim s1 As IEnumerable(Of Char) = String.Empty
    Dim d1 As Object = 1D
    Dim e1 As ValueType = E.A Or E.B
End Class"
            Dim assembly = GetAssembly(source)
            Dim type = assembly.GetType("C")
            Dim value = CreateDkmClrValue(Activator.CreateInstance(type))
            Dim result = FormatResult("o", value)
            Verify(result,
                EvalResult("o", "{C}", "C", "o", DkmEvaluationResultFlags.Expandable))
            Dim children = GetChildren(result)
            Verify(children,
                EvalResult("d1", "1", "Object {Decimal}", "o.d1", editableValue:="1D"),
                EvalResult("e1", "A Or B {3}", "System.ValueType {E}", "o.e1", DkmEvaluationResultFlags.None, editableValue:="E.A Or E.B"),
                EvalResult("s1", """""", "System.Collections.Generic.IEnumerable(Of Char) {String}", "o.s1", DkmEvaluationResultFlags.RawString, editableValue:=""""""))
        End Sub

        ''' <summary>
        ''' Hide members that have compiler-generated names.
        ''' </summary>
<<<<<<< HEAD
        <Fact, WorkItem(1010498)>
=======
        ''' <remarks>
        ''' As in dev11, the FullName expressions don't parse.
        ''' </remarks> 
        <Fact, WorkItem(1010498, "http://vstfdevdiv:8080/DevDiv2/DevDiv/_workitems/edit/1010498")>
>>>>>>> af583b57
        Public Sub HiddenMembers()
            Dim source =
".class public A
{
  .method public hidebysig specialname rtspecialname instance void .ctor() { ret }
  .field public object '@'
  .field public object '<'
  .field public static object '>'
  .field public static object '><'
  .field public object '<>'
  .field public object '1<>'
  .field public object '<2'
  .field public object '<>__'
  .field public object '<>k'
  .field public static object '<3>k'
  .field public static object '<<>>k'
  .field public static object '<>>k'
  .field public static object '<<>k'
  .field public static object '< >k'
  .field public object 'CS$'
  .field public object 'CS$<>0_'
  .field public object 'CS$<>7__8'
  .field public object 'CS$$<>7__8'
  .field public object 'CS<>7__8'
  .field public static object '$<>7__8'
  .field public static object 'CS$<M>7'
}
.class public B
{
  .method public hidebysig specialname rtspecialname instance void .ctor() { ret }
  .method public instance object '<>k__get'() { ldnull ret }
  .method public static object '<M>7__get'() { ldnull ret }
  .property instance object '@'() { .get instance object B::'<>k__get'() }
  .property instance object '<'() { .get instance object B::'<>k__get'() }
  .property object '>'() { .get object B::'<M>7__get'() }
  .property object '><'() { .get object B::'<M>7__get'() }
  .property instance object '<>'() { .get instance object B::'<>k__get'() }
  .property instance object '1<>'() { .get instance object B::'<>k__get'() }
  .property instance object '<2'() { .get instance object B::'<>k__get'() }
  .property instance object '<>__'() { .get instance object B::'<>k__get'() }
  .property instance object '<>k'() { .get instance object B::'<>k__get'() }
  .property object '<3>k'() { .get object B::'<M>7__get'() }
  .property object '<<>>k'() { .get object B::'<M>7__get'() }
  .property object '<>>k'() { .get object B::'<M>7__get'() }
  .property object '<<>k'() { .get object B::'<M>7__get'() }
  .property object '< >k'() { .get object B::'<M>7__get'() }
  .property instance object 'VB$'() { .get instance object B::'<>k__get'() }
  .property instance object 'VB$<>0_'() { .get instance object B::'<>k__get'() }
  .property instance object 'VB$Me<>7__8'() { .get instance object B::'<>k__get'() }
  .property instance object 'VB$$<>7__8'() { .get instance object B::'<>k__get'() }
  .property instance object 'VB<>7__8'() { .get instance object B::'<>k__get'() }
  .property object '$<>7__8'() { .get object B::'<M>7__get'() }
  .property object 'CS$<M>7'() { .get object B::'<M>7__get'() }
}"
            Dim assemblyBytes As ImmutableArray(Of Byte) = Nothing
            Dim pdbBytes As ImmutableArray(Of Byte) = Nothing
            CommonTestBase.EmitILToArray(source, appendDefaultHeader:=True, includePdb:=False, assemblyBytes:=assemblyBytes, pdbBytes:=pdbBytes)
            Dim assembly = ReflectionUtilities.Load(assemblyBytes)

            Dim type = assembly.GetType("A")
            Dim rootExpr = "New A()"
            Dim value = CreateDkmClrValue(Activator.CreateInstance(type))
            Dim result = FormatResult(rootExpr, value)
            Verify(result,
                EvalResult(rootExpr, "{A}", "A", rootExpr, DkmEvaluationResultFlags.Expandable))
            Dim children = GetChildren(result)
            Verify(children,
                EvalResult("1<>", "Nothing", "Object", fullName:=Nothing),
                EvalResult("@", "Nothing", "Object", fullName:=Nothing),
                EvalResult("CS<>7__8", "Nothing", "Object", fullName:=Nothing),
                EvalResult("Shared members", Nothing, "", "A", DkmEvaluationResultFlags.Expandable Or DkmEvaluationResultFlags.ReadOnly, DkmEvaluationResultCategory.Class))
            children = GetChildren(children(children.Length - 1))
            Verify(children,
                EvalResult(">", "Nothing", "Object", fullName:=Nothing),
                EvalResult("><", "Nothing", "Object", fullName:=Nothing))

            type = assembly.GetType("B")
            rootExpr = "New B()"
            value = CreateDkmClrValue(Activator.CreateInstance(type))
            result = FormatResult(rootExpr, value)
            Verify(result,
                EvalResult(rootExpr, "{B}", "B", rootExpr, DkmEvaluationResultFlags.Expandable))
            children = GetChildren(result)
            Verify(children,
                EvalResult("1<>", "Nothing", "Object", fullName:=Nothing, flags:=DkmEvaluationResultFlags.ReadOnly),
                EvalResult("@", "Nothing", "Object", fullName:=Nothing, flags:=DkmEvaluationResultFlags.ReadOnly),
                EvalResult("VB<>7__8", "Nothing", "Object", fullName:=Nothing, flags:=DkmEvaluationResultFlags.ReadOnly),
                EvalResult("Shared members", Nothing, "", "B", DkmEvaluationResultFlags.Expandable Or DkmEvaluationResultFlags.ReadOnly, DkmEvaluationResultCategory.Class))
            children = GetChildren(children(children.Length - 1))
            Verify(children,
                EvalResult(">", "Nothing", "Object", fullName:=Nothing, flags:=DkmEvaluationResultFlags.ReadOnly),
                EvalResult("><", "Nothing", "Object", fullName:=Nothing, flags:=DkmEvaluationResultFlags.ReadOnly))
        End Sub

        <Fact, WorkItem(965892, "http://vstfdevdiv:8080/DevDiv2/DevDiv/_workitems/edit/965892")>
        Public Sub DeclaredTypeAndRuntimeTypeDifferent()
            Dim source = "
Class A
End Class
Class B : Inherits A
End Class"
            Dim assembly = GetAssembly(source)
            Dim type = assembly.GetType("B")
            Dim declaredType = assembly.GetType("A")
            Dim value = CreateDkmClrValue(Activator.CreateInstance(type), type)
            Dim result = FormatResult("a", value, New DkmClrType(CType(declaredType, TypeImpl)))
            Verify(result,
                EvalResult("a", "{B}", "A {B}", "a", DkmEvaluationResultFlags.None))
            Dim children = GetChildren(result)
            Verify(children)
        End Sub

        <Fact>
        Public Sub NameConflictsWithFieldOnBase()
            Dim source = "
Class A
    Private f As Integer
End Class
Class B : Inherits A
    Friend f As Double
End Class"
            Dim assembly = GetAssembly(source)
            Dim typeB = assembly.GetType("B")
            Dim instanceB = Activator.CreateInstance(typeB)
            Dim value = CreateDkmClrValue(instanceB, typeB)
            Dim result = FormatResult("b", value)
            Verify(GetChildren(result),
                EvalResult("f (A)", "0", "Integer", "DirectCast(b, A).f"),
                EvalResult("f", "0", "Double", "b.f"))

            Dim typeA = assembly.GetType("A")
            value = CreateDkmClrValue(instanceB, typeB)
            result = FormatResult("a", value, New DkmClrType(CType(typeA, TypeImpl)))
            Verify(GetChildren(result),
                EvalResult("f (A)", "0", "Integer", "a.f"),
                EvalResult("f", "0", "Double", "DirectCast(a, B).f"))
        End Sub

        <Fact>
        Public Sub NameConflictsWithFieldsOnMultipleBase()
            Dim source = "
Class A
    Private f As Integer
End Class
Class B : Inherits A
    Friend f As Double
End Class
Class C : Inherits B
End Class"
            Dim assembly = GetAssembly(source)
            Dim typeC = assembly.GetType("C")
            Dim instanceC = Activator.CreateInstance(typeC)
            Dim value = CreateDkmClrValue(instanceC, typeC)
            Dim result = FormatResult("c", value)
            Verify(GetChildren(result),
                EvalResult("f (A)", "0", "Integer", "DirectCast(c, A).f"),
                EvalResult("f", "0", "Double", "c.f"))

            Dim typeB = assembly.GetType("B")
            value = CreateDkmClrValue(instanceC, typeC)
            result = FormatResult("b", value, New DkmClrType(CType(typeB, TypeImpl)))
            Verify(GetChildren(result),
                EvalResult("f (A)", "0", "Integer", "DirectCast(b, A).f"),
                EvalResult("f", "0", "Double", "b.f"))
        End Sub

        <Fact>
        Public Sub NameConflictsWithPropertyOnNestedBase()
            Dim source = "
Class A
    Private Property P As Integer

    Class B : Inherits A
        Friend Property P As Double
    End Class
End Class
Class C : Inherits A.B
End Class
"
            Dim assembly = GetAssembly(source)
            Dim type = assembly.GetType("C")
            Dim instanceC = Activator.CreateInstance(type)
            Dim value = CreateDkmClrValue(instanceC, type)
            Dim result = FormatResult("c", value)
            Verify(GetChildren(result),
                EvalResult("P (A)", "0", "Integer", "DirectCast(c, A).P"),
                EvalResult("P", "0", "Double", "c.P"),
                EvalResult("_P (A)", "0", "Integer", "DirectCast(c, A)._P"),
                EvalResult("_P", "0", "Double", "c._P"))
        End Sub

        <Fact>
        Public Sub NameConflictsWithPropertyOnGenericBase()
            Dim source = "
Class A(Of T)
    Public Property P As T
End Class
Class B : Inherits A(Of Integer)
    Private Property P As Double
End Class
Class C : Inherits B
End Class
"
            Dim assembly = GetAssembly(source)
            Dim type = assembly.GetType("C")
            Dim instanceC = Activator.CreateInstance(type)
            Dim value = CreateDkmClrValue(instanceC, type)
            Dim result = FormatResult("c", value)
            Verify(GetChildren(result),
                EvalResult("P (A(Of Integer))", "0", "Integer", "DirectCast(c, A(Of Integer)).P"),
                EvalResult("P", "0", "Double", "c.P"),
                EvalResult("_P (A(Of Integer))", "0", "Integer", "DirectCast(c, A(Of Integer))._P"),
                EvalResult("_P", "0", "Double", "c._P"))
        End Sub

        <Fact>
        Public Sub PropertyNameConflictsWithFieldOnBase()
            Dim source = "
Class A
    Public F As String
End Class
Class B : Inherits A
    Private Property F As Double
End Class
Class C : Inherits B
End Class
"
            Dim assembly = GetAssembly(source)
            Dim type = assembly.GetType("C")
            Dim instanceC = Activator.CreateInstance(type)
            Dim value = CreateDkmClrValue(instanceC, type)
            Dim result = FormatResult("c", value)
            Verify(GetChildren(result),
                EvalResult("F (A)", "Nothing", "String", "DirectCast(c, A).F"),
                EvalResult("F", "0", "Double", "c.F"),
                EvalResult("_F", "0", "Double", "c._F"))
        End Sub

        <Fact>
        Public Sub NameConflictsWithIndexerOnBase()
            Dim source = "
Class A
    Public ReadOnly Property P(x As String) As String
        Get
            Return ""DeriveMe""
        End Get
    End Property
End Class
Class B : Inherits A
    Public Property P As String = ""Derived""
End Class
"
            Dim assembly = GetAssembly(source)
            Dim type = assembly.GetType("B")
            Dim instanceB = Activator.CreateInstance(type)
            Dim value = CreateDkmClrValue(instanceB, type)
            Dim result = FormatResult("b", value)
            Verify(GetChildren(result),
                EvalResult("P", """Derived""", "String", "b.P", DkmEvaluationResultFlags.RawString, editableValue:="""Derived"""),
                EvalResult("_P", """Derived""", "String", "b._P", DkmEvaluationResultFlags.RawString, editableValue:="""Derived"""))
        End Sub

        <Fact>
        Public Sub NameConflictsWithPropertyHiddenByNameOnBase()
            Dim source = "
Class A
    Shared S As Integer = 42
    Friend Overridable Property p As Integer = 43
End Class
Class B : Inherits A
    Friend Overrides Property P As Integer = 45
End Class
Class C : Inherits B
    Shadows Property P As Double = 4.4
End Class
"
            Dim assembly = GetAssembly(source)
            Dim type = assembly.GetType("C")
            Dim instanceC = Activator.CreateInstance(type)
            Dim value = CreateDkmClrValue(instanceC, type)
            Dim result = FormatResult("c", value)
            Dim children = GetChildren(result)
            ' TODO:  Name hiding across overrides should be case-insensitive in VB,
            ' so "p" in this case should be hidden by "P" (and we need to qualify "p"
            ' with the type name "B" To disambiguate).  However, we also need to
            ' support multiple members on the same type that differ only by case
            ' (properties in C# that have the same name as their backing field, etc).
            Verify(children,
                EvalResult("P", "4.4", "Double", "c.P"),
                EvalResult("_P (B)", "45", "Integer", "DirectCast(c, B)._P"),
                EvalResult("_P", "4.4", "Double", "c._P"),
                EvalResult("_p", "0", "Integer", "c._p"),
                EvalResult("p", "45", "Integer", "c.p"),
                EvalResult("Shared members", Nothing, "", "C", DkmEvaluationResultFlags.Expandable Or DkmEvaluationResultFlags.ReadOnly, DkmEvaluationResultCategory.Class))
            Verify(GetChildren(children(5)),
                EvalResult("S", "42", "Integer", "A.S"))
        End Sub

        <Fact, WorkItem(1074435, "DevDiv")>
        Public Sub NameConflictsWithInterfaceReimplementation()
            Dim source = "
Interface I
    ReadOnly Property P As Integer
End Interface

Class A : Implements I
    Public ReadOnly Property P As Integer Implements I.P
        Get
            Return 1
        End Get
    End Property
End Class

Class B : Inherits A : Implements I
    Public ReadOnly Property P As Integer Implements I.P
        Get
            Return 2
        End Get
    End Property
End Class

Class C : Inherits B : Implements I
    Public ReadOnly Property P As Integer Implements I.P
        Get
            Return 3
        End Get
    End Property
End Class
"
            Dim assembly = GetAssembly(source)
            Dim typeB = assembly.GetType("B")
            Dim typeC = assembly.GetType("C")
            Dim instanceC = Activator.CreateInstance(typeC)
            Dim value = CreateDkmClrValue(instanceC, typeC)
            Dim result = FormatResult("b", value, New DkmClrType(CType(typeB, TypeImpl)))
            Dim children = GetChildren(result)
            Verify(children,
                EvalResult("P (A)", "1", "Integer", "DirectCast(b, A).P", DkmEvaluationResultFlags.ReadOnly),
                EvalResult("P (B)", "2", "Integer", "b.P", DkmEvaluationResultFlags.ReadOnly),
                EvalResult("P", "3", "Integer", "DirectCast(b, C).P", DkmEvaluationResultFlags.ReadOnly))
        End Sub

        <Fact>
        Public Sub NameConflictsWithVirtualPropertiesAcrossDeclaredType()
            Dim source = "
Class A 
    Public Overridable Property P As Integer = 1
End Class
Class B : Inherits A
    Public Overrides Property P As Integer = 2
End Class
Class C : Inherits B
End Class
Class D : Inherits C
    Public Overrides Property p As Integer = 3
End Class"
            Dim assembly = GetAssembly(source)
            Dim typeC = assembly.GetType("C")
            Dim typeD = assembly.GetType("D")
            Dim instanceD = Activator.CreateInstance(typeD)
            Dim value = CreateDkmClrValue(instanceD, typeD)
            Dim result = FormatResult("c", value, New DkmClrType(CType(typeC, TypeImpl)))
            Dim children = GetChildren(result)
            ' Ideally, we would only emit "c.P" for the full name of properties, but
            ' the added complexity of figuring that out (instead always just calling
            ' most derived) doesn't seem worth it.
            Verify(children,
                EvalResult("P", "3", "Integer", "DirectCast(c, D).P"),
                EvalResult("_P (A)", "0", "Integer", "DirectCast(c, A)._P"),
                EvalResult("_P", "0", "Integer", "c._P"),
                EvalResult("_p", "3", "Integer", "DirectCast(c, D)._p"))
        End Sub

        <WorkItem(1016895, "http://vstfdevdiv:8080/DevDiv2/DevDiv/_workitems/edit/1016895")>
        <Fact>
        Public Sub RootVersusInternal()
            Const source = "
Imports System.Diagnostics

<DebuggerDisplay(""Value"", Name:=""Name"")>
Class A
End Class

Class B
    Public A As A
    
    Public Sub New(a As A)
        Me.A = a
    End Sub
End Class
"
            Dim assembly = GetAssembly(source)
            Dim typeA = assembly.GetType("A")
            Dim typeB = assembly.GetType("B")
            Dim instanceA = typeA.Instantiate()
            Dim instanceB = typeB.Instantiate(instanceA)
            Dim result = FormatResult("a", CreateDkmClrValue(instanceA))
            Verify(result,
                EvalResult("a", "Value", "A", "a", DkmEvaluationResultFlags.None))

            result = FormatResult("b", CreateDkmClrValue(instanceB))
            Verify(GetChildren(result),
                EvalResult("Name", "Value", "A", "b.A", DkmEvaluationResultFlags.None))
        End Sub

    End Class

End Namespace<|MERGE_RESOLUTION|>--- conflicted
+++ resolved
@@ -326,14 +326,10 @@
         ''' <summary>
         ''' Hide members that have compiler-generated names.
         ''' </summary>
-<<<<<<< HEAD
-        <Fact, WorkItem(1010498)>
-=======
         ''' <remarks>
         ''' As in dev11, the FullName expressions don't parse.
         ''' </remarks> 
         <Fact, WorkItem(1010498, "http://vstfdevdiv:8080/DevDiv2/DevDiv/_workitems/edit/1010498")>
->>>>>>> af583b57
         Public Sub HiddenMembers()
             Dim source =
 ".class public A
