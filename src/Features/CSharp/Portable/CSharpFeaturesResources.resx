--- conflicted
+++ resolved
@@ -531,18 +531,6 @@
   <data name="Convert_to_verbatim_string" xml:space="preserve">
     <value>Convert to verbatim string</value>
   </data>
-<<<<<<< HEAD
-  <data name="Apply_using_directive_placement_preferences" xml:space="preserve">
-    <value>Apply preferred 'using' placement preferences</value>
-    <comment>'using' is a C# keyword and should not be localized</comment>
-=======
-  <data name="Assign_to_0" xml:space="preserve">
-    <value>Assign to '{0}'</value>
-  </data>
-  <data name="Compare_to_0" xml:space="preserve">
-    <value>Compare to '{0}'</value>
->>>>>>> 90112dd0
-  </data>
   <data name="Remove_in_keyword" xml:space="preserve">
     <value>Remove 'in' keyword</value>
     <comment>{Locked="in"} "in" is a C# keyword and should not be localized.</comment>
