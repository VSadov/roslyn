--- conflicted
+++ resolved
@@ -87,209 +87,12 @@
 
         private static async Task<Document> ConvertToPositionalRecordAsync(
             Document document,
-<<<<<<< HEAD
-            INamedTypeSymbol originalType,
-            ImmutableArray<PositionalParameterInfo> propertyAnalysisResults,
-            TypeDeclarationSyntax originalDeclarationNode,
-            CancellationToken cancellationToken)
-        {
-            var semanticModel = await document.GetRequiredSemanticModelAsync(cancellationToken).ConfigureAwait(false);
-            // properties to be added to primary constructor parameters
-            var propertiesToMove = propertyAnalysisResults.SelectAsArray(result => result.Declaration);
-
-            // remove converted properties and reformat other methods
-            var membersToKeep = GetModifiedMembersForPositionalRecord(
-                originalDeclarationNode,
-                originalType,
-                semanticModel,
-                propertyAnalysisResults,
-                out var propertiesAndDefaults,
-                cancellationToken);
-
-            var lineFormattingOptions = await document
-                .GetLineFormattingOptionsAsync(fallbackOptions: null, cancellationToken).ConfigureAwait(false);
-            var modifiedClassTrivia = GetModifiedClassTrivia(
-                propertiesAndDefaults.SelectAsArray(p => p.property), originalDeclarationNode, lineFormattingOptions);
-
-            var propertiesToAddAsParams = propertiesAndDefaults.SelectAsArray(p =>
-            {
-                var result = p.property;
-                // if inherited we generate nodes and tokens for the type and identifier
-                var type = result.IsInherited
-                    ? result.Symbol.Type.GenerateTypeSyntax()
-                    : result.Declaration!.Type;
-                var identifier = result.IsInherited
-                    ? SyntaxFactory.Identifier(result.Symbol.Name)
-                    : result.Declaration!.Identifier;
-
-                return SyntaxFactory.Parameter(
-                    GetModifiedAttributeListsForProperty(result),
-                    modifiers: default,
-                    type,
-                    identifier,
-                    @default: p.@default);
-            });
-
-            // if we have a class, move trivia from class keyword to record keyword
-            // if struct, split trivia and leading goes to record keyword, trailing goes to struct keyword
-            var recordKeyword = SyntaxFactory.Token(SyntaxKind.RecordKeyword);
-            recordKeyword = originalType.TypeKind == TypeKind.Class
-                ? recordKeyword.WithTriviaFrom(originalDeclarationNode.Keyword)
-                : recordKeyword.WithLeadingTrivia(originalDeclarationNode.Keyword.LeadingTrivia);
-
-            // use the trailing trivia of the last item before the constructor parameter list as the param list trivia
-            var constructorTrivia = originalDeclarationNode.TypeParameterList?.GetTrailingTrivia() ??
-                originalDeclarationNode.Identifier.TrailingTrivia;
-
-            // if we have no members, use semicolon instead of braces
-            // use default if we don't want it, otherwise use the original token if it exists or a generated one
-            SyntaxToken openBrace, closeBrace, semicolon;
-            if (membersToKeep.IsEmpty)
-            {
-                openBrace = default;
-                closeBrace = default;
-                semicolon = originalDeclarationNode.SemicolonToken == default
-                    ? SyntaxFactory.Token(SyntaxKind.SemicolonToken)
-                    : originalDeclarationNode.SemicolonToken;
-            }
-            else
-            {
-                openBrace = originalDeclarationNode.OpenBraceToken == default
-                    ? SyntaxFactory.Token(SyntaxKind.OpenBraceToken)
-                    : originalDeclarationNode.OpenBraceToken;
-                closeBrace = originalDeclarationNode.CloseBraceToken == default
-                    ? SyntaxFactory.Token(SyntaxKind.CloseBraceToken)
-                    : originalDeclarationNode.CloseBraceToken;
-                semicolon = default;
-            }
-
-            // delete IEquatable if it's explicit because it is implicit on records
-            var iEquatable = ConvertToRecordHelpers.GetIEquatableType(semanticModel.Compilation, originalType);
-            var baseList = originalDeclarationNode.BaseList;
-            if (baseList != null)
-            {
-                var typeList = baseList.Types.AsImmutable();
-
-                if (iEquatable != null)
-                {
-                    typeList = typeList.WhereAsArray(baseItem
-                        => !iEquatable.Equals(semanticModel.GetTypeInfo(baseItem.Type, cancellationToken).Type));
-                }
-
-                if (typeList.IsEmpty)
-                {
-                    baseList = null;
-                }
-                else
-                {
-                    var inheritedPositionalParams = propertyAnalysisResults.SelectAsArray(
-                        result => result.IsInherited,
-                        result => SyntaxFactory.Argument(SyntaxFactory.IdentifierName(result.Symbol.Name)));
-                    if (inheritedPositionalParams.Any())
-                    {
-                        // replace first element (base record) with one that uses primary constructor params
-                        // Move trailing trivia to end of arg list
-                        var baseRecord = typeList.First();
-                        var baseTrailingTrivia = baseRecord.Type.GetTrailingTrivia();
-                        typeList = typeList.Replace(baseRecord,
-                            SyntaxFactory.PrimaryConstructorBaseType(baseRecord.Type.WithoutTrailingTrivia(),
-                                SyntaxFactory.ArgumentList(SyntaxFactory.SeparatedList(inheritedPositionalParams))
-                                .WithTrailingTrivia(baseTrailingTrivia)));
-                    }
-
-                    baseList = baseList.WithTypes(SyntaxFactory.SeparatedList(typeList));
-                }
-            }
-
-            var changedTypeDeclaration = SyntaxFactory.RecordDeclaration(
-                    originalType.TypeKind == TypeKind.Class
-                        ? SyntaxKind.RecordDeclaration
-                        : SyntaxKind.RecordStructDeclaration,
-                    originalDeclarationNode.AttributeLists,
-                    originalDeclarationNode.Modifiers,
-                    recordKeyword,
-                    originalType.TypeKind == TypeKind.Class
-                        ? default
-                        : originalDeclarationNode.Keyword.WithTrailingTrivia(SyntaxFactory.ElasticMarker),
-                    // remove trailing trivia from places where we would want to insert the parameter list before a line break
-                    originalDeclarationNode.Identifier.WithTrailingTrivia(SyntaxFactory.ElasticMarker),
-                    originalDeclarationNode.TypeParameterList?.WithTrailingTrivia(SyntaxFactory.ElasticMarker),
-                    SyntaxFactory.ParameterList(SyntaxFactory.SeparatedList(propertiesToAddAsParams))
-                        .WithAppendedTrailingTrivia(constructorTrivia),
-                    baseList,
-                    originalDeclarationNode.ConstraintClauses,
-                    openBrace,
-                    SyntaxFactory.List(membersToKeep),
-                    closeBrace,
-                    semicolon)
-                    .WithLeadingTrivia(modifiedClassTrivia)
-                    .WithAdditionalAnnotations(Formatter.Annotation);
-
-            var changedDocument = await document.ReplaceNodeAsync(
-                originalDeclarationNode, changedTypeDeclaration, cancellationToken).ConfigureAwait(false);
-
-            return changedDocument;
-        }
-
-        private static SyntaxList<AttributeListSyntax> GetModifiedAttributeListsForProperty(PositionalParameterInfo result)
-        {
-            if (result.IsInherited || result.KeepAsOverride)
-            {
-                // for both of these, the attributes on the other definition track so we don't need to redeclare
-                return SyntaxFactory.List<AttributeListSyntax>();
-            }
-
-            return SyntaxFactory.List(result.Declaration!.AttributeLists.SelectAsArray(attributeList =>
-                    {
-                        if (attributeList.Target == null)
-                        {
-                            // convert attributes attached to the property with no target into "property :" targeted attributes
-                            return attributeList
-                                .WithTarget(SyntaxFactory.AttributeTargetSpecifier(SyntaxFactory.Token(SyntaxKind.PropertyKeyword)))
-                                .WithoutTrivia();
-                        }
-                        else
-                        {
-                            return attributeList.WithoutTrivia();
-                        }
-                    }));
-        }
-
-        /// <summary>
-        /// Removes or modifies members in preparation of adding to a record with a primary constructor (positional parameters)
-        /// Deletes properties that we move to positional params
-        /// Deletes methods, constructors, and operators that would be generated by default if we believe they currently have a
-        /// similar effect to the generated ones
-        /// modifies constructors and some method modifiers to fall in line with record requirements (e.g. this() initializer)
-        /// </summary>
-        /// <param name="typeDeclaration">Original type declaration</param>
-        /// <param name="type"></param>
-        /// <param name="semanticModel">Semantic model</param>
-        /// <param name="propertiesToMove">Properties we decided to move, may return in a different order</param>
-        /// <param name="defaults">properties in order for positional record with associated defaults</param>
-        /// <param name="cancellationToken">cancellationToken</param>
-        /// <returns>The list of members from the original type, modified and trimmed for a positional record type usage</returns>
-        private static ImmutableArray<MemberDeclarationSyntax> GetModifiedMembersForPositionalRecord(
-            TypeDeclarationSyntax typeDeclaration,
-            INamedTypeSymbol type,
-            SemanticModel semanticModel,
-            ImmutableArray<PositionalParameterInfo> propertiesToMove,
-            out ImmutableArray<(PositionalParameterInfo property, EqualsValueClauseSyntax? @default)> defaults,
-            CancellationToken cancellationToken)
-        {
-            // without any knowledge of a constructor, we don't provide defaults
-            // and we maintain the order we saw the properties
-            defaults = propertiesToMove.SelectAsArray
-                <PositionalParameterInfo, (PositionalParameterInfo, EqualsValueClauseSyntax?)>
-                (result => (result, null));
-=======
             INamedTypeSymbol type,
             ImmutableArray<PositionalParameterInfo> positionalParameterInfos,
             TypeDeclarationSyntax typeDeclaration,
             CancellationToken cancellationToken)
         {
             var semanticModel = await document.GetRequiredSemanticModelAsync(cancellationToken).ConfigureAwait(false);
->>>>>>> 801672ff
             using var _ = ArrayBuilder<MemberDeclarationSyntax>.GetInstance(out var modifiedMembers);
             modifiedMembers.AddRange(typeDeclaration.Members);
 
@@ -306,11 +109,7 @@
 
             // remove properties we're bringing up to positional params
             // or keep them as overrides and link the positional param to the original property
-<<<<<<< HEAD
-            foreach (var result in propertiesToMove.Where(prop => !prop.IsInherited))
-=======
-            foreach (var result in positionalParameterInfos)
->>>>>>> 801672ff
+            foreach (var result in positionalParameterInfos.Where(prop => !prop.IsInherited))
             {
                 var property = result.Declaration!;
                 if (result.KeepAsOverride)
@@ -334,17 +133,6 @@
                 (IMethodSymbol)semanticModel.GetRequiredDeclaredSymbol(constructor, cancellationToken));
             var constructorOperations = constructors.SelectAsArray(constructor =>
                 (IConstructorBodyOperation)semanticModel.GetRequiredOperation(constructor, cancellationToken));
-<<<<<<< HEAD
-            var positionalParams = propertiesToMove.SelectAsArray(p => p.Symbol);
-
-            // Don't use SetEquals because we care about duplicate types, but sorting order doesn't really matter
-            // take first match because there's not a good wa y to tell which one is right if there are multiple
-            // constructors with the same param types but in different orders
-            var primaryIndex = constructorSymbols.IndexOf(constructorSymbol =>
-                constructorSymbol.Parameters.SelectAsArray(parameter => parameter.Type)
-                            .OrderBy(type => type.Name)
-                    .SequenceEqual(positionalParams.SelectAsArray(s => s.Type)
-=======
             var positionalParamSymbols = positionalParameterInfos.SelectAsArray(p => p.Symbol);
             // without any knowledge of a constructor, we don't provide defaults
             var defaults = positionalParameterInfos.SelectAsArray(info => (EqualsValueClauseSyntax?)null);
@@ -357,38 +145,15 @@
                 constructorSymbol.Parameters.SelectAsArray(parameter => parameter.Type)
                             .OrderBy(type => type.Name)
                     .SequenceEqual(positionalParamSymbols.SelectAsArray(s => s.Type)
->>>>>>> 801672ff
                             .OrderBy(type => type.Name),
                         SymbolEqualityComparer.Default));
 
             // need to get primary constructor first because it can re-order the initializer list for other constructors
             if (primaryIndex != -1 && ConvertToRecordHelpers.IsSimplePrimaryConstructor(
                     constructorOperations[primaryIndex],
-<<<<<<< HEAD
-                    ref positionalParams,
-                    constructorSymbols[primaryIndex].Parameters))
-            {
-                // create parameter defaults using re-ordered property list
-                defaults = constructors[primaryIndex].ParameterList.Parameters
-                    .Select((param, i) =>
-                    {
-                        // positional params (properties) should be re-ordered in order of constructor parameter list
-                        var property = propertiesToMove.First(
-                            value => value.Symbol.Equals(positionalParams[i]));
-                        return (property, param.Default);
-                    })
-                    .AsImmutable();
-
-                modifiedMembers.Remove(constructors[primaryIndex]);
-            }
-
-            for (var i = 0; i < constructors.Length; i++)
-            {
-=======
                     ref positionalParamSymbols,
                     constructorSymbols[primaryIndex].Parameters))
             {
-                // grab parameter defaults and reorder positional param info to be in order of primary constructor params
                 defaults = constructors[primaryIndex].ParameterList.Parameters.SelectAsArray(param => param.Default);
                 positionalParameterInfos = positionalParamSymbols
                     .SelectAsArray(symbol => positionalParameterInfos.First(info => info.Symbol.Equals(symbol)));
@@ -397,7 +162,6 @@
 
             for (var i = 0; i < constructors.Length; i++)
             {
->>>>>>> 801672ff
                 if (i != primaryIndex)
                 {
                     // skip primary constructor
@@ -419,15 +183,9 @@
                     else
                     {
                         // non-primary, non-copy constructor, add ": this(...)" initializers to each
-<<<<<<< HEAD
-                        // and try to use assignments in the body to determine the values, otw default or null
-                        var (thisArgs, statementsToRemove) = ConvertToRecordHelpers
-                            .GetInitializerValuesForNonPrimaryConstructor(constructorOperation, positionalParams);
-=======
                         // and try to use assignments in the body to determine the values, otherwise default or null
                         var (thisArgs, statementsToRemove) = ConvertToRecordHelpers
                             .GetInitializerValuesForNonPrimaryConstructor(constructorOperation, positionalParamSymbols);
->>>>>>> 801672ff
 
                         var removalOptions = SyntaxRemoveOptions.KeepExteriorTrivia |
                             SyntaxRemoveOptions.KeepDirectives |
@@ -490,15 +248,25 @@
             var lineFormattingOptions = await document
                 .GetLineFormattingOptionsAsync(fallbackOptions: null, cancellationToken).ConfigureAwait(false);
             var modifiedClassTrivia = GetModifiedClassTrivia(
-                positionalParameterInfos.SelectAsArray(p => p.Declaration), typeDeclaration, lineFormattingOptions);
-
-            var propertiesToAddAsParams = positionalParameterInfos.ZipAsArray(defaults, (p, @default) =>
-                SyntaxFactory.Parameter(
-                    GetModifiedAttributeListsForProperty(p.Declaration),
+                positionalParameterInfos, typeDeclaration, lineFormattingOptions);
+
+            var propertiesToAddAsParams = positionalParameterInfos.Zip(defaults, (result, @default) =>
+            {
+                // if inherited we generate nodes and tokens for the type and identifier
+                var type = result.IsInherited
+                    ? result.Symbol.Type.GenerateTypeSyntax()
+                    : result.Declaration!.Type;
+                var identifier = result.IsInherited
+                    ? SyntaxFactory.Identifier(result.Symbol.Name)
+                    : result.Declaration!.Identifier;
+
+                return SyntaxFactory.Parameter(
+                    GetModifiedAttributeListsForProperty(result),
                     modifiers: default,
-                    p.Declaration.Type,
-                    p.Declaration.Identifier,
-                    @default: @default));
+                    type,
+                    identifier,
+                    @default: @default);
+            });
 
             // if we have a class, move trivia from class keyword to record keyword
             // if struct, split trivia and leading goes to record keyword, trailing goes to struct keyword
@@ -541,17 +309,40 @@
             // delete IEquatable if it's explicit because it is implicit on records
             var iEquatable = ConvertToRecordHelpers.GetIEquatableType(semanticModel.Compilation, type);
             var baseList = typeDeclaration.BaseList;
-            if (baseList != null && iEquatable != null)
-            {
-                var typeList = baseList.Types.Where(baseItem
-                    => !iEquatable.Equals(semanticModel.GetTypeInfo(baseItem.Type, cancellationToken).Type));
-
-                if (typeList.IsEmpty())
+            if (baseList != null)
+            {
+                var typeList = baseList.Types.AsImmutable();
+
+                if (iEquatable != null)
+                {
+                    typeList = typeList.WhereAsArray(baseItem
+                        => !iEquatable.Equals(semanticModel.GetTypeInfo(baseItem.Type, cancellationToken).Type));
+                }
+
+                if (typeList.IsEmpty)
                 {
                     baseList = null;
                 }
                 else
                 {
+                    if (positionalParameterInfos.Any(info => info.IsInherited))
+                    {
+                        // replace first element (base record) with one that uses primary constructor params
+                        // Move trailing trivia to end of arg list
+                        var baseRecord = typeList.First();
+                        var baseTrailingTrivia = baseRecord.Type.GetTrailingTrivia();
+                        // get the positional parameters in the order they are declared from the base record
+                        var inheritedPositionalParams = PositionalParameterInfo
+                            .GetInheritedPositionalParams(type, cancellationToken)
+                            .SelectAsArray(prop =>
+                                SyntaxFactory.Argument(SyntaxFactory.IdentifierName(prop.Name)));
+
+                        typeList = typeList.Replace(baseRecord,
+                            SyntaxFactory.PrimaryConstructorBaseType(baseRecord.Type.WithoutTrailingTrivia(),
+                                SyntaxFactory.ArgumentList(SyntaxFactory.SeparatedList(inheritedPositionalParams))
+                                .WithTrailingTrivia(baseTrailingTrivia)));
+                    }
+
                     baseList = baseList.WithTypes(SyntaxFactory.SeparatedList(typeList));
                 }
             }
@@ -586,8 +377,15 @@
             return changedDocument;
         }
 
-        private static SyntaxList<AttributeListSyntax> GetModifiedAttributeListsForProperty(PropertyDeclarationSyntax p)
-            => SyntaxFactory.List(p.AttributeLists.SelectAsArray(attributeList =>
+        private static SyntaxList<AttributeListSyntax> GetModifiedAttributeListsForProperty(PositionalParameterInfo result)
+        {
+            if (result.IsInherited || result.KeepAsOverride)
+            {
+                // for both of these, the attributes on the other definition track so we don't need to redeclare
+                return SyntaxFactory.List<AttributeListSyntax>();
+            }
+
+            return SyntaxFactory.List(result.Declaration!.AttributeLists.SelectAsArray(attributeList =>
             {
                 if (attributeList.Target == null)
                 {
@@ -601,6 +399,7 @@
                     return attributeList.WithoutTrivia();
                 }
             }));
+        }
 
         #region TriviaMovement
         // format should be:
