﻿<?xml version="1.0" encoding="utf-8"?>
<!-- Licensed to the .NET Foundation under one or more agreements. The .NET Foundation licenses this file to you under the MIT license. See the LICENSE file in the project root for more information. -->
<Project Sdk="Microsoft.NET.Sdk">
  <PropertyGroup>
    <OutputType>Library</OutputType>
    <RootNamespace>Microsoft.CodeAnalysis.CSharp</RootNamespace>
    <TargetFrameworks>netcoreapp3.1;netstandard2.0</TargetFrameworks>
    <ApplyNgenOptimization>partial</ApplyNgenOptimization>

    <!-- NuGet -->
    <IsPackable>true</IsPackable>

    <PackageDescription>
      .NET Compiler Platform ("Roslyn") support for creating C# editing experiences.
    </PackageDescription>
  </PropertyGroup>
  <ItemGroup Label="Project References">
    <ProjectReference Include="..\..\..\Compilers\Core\Portable\Microsoft.CodeAnalysis.csproj" />
    <ProjectReference Include="..\..\..\Compilers\CSharp\Portable\Microsoft.CodeAnalysis.CSharp.csproj" />
    <ProjectReference Include="..\..\..\Workspaces\Core\Portable\Microsoft.CodeAnalysis.Workspaces.csproj" />
    <ProjectReference Include="..\..\..\Workspaces\CSharp\Portable\Microsoft.CodeAnalysis.CSharp.Workspaces.csproj" />
    <ProjectReference Include="..\..\Core\Portable\Microsoft.CodeAnalysis.Features.csproj" />
  </ItemGroup>
  <ItemGroup>
    <InternalsVisibleTo Include="Microsoft.CodeAnalysis.CSharp.EditorFeatures" />
    <InternalsVisibleTo Include="Microsoft.VisualStudio.LanguageServices.CSharp" />
    <InternalsVisibleTo Include="Microsoft.CodeAnalysis.Remote.Workspaces" />
    <!-- BEGIN External Access -->
    <InternalsVisibleTo Include="Microsoft.CodeAnalysis.ExternalAccess.OmniSharp.CSharp" />
<<<<<<< HEAD
=======
    <InternalsVisibleTo Include="Microsoft.CodeAnalysis.ExternalAccess.OmniSharp.UnitTests" />
>>>>>>> 1d7d0c2b
    <InternalsVisibleTo Include="Microsoft.CodeAnalysis.ExternalAccess.Razor" />
    <!-- END External Access -->
    <!-- BEGIN MONODEVELOP
    These MonoDevelop dependencies don't ship with Visual Studio, so can't break our
    binary insertions and are exempted from the ExternalAccess adapter assembly policies.
    -->
    <InternalsVisibleTo Include="MonoDevelop.CSharpBinding" Key="$(MonoDevelopKey)" LoadsWithinVisualStudio="false" />
    <InternalsVisibleTo Include="MonoDevelop.CSharpBinding.Tests" Key="$(MonoDevelopKey)" LoadsWithinVisualStudio="false" />
    <!-- END MONODEVELOP -->
    <InternalsVisibleTo Include="Microsoft.CodeAnalysis.CSharp.EditorFeatures.UnitTests" />
    <InternalsVisibleTo Include="Microsoft.CodeAnalysis.CSharp.EditorFeatures2.UnitTests" />
    <InternalsVisibleTo Include="Microsoft.CodeAnalysis.EditorFeatures.UnitTests" />
    <InternalsVisibleTo Include="Microsoft.CodeAnalysis.EditorFeatures2.UnitTests" />
    <InternalsVisibleTo Include="Microsoft.CodeAnalysis.LanguageServer.Protocol.UnitTests" />
    <InternalsVisibleTo Include="Microsoft.CodeAnalysis.CSharp.EditorFeatures.UnitTests" />
    <InternalsVisibleTo Include="Microsoft.CodeAnalysis.Workspaces.UnitTests" />
    <InternalsVisibleTo Include="Microsoft.VisualStudio.LanguageServices.CSharp.UnitTests" />
    <InternalsVisibleTo Include="Microsoft.VisualStudio.LanguageServices.LiveShare.UnitTests" />
    <InternalsVisibleTo Include="Microsoft.CodeAnalysis.EditorFeatures.DiagnosticsTests.Utilities" />
    <InternalsVisibleTo Include="Microsoft.CodeAnalysis.EditorFeatures.Test.Utilities" />
    <InternalsVisibleTo Include="Microsoft.CodeAnalysis.CodeStyle.LegacyTestFramework.UnitTestUtilities" />
    <InternalsVisibleTo Include="Microsoft.CodeAnalysis.EditorFeatures.Test.Utilities2" />
    <InternalsVisibleTo Include="Roslyn.VisualStudio.Next.UnitTests" />
    <InternalsVisibleTo Include="Microsoft.VisualStudio.Completion.Tests" Key="$(IntelliCodeCSharpKey)" WorkItem="https://github.com/dotnet/roslyn/issues/35081" />
    <RestrictedInternalsVisibleTo Include="Microsoft.VisualStudio.IntelliCode.CSharp" Partner="Pythia" Key="$(IntelliCodeCSharpKey)" />
    <RestrictedInternalsVisibleTo Include="Microsoft.VisualStudio.IntelliCode.CSharp.Extraction" Partner="Pythia" Key="$(IntelliCodeCSharpKey)" />
  </ItemGroup>
  <ItemGroup>
    <Compile Include="..\..\..\Compilers\CSharp\Portable\Syntax\LambdaUtilities.cs">
      <Link>InternalUtilities\LambdaUtilities.cs</Link>
    </Compile>
  </ItemGroup>
  <ItemGroup>
    <EmbeddedResource Update="CSharpFeaturesResources.resx" GenerateSource="true" />
  </ItemGroup>
  <ItemGroup>
    <PublicAPI Include="PublicAPI.Shipped.txt" />
    <PublicAPI Include="PublicAPI.Unshipped.txt" />
  </ItemGroup>
  <ItemGroup>
    <PackageReference Include="Humanizer.Core" Version="$(HumanizerCoreVersion)" PrivateAssets="compile" />
  </ItemGroup>
  <Import Project="..\..\..\Compilers\CSharp\CSharpAnalyzerDriver\CSharpAnalyzerDriver.projitems" Label="Shared" />
  <Import Project="..\..\..\Analyzers\CSharp\Analyzers\CSharpAnalyzers.projitems" Label="Shared" />
  <Import Project="..\..\..\Analyzers\CSharp\CodeFixes\CSharpCodeFixes.projitems" Label="Shared" />
</Project><|MERGE_RESOLUTION|>--- conflicted
+++ resolved
@@ -27,10 +27,7 @@
     <InternalsVisibleTo Include="Microsoft.CodeAnalysis.Remote.Workspaces" />
     <!-- BEGIN External Access -->
     <InternalsVisibleTo Include="Microsoft.CodeAnalysis.ExternalAccess.OmniSharp.CSharp" />
-<<<<<<< HEAD
-=======
     <InternalsVisibleTo Include="Microsoft.CodeAnalysis.ExternalAccess.OmniSharp.UnitTests" />
->>>>>>> 1d7d0c2b
     <InternalsVisibleTo Include="Microsoft.CodeAnalysis.ExternalAccess.Razor" />
     <!-- END External Access -->
     <!-- BEGIN MONODEVELOP
