--- conflicted
+++ resolved
@@ -158,19 +158,12 @@
                 asExpression.GetLocation());
 
             // Put a diagnostic with the appropriate severity on the declaration-statement itself.
-<<<<<<< HEAD
-            syntaxContext.ReportDiagnostic(Diagnostic.Create(
-                GetDescriptorWithSeverity(styleOption.Notification.Value),
-                localStatement.GetLocation(),
-                additionalLocations));
-=======
             syntaxContext.ReportDiagnostic(DiagnosticHelper.Create(
                 Descriptor,
-                declarationStatement.GetLocation(),
+                localStatement.GetLocation(),
                 styleOption.Notification.Severity,
                 additionalLocations,
                 properties: null));
->>>>>>> a9c960da
         }
 
         private static bool TryGetTypeCheckParts(
