--- conflicted
+++ resolved
@@ -4,20 +4,12 @@
     <body>
       <trans-unit id="Add_await">
         <source>Add 'await'</source>
-<<<<<<< HEAD
-        <target state="needs-review-translation">Ajouter une expression await</target>
-=======
         <target state="translated">Ajouter 'await'</target>
->>>>>>> 27b636fe
         <note>{Locked="await"} "await" is a C# keyword and should not be localized.</note>
       </trans-unit>
       <trans-unit id="Add_await_and_ConfigureAwaitFalse">
         <source>Add 'await' and 'ConfigureAwait(false)'</source>
-<<<<<<< HEAD
-        <target state="new">Add 'await' and 'ConfigureAwait(false)'</target>
-=======
         <target state="translated">Ajouter 'await' et 'ConfigureAwait(false)'</target>
->>>>>>> 27b636fe
         <note>{Locked="await"} "await" is a C# keyword and should not be localized.</note>
       </trans-unit>
       <trans-unit id="Add_missing_usings">
