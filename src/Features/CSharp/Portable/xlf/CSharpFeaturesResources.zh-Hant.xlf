--- conflicted
+++ resolved
@@ -87,14 +87,6 @@
         <target state="translated">套用新增() 喜好設定</target>
         <note />
       </trans-unit>
-<<<<<<< HEAD
-=======
-      <trans-unit id="Apply_object_collection_initialization_preferences">
-        <source>Apply object collection initialization preferences</source>
-        <target state="translated">套用物件集合初始化喜好設定</target>
-        <note />
-      </trans-unit>
->>>>>>> 52c2528e
       <trans-unit id="Apply_parameter_null_preferences">
         <source>Apply parameter null preferences</source>
         <target state="translated">套用參數 Null 喜好設定</target>
