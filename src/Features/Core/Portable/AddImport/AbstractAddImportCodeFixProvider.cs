﻿// Licensed to the .NET Foundation under one or more agreements.
// The .NET Foundation licenses this file to you under the MIT license.
// See the LICENSE file in the project root for more information.

#nullable disable

using System.Collections.Immutable;
using System.Threading.Tasks;
using Microsoft.CodeAnalysis.CodeActions;
using Microsoft.CodeAnalysis.CodeFixes;
<<<<<<< HEAD
=======
using Microsoft.CodeAnalysis.CodeGeneration;
>>>>>>> 79128992
using Microsoft.CodeAnalysis.Completion;
using Microsoft.CodeAnalysis.Packaging;
using Microsoft.CodeAnalysis.Shared.Extensions;
using Microsoft.CodeAnalysis.SymbolSearch;

namespace Microsoft.CodeAnalysis.AddImport
{
    internal abstract partial class AbstractAddImportCodeFixProvider : CodeFixProvider
    {
        private const int MaxResults = 5;

        private readonly IPackageInstallerService _packageInstallerService;
        private readonly ISymbolSearchService _symbolSearchService;

        /// <summary>
        /// Values for these parameters can be provided (during testing) for mocking purposes.
        /// </summary> 
        protected AbstractAddImportCodeFixProvider(
            IPackageInstallerService packageInstallerService = null,
            ISymbolSearchService symbolSearchService = null)
        {
            _packageInstallerService = packageInstallerService;
            _symbolSearchService = symbolSearchService;
        }

        /// <summary>
        /// Add-using gets special privileges as being the most used code-action, along with being a core
        /// 'smart tag' feature in VS prior to us even having 'light bulbs'.  We want them to be computed
        /// first, ahead of everything else, and the main results should show up at the top of the list.
        /// </summary>
        private protected override CodeActionRequestPriority ComputeRequestPriority()
            => CodeActionRequestPriority.High;

        public sealed override FixAllProvider GetFixAllProvider()
        {
            // Currently Fix All is not supported for this provider
            // https://github.com/dotnet/roslyn/issues/34457
            return null;
        }

        public sealed override async Task RegisterCodeFixesAsync(CodeFixContext context)
        {
            var document = context.Document;
            var span = context.Span;
            var cancellationToken = context.CancellationToken;
            var diagnostics = context.Diagnostics;

            var addImportService = document.GetLanguageService<IAddImportFeatureService>();

            var solution = document.Project.Solution;

            var searchNuGetPackages = solution.Options.GetOption(SymbolSearchOptions.SuggestForTypesInNuGetPackages, document.Project.Language);

<<<<<<< HEAD
            var options = new AddImportOptions(
                context.Options.SearchReferenceAssemblies,
                context.Options.HideAdvancedMembers);
=======
            var placement = await AddImportPlacementOptions.FromDocumentAsync(document, cancellationToken).ConfigureAwait(false);

            var options = new AddImportOptions(
                context.Options.SearchReferenceAssemblies,
                context.Options.HideAdvancedMembers,
                placement);
>>>>>>> 79128992

            var symbolSearchService = options.SearchReferenceAssemblies || searchNuGetPackages
                ? _symbolSearchService ?? solution.Workspace.Services.GetService<ISymbolSearchService>()
                : null;

            var installerService = GetPackageInstallerService(document);
            var packageSources = searchNuGetPackages && symbolSearchService != null && installerService?.IsEnabled(document.Project.Id) == true
                ? installerService.TryGetPackageSources()
                : ImmutableArray<PackageSource>.Empty;

            var fixesForDiagnostic = await addImportService.GetFixesForDiagnosticsAsync(
                document, span, diagnostics, MaxResults, symbolSearchService, options, packageSources, cancellationToken).ConfigureAwait(false);

            foreach (var (diagnostic, fixes) in fixesForDiagnostic)
            {
                // Limit the results returned since this will be displayed to the user
                var codeActions = addImportService.GetCodeActionsForFixes(document, fixes, installerService, MaxResults);
                context.RegisterFixes(codeActions, diagnostic);
            }
        }

        private IPackageInstallerService GetPackageInstallerService(Document document)
            => _packageInstallerService ?? document.Project.Solution.Workspace.Services.GetService<IPackageInstallerService>();
    }
}<|MERGE_RESOLUTION|>--- conflicted
+++ resolved
@@ -8,10 +8,7 @@
 using System.Threading.Tasks;
 using Microsoft.CodeAnalysis.CodeActions;
 using Microsoft.CodeAnalysis.CodeFixes;
-<<<<<<< HEAD
-=======
 using Microsoft.CodeAnalysis.CodeGeneration;
->>>>>>> 79128992
 using Microsoft.CodeAnalysis.Completion;
 using Microsoft.CodeAnalysis.Packaging;
 using Microsoft.CodeAnalysis.Shared.Extensions;
@@ -65,18 +62,12 @@
 
             var searchNuGetPackages = solution.Options.GetOption(SymbolSearchOptions.SuggestForTypesInNuGetPackages, document.Project.Language);
 
-<<<<<<< HEAD
-            var options = new AddImportOptions(
-                context.Options.SearchReferenceAssemblies,
-                context.Options.HideAdvancedMembers);
-=======
             var placement = await AddImportPlacementOptions.FromDocumentAsync(document, cancellationToken).ConfigureAwait(false);
 
             var options = new AddImportOptions(
                 context.Options.SearchReferenceAssemblies,
                 context.Options.HideAdvancedMembers,
                 placement);
->>>>>>> 79128992
 
             var symbolSearchService = options.SearchReferenceAssemblies || searchNuGetPackages
                 ? _symbolSearchService ?? solution.Workspace.Services.GetService<ISymbolSearchService>()
