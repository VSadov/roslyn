--- conflicted
+++ resolved
@@ -42,15 +42,8 @@
                     return ImmutableArray<SymbolResult<ISymbol>>.Empty;
                 }
 
-<<<<<<< HEAD
-                using var query = this.Exact ? SearchQuery.Create(name, ignoreCase: true) : SearchQuery.CreateFuzzy(name);
-
+                using var query = Exact ? SearchQuery.Create(name, ignoreCase: true) : SearchQuery.CreateFuzzy(name);
                 var symbols = await FindDeclarationsAsync(filter, query).ConfigureAwait(false);
-=======
-                using (var query = Exact ? SearchQuery.Create(name, ignoreCase: true) : SearchQuery.CreateFuzzy(name))
-                {
-                    var symbols = await FindDeclarationsAsync(filter, query).ConfigureAwait(false);
->>>>>>> e65f0cb2
 
                 if (Exact)
                 {
