--- conflicted
+++ resolved
@@ -207,11 +207,8 @@
             var symbols = FindChangeSignatureReferencesAsync(
                 SymbolAndProjectId.Create(declaredSymbol, context.Project.Id),
                 context.Solution, cancellationToken).WaitAndGetResult_CanCallOnBackground(cancellationToken);
-<<<<<<< HEAD
-=======
 
             var declaredSymbolParametersCount = declaredSymbol.GetParameters().Length;
->>>>>>> e43efceb
 
             foreach (var symbol in symbols)
             {
@@ -475,11 +472,7 @@
 
             foreach (var brandNewParameter in brandNewParameters)
             {
-<<<<<<< HEAD
-                newArguments.Add(createIUnifiedArgument(brandNewParameter.CallsiteValue).WithName(brandNewParameter.ParameterName));
-=======
                 newArguments.Add(createIUnifiedArgument(brandNewParameter.CallSiteValue).WithName(brandNewParameter.ParameterName));
->>>>>>> e43efceb
             }
 
             // 6. Add the params argument with the first value:
@@ -669,13 +662,6 @@
         protected List<SyntaxToken> GetSeparators<T>(SeparatedSyntaxList<T> arguments, int numSeparatorsToSkip = 0) where T : SyntaxNode
         {
             var separators = new List<SyntaxToken>();
-<<<<<<< HEAD
-            if (numSeparatorsToSkip < 0)
-            {
-                numSeparatorsToSkip = 0;
-            }
-=======
->>>>>>> e43efceb
 
             for (int i = 0; i < arguments.SeparatorCount - numSeparatorsToSkip; i++)
             {
