--- conflicted
+++ resolved
@@ -23,13 +23,8 @@
             bool showsWarningIcon = false,
             ImmutableDictionary<string, string>? properties = null,
             ImmutableArray<string> tags = default,
-<<<<<<< HEAD
-            string inlineDescription = null,
-            string displayTextPrefix = null,
-=======
             string? inlineDescription = null,
             string? displayTextPrefix = null,
->>>>>>> 67d940c4
             bool isComplexTextEdit = false)
         {
             tags = tags.NullToEmpty();
