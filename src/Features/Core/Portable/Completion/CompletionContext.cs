--- conflicted
+++ resolved
@@ -5,10 +5,7 @@
 using System;
 using System.Collections.Generic;
 using System.Collections.Immutable;
-<<<<<<< HEAD
-=======
 using System.Diagnostics;
->>>>>>> 217ae3be
 using System.Threading;
 using Microsoft.CodeAnalysis.Options;
 using Microsoft.CodeAnalysis.Text;
@@ -85,8 +82,6 @@
                 return _isExclusive && !Provider.IsExpandItemProvider;
             }
 
-<<<<<<< HEAD
-=======
             set
             {
                 if (value)
@@ -96,7 +91,6 @@
             }
         }
 
->>>>>>> 217ae3be
         /// <summary>
         /// Creates a <see cref="CompletionContext"/> instance.
         /// </summary>
