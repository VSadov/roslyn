﻿// Licensed to the .NET Foundation under one or more agreements.
// The .NET Foundation licenses this file to you under the MIT license.
// See the LICENSE file in the project root for more information.

using System.Collections.Generic;
using System.Collections.Immutable;
using System.Linq;
using System.Threading;
using System.Threading.Tasks;
using Microsoft.CodeAnalysis.LanguageServices;
using Microsoft.CodeAnalysis.Options;
using Microsoft.CodeAnalysis.PooledObjects;
using Microsoft.CodeAnalysis.Recommendations;
using Microsoft.CodeAnalysis.Shared.Extensions;
using Microsoft.CodeAnalysis.Shared.Extensions.ContextQuery;
using Microsoft.CodeAnalysis.Shared.Utilities;
using Roslyn.Utilities;

namespace Microsoft.CodeAnalysis.Completion.Providers
{
    internal abstract class AbstractRecommendationServiceBasedCompletionProvider<TSyntaxContext> : AbstractSymbolCompletionProvider<TSyntaxContext>
        where TSyntaxContext : SyntaxContext
    {
        protected abstract Task<bool> ShouldPreselectInferredTypesAsync(CompletionContext? completionContext, int position, CompletionOptions options, CancellationToken cancellationToken);
        protected abstract CompletionItemRules GetCompletionItemRules(ImmutableArray<(ISymbol symbol, bool preselect)> symbols, TSyntaxContext context);
        protected abstract CompletionItemSelectionBehavior PreselectedItemSelectionBehavior { get; }
        protected abstract bool IsInstrinsic(ISymbol symbol);
        protected abstract bool IsTriggerOnDot(SyntaxToken token, int characterPosition);

        protected sealed override bool ShouldCollectTelemetryForTargetTypeCompletion => true;

        protected sealed override async Task<ImmutableArray<(ISymbol symbol, bool preselect)>> GetSymbolsAsync(
            CompletionContext? completionContext, TSyntaxContext context, int position, CompletionOptions options, CancellationToken cancellationToken)
        {
            var recommendationOptions = options.ToRecommendationServiceOptions();
            var recommender = context.GetLanguageService<IRecommendationService>();
<<<<<<< HEAD
            var recommendedSymbols = recommender.GetRecommendedSymbolsAtPosition(context.Document, context.SemanticModel, position, options, cancellationToken);
=======
            var recommendedSymbols = recommender.GetRecommendedSymbolsAtPosition(context.Document, context.SemanticModel, position, recommendationOptions, cancellationToken);
>>>>>>> 67d940c4

            var shouldPreselectInferredTypes = await ShouldPreselectInferredTypesAsync(completionContext, position, options, cancellationToken).ConfigureAwait(false);
            if (!shouldPreselectInferredTypes)
                return recommendedSymbols.NamedSymbols.SelectAsArray(s => (s, preselect: false));

            var inferredTypes = context.InferredTypes.Where(t => t.SpecialType != SpecialType.System_Void).ToSet();

            using var _ = ArrayBuilder<(ISymbol symbol, bool preselect)>.GetInstance(out var result);

            foreach (var symbol in recommendedSymbols.NamedSymbols)
            {
                // Don't preselect intrinsic type symbols so we can preselect their keywords instead. We will also
                // ignore nullability for purposes of preselection -- if a method is returning a string? but we've
                // inferred we're assigning to a string or vice versa we'll still count those as the same.
                var preselect = inferredTypes.Contains(GetSymbolType(symbol), SymbolEqualityComparer.Default) && !IsInstrinsic(symbol);
                result.Add((symbol, preselect));
            }

            return result.ToImmutable();
        }

        private static ITypeSymbol? GetSymbolType(ISymbol symbol)
            => symbol is IMethodSymbol method ? method.ReturnType : symbol.GetSymbolType();

        protected override CompletionItem CreateItem(
            CompletionContext completionContext,
            string displayText,
            string displayTextSuffix,
            string insertionText,
            ImmutableArray<(ISymbol symbol, bool preselect)> symbols,
            TSyntaxContext context,
            SupportedPlatformData? supportedPlatformData)
        {
            var rules = GetCompletionItemRules(symbols, context);

            var preselect = symbols.Any(t => t.preselect);
            var matchPriority = preselect ? ComputeSymbolMatchPriority(symbols[0].symbol) : MatchPriority.Default;
            rules = rules.WithMatchPriority(matchPriority);

            if (ShouldSoftSelectInArgumentList(completionContext, context, preselect))
            {
                rules = rules.WithSelectionBehavior(CompletionItemSelectionBehavior.SoftSelection);
            }
            else if (context.IsRightSideOfNumericType)
            {
                rules = rules.WithSelectionBehavior(CompletionItemSelectionBehavior.SoftSelection);
            }
            else if (preselect)
            {
                rules = rules.WithSelectionBehavior(PreselectedItemSelectionBehavior);
            }

            return SymbolCompletionItem.CreateWithNameAndKind(
                displayText: displayText,
                displayTextSuffix: displayTextSuffix,
                symbols: symbols.SelectAsArray(t => t.symbol),
                rules: rules,
                contextPosition: context.Position,
                insertionText: insertionText,
                filterText: GetFilterText(symbols[0].symbol, displayText, context),
                supportedPlatforms: supportedPlatformData);
        }

        private static bool ShouldSoftSelectInArgumentList(CompletionContext completionContext, TSyntaxContext context, bool preselect)
        {
            return !preselect &&
                completionContext.Trigger.Kind == CompletionTriggerKind.Insertion &&
                context.IsOnArgumentListBracketOrComma &&
                IsArgumentListTriggerCharacter(completionContext.Trigger.Character);
        }

        private static bool IsArgumentListTriggerCharacter(char character)
            => character is ' ' or '(' or '[';

        private static int ComputeSymbolMatchPriority(ISymbol symbol)
        {
            if (symbol.MatchesKind(SymbolKind.Local, SymbolKind.Parameter, SymbolKind.RangeVariable))
            {
                return SymbolMatchPriority.PreferLocalOrParameterOrRangeVariable;
            }

            if (symbol.MatchesKind(SymbolKind.Field, SymbolKind.Property))
            {
                return SymbolMatchPriority.PreferFieldOrProperty;
            }

            if (symbol.MatchesKind(SymbolKind.Event, SymbolKind.Method))
            {
                return SymbolMatchPriority.PreferEventOrMethod;
            }

            return SymbolMatchPriority.PreferType;
        }

        internal sealed override async Task<CompletionDescription> GetDescriptionWorkerAsync(
            Document document, CompletionItem item, CompletionOptions options, SymbolDescriptionOptions displayOptions, CancellationToken cancellationToken)
        {
            var position = SymbolCompletionItem.GetContextPosition(item);
            var name = SymbolCompletionItem.GetSymbolName(item);
            var kind = SymbolCompletionItem.GetKind(item);
            var isGeneric = SymbolCompletionItem.GetSymbolIsGeneric(item);
            var relatedDocumentIds = document.Project.Solution.GetRelatedDocumentIds(document.Id);
            var typeConvertibilityCache = new Dictionary<ITypeSymbol, bool>(SymbolEqualityComparer.Default);

            foreach (var relatedId in relatedDocumentIds)
            {
                var relatedDocument = document.Project.Solution.GetRequiredDocument(relatedId);
                var context = await CreateContextAsync(relatedDocument, position, cancellationToken).ConfigureAwait(false);
                var symbols = await TryGetSymbolsForContextAsync(completionContext: null, context, options, cancellationToken).ConfigureAwait(false);

                if (!symbols.IsDefault)
                {
                    var bestSymbols = symbols.WhereAsArray(s => SymbolMatches(s, name, kind, isGeneric));

                    if (bestSymbols.Any())
                    {
<<<<<<< HEAD
                        if (IsTargetTypeCompletionFilterExperimentEnabled(document.Project.Solution.Options) &&
=======
                        if (options.TargetTypedCompletionFilter &&
>>>>>>> 67d940c4
                            TryFindFirstSymbolMatchesTargetTypes(_ => context, bestSymbols, typeConvertibilityCache, out var index) && index > 0)
                        {
                            // Since the first symbol is used to get the item description by default,
                            // this would ensure the displayed one matches target types (if there's any).
                            var firstMatch = bestSymbols[index];
                            bestSymbols = bestSymbols.RemoveAt(index);
                            bestSymbols = bestSymbols.Insert(0, firstMatch);
                        }

                        return await SymbolCompletionItem.GetDescriptionAsync(item, bestSymbols.SelectAsArray(t => t.symbol), document, context.SemanticModel, displayOptions, cancellationToken).ConfigureAwait(false);
                    }
                }
            }

            return CompletionDescription.Empty;

            static bool SymbolMatches((ISymbol symbol, bool preselect) tuple, string? name, SymbolKind? kind, bool isGeneric)
            {
                return kind != null && tuple.symbol.Kind == kind && tuple.symbol.Name == name && isGeneric == tuple.symbol.GetArity() > 0;
            }
        }

        protected sealed override async Task<bool> IsSemanticTriggerCharacterAsync(Document document, int characterPosition, CancellationToken cancellationToken)
        {
            var result = await IsTriggerOnDotAsync(document, characterPosition, cancellationToken).ConfigureAwait(false);
            return result ?? true;
        }

        protected async Task<bool?> IsTriggerOnDotAsync(Document document, int characterPosition, CancellationToken cancellationToken)
        {
            var text = await document.GetTextAsync(cancellationToken).ConfigureAwait(false);
            if (text[characterPosition] != '.')
                return null;

            // don't want to trigger after a number.  All other cases after dot are ok.
            var root = await document.GetRequiredSyntaxRootAsync(cancellationToken).ConfigureAwait(false);
            var token = root.FindToken(characterPosition);

            return IsTriggerOnDot(token, characterPosition);
        }
    }
}<|MERGE_RESOLUTION|>--- conflicted
+++ resolved
@@ -34,11 +34,7 @@
         {
             var recommendationOptions = options.ToRecommendationServiceOptions();
             var recommender = context.GetLanguageService<IRecommendationService>();
-<<<<<<< HEAD
-            var recommendedSymbols = recommender.GetRecommendedSymbolsAtPosition(context.Document, context.SemanticModel, position, options, cancellationToken);
-=======
             var recommendedSymbols = recommender.GetRecommendedSymbolsAtPosition(context.Document, context.SemanticModel, position, recommendationOptions, cancellationToken);
->>>>>>> 67d940c4
 
             var shouldPreselectInferredTypes = await ShouldPreselectInferredTypesAsync(completionContext, position, options, cancellationToken).ConfigureAwait(false);
             if (!shouldPreselectInferredTypes)
@@ -155,11 +151,7 @@
 
                     if (bestSymbols.Any())
                     {
-<<<<<<< HEAD
-                        if (IsTargetTypeCompletionFilterExperimentEnabled(document.Project.Solution.Options) &&
-=======
                         if (options.TargetTypedCompletionFilter &&
->>>>>>> 67d940c4
                             TryFindFirstSymbolMatchesTargetTypes(_ => context, bestSymbols, typeConvertibilityCache, out var index) && index > 0)
                         {
                             // Since the first symbol is used to get the item description by default,
