﻿// Licensed to the .NET Foundation under one or more agreements.
// The .NET Foundation licenses this file to you under the MIT license.
// See the LICENSE file in the project root for more information.

using System;
using System.Collections.Immutable;
using System.Diagnostics;
using System.Linq;
using System.Threading;
using System.Threading.Tasks;
using Microsoft.CodeAnalysis.CodeActions;
using Microsoft.CodeAnalysis.CodeRefactorings;
using Microsoft.CodeAnalysis.Editing;
using Microsoft.CodeAnalysis.Formatting;
using Microsoft.CodeAnalysis.LanguageServices;
using Microsoft.CodeAnalysis.PooledObjects;
using Microsoft.CodeAnalysis.Shared.Extensions;
using Microsoft.CodeAnalysis.Simplification;
using Microsoft.CodeAnalysis.Text;
using Roslyn.Utilities;

namespace Microsoft.CodeAnalysis.ConvertToInterpolatedString
{
    internal abstract class AbstractConvertPlaceholderToInterpolatedStringRefactoringProvider<
        TInvocationExpressionSyntax,
        TExpressionSyntax,
        TArgumentSyntax,
        TLiteralExpressionSyntax,
        TArgumentListExpressionSyntax,
        TInterpolationSyntax> : CodeRefactoringProvider
        where TExpressionSyntax : SyntaxNode
        where TInvocationExpressionSyntax : TExpressionSyntax
        where TArgumentSyntax : SyntaxNode
        where TLiteralExpressionSyntax : SyntaxNode
        where TArgumentListExpressionSyntax : SyntaxNode
        where TInterpolationSyntax : SyntaxNode
    {

        // Methods that are not string.Format but still should qualify to be replaced.
        // Ex: Console.WriteLine("{0}", a) => Console.WriteLine($"{a}");
<<<<<<< HEAD
        private static readonly (string typeName, string[] methods)[] CompositeFormattedMethods = new (string, string[])[]
            {
                (typeof(Console).FullName!, new[] { nameof(Console.Write), nameof(Console.WriteLine) }),
                (typeof(Debug).FullName!, new[] { nameof(Debug.WriteLine), nameof(Debug.Print)}),
                (typeof(Trace).FullName!, new[] { nameof(Trace.TraceError), nameof(Trace.TraceWarning), nameof(Trace.TraceInformation)}),
                (typeof(TraceSource).FullName!, new[] { nameof(TraceSource.TraceInformation)})
            };
=======
        private static readonly ImmutableArray<(string typeName, ImmutableArray<string> methods)> s_compositeFormattedMethods = ImmutableArray.Create(
            (typeof(Console).FullName!, ImmutableArray.Create(nameof(Console.Write), nameof(Console.WriteLine))),
            (typeof(Debug).FullName!, ImmutableArray.Create(nameof(Debug.WriteLine), nameof(Debug.Print))),
            (typeof(Trace).FullName!, ImmutableArray.Create(nameof(Trace.TraceError), nameof(Trace.TraceWarning), nameof(Trace.TraceInformation))),
            (typeof(TraceSource).FullName!, ImmutableArray.Create(nameof(TraceSource.TraceInformation))));
>>>>>>> 67d940c4

        protected abstract SyntaxNode GetInterpolatedString(string text);

        public override async Task ComputeRefactoringsAsync(CodeRefactoringContext context)
        {
            var (document, textSpan, cancellationToken) = context;
            var semanticModel = await document.GetRequiredSemanticModelAsync(cancellationToken).ConfigureAwait(false);

            var stringType = semanticModel.Compilation.GetSpecialType(SpecialType.System_String);
            if (stringType.IsErrorType())
            {
                return;
            }

<<<<<<< HEAD
            var stringInvocationMethods = CollectMethods(stringType, nameof(string.Format));
            var compositeFormattedInvocationMethods = CompositeFormattedMethods
=======
            var stringInvocationMethods = CollectMethods(stringType, ImmutableArray.Create(nameof(string.Format)));
            var compositeFormattedInvocationMethods = s_compositeFormattedMethods
>>>>>>> 67d940c4
                .SelectMany(pair => CollectMethods(semanticModel.Compilation.GetTypeByMetadataName(pair.typeName), pair.methods))
                .ToImmutableArray();

            var allInvocationMethods = stringInvocationMethods.AddRange(compositeFormattedInvocationMethods);

            if (allInvocationMethods.Length == 0)
            {
                return;
            }

            var syntaxFactsService = document.GetLanguageService<ISyntaxFactsService>();
            if (syntaxFactsService == null)
            {
                return;
            }

            var (invocationSyntax, invocationSymbol) = await TryFindInvocationAsync(textSpan, document, semanticModel, allInvocationMethods, syntaxFactsService, context.CancellationToken).ConfigureAwait(false);
            if (invocationSyntax is null || invocationSymbol is null)
<<<<<<< HEAD
=======
            {
                return;
            }

            if (!IsArgumentListCorrect(syntaxFactsService.GetArgumentsOfInvocationExpression(invocationSyntax), invocationSymbol, allInvocationMethods, semanticModel, syntaxFactsService, cancellationToken))
>>>>>>> 67d940c4
            {
                return;
            }

<<<<<<< HEAD
            if (!IsArgumentListCorrect(syntaxFactsService.GetArgumentsOfInvocationExpression(invocationSyntax), invocationSymbol, allInvocationMethods, semanticModel, syntaxFactsService, cancellationToken))
            {
                return;
            }

=======
>>>>>>> 67d940c4
            var shouldReplaceInvocation = stringInvocationMethods.Contains(invocationSymbol);

            context.RegisterRefactoring(
                    new ConvertToInterpolatedStringCodeAction(
                        c => CreateInterpolatedStringAsync(invocationSyntax, document, syntaxFactsService, shouldReplaceInvocation, c)),
                    invocationSyntax.Span);

            // Local Functions

<<<<<<< HEAD
            static ImmutableArray<IMethodSymbol> CollectMethods(INamedTypeSymbol? typeSymbol, params string[] methodNames)
=======
            static ImmutableArray<IMethodSymbol> CollectMethods(INamedTypeSymbol? typeSymbol, ImmutableArray<string> methodNames)
>>>>>>> 67d940c4
            {
                if (typeSymbol is null)
                {
                    return ImmutableArray<IMethodSymbol>.Empty;
                }

                return typeSymbol
                    .GetMembers()
                    .OfType<IMethodSymbol>()
                    .Where(m => methodNames.Contains(m.Name))
                    .Where(ShouldIncludeFormatMethod)
                    .ToImmutableArray();
            }
        }

        private async Task<(TInvocationExpressionSyntax?, ISymbol?)> TryFindInvocationAsync(
            TextSpan span,
            Document document,
            SemanticModel semanticModel,
            ImmutableArray<IMethodSymbol> applicableMethods,
            ISyntaxFactsService syntaxFactsService,
            CancellationToken cancellationToken)
        {
            // If selection is empty there can be multiple matching invocations (we can be deep in), need to go through all of them
            var possibleInvocations = await document.GetRelevantNodesAsync<TInvocationExpressionSyntax>(span, cancellationToken).ConfigureAwait(false);
            var invocation = possibleInvocations.FirstOrDefault(invocation => IsValidPlaceholderToInterpolatedString(invocation, syntaxFactsService, semanticModel, applicableMethods, this, cancellationToken));

            // User selected the whole invocation of format.
            if (invocation != null)
            {
                return (invocation, semanticModel.GetSymbolInfo(invocation, cancellationToken).Symbol);
            }

            // User selected a single argument of the invocation (expression / format string) instead of the whole invocation.
            var argument = await document.TryGetRelevantNodeAsync<TArgumentSyntax>(span, cancellationToken).ConfigureAwait(false);
            invocation = argument?.Parent?.Parent as TInvocationExpressionSyntax;
            if (invocation != null && IsValidPlaceholderToInterpolatedString(invocation, syntaxFactsService, semanticModel, applicableMethods, this, cancellationToken))
            {
                return (invocation, semanticModel.GetSymbolInfo(invocation, cancellationToken).Symbol);
            }

            // User selected the whole argument list: string format with placeholders plus all expressions
            var argumentList = await document.TryGetRelevantNodeAsync<TArgumentListExpressionSyntax>(span, cancellationToken).ConfigureAwait(false);
            invocation = argumentList?.Parent as TInvocationExpressionSyntax;
            if (invocation != null && IsValidPlaceholderToInterpolatedString(invocation, syntaxFactsService, semanticModel, applicableMethods, this, cancellationToken))
            {
                return (invocation, semanticModel.GetSymbolInfo(invocation, cancellationToken).Symbol);
            }

            return (null, null);

            static bool IsValidPlaceholderToInterpolatedString(
                TInvocationExpressionSyntax invocation,
                ISyntaxFactsService syntaxFactsService,
                SemanticModel semanticModel,
                ImmutableArray<IMethodSymbol> applicableMethods,
                AbstractConvertPlaceholderToInterpolatedStringRefactoringProvider<
                    TInvocationExpressionSyntax, TExpressionSyntax, TArgumentSyntax,
                    TLiteralExpressionSyntax, TArgumentListExpressionSyntax, TInterpolationSyntax> thisInstance,
                CancellationToken cancellationToken)
            {
                var arguments = syntaxFactsService.GetArgumentsOfInvocationExpression(invocation);
                if (arguments.Count >= 2)
                {
                    if (syntaxFactsService.GetExpressionOfArgument(GetFormatArgument(arguments, syntaxFactsService)) is TLiteralExpressionSyntax firstArgumentExpression &&
                        syntaxFactsService.IsStringLiteral(firstArgumentExpression.GetFirstToken()))
                    {
                        var invocationSymbol = semanticModel.GetSymbolInfo(invocation, cancellationToken).Symbol;
                        if (applicableMethods.Contains(invocationSymbol))
                        {
                            return true;
                        }
                    }
                }

                return false;
            }
        }

        private static bool IsArgumentListCorrect(
            SeparatedSyntaxList<TArgumentSyntax> arguments,
            ISymbol invocationSymbol,
            ImmutableArray<IMethodSymbol> formatMethods,
            SemanticModel semanticModel,
            ISyntaxFactsService syntaxFactsService,
            CancellationToken cancellationToken)
        {
            if (arguments.Count >= 2 &&
                syntaxFactsService.GetExpressionOfArgument(GetFormatArgument(arguments, syntaxFactsService)) is TLiteralExpressionSyntax firstExpression &&
                syntaxFactsService.IsStringLiteral(firstExpression.GetFirstToken()))
            {
                // We do not want to substitute the expression if it is being passed to params array argument
                // Example: 
                // string[] args;
                // String.Format("{0}{1}{2}", args);
                return IsArgumentListNotPassingArrayToParams(
                    syntaxFactsService.GetExpressionOfArgument(GetParamsArgument(arguments, syntaxFactsService)),
                    invocationSymbol,
                    formatMethods,
                    semanticModel,
                    cancellationToken);
            }

            return false;
        }

        private async Task<Document> CreateInterpolatedStringAsync(
            TInvocationExpressionSyntax invocation,
            Document document,
            ISyntaxFactsService syntaxFactsService,
            bool shouldReplaceInvocation,
            CancellationToken cancellationToken)
        {
            var semanticModel = await document.GetRequiredSemanticModelAsync(cancellationToken).ConfigureAwait(false);
            var arguments = syntaxFactsService.GetArgumentsOfInvocationExpression(invocation);
            var literalExpression = (TLiteralExpressionSyntax?)syntaxFactsService.GetExpressionOfArgument(GetFormatArgument(arguments, syntaxFactsService));
            Contract.ThrowIfNull(literalExpression);
            var text = literalExpression.GetFirstToken().ToString();
            var syntaxGenerator = document.GetRequiredLanguageService<SyntaxGenerator>();
            var expandedArguments = GetExpandedArguments(semanticModel, arguments, syntaxGenerator, syntaxFactsService);
            var interpolatedString = GetInterpolatedString(text);
            var newInterpolatedString = VisitArguments(expandedArguments, interpolatedString, syntaxFactsService);

            SyntaxNode? replacementNode;
            if (shouldReplaceInvocation)
            {
                replacementNode = newInterpolatedString;
            }
            else
            {
                replacementNode = syntaxGenerator.InvocationExpression(
                    syntaxFactsService.GetExpressionOfInvocationExpression(invocation),
                    newInterpolatedString);
            }

            var root = await document.GetRequiredSyntaxRootAsync(cancellationToken).ConfigureAwait(false);
            var newRoot = root.ReplaceNode(invocation, replacementNode.WithTriviaFrom(invocation));
            return document.WithSyntaxRoot(newRoot);
        }

        private static string GetArgumentName(TArgumentSyntax argument, ISyntaxFacts syntaxFacts)
            => syntaxFacts.GetNameForArgument(argument);

        private static SyntaxNode GetParamsArgument(SeparatedSyntaxList<TArgumentSyntax> arguments, ISyntaxFactsService syntaxFactsService)
            => arguments.FirstOrDefault(argument => string.Equals(GetArgumentName(argument, syntaxFactsService), StringFormatArguments.FormatArgumentName, StringComparison.OrdinalIgnoreCase)) ?? arguments[1];

        private static TArgumentSyntax GetFormatArgument(SeparatedSyntaxList<TArgumentSyntax> arguments, ISyntaxFactsService syntaxFactsService)
            => arguments.FirstOrDefault(argument => string.Equals(GetArgumentName(argument, syntaxFactsService), StringFormatArguments.FormatArgumentName, StringComparison.OrdinalIgnoreCase)) ?? arguments[0];

        private static TArgumentSyntax GetArgument(SeparatedSyntaxList<TArgumentSyntax> arguments, int index, ISyntaxFacts syntaxFacts)
        {
            if (arguments.Count > 4)
            {
                return arguments[index];
            }

            return arguments.FirstOrDefault(
                argument => string.Equals(GetArgumentName(argument, syntaxFacts), StringFormatArguments.ParamsArgumentNames[index], StringComparison.OrdinalIgnoreCase))
                ?? arguments[index];
        }

        private static ImmutableArray<TExpressionSyntax> GetExpandedArguments(
            SemanticModel semanticModel,
            SeparatedSyntaxList<TArgumentSyntax> arguments,
            SyntaxGenerator syntaxGenerator,
            ISyntaxFacts syntaxFacts)
        {
            using var _ = ArrayBuilder<TExpressionSyntax>.GetInstance(out var builder);
            for (var i = 1; i < arguments.Count; i++)
            {
                var argumentExpression = syntaxFacts.GetExpressionOfArgument(GetArgument(arguments, i, syntaxFacts));
                var convertedType = argumentExpression == null ? null : semanticModel.GetTypeInfo(argumentExpression).ConvertedType;
                if (convertedType == null)
                {
                    builder.Add((TExpressionSyntax)syntaxGenerator.AddParentheses(argumentExpression));
                }
                else
                {
                    var castExpression = (TExpressionSyntax)syntaxGenerator.CastExpression(convertedType, syntaxGenerator.AddParentheses(argumentExpression)).WithAdditionalAnnotations(Simplifier.Annotation);
                    builder.Add(castExpression);
                }
            }

            return builder.ToImmutable();
        }

        private static SyntaxNode VisitArguments(
            ImmutableArray<TExpressionSyntax> expandedArguments,
            SyntaxNode interpolatedString,
            ISyntaxFactsService syntaxFactsService)
        {
            return interpolatedString.ReplaceNodes(syntaxFactsService.GetContentsOfInterpolatedString(interpolatedString), (oldNode, newNode) =>
            {
                if (newNode is TInterpolationSyntax interpolation)
                {
                    if (syntaxFactsService.GetExpressionOfInterpolation(interpolation) is TLiteralExpressionSyntax literalExpression && syntaxFactsService.IsNumericLiteralExpression(literalExpression))
                    {
                        if (int.TryParse(literalExpression.GetFirstToken().ValueText, out var index))
                        {
                            if (index >= 0 && index < expandedArguments.Length)
                            {
                                return interpolation.ReplaceNode(
                                    literalExpression,
                                    syntaxFactsService.ConvertToSingleLine(expandedArguments[index], useElasticTrivia: true).WithAdditionalAnnotations(Formatter.Annotation));
                            }
                        }
                    }
                }

                return newNode;
            });
        }

        private static bool ShouldIncludeFormatMethod(IMethodSymbol methodSymbol)
        {
            if (!methodSymbol.IsStatic)
            {
                return false;
            }

            if (methodSymbol.Parameters.Length == 0)
            {
                return false;
            }

            var firstParameter = methodSymbol.Parameters[0];
            if (firstParameter?.Name != StringFormatArguments.FormatArgumentName)
            {
                return false;
            }

            return true;
        }

        private static bool IsArgumentListNotPassingArrayToParams(
            SyntaxNode? expression,
            ISymbol invocationSymbol,
            ImmutableArray<IMethodSymbol> formatMethods,
            SemanticModel semanticModel,
            CancellationToken cancellationToken)
        {
            if (expression != null)
            {
                var formatMethodsAcceptingParamsArray = formatMethods
                        .Where(x => x.Parameters.Length > 1 && x.Parameters[1].Type.Kind == SymbolKind.ArrayType);
                if (formatMethodsAcceptingParamsArray.Contains(invocationSymbol))
                {
                    return semanticModel.GetTypeInfo(expression, cancellationToken).Type?.Kind != SymbolKind.ArrayType;
                }
            }

            return true;
        }

        private class ConvertToInterpolatedStringCodeAction : CodeAction.DocumentChangeAction
        {
            public ConvertToInterpolatedStringCodeAction(Func<CancellationToken, Task<Document>> createChangedDocument)
                : base(FeaturesResources.Convert_to_interpolated_string, createChangedDocument, nameof(FeaturesResources.Convert_to_interpolated_string))
            {
            }
        }

        private static class StringFormatArguments
        {
            public const string FormatArgumentName = "format";

            public const string ArgsArgumentName = "args";

            public static readonly ImmutableArray<string> ParamsArgumentNames =
                ImmutableArray.Create("", "arg0", "arg1", "arg2");
        }
    }
}<|MERGE_RESOLUTION|>--- conflicted
+++ resolved
@@ -38,21 +38,11 @@
 
         // Methods that are not string.Format but still should qualify to be replaced.
         // Ex: Console.WriteLine("{0}", a) => Console.WriteLine($"{a}");
-<<<<<<< HEAD
-        private static readonly (string typeName, string[] methods)[] CompositeFormattedMethods = new (string, string[])[]
-            {
-                (typeof(Console).FullName!, new[] { nameof(Console.Write), nameof(Console.WriteLine) }),
-                (typeof(Debug).FullName!, new[] { nameof(Debug.WriteLine), nameof(Debug.Print)}),
-                (typeof(Trace).FullName!, new[] { nameof(Trace.TraceError), nameof(Trace.TraceWarning), nameof(Trace.TraceInformation)}),
-                (typeof(TraceSource).FullName!, new[] { nameof(TraceSource.TraceInformation)})
-            };
-=======
         private static readonly ImmutableArray<(string typeName, ImmutableArray<string> methods)> s_compositeFormattedMethods = ImmutableArray.Create(
             (typeof(Console).FullName!, ImmutableArray.Create(nameof(Console.Write), nameof(Console.WriteLine))),
             (typeof(Debug).FullName!, ImmutableArray.Create(nameof(Debug.WriteLine), nameof(Debug.Print))),
             (typeof(Trace).FullName!, ImmutableArray.Create(nameof(Trace.TraceError), nameof(Trace.TraceWarning), nameof(Trace.TraceInformation))),
             (typeof(TraceSource).FullName!, ImmutableArray.Create(nameof(TraceSource.TraceInformation))));
->>>>>>> 67d940c4
 
         protected abstract SyntaxNode GetInterpolatedString(string text);
 
@@ -67,13 +57,8 @@
                 return;
             }
 
-<<<<<<< HEAD
-            var stringInvocationMethods = CollectMethods(stringType, nameof(string.Format));
-            var compositeFormattedInvocationMethods = CompositeFormattedMethods
-=======
             var stringInvocationMethods = CollectMethods(stringType, ImmutableArray.Create(nameof(string.Format)));
             var compositeFormattedInvocationMethods = s_compositeFormattedMethods
->>>>>>> 67d940c4
                 .SelectMany(pair => CollectMethods(semanticModel.Compilation.GetTypeByMetadataName(pair.typeName), pair.methods))
                 .ToImmutableArray();
 
@@ -92,26 +77,15 @@
 
             var (invocationSyntax, invocationSymbol) = await TryFindInvocationAsync(textSpan, document, semanticModel, allInvocationMethods, syntaxFactsService, context.CancellationToken).ConfigureAwait(false);
             if (invocationSyntax is null || invocationSymbol is null)
-<<<<<<< HEAD
-=======
             {
                 return;
             }
 
             if (!IsArgumentListCorrect(syntaxFactsService.GetArgumentsOfInvocationExpression(invocationSyntax), invocationSymbol, allInvocationMethods, semanticModel, syntaxFactsService, cancellationToken))
->>>>>>> 67d940c4
-            {
-                return;
-            }
-
-<<<<<<< HEAD
-            if (!IsArgumentListCorrect(syntaxFactsService.GetArgumentsOfInvocationExpression(invocationSyntax), invocationSymbol, allInvocationMethods, semanticModel, syntaxFactsService, cancellationToken))
-            {
-                return;
-            }
-
-=======
->>>>>>> 67d940c4
+            {
+                return;
+            }
+
             var shouldReplaceInvocation = stringInvocationMethods.Contains(invocationSymbol);
 
             context.RegisterRefactoring(
@@ -121,11 +95,7 @@
 
             // Local Functions
 
-<<<<<<< HEAD
-            static ImmutableArray<IMethodSymbol> CollectMethods(INamedTypeSymbol? typeSymbol, params string[] methodNames)
-=======
             static ImmutableArray<IMethodSymbol> CollectMethods(INamedTypeSymbol? typeSymbol, ImmutableArray<string> methodNames)
->>>>>>> 67d940c4
             {
                 if (typeSymbol is null)
                 {
