﻿// Copyright (c) Microsoft.  All Rights Reserved.  Licensed under the Apache License, Version 2.0.  See License.txt in the project root for license information.

using System;
using System.Collections.Generic;
using System.Collections.Immutable;
using System.Diagnostics;
using System.Linq;
using System.Threading;
using System.Threading.Tasks;
using Microsoft.CodeAnalysis.EmbeddedLanguages.LanguageServices;
using Microsoft.CodeAnalysis.ErrorReporting;
using Microsoft.CodeAnalysis.FindSymbols;
using Microsoft.CodeAnalysis.LanguageServices;
using Microsoft.CodeAnalysis.PooledObjects;
using Microsoft.CodeAnalysis.Remote;
using Microsoft.CodeAnalysis.Shared.Extensions;
using Microsoft.CodeAnalysis.Text;
using Roslyn.Utilities;

namespace Microsoft.CodeAnalysis.DocumentHighlighting
{
    internal abstract partial class AbstractDocumentHighlightsService : IDocumentHighlightsService
    {
        public async Task<ImmutableArray<DocumentHighlights>> GetDocumentHighlightsAsync(
            Document document, int position, IImmutableSet<Document> documentsToSearch, CancellationToken cancellationToken)
        {
            var (succeeded, highlights) = await GetDocumentHighlightsInRemoteProcessAsync(
                document, position, documentsToSearch, cancellationToken).ConfigureAwait(false);

            if (succeeded)
            {
                return highlights;
            }

            return await GetDocumentHighlightsInCurrentProcessAsync(
                document, position, documentsToSearch, cancellationToken).ConfigureAwait(false);
        }

        private async Task<(bool succeeded, ImmutableArray<DocumentHighlights> highlights)> GetDocumentHighlightsInRemoteProcessAsync(
            Document document, int position, IImmutableSet<Document> documentsToSearch, CancellationToken cancellationToken)
        {
            var result = await document.Project.Solution.TryRunCodeAnalysisRemoteAsync<IList<SerializableDocumentHighlights>>(
                RemoteFeatureOptions.DocumentHighlightingEnabled,
                nameof(IRemoteDocumentHighlights.GetDocumentHighlightsAsync),
                new object[]
                {
                    document.Id,
                    position,
                    documentsToSearch.Select(d => d.Id).ToArray()
                },
                cancellationToken).ConfigureAwait(false);

            if (result == null)
            {
                return (succeeded: false, ImmutableArray<DocumentHighlights>.Empty);
            }

            return (true, result.SelectAsArray(h => h.Rehydrate(document.Project.Solution)));
        }

        private async Task<ImmutableArray<DocumentHighlights>> GetDocumentHighlightsInCurrentProcessAsync(
            Document document, int position, IImmutableSet<Document> documentsToSearch, CancellationToken cancellationToken)
        {
            var result = await TryGetEmbeddedLanguageHighlightsAsync(document, position, cancellationToken).ConfigureAwait(false);
            if (!result.IsDefaultOrEmpty)
            {
                return result;
            }

            // use speculative semantic model to see whether we are on a symbol we can do HR
            var span = new TextSpan(position, 0);
            var solution = document.Project.Solution;

            var semanticModel = await document.GetSemanticModelForSpanAsync(span, cancellationToken).ConfigureAwait(false);
            var symbol = await SymbolFinder.FindSymbolAtPositionAsync(
                semanticModel, position, solution.Workspace, cancellationToken).ConfigureAwait(false);
            if (symbol == null)
            {
                return ImmutableArray<DocumentHighlights>.Empty;
            }

            symbol = await GetSymbolToSearchAsync(document, position, semanticModel, symbol, cancellationToken).ConfigureAwait(false);
            if (symbol == null)
            {
                return ImmutableArray<DocumentHighlights>.Empty;
            }

            // Get unique tags for referenced symbols
            return await GetTagsForReferencedSymbolAsync(
                new SymbolAndProjectId(symbol, document.Project.Id),
                document, documentsToSearch, cancellationToken).ConfigureAwait(false);
        }

        private async Task<ImmutableArray<DocumentHighlights>> TryGetEmbeddedLanguageHighlightsAsync(
            Document document, int position, CancellationToken cancellationToken)
        {
            var embeddedLanguagesProvider = document.GetLanguageService<IEmbeddedLanguagesProvider>();
            if (embeddedLanguagesProvider != null)
            {
                foreach (var language in embeddedLanguagesProvider.GetEmbeddedLanguages())
                {
                    var highlighter = language.Highlighter;
                    if (highlighter != null)
                    {
                        var highlights = await highlighter.GetHighlightsAsync(
                            document, position, cancellationToken).ConfigureAwait(false);

<<<<<<< HEAD
                        if (highlights.Length > 0)
=======
                        if (!highlights.IsDefaultOrEmpty)
>>>>>>> b5e36269
                        {
                            var result = ArrayBuilder<HighlightSpan>.GetInstance();
                            foreach (var span in highlights)
                            {
                                result.Add(new HighlightSpan(span, HighlightSpanKind.None));
                            }

                            return ImmutableArray.Create(new DocumentHighlights(
                                document, result.ToImmutableAndFree()));
                        }
                    }
                }
            }

            return default;
        }

        private static async Task<ISymbol> GetSymbolToSearchAsync(Document document, int position, SemanticModel semanticModel, ISymbol symbol, CancellationToken cancellationToken)
        {
            // see whether we can use the symbol as it is
            var currentSemanticModel = await document.GetSemanticModelAsync(cancellationToken).ConfigureAwait(false);
            if (currentSemanticModel == semanticModel)
            {
                return symbol;
            }

            // get symbols from current document again
            return await SymbolFinder.FindSymbolAtPositionAsync(currentSemanticModel, position, document.Project.Solution.Workspace, cancellationToken).ConfigureAwait(false);
        }

        private async Task<ImmutableArray<DocumentHighlights>> GetTagsForReferencedSymbolAsync(
            SymbolAndProjectId symbolAndProjectId,
            Document document,
            IImmutableSet<Document> documentsToSearch,
            CancellationToken cancellationToken)
        {
            var symbol = symbolAndProjectId.Symbol;
            Contract.ThrowIfNull(symbol);
            if (ShouldConsiderSymbol(symbol))
            {
                var progress = new StreamingProgressCollector(
                    StreamingFindReferencesProgress.Instance);

                var options = FindReferencesSearchOptions.GetFeatureOptionsForStartingSymbol(symbol);
                await SymbolFinder.FindReferencesAsync(
                    symbolAndProjectId, document.Project.Solution, progress,
                    documentsToSearch, options, cancellationToken).ConfigureAwait(false);

                return await FilterAndCreateSpansAsync(
                    progress.GetReferencedSymbols(), document, documentsToSearch,
                    symbol, options, cancellationToken).ConfigureAwait(false);
            }

            return ImmutableArray<DocumentHighlights>.Empty;
        }

        private static bool ShouldConsiderSymbol(ISymbol symbol)
        {
            switch (symbol.Kind)
            {
                case SymbolKind.Method:
                    switch (((IMethodSymbol)symbol).MethodKind)
                    {
                        case MethodKind.AnonymousFunction:
                        case MethodKind.PropertyGet:
                        case MethodKind.PropertySet:
                        case MethodKind.EventAdd:
                        case MethodKind.EventRaise:
                        case MethodKind.EventRemove:
                            return false;

                        default:
                            return true;
                    }

                default:
                    return true;
            }
        }

        private async Task<ImmutableArray<DocumentHighlights>> FilterAndCreateSpansAsync(
            IEnumerable<ReferencedSymbol> references, Document startingDocument,
            IImmutableSet<Document> documentsToSearch, ISymbol symbol,
            FindReferencesSearchOptions options, CancellationToken cancellationToken)
        {
            var solution = startingDocument.Project.Solution;

            references = references.FilterToItemsToShow(options);
            references = references.FilterNonMatchingMethodNames(solution, symbol);
            references = references.FilterToAliasMatches(symbol as IAliasSymbol);

            if (symbol.IsConstructor())
            {
                references = references.Where(r => r.Definition.OriginalDefinition.Equals(symbol.OriginalDefinition));
            }

            var additionalReferences = new List<Location>();

            foreach (var currentDocument in documentsToSearch)
            {
                // 'documentsToSearch' may contain documents from languages other than our own
                // (for example cshtml files when we're searching the cs document).  Since we're
                // delegating to a virtual method for this language type, we have to make sure
                // we only process the document if it's also our language.
                if (currentDocument.Project.Language == startingDocument.Project.Language)
                {
                    additionalReferences.AddRange(await GetAdditionalReferencesAsync(currentDocument, symbol, cancellationToken).ConfigureAwait(false));
                }
            }

            return await CreateSpansAsync(
                solution, symbol, references, additionalReferences,
                documentsToSearch, cancellationToken).ConfigureAwait(false);
        }

        protected virtual Task<ImmutableArray<Location>> GetAdditionalReferencesAsync(
            Document document, ISymbol symbol, CancellationToken cancellationToken)
        {
            return SpecializedTasks.EmptyImmutableArray<Location>();
        }

        private static async Task<ImmutableArray<DocumentHighlights>> CreateSpansAsync(
            Solution solution,
            ISymbol symbol,
            IEnumerable<ReferencedSymbol> references,
            IEnumerable<Location> additionalReferences,
            IImmutableSet<Document> documentToSearch,
            CancellationToken cancellationToken)
        {
            var spanSet = new HashSet<DocumentSpan>();
            var tagMap = new MultiDictionary<Document, HighlightSpan>();
            bool addAllDefinitions = true;

            // Add definitions
            // Filter out definitions that cannot be highlighted. e.g: alias symbols defined via project property pages.
            if (symbol.Kind == SymbolKind.Alias &&
                symbol.Locations.Length > 0)
            {
                addAllDefinitions = false;

                if (symbol.Locations.First().IsInSource)
                {
                    // For alias symbol we want to get the tag only for the alias definition, not the target symbol's definition.
                    await AddLocationSpan(symbol.Locations.First(), solution, spanSet, tagMap, HighlightSpanKind.Definition, cancellationToken).ConfigureAwait(false);
                }
            }

            // Add references and definitions
            foreach (var reference in references)
            {
                if (addAllDefinitions && ShouldIncludeDefinition(reference.Definition))
                {
                    foreach (var location in reference.Definition.Locations)
                    {
                        if (location.IsInSource)
                        {
                            var document = solution.GetDocument(location.SourceTree);

                            // GetDocument will return null for locations in #load'ed trees.
                            // TODO:  Remove this check and add logic to fetch the #load'ed tree's
                            // Document once https://github.com/dotnet/roslyn/issues/5260 is fixed.
                            if (document == null)
                            {
                                Debug.Assert(solution.Workspace.Kind == WorkspaceKind.Interactive || solution.Workspace.Kind == WorkspaceKind.MiscellaneousFiles);
                                continue;
                            }

                            if (documentToSearch.Contains(document))
                            {
                                await AddLocationSpan(location, solution, spanSet, tagMap, HighlightSpanKind.Definition, cancellationToken).ConfigureAwait(false);
                            }
                        }
                    }
                }

                foreach (var referenceLocation in reference.Locations)
                {
                    var referenceKind = referenceLocation.IsWrittenTo ? HighlightSpanKind.WrittenReference : HighlightSpanKind.Reference;
                    await AddLocationSpan(referenceLocation.Location, solution, spanSet, tagMap, referenceKind, cancellationToken).ConfigureAwait(false);
                }
            }

            // Add additional references
            foreach (var location in additionalReferences)
            {
                await AddLocationSpan(location, solution, spanSet, tagMap, HighlightSpanKind.Reference, cancellationToken).ConfigureAwait(false);
            }

            var list = ArrayBuilder<DocumentHighlights>.GetInstance(tagMap.Count);
            foreach (var kvp in tagMap)
            {
                var spans = ArrayBuilder<HighlightSpan>.GetInstance(kvp.Value.Count);
                foreach (var span in kvp.Value)
                {
                    spans.Add(span);
                }

                list.Add(new DocumentHighlights(kvp.Key, spans.ToImmutableAndFree()));
            }

            return list.ToImmutableAndFree();
        }

        private static bool ShouldIncludeDefinition(ISymbol symbol)
        {
            switch (symbol.Kind)
            {
                case SymbolKind.Namespace:
                    return false;

                case SymbolKind.NamedType:
                    return !((INamedTypeSymbol)symbol).IsScriptClass;

                case SymbolKind.Parameter:

                    // If it's an indexer parameter, we will have also cascaded to the accessor
                    // one that actually receives the references
                    var containingProperty = symbol.ContainingSymbol as IPropertySymbol;
                    if (containingProperty != null && containingProperty.IsIndexer)
                    {
                        return false;
                    }

                    break;
            }

            return true;
        }

        private static async Task AddLocationSpan(Location location, Solution solution, HashSet<DocumentSpan> spanSet, MultiDictionary<Document, HighlightSpan> tagList, HighlightSpanKind kind, CancellationToken cancellationToken)
        {
            var span = await GetLocationSpanAsync(solution, location, cancellationToken).ConfigureAwait(false);
            if (span != null && !spanSet.Contains(span.Value))
            {
                spanSet.Add(span.Value);
                tagList.Add(span.Value.Document, new HighlightSpan(span.Value.SourceSpan, kind));
            }
        }

        private static async Task<DocumentSpan?> GetLocationSpanAsync(
            Solution solution, Location location, CancellationToken cancellationToken)
        {
            try
            {
                if (location != null && location.IsInSource)
                {
                    var tree = location.SourceTree;

                    var document = solution.GetDocument(tree);
                    var syntaxFacts = document.GetLanguageService<ISyntaxFactsService>();

                    if (syntaxFacts != null)
                    {
                        // Specify findInsideTrivia: true to ensure that we search within XML doc comments.
                        var root = await tree.GetRootAsync(cancellationToken).ConfigureAwait(false);
                        var token = root.FindToken(location.SourceSpan.Start, findInsideTrivia: true);

                        return syntaxFacts.IsGenericName(token.Parent) || syntaxFacts.IsIndexerMemberCRef(token.Parent)
                            ? new DocumentSpan(document, token.Span)
                            : new DocumentSpan(document, location.SourceSpan);
                    }
                }
            }
            catch (NullReferenceException e) when (FatalError.ReportWithoutCrash(e))
            {
                // We currently are seeing a strange null references crash in this code.  We have
                // a strong belief that this is recoverable, but we'd like to know why it is 
                // happening.  This exception filter allows us to report the issue and continue
                // without damaging the user experience.  Once we get more crash reports, we
                // can figure out the root cause and address appropriately.  This is preferable
                // to just using conditionl access operators to be resilient (as we won't actually
                // know why this is happening).
            }

            return null;
        }
    }
}<|MERGE_RESOLUTION|>--- conflicted
+++ resolved
@@ -105,11 +105,7 @@
                         var highlights = await highlighter.GetHighlightsAsync(
                             document, position, cancellationToken).ConfigureAwait(false);
 
-<<<<<<< HEAD
-                        if (highlights.Length > 0)
-=======
                         if (!highlights.IsDefaultOrEmpty)
->>>>>>> b5e36269
                         {
                             var result = ArrayBuilder<HighlightSpan>.GetInstance();
                             foreach (var span in highlights)
