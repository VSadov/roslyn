﻿// Licensed to the .NET Foundation under one or more agreements.
// The .NET Foundation licenses this file to you under the MIT license.
// See the LICENSE file in the project root for more information.

using System;
using System.Collections.Generic;
using System.Collections.Immutable;
using System.Diagnostics;
using System.Diagnostics.CodeAnalysis;
using System.Linq;
using System.Runtime.CompilerServices;
using System.Runtime.InteropServices;
using System.Text;
using System.Threading;
using System.Threading.Tasks;
using Microsoft.CodeAnalysis.Differencing;
using Microsoft.CodeAnalysis.Emit;
using Microsoft.CodeAnalysis.ErrorReporting;
using Microsoft.CodeAnalysis.PooledObjects;
using Microsoft.CodeAnalysis.Shared.Extensions;
using Microsoft.CodeAnalysis.Shared.Utilities;
using Microsoft.CodeAnalysis.Text;
using Microsoft.VisualStudio.Debugger.Contracts.EditAndContinue;
using Roslyn.Utilities;

namespace Microsoft.CodeAnalysis.EditAndContinue
{
    internal abstract class AbstractEditAndContinueAnalyzer : IEditAndContinueAnalyzer
    {
        internal const int DefaultStatementPart = 0;
        private const string CreateNewOnMetadataUpdateAttributeName = "CreateNewOnMetadataUpdateAttribute";

        /// <summary>
        /// Contains enough information to determine whether two symbols have the same signature.
        /// </summary>
        private static readonly SymbolDisplayFormat s_unqualifiedMemberDisplayFormat =
            new(
                globalNamespaceStyle: SymbolDisplayGlobalNamespaceStyle.Omitted,
                typeQualificationStyle: SymbolDisplayTypeQualificationStyle.NameOnly,
                propertyStyle: SymbolDisplayPropertyStyle.NameOnly,
                genericsOptions: SymbolDisplayGenericsOptions.IncludeTypeParameters | SymbolDisplayGenericsOptions.IncludeVariance,
                memberOptions:
                    SymbolDisplayMemberOptions.IncludeParameters |
                    SymbolDisplayMemberOptions.IncludeExplicitInterface,
                parameterOptions:
                    SymbolDisplayParameterOptions.IncludeParamsRefOut |
                    SymbolDisplayParameterOptions.IncludeExtensionThis |
                    SymbolDisplayParameterOptions.IncludeType |
                    SymbolDisplayParameterOptions.IncludeName,
                miscellaneousOptions:
                    SymbolDisplayMiscellaneousOptions.UseSpecialTypes);

        private static readonly SymbolDisplayFormat s_fullyQualifiedMemberDisplayFormat =
            new(
                globalNamespaceStyle: SymbolDisplayGlobalNamespaceStyle.Omitted,
                typeQualificationStyle: SymbolDisplayTypeQualificationStyle.NameAndContainingTypesAndNamespaces,
                propertyStyle: SymbolDisplayPropertyStyle.NameOnly,
                genericsOptions: SymbolDisplayGenericsOptions.IncludeTypeParameters | SymbolDisplayGenericsOptions.IncludeVariance,
                memberOptions:
                    SymbolDisplayMemberOptions.IncludeParameters |
                    SymbolDisplayMemberOptions.IncludeExplicitInterface |
                    SymbolDisplayMemberOptions.IncludeContainingType,
                parameterOptions:
                    SymbolDisplayParameterOptions.IncludeParamsRefOut |
                    SymbolDisplayParameterOptions.IncludeExtensionThis |
                    SymbolDisplayParameterOptions.IncludeType,
                miscellaneousOptions:
                    SymbolDisplayMiscellaneousOptions.UseSpecialTypes);

        // used by tests to validate correct handlign of unexpected exceptions
        private readonly Action<SyntaxNode>? _testFaultInjector;

        protected AbstractEditAndContinueAnalyzer(Action<SyntaxNode>? testFaultInjector)
        {
            _testFaultInjector = testFaultInjector;
        }

        internal abstract bool ExperimentalFeaturesEnabled(SyntaxTree tree);

        /// <summary>
        /// Finds member declaration node(s) containing given <paramref name="node"/>.
        /// Specified <paramref name="node"/> may be either a node of the declaration body or an active node that belongs to the declaration.
        /// </summary>
        /// <remarks>
        /// The implementation has to decide what kinds of nodes in top-level match relationship represent a declaration.
        /// Every member declaration must be represented by exactly one node, but not all nodes have to represent a declaration.
        /// 
        /// Note that in some cases the set of nodes of the declaration body may differ from the set of active nodes that 
        /// belong to the declaration. For example, in <c>Dim a, b As New T</c> the sets for member <c>a</c> are
        /// { <c>New</c>, <c>T</c> } and { <c>a</c> }, respectively.
        /// 
        /// May return multiple declarations if the specified <paramref name="node"/> belongs to multiple declarations,
        /// such as in VB <c>Dim a, b As New T</c> case when <paramref name="node"/> is e.g. <c>T</c>.
        /// </remarks>
        internal abstract bool TryFindMemberDeclaration(SyntaxNode? root, SyntaxNode node, out OneOrMany<SyntaxNode> declarations);

        /// <summary>
        /// If the specified node represents a member declaration returns a node that represents its body,
        /// i.e. a node used as the root of statement-level match.
        /// </summary>
        /// <param name="node">A node representing a declaration or a top-level edit node.</param>
        /// 
        /// <returns>
        /// Returns null for nodes that don't represent declarations.
        /// </returns>
        /// <remarks>
        /// The implementation has to decide what kinds of nodes in top-level match relationship represent a declaration.
        /// Every member declaration must be represented by exactly one node, but not all nodes have to represent a declaration.
        /// 
        /// If a member doesn't have a body (null is returned) it can't have associated active statements.
        /// 
        /// Body does not need to cover all active statements that may be associated with the member. 
        /// E.g. Body of a C# constructor is the method body block. Active statements may be placed on the base constructor call.
        ///      Body of a VB field declaration with shared AsNew initializer is the New expression. Active statements might be placed on the field variables.
        /// <see cref="FindStatementAndPartner"/> has to account for such cases.
        /// </remarks>
        internal abstract SyntaxNode? TryGetDeclarationBody(SyntaxNode node);

        /// <summary>
        /// True if the specified <paramref name="declaration"/> node shares body with another declaration.
        /// </summary>
        internal abstract bool IsDeclarationWithSharedBody(SyntaxNode declaration);

        /// <summary>
        /// If the specified node represents a member declaration returns all tokens of the member declaration
        /// that might be covered by an active statement.
        /// </summary>
        /// <returns>
        /// Tokens covering all possible breakpoint spans associated with the member, 
        /// or null if the specified node doesn't represent a member declaration or 
        /// doesn't have a body that can contain active statements.
        /// </returns>
        /// <remarks>
        /// The implementation has to decide what kinds of nodes in top-level match relationship represent a declaration.
        /// Every member declaration must be represented by exactly one node, but not all nodes have to represent a declaration.
        /// 
        /// TODO: consider implementing this via <see cref="GetActiveSpanEnvelope"/>.
        /// </remarks>
        internal abstract IEnumerable<SyntaxToken>? TryGetActiveTokens(SyntaxNode node);

        /// <summary>
        /// Returns a span that contains all possible breakpoint spans of the <paramref name="declaration"/>
        /// and no breakpoint spans that do not belong to the <paramref name="declaration"/>.
        /// 
        /// Returns default if the declaration does not have any breakpoint spans.
        /// </summary>
        internal abstract (TextSpan envelope, TextSpan hole) GetActiveSpanEnvelope(SyntaxNode declaration);

        /// <summary>
        /// Returns an ancestor that encompasses all active and statement level 
        /// nodes that belong to the member represented by <paramref name="bodyOrMatchRoot"/>.
        /// </summary>
        protected SyntaxNode? GetEncompassingAncestor(SyntaxNode? bodyOrMatchRoot)
        {
            if (bodyOrMatchRoot == null)
            {
                return null;
            }

            var root = GetEncompassingAncestorImpl(bodyOrMatchRoot);
            Debug.Assert(root.Span.Contains(bodyOrMatchRoot.Span));
            return root;
        }

        protected abstract SyntaxNode GetEncompassingAncestorImpl(SyntaxNode bodyOrMatchRoot);

        /// <summary>
        /// Finds a statement at given span and a declaration body.
        /// Also returns the corresponding partner statement in <paramref name="partnerDeclarationBody"/>, if specified.
        /// </summary>
        /// <remarks>
        /// The declaration body node may not contain the <paramref name="span"/>. 
        /// This happens when an active statement associated with the member is outside of its body
        /// (e.g. C# constructor, or VB <c>Dim a,b As New T</c>).
        /// If the position doesn't correspond to any statement uses the start of the <paramref name="declarationBody"/>.
        /// </remarks>
        protected abstract SyntaxNode FindStatementAndPartner(SyntaxNode declarationBody, TextSpan span, SyntaxNode? partnerDeclarationBody, out SyntaxNode? partner, out int statementPart);

        private SyntaxNode FindStatement(SyntaxNode declarationBody, TextSpan span, out int statementPart)
            => FindStatementAndPartner(declarationBody, span, null, out _, out statementPart);

        /// <summary>
        /// Maps <paramref name="leftNode"/> of a body of <paramref name="leftDeclaration"/> to corresponding body node
        /// of <paramref name="rightDeclaration"/>, assuming that the declaration bodies only differ in trivia.
        /// </summary>
        internal abstract SyntaxNode FindDeclarationBodyPartner(SyntaxNode leftDeclaration, SyntaxNode rightDeclaration, SyntaxNode leftNode);

        /// <summary>
        /// Returns a node that represents a body of a lambda containing specified <paramref name="node"/>,
        /// or null if the node isn't contained in a lambda. If a node is returned it must uniquely represent the lambda,
        /// i.e. be no two distinct nodes may represent the same lambda.
        /// </summary>
        protected abstract SyntaxNode? FindEnclosingLambdaBody(SyntaxNode? container, SyntaxNode node);

        /// <summary>
        /// Given a node that represents a lambda body returns all nodes of the body in a syntax list.
        /// </summary>
        /// <remarks>
        /// Note that VB lambda bodies are represented by a lambda header and that some lambda bodies share 
        /// their parent nodes with other bodies (e.g. join clause expressions).
        /// </remarks>
        protected abstract IEnumerable<SyntaxNode> GetLambdaBodyExpressionsAndStatements(SyntaxNode lambdaBody);

        protected abstract SyntaxNode? TryGetPartnerLambdaBody(SyntaxNode oldBody, SyntaxNode newLambda);

        protected abstract Match<SyntaxNode> ComputeTopLevelMatch(SyntaxNode oldCompilationUnit, SyntaxNode newCompilationUnit);
        protected abstract Match<SyntaxNode> ComputeBodyMatch(SyntaxNode oldBody, SyntaxNode newBody, IEnumerable<KeyValuePair<SyntaxNode, SyntaxNode>>? knownMatches);
        protected abstract Match<SyntaxNode> ComputeTopLevelDeclarationMatch(SyntaxNode oldDeclaration, SyntaxNode newDeclaration);
        protected abstract IEnumerable<SequenceEdit> GetSyntaxSequenceEdits(ImmutableArray<SyntaxNode> oldNodes, ImmutableArray<SyntaxNode> newNodes);

        /// <summary>
        /// Matches old active statement to new active statement without constructing full method body match.
        /// This is needed for active statements that are outside of method body, like constructor initializer.
        /// </summary>
        protected abstract bool TryMatchActiveStatement(
            SyntaxNode oldStatement,
            int statementPart,
            SyntaxNode oldBody,
            SyntaxNode newBody,
            [NotNullWhen(true)] out SyntaxNode? newStatement);

        protected abstract bool TryGetEnclosingBreakpointSpan(SyntaxNode root, int position, out TextSpan span);

        /// <summary>
        /// Get the active span that corresponds to specified node (or its part).
        /// </summary>
        /// <returns>
        /// True if the node has an active span associated with it, false otherwise.
        /// </returns>
        protected abstract bool TryGetActiveSpan(SyntaxNode node, int statementPart, int minLength, out TextSpan span);

        /// <summary>
        /// Yields potential active statements around the specified active statement
        /// starting with siblings following the statement, then preceding the statement, follows with its parent, its following siblings, etc.
        /// </summary>
        /// <returns>
        /// Pairs of (node, statement part), or (node, -1) indicating there is no logical following statement.
        /// The enumeration continues until the root is reached.
        /// </returns>
        protected abstract IEnumerable<(SyntaxNode statement, int statementPart)> EnumerateNearStatements(SyntaxNode statement);

        protected abstract bool StatementLabelEquals(SyntaxNode node1, SyntaxNode node2);

        /// <summary>
        /// True if both nodes represent the same kind of suspension point 
        /// (await expression, await foreach statement, await using declarator, yield return, yield break).
        /// </summary>
        protected virtual bool StateMachineSuspensionPointKindEquals(SyntaxNode suspensionPoint1, SyntaxNode suspensionPoint2)
            => suspensionPoint1.RawKind == suspensionPoint2.RawKind;

        /// <summary>
        /// Determines if two syntax nodes are the same, disregarding trivia differences.
        /// </summary>
        protected abstract bool AreEquivalent(SyntaxNode left, SyntaxNode right);

        /// <summary>
        /// Returns true if the code emitted for the old active statement part (<paramref name="statementPart"/> of <paramref name="oldStatement"/>) 
        /// is the same as the code emitted for the corresponding new active statement part (<paramref name="statementPart"/> of <paramref name="newStatement"/>). 
        /// </summary>
        /// <remarks>
        /// A rude edit is reported if an active statement is changed and this method returns true.
        /// </remarks>
        protected abstract bool AreEquivalentActiveStatements(SyntaxNode oldStatement, SyntaxNode newStatement, int statementPart);

        protected abstract TextSpan GetGlobalStatementDiagnosticSpan(SyntaxNode node);

        /// <summary>
        /// Returns all symbols associated with an edit and an actual edit kind, which may be different then the specified one.
        /// Returns an empty set if the edit is not associated with any symbols.
        /// </summary>
        protected abstract OneOrMany<(ISymbol? oldSymbol, ISymbol? newSymbol, EditKind editKind)> GetSymbolEdits(
            EditKind editKind,
            SyntaxNode? oldNode,
            SyntaxNode? newNode,
            SemanticModel? oldModel,
            SemanticModel newModel,
            IReadOnlyDictionary<SyntaxNode, EditKind> editMap,
            CancellationToken cancellationToken);

        /// <summary>
        /// Analyzes data flow in the member body represented by the specified node and returns all captured variables and parameters (including "this").
        /// If the body is a field/property initializer analyzes the initializer expression only.
        /// </summary>
        protected abstract ImmutableArray<ISymbol> GetCapturedVariables(SemanticModel model, SyntaxNode memberBody);

        /// <summary>
        /// Enumerates all use sites of a specified variable within the specified syntax subtrees.
        /// </summary>
        protected abstract IEnumerable<SyntaxNode> GetVariableUseSites(IEnumerable<SyntaxNode> roots, ISymbol localOrParameter, SemanticModel model, CancellationToken cancellationToken);

<<<<<<< HEAD
        protected abstract bool AreFixedSizeBufferSizesEqual(IFieldSymbol oldField, IFieldSymbol newField, CancellationToken cancellationToken);
=======
>>>>>>> 43cdacbf
        protected abstract bool AreHandledEventsEqual(IMethodSymbol oldMethod, IMethodSymbol newMethod);

        // diagnostic spans:
        protected abstract TextSpan? TryGetDiagnosticSpan(SyntaxNode node, EditKind editKind);

        internal TextSpan GetDiagnosticSpan(SyntaxNode node, EditKind editKind)
          => TryGetDiagnosticSpan(node, editKind) ?? node.Span;

        protected virtual TextSpan GetBodyDiagnosticSpan(SyntaxNode node, EditKind editKind)
        {
            var current = node.Parent;
            while (true)
            {
                if (current == null)
                {
                    return node.Span;
                }

                var span = TryGetDiagnosticSpan(current, editKind);
                if (span != null)
                {
                    return span.Value;
                }

                current = current.Parent;
            }
        }

        internal abstract TextSpan GetLambdaParameterDiagnosticSpan(SyntaxNode lambda, int ordinal);

        // display names:
        internal string GetDisplayName(SyntaxNode node, EditKind editKind = EditKind.Update)
          => TryGetDisplayName(node, editKind) ?? throw ExceptionUtilities.UnexpectedValue(node.GetType().Name);

        internal string GetDisplayName(ISymbol symbol)
            => symbol.Kind switch
            {
                SymbolKind.Event => FeaturesResources.event_,
                SymbolKind.Field => GetDisplayName((IFieldSymbol)symbol),
                SymbolKind.Method => GetDisplayName((IMethodSymbol)symbol),
                SymbolKind.NamedType => GetDisplayName((INamedTypeSymbol)symbol),
                SymbolKind.Parameter => FeaturesResources.parameter,
                SymbolKind.Property => GetDisplayName((IPropertySymbol)symbol),
                SymbolKind.TypeParameter => FeaturesResources.type_parameter,
                _ => throw ExceptionUtilities.UnexpectedValue(symbol.Kind)
            };

        internal virtual string GetDisplayName(IPropertySymbol symbol)
            => FeaturesResources.property_;

        internal virtual string GetDisplayName(INamedTypeSymbol symbol)
            => symbol.TypeKind switch
            {
                TypeKind.Class => FeaturesResources.class_,
                TypeKind.Interface => FeaturesResources.interface_,
                TypeKind.Delegate => FeaturesResources.delegate_,
                TypeKind.Enum => FeaturesResources.enum_,
                TypeKind.TypeParameter => FeaturesResources.type_parameter,
                _ => FeaturesResources.type,
            };

        internal virtual string GetDisplayName(IFieldSymbol symbol)
            => symbol.IsConst ? ((symbol.ContainingType.TypeKind == TypeKind.Enum) ? FeaturesResources.enum_value : FeaturesResources.const_field) :
               FeaturesResources.field;

        internal virtual string GetDisplayName(IMethodSymbol symbol)
            => symbol.MethodKind switch
            {
                MethodKind.Constructor => FeaturesResources.constructor,
                MethodKind.PropertyGet or MethodKind.PropertySet => FeaturesResources.property_accessor,
                MethodKind.EventAdd or MethodKind.EventRaise or MethodKind.EventRemove => FeaturesResources.event_accessor,
                MethodKind.BuiltinOperator or MethodKind.UserDefinedOperator or MethodKind.Conversion => FeaturesResources.operator_,
                _ => FeaturesResources.method,
            };

        /// <summary>
        /// Returns the display name of an ancestor node that contains the specified node and has a display name.
        /// </summary>
        protected virtual string GetBodyDisplayName(SyntaxNode node, EditKind editKind = EditKind.Update)
        {
            var current = node.Parent;
            while (true)
            {
                if (current == null)
                {
                    throw ExceptionUtilities.UnexpectedValue(node.GetType().Name);
                }

                var displayName = TryGetDisplayName(current, editKind);
                if (displayName != null)
                {
                    return displayName;
                }

                current = current.Parent;
            }
        }

        protected abstract string? TryGetDisplayName(SyntaxNode node, EditKind editKind);

        protected virtual string GetSuspensionPointDisplayName(SyntaxNode node, EditKind editKind)
            => GetDisplayName(node, editKind);

        protected abstract string LineDirectiveKeyword { get; }
        protected abstract ushort LineDirectiveSyntaxKind { get; }
        protected abstract SymbolDisplayFormat ErrorDisplayFormat { get; }
        protected abstract List<SyntaxNode> GetExceptionHandlingAncestors(SyntaxNode node, bool isNonLeaf);
        protected abstract void GetStateMachineInfo(SyntaxNode body, out ImmutableArray<SyntaxNode> suspensionPoints, out StateMachineKinds kinds);
        protected abstract TextSpan GetExceptionHandlingRegion(SyntaxNode node, out bool coversAllChildren);

        protected abstract void ReportLocalFunctionsDeclarationRudeEdits(ArrayBuilder<RudeEditDiagnostic> diagnostics, Match<SyntaxNode> bodyMatch);

        internal abstract void ReportTopLevelSyntacticRudeEdits(ArrayBuilder<RudeEditDiagnostic> diagnostics, Match<SyntaxNode> match, Edit<SyntaxNode> edit, Dictionary<SyntaxNode, EditKind> editMap);
        internal abstract void ReportEnclosingExceptionHandlingRudeEdits(ArrayBuilder<RudeEditDiagnostic> diagnostics, IEnumerable<Edit<SyntaxNode>> exceptionHandlingEdits, SyntaxNode oldStatement, TextSpan newStatementSpan);
        internal abstract void ReportOtherRudeEditsAroundActiveStatement(ArrayBuilder<RudeEditDiagnostic> diagnostics, Match<SyntaxNode> match, SyntaxNode oldStatement, SyntaxNode newStatement, bool isNonLeaf);
        internal abstract void ReportMemberBodyUpdateRudeEdits(ArrayBuilder<RudeEditDiagnostic> diagnostics, SyntaxNode newMember, TextSpan? span);
        internal abstract void ReportInsertedMemberSymbolRudeEdits(ArrayBuilder<RudeEditDiagnostic> diagnostics, ISymbol newSymbol, SyntaxNode newNode, bool insertingIntoExistingContainingType);
        internal abstract void ReportStateMachineSuspensionPointRudeEdits(ArrayBuilder<RudeEditDiagnostic> diagnostics, SyntaxNode oldNode, SyntaxNode newNode);

        internal abstract bool IsLambda(SyntaxNode node);
        internal abstract bool IsInterfaceDeclaration(SyntaxNode node);
        internal abstract bool IsRecordDeclaration(SyntaxNode node);

        /// <summary>
        /// True if the node represents any form of a function definition nested in another function body (i.e. anonymous function, lambda, local function).
        /// </summary>
        internal abstract bool IsNestedFunction(SyntaxNode node);

        internal abstract bool IsLocalFunction(SyntaxNode node);
        internal abstract bool IsClosureScope(SyntaxNode node);
        internal abstract bool ContainsLambda(SyntaxNode declaration);
        internal abstract SyntaxNode GetLambda(SyntaxNode lambdaBody);
        internal abstract IMethodSymbol GetLambdaExpressionSymbol(SemanticModel model, SyntaxNode lambdaExpression, CancellationToken cancellationToken);
        internal abstract SyntaxNode? GetContainingQueryExpression(SyntaxNode node);
        internal abstract bool QueryClauseLambdasTypeEquivalent(SemanticModel oldModel, SyntaxNode oldNode, SemanticModel newModel, SyntaxNode newNode, CancellationToken cancellationToken);

        /// <summary>
        /// Returns true if the parameters of the symbol are lifted into a scope that is different from the symbol's body.
        /// </summary>
        internal abstract bool HasParameterClosureScope(ISymbol member);

        /// <summary>
        /// Returns all lambda bodies of a node representing a lambda, 
        /// or false if the node doesn't represent a lambda.
        /// </summary>
        /// <remarks>
        /// C# anonymous function expression and VB lambda expression both have a single body
        /// (in VB the body is the header of the lambda expression).
        /// 
        /// Some lambda queries (group by, join by) have two bodies.
        /// </remarks>
        internal abstract bool TryGetLambdaBodies(SyntaxNode node, [NotNullWhen(true)] out SyntaxNode? body1, out SyntaxNode? body2);

        internal abstract bool IsStateMachineMethod(SyntaxNode declaration);

        /// <summary>
        /// Returns the type declaration that contains a specified <paramref name="node"/>.
        /// This can be class, struct, interface, record or enum declaration.
        /// </summary>
        internal abstract SyntaxNode? TryGetContainingTypeDeclaration(SyntaxNode node);

        /// <summary>
        /// Returns the declaration of 
        /// - a property, indexer or event declaration whose accessor is the specified <paramref name="node"/>,
        /// - a method, an indexer or a type (delegate) if the <paramref name="node"/> is a parameter,
        /// - a method or an type if the <paramref name="node"/> is a type parameter.
        /// </summary>
        internal abstract bool TryGetAssociatedMemberDeclaration(SyntaxNode node, [NotNullWhen(true)] out SyntaxNode? declaration);

        internal abstract bool HasBackingField(SyntaxNode propertyDeclaration);

        /// <summary>
        /// Return true if the declaration is a field/property declaration with an initializer. 
        /// Shall return false for enum members.
        /// </summary>
        internal abstract bool IsDeclarationWithInitializer(SyntaxNode declaration);

        /// <summary>
        /// Return true if the declaration is a parameter that is part of a records primary constructor.
        /// </summary>
        internal abstract bool IsRecordPrimaryConstructorParameter(SyntaxNode declaration);

        /// <summary>
        /// Return true if the declaration is a property accessor for a property that represents one of the parameters in a records primary constructor.
        /// </summary>
        internal abstract bool IsPropertyAccessorDeclarationMatchingPrimaryConstructorParameter(SyntaxNode declaration, INamedTypeSymbol newContainingType, out bool isFirstAccessor);

        /// <summary>
        /// Return true if the declaration is a constructor declaration to which field/property initializers are emitted. 
        /// </summary>
        internal abstract bool IsConstructorWithMemberInitializers(SyntaxNode declaration);

        internal abstract bool IsPartial(INamedTypeSymbol type);

        internal abstract SyntaxNode EmptyCompilationUnit { get; }

        private static readonly SourceText s_emptySource = SourceText.From("");

        #region Document Analysis 

        public async Task<DocumentAnalysisResults> AnalyzeDocumentAsync(
            Project oldProject,
            ActiveStatementsMap oldActiveStatementMap,
            Document newDocument,
            ImmutableArray<LinePositionSpan> newActiveStatementSpans,
            EditAndContinueCapabilities capabilities,
            CancellationToken cancellationToken)
        {
            DocumentAnalysisResults.Log.Write("Analyzing document {0}", newDocument.Name);

            Debug.Assert(!newActiveStatementSpans.IsDefault);
            Debug.Assert(newDocument.SupportsSyntaxTree);
            Debug.Assert(newDocument.SupportsSemanticModel);

            // assume changes until we determine there are none so that EnC is blocked on unexpected exception:
            var hasChanges = true;

            try
            {
                cancellationToken.ThrowIfCancellationRequested();

                SyntaxTree? oldTree;
                SyntaxNode oldRoot;
                SourceText oldText;

                var oldDocument = await oldProject.GetDocumentAsync(newDocument.Id, includeSourceGenerated: true, cancellationToken).ConfigureAwait(false);
                if (oldDocument != null)
                {
                    oldTree = await oldDocument.GetSyntaxTreeAsync(cancellationToken).ConfigureAwait(false);
                    Contract.ThrowIfNull(oldTree);

                    oldRoot = await oldTree.GetRootAsync(cancellationToken).ConfigureAwait(false);
                    oldText = await oldDocument.GetTextAsync(cancellationToken).ConfigureAwait(false);
                }
                else
                {
                    oldTree = null;
                    oldRoot = EmptyCompilationUnit;
                    oldText = s_emptySource;
                }

                var newTree = await newDocument.GetSyntaxTreeAsync(cancellationToken).ConfigureAwait(false);
                Contract.ThrowIfNull(newTree);

                // Changes in parse options might change the meaning of the code even if nothing else changed.
                // The IDE should disallow changing the options during debugging session. 
                Debug.Assert(oldTree == null || oldTree.Options.Equals(newTree.Options));

                var newRoot = await newTree.GetRootAsync(cancellationToken).ConfigureAwait(false);
                var newText = await newDocument.GetTextAsync(cancellationToken).ConfigureAwait(false);
                hasChanges = !oldText.ContentEquals(newText);

                _testFaultInjector?.Invoke(newRoot);
                cancellationToken.ThrowIfCancellationRequested();

                // TODO: newTree.HasErrors?
                var syntaxDiagnostics = newRoot.GetDiagnostics();
                var hasSyntaxError = syntaxDiagnostics.Any(d => d.Severity == DiagnosticSeverity.Error);
                if (hasSyntaxError)
                {
                    // Bail, since we can't do syntax diffing on broken trees (it would not produce useful results anyways).
                    // If we needed to do so for some reason, we'd need to harden the syntax tree comparers.
                    DocumentAnalysisResults.Log.Write("{0}: syntax errors", newDocument.Name);
                    return DocumentAnalysisResults.SyntaxErrors(newDocument.Id, ImmutableArray<RudeEditDiagnostic>.Empty, hasChanges);
                }

                if (!hasChanges)
                {
                    // The document might have been closed and reopened, which might have triggered analysis. 
                    // If the document is unchanged don't continue the analysis since 
                    // a) comparing texts is cheaper than diffing trees
                    // b) we need to ignore errors in unchanged documents

                    DocumentAnalysisResults.Log.Write("{0}: unchanged", newDocument.Name);
                    return DocumentAnalysisResults.Unchanged(newDocument.Id);
                }

                // If the document has changed at all, lets make sure Edit and Continue is supported
                if (!capabilities.HasFlag(EditAndContinueCapabilities.Baseline))
                {
                    return DocumentAnalysisResults.SyntaxErrors(newDocument.Id, ImmutableArray.Create(
                       new RudeEditDiagnostic(RudeEditKind.NotSupportedByRuntime, default)), hasChanges);
                }

                // Disallow modification of a file with experimental features enabled.
                // These features may not be handled well by the analysis below.
                if (ExperimentalFeaturesEnabled(newTree))
                {
                    DocumentAnalysisResults.Log.Write("{0}: experimental features enabled", newDocument.Name);

                    return DocumentAnalysisResults.SyntaxErrors(newDocument.Id, ImmutableArray.Create(
                        new RudeEditDiagnostic(RudeEditKind.ExperimentalFeaturesEnabled, default)), hasChanges);
                }

                // We are in break state when there are no active statements.
                var inBreakState = !oldActiveStatementMap.IsEmpty;

                // We do calculate diffs even if there are semantic errors for the following reasons: 
                // 1) We need to be able to find active spans in the new document. 
                //    If we didn't calculate them we would only rely on tracking spans (might be ok).
                // 2) If there are syntactic rude edits we'll report them faster without waiting for semantic analysis.
                //    The user may fix them before they address all the semantic errors.

                using var _2 = ArrayBuilder<RudeEditDiagnostic>.GetInstance(out var diagnostics);

                cancellationToken.ThrowIfCancellationRequested();

                var topMatch = ComputeTopLevelMatch(oldRoot, newRoot);
                var syntacticEdits = topMatch.GetTreeEdits();
                var editMap = BuildEditMap(syntacticEdits);
                var hasRudeEdits = false;

                ReportTopLevelSyntacticRudeEdits(diagnostics, syntacticEdits, editMap);

                if (diagnostics.Count > 0 && !hasRudeEdits)
                {
                    DocumentAnalysisResults.Log.Write("{0} syntactic rude edits, first: '{1}'", diagnostics.Count, newDocument.FilePath);
                    hasRudeEdits = true;
                }

                cancellationToken.ThrowIfCancellationRequested();

                using var _3 = ArrayBuilder<(SyntaxNode OldNode, SyntaxNode NewNode, TextSpan DiagnosticSpan)>.GetInstance(out var triviaEdits);
                using var _4 = ArrayBuilder<SequencePointUpdates>.GetInstance(out var lineEdits);

                AnalyzeTrivia(
                    topMatch,
                    editMap,
                    triviaEdits,
                    lineEdits,
                    cancellationToken);

                cancellationToken.ThrowIfCancellationRequested();

                var oldActiveStatements = (oldTree == null) ? ImmutableArray<UnmappedActiveStatement>.Empty :
                    oldActiveStatementMap.GetOldActiveStatements(this, oldTree, oldText, oldRoot, cancellationToken);

                var newActiveStatements = ImmutableArray.CreateBuilder<ActiveStatement>(oldActiveStatements.Length);
                newActiveStatements.Count = oldActiveStatements.Length;

                var newExceptionRegions = ImmutableArray.CreateBuilder<ImmutableArray<SourceFileSpan>>(oldActiveStatements.Length);
                newExceptionRegions.Count = oldActiveStatements.Length;

                var semanticEdits = await AnalyzeSemanticsAsync(
                    syntacticEdits,
                    editMap,
                    oldActiveStatements,
                    newActiveStatementSpans,
                    triviaEdits,
                    oldProject,
                    oldDocument,
                    newDocument,
                    newText,
                    diagnostics,
                    newActiveStatements,
                    newExceptionRegions,
                    capabilities,
                    inBreakState,
                    cancellationToken).ConfigureAwait(false);

                cancellationToken.ThrowIfCancellationRequested();

                AnalyzeUnchangedActiveMemberBodies(diagnostics, syntacticEdits.Match, newText, oldActiveStatements, newActiveStatementSpans, newActiveStatements, newExceptionRegions, cancellationToken);
                Debug.Assert(newActiveStatements.All(a => a != null));

                if (diagnostics.Count > 0 && !hasRudeEdits)
                {
                    DocumentAnalysisResults.Log.Write("{0}@{1}: rude edit ({2} total)", newDocument.FilePath, diagnostics.First().Span.Start, diagnostics.Count);
                    hasRudeEdits = true;
                }

                return new DocumentAnalysisResults(
                    newDocument.Id,
                    newActiveStatements.MoveToImmutable(),
                    diagnostics.ToImmutable(),
                    hasRudeEdits ? default : semanticEdits,
                    hasRudeEdits ? default : newExceptionRegions.MoveToImmutable(),
                    hasRudeEdits ? default : lineEdits.ToImmutable(),
                    hasChanges: true,
                    hasSyntaxErrors: false);
            }
            catch (Exception e) when (FatalError.ReportAndCatchUnlessCanceled(e, cancellationToken))
            {
                // The same behavior as if there was a syntax error - we are unable to analyze the document. 
                // We expect OOM to be thrown during the analysis if the number of top-level entities is too large.
                // In such case we report a rude edit for the document. If the host is actually running out of memory,
                // it might throw another OOM here or later on.
                var diagnostic = (e is OutOfMemoryException) ?
                    new RudeEditDiagnostic(RudeEditKind.SourceFileTooBig, span: default, arguments: new[] { newDocument.FilePath }) :
                    new RudeEditDiagnostic(RudeEditKind.InternalError, span: default, arguments: new[] { newDocument.FilePath, e.ToString() });

                // Report as "syntax error" - we can't analyze the document
                return DocumentAnalysisResults.SyntaxErrors(newDocument.Id, ImmutableArray.Create(diagnostic), hasChanges);
            }
        }

        private void ReportTopLevelSyntacticRudeEdits(ArrayBuilder<RudeEditDiagnostic> diagnostics, EditScript<SyntaxNode> syntacticEdits, Dictionary<SyntaxNode, EditKind> editMap)
        {
            foreach (var edit in syntacticEdits.Edits)
            {
                ReportTopLevelSyntacticRudeEdits(diagnostics, syntacticEdits.Match, edit, editMap);
            }
        }

        /// <summary>
        /// Reports rude edits for a symbol that's been deleted in one location and inserted in another and the edit was not classified as
        /// <see cref="EditKind.Move"/> or <see cref="EditKind.Reorder"/>.
        /// The scenarios include moving a type declaration from one file to another and moving a member of a partial type from one partial declaration to another.
        /// </summary>
        internal virtual void ReportDeclarationInsertDeleteRudeEdits(ArrayBuilder<RudeEditDiagnostic> diagnostics, SyntaxNode oldNode, SyntaxNode newNode, ISymbol oldSymbol, ISymbol newSymbol, CancellationToken cancellationToken)
        {
            // When a method is moved to a different declaration and its parameters are changed at the same time
            // the new method symbol key will not resolve to the old one since the parameters are different.
            // As a result we will report separate delete and insert rude edits.
            //
            // For delegates, however, the symbol key will resolve to the old type so we need to report
            // rude edits here.
            if (oldSymbol is INamedTypeSymbol { DelegateInvokeMethod: not null and var oldDelegateInvoke } &&
                newSymbol is INamedTypeSymbol { DelegateInvokeMethod: not null and var newDelegateInvoke })
            {
                if (!ParametersEquivalent(oldDelegateInvoke.Parameters, newDelegateInvoke.Parameters, exact: false))
                {
                    ReportUpdateRudeEdit(diagnostics, RudeEditKind.ChangingParameterTypes, newSymbol, newNode, cancellationToken);
                }
            }
        }

        internal static Dictionary<SyntaxNode, EditKind> BuildEditMap(EditScript<SyntaxNode> editScript)
        {
            var map = new Dictionary<SyntaxNode, EditKind>(editScript.Edits.Length);

            foreach (var edit in editScript.Edits)
            {
                // do not include reorder and move edits

                if (edit.Kind is EditKind.Delete or EditKind.Update)
                {
                    map.Add(edit.OldNode, edit.Kind);
                }

                if (edit.Kind is EditKind.Insert or EditKind.Update)
                {
                    map.Add(edit.NewNode, edit.Kind);
                }
            }

            return map;
        }

        #endregion

        #region Syntax Analysis

        private void AnalyzeUnchangedActiveMemberBodies(
            ArrayBuilder<RudeEditDiagnostic> diagnostics,
            Match<SyntaxNode> topMatch,
            SourceText newText,
            ImmutableArray<UnmappedActiveStatement> oldActiveStatements,
            ImmutableArray<LinePositionSpan> newActiveStatementSpans,
            [In, Out] ImmutableArray<ActiveStatement>.Builder newActiveStatements,
            [In, Out] ImmutableArray<ImmutableArray<SourceFileSpan>>.Builder newExceptionRegions,
            CancellationToken cancellationToken)
        {
            Debug.Assert(!newActiveStatementSpans.IsDefault);
            Debug.Assert(newActiveStatementSpans.IsEmpty || oldActiveStatements.Length == newActiveStatementSpans.Length);
            Debug.Assert(oldActiveStatements.Length == newActiveStatements.Count);
            Debug.Assert(oldActiveStatements.Length == newExceptionRegions.Count);

            // Active statements in methods that were not updated 
            // are not changed but their spans might have been. 

            for (var i = 0; i < newActiveStatements.Count; i++)
            {
                if (newActiveStatements[i] == null)
                {
                    Contract.ThrowIfFalse(newExceptionRegions[i].IsDefault);

                    var oldStatementSpan = oldActiveStatements[i].UnmappedSpan;

                    var node = TryGetNode(topMatch.OldRoot, oldStatementSpan.Start);

                    // Guard against invalid active statement spans (in case PDB was somehow out of sync with the source).
                    if (node != null && TryFindMemberDeclaration(topMatch.OldRoot, node, out var oldMemberDeclarations))
                    {
                        foreach (var oldMember in oldMemberDeclarations)
                        {
                            var hasPartner = topMatch.TryGetNewNode(oldMember, out var newMember);
                            Contract.ThrowIfFalse(hasPartner);

                            var oldBody = TryGetDeclarationBody(oldMember);
                            var newBody = TryGetDeclarationBody(newMember);

                            // Guard against invalid active statement spans (in case PDB was somehow out of sync with the source).
                            if (oldBody == null || newBody == null)
                            {
                                DocumentAnalysisResults.Log.Write("Invalid active statement span: [{0}..{1})", oldStatementSpan.Start, oldStatementSpan.End);
                                continue;
                            }

                            var statementPart = -1;
                            SyntaxNode? newStatement = null;

                            // We seed the method body matching algorithm with tracking spans (unless they were deleted)
                            // to get precise matching.
                            if (TryGetTrackedStatement(newActiveStatementSpans, i, newText, newMember, newBody, out var trackedStatement, out var trackedStatementPart))
                            {
                                // Adjust for active statements that cover more than the old member span.
                                // For example, C# variable declarators that represent field initializers:
                                //   [|public int <<F = Expr()>>;|]
                                var adjustedOldStatementStart = oldMember.FullSpan.Contains(oldStatementSpan.Start) ? oldStatementSpan.Start : oldMember.SpanStart;

                                // The tracking span might have been moved outside of lambda.
                                // It is not an error to move the statement - we just ignore it.
                                var oldEnclosingLambdaBody = FindEnclosingLambdaBody(oldBody, oldMember.FindToken(adjustedOldStatementStart).Parent!);
                                var newEnclosingLambdaBody = FindEnclosingLambdaBody(newBody, trackedStatement);
                                if (oldEnclosingLambdaBody == newEnclosingLambdaBody)
                                {
                                    newStatement = trackedStatement;
                                    statementPart = trackedStatementPart;
                                }
                            }

                            if (newStatement == null)
                            {
                                Contract.ThrowIfFalse(statementPart == -1);
                                FindStatementAndPartner(oldBody, oldStatementSpan, newBody, out newStatement, out statementPart);
                                Contract.ThrowIfNull(newStatement);
                            }

                            if (diagnostics.Count == 0)
                            {
                                var ancestors = GetExceptionHandlingAncestors(newStatement, oldActiveStatements[i].Statement.IsNonLeaf);
                                newExceptionRegions[i] = GetExceptionRegions(ancestors, newStatement.SyntaxTree, cancellationToken).Spans;
                            }

                            // Even though the body of the declaration haven't changed, 
                            // changes to its header might have caused the active span to become unavailable.
                            // (e.g. In C# "const" was added to modifiers of a field with an initializer).
                            var newStatementSpan = FindClosestActiveSpan(newStatement, statementPart);

                            newActiveStatements[i] = GetActiveStatementWithSpan(oldActiveStatements[i], newBody.SyntaxTree, newStatementSpan, diagnostics, cancellationToken);
                        }
                    }
                    else
                    {
                        DocumentAnalysisResults.Log.Write("Invalid active statement span: [{0}..{1})", oldStatementSpan.Start, oldStatementSpan.End);
                    }

                    // we were not able to determine the active statement location (PDB data might be invalid)
                    if (newActiveStatements[i] == null)
                    {
                        newActiveStatements[i] = oldActiveStatements[i].Statement.WithSpan(default);
                        newExceptionRegions[i] = ImmutableArray<SourceFileSpan>.Empty;
                    }
                }
            }
        }

        internal readonly struct ActiveNode
        {
            public readonly int ActiveStatementIndex;
            public readonly SyntaxNode OldNode;
            public readonly SyntaxNode? NewTrackedNode;
            public readonly SyntaxNode? EnclosingLambdaBody;
            public readonly int StatementPart;

            public ActiveNode(int activeStatementIndex, SyntaxNode oldNode, SyntaxNode? enclosingLambdaBody, int statementPart, SyntaxNode? newTrackedNode)
            {
                ActiveStatementIndex = activeStatementIndex;
                OldNode = oldNode;
                NewTrackedNode = newTrackedNode;
                EnclosingLambdaBody = enclosingLambdaBody;
                StatementPart = statementPart;
            }
        }

        /// <summary>
        /// Information about an active and/or a matched lambda.
        /// </summary>
        internal readonly struct LambdaInfo
        {
            // non-null for an active lambda (lambda containing an active statement)
            public readonly List<int>? ActiveNodeIndices;

            // both fields are non-null for a matching lambda (lambda that exists in both old and new document):
            public readonly Match<SyntaxNode>? Match;
            public readonly SyntaxNode? NewBody;

            public LambdaInfo(List<int> activeNodeIndices)
                : this(activeNodeIndices, null, null)
            {
            }

            private LambdaInfo(List<int>? activeNodeIndices, Match<SyntaxNode>? match, SyntaxNode? newLambdaBody)
            {
                ActiveNodeIndices = activeNodeIndices;
                Match = match;
                NewBody = newLambdaBody;
            }

            public LambdaInfo WithMatch(Match<SyntaxNode> match, SyntaxNode newLambdaBody)
                => new(ActiveNodeIndices, match, newLambdaBody);
        }

        private void AnalyzeChangedMemberBody(
            SyntaxNode oldDeclaration,
            SyntaxNode newDeclaration,
            SyntaxNode oldBody,
            SyntaxNode? newBody,
            SemanticModel oldModel,
            SemanticModel newModel,
            ISymbol oldSymbol,
            ISymbol newSymbol,
            SourceText newText,
            ImmutableArray<UnmappedActiveStatement> oldActiveStatements,
            ImmutableArray<LinePositionSpan> newActiveStatementSpans,
            EditAndContinueCapabilities capabilities,
            [Out] ImmutableArray<ActiveStatement>.Builder newActiveStatements,
            [Out] ImmutableArray<ImmutableArray<SourceFileSpan>>.Builder newExceptionRegions,
            [Out] ArrayBuilder<RudeEditDiagnostic> diagnostics,
            out Func<SyntaxNode, SyntaxNode?>? syntaxMap,
            CancellationToken cancellationToken)
        {
            Debug.Assert(!newActiveStatementSpans.IsDefault);
            Debug.Assert(newActiveStatementSpans.IsEmpty || oldActiveStatements.Length == newActiveStatementSpans.Length);
            Debug.Assert(oldActiveStatements.IsEmpty || oldActiveStatements.Length == newActiveStatements.Count);
            Debug.Assert(newActiveStatements.Count == newExceptionRegions.Count);

            syntaxMap = null;

            var activeStatementIndices = GetOverlappingActiveStatements(oldDeclaration, oldActiveStatements);

            if (newBody == null)
            {
                // The body has been deleted.
                var newSpan = FindClosestActiveSpan(newDeclaration, DefaultStatementPart);
                Debug.Assert(newSpan != default);

                foreach (var activeStatementIndex in activeStatementIndices)
                {
                    // We have already calculated the new location of this active statement when analyzing another member declaration.
                    // This may only happen when two or more member declarations share the same body (VB AsNew clause).
                    if (newActiveStatements[activeStatementIndex] != null)
                    {
                        Debug.Assert(IsDeclarationWithSharedBody(newDeclaration));
                        continue;
                    }

                    newActiveStatements[activeStatementIndex] = GetActiveStatementWithSpan(oldActiveStatements[activeStatementIndex], newDeclaration.SyntaxTree, newSpan, diagnostics, cancellationToken);
                    newExceptionRegions[activeStatementIndex] = ImmutableArray<SourceFileSpan>.Empty;
                }

                return;
            }

            try
            {
                ReportMemberBodyUpdateRudeEdits(diagnostics, newDeclaration, GetDiagnosticSpan(newDeclaration, EditKind.Update));

                _testFaultInjector?.Invoke(newBody);

                // Populated with active lambdas and matched lambdas. 
                // Unmatched non-active lambdas are not included.
                // { old-lambda-body -> info }
                Dictionary<SyntaxNode, LambdaInfo>? lazyActiveOrMatchedLambdas = null;

                // finds leaf nodes that correspond to the old active statements:
                using var _ = ArrayBuilder<ActiveNode>.GetInstance(out var activeNodes);
                foreach (var activeStatementIndex in activeStatementIndices)
                {
                    var oldStatementSpan = oldActiveStatements[activeStatementIndex].UnmappedSpan;

                    var oldStatementSyntax = FindStatement(oldBody, oldStatementSpan, out var statementPart);
                    Contract.ThrowIfNull(oldStatementSyntax);

                    var oldEnclosingLambdaBody = FindEnclosingLambdaBody(oldBody, oldStatementSyntax);
                    if (oldEnclosingLambdaBody != null)
                    {
                        lazyActiveOrMatchedLambdas ??= new Dictionary<SyntaxNode, LambdaInfo>();

                        if (!lazyActiveOrMatchedLambdas.TryGetValue(oldEnclosingLambdaBody, out var lambda))
                        {
                            lambda = new LambdaInfo(new List<int>());
                            lazyActiveOrMatchedLambdas.Add(oldEnclosingLambdaBody, lambda);
                        }

                        lambda.ActiveNodeIndices!.Add(activeNodes.Count);
                    }

                    SyntaxNode? trackedNode = null;

                    if (TryGetTrackedStatement(newActiveStatementSpans, activeStatementIndex, newText, newDeclaration, newBody, out var newStatementSyntax, out var _))
                    {
                        var newEnclosingLambdaBody = FindEnclosingLambdaBody(newBody, newStatementSyntax);

                        // The tracking span might have been moved outside of the lambda span.
                        // It is not an error to move the statement - we just ignore it.
                        if (oldEnclosingLambdaBody == newEnclosingLambdaBody &&
                            StatementLabelEquals(oldStatementSyntax, newStatementSyntax))
                        {
                            trackedNode = newStatementSyntax;
                        }
                    }

                    activeNodes.Add(new ActiveNode(activeStatementIndex, oldStatementSyntax, oldEnclosingLambdaBody, statementPart, trackedNode));
                }

                var bodyMatch = ComputeBodyMatch(oldBody, newBody, activeNodes.Where(n => n.EnclosingLambdaBody == null).ToArray(), diagnostics, out var oldHasStateMachineSuspensionPoint, out var newHasStateMachineSuspensionPoint);
                var map = ComputeMap(bodyMatch, activeNodes, ref lazyActiveOrMatchedLambdas, diagnostics);

                if (oldHasStateMachineSuspensionPoint)
                {
                    ReportStateMachineRudeEdits(oldModel.Compilation, oldSymbol, newBody, diagnostics);
                }
                else if (newHasStateMachineSuspensionPoint &&
                    !capabilities.HasFlag(EditAndContinueCapabilities.NewTypeDefinition))
                {
                    // Adding a state machine, either for async or iterator, will require creating a new helper class
                    // so is a rude edit if the runtime doesn't support it
                    if (newSymbol is IMethodSymbol { IsAsync: true })
                    {
                        diagnostics.Add(new RudeEditDiagnostic(RudeEditKind.MakeMethodAsync, GetDiagnosticSpan(newDeclaration, EditKind.Insert)));
                    }
                    else
                    {
                        diagnostics.Add(new RudeEditDiagnostic(RudeEditKind.MakeMethodIterator, GetDiagnosticSpan(newDeclaration, EditKind.Insert)));
                    }
                }

                ReportLambdaAndClosureRudeEdits(
                    oldModel,
                    oldBody,
                    newModel,
                    newBody,
                    newSymbol,
                    lazyActiveOrMatchedLambdas,
                    map,
                    capabilities,
                    diagnostics,
                    out var newBodyHasLambdas,
                    cancellationToken);

                // We need to provide syntax map to the compiler if 
                // 1) The new member has a active statement
                //    The values of local variables declared or synthesized in the method have to be preserved.
                // 2) The new member generates a state machine 
                //    In case the state machine is suspended we need to preserve variables.
                // 3) The new member contains lambdas
                //    We need to map new lambdas in the method to the matching old ones. 
                //    If the old method has lambdas but the new one doesn't there is nothing to preserve.
                // 4) Constructor that emits initializers is updated.
                //    We create syntax map even if it's not necessary: if any data member initializers are active/contain lambdas.
                //    Since initializers are usually simple the map should not be large enough to make it worth optimizing it away.
                if (!activeNodes.IsEmpty() ||
                    newHasStateMachineSuspensionPoint ||
                    newBodyHasLambdas ||
                    IsConstructorWithMemberInitializers(newDeclaration) ||
                    IsDeclarationWithInitializer(oldDeclaration) ||
                    IsDeclarationWithInitializer(newDeclaration))
                {
                    syntaxMap = CreateSyntaxMap(map.Reverse);
                }

                foreach (var activeNode in activeNodes)
                {
                    var activeStatementIndex = activeNode.ActiveStatementIndex;
                    var hasMatching = false;
                    var isNonLeaf = oldActiveStatements[activeStatementIndex].Statement.IsNonLeaf;
                    var isPartiallyExecuted = (oldActiveStatements[activeStatementIndex].Statement.Flags & ActiveStatementFlags.PartiallyExecuted) != 0;
                    var statementPart = activeNode.StatementPart;
                    var oldStatementSyntax = activeNode.OldNode;
                    var oldEnclosingLambdaBody = activeNode.EnclosingLambdaBody;

                    newExceptionRegions[activeStatementIndex] = ImmutableArray<SourceFileSpan>.Empty;

                    TextSpan newSpan;
                    SyntaxNode? newStatementSyntax;
                    Match<SyntaxNode>? match;

                    if (oldEnclosingLambdaBody == null)
                    {
                        match = bodyMatch;

                        hasMatching = TryMatchActiveStatement(oldStatementSyntax, statementPart, oldBody, newBody, out newStatementSyntax) ||
                                      match.TryGetNewNode(oldStatementSyntax, out newStatementSyntax);
                    }
                    else
                    {
                        RoslynDebug.Assert(lazyActiveOrMatchedLambdas != null);

                        var oldLambdaInfo = lazyActiveOrMatchedLambdas[oldEnclosingLambdaBody];
                        var newEnclosingLambdaBody = oldLambdaInfo.NewBody;
                        match = oldLambdaInfo.Match;

                        if (match != null)
                        {
                            RoslynDebug.Assert(newEnclosingLambdaBody != null); // matching lambda has body

                            hasMatching = TryMatchActiveStatement(oldStatementSyntax, statementPart, oldEnclosingLambdaBody, newEnclosingLambdaBody, out newStatementSyntax) ||
                                          match.TryGetNewNode(oldStatementSyntax, out newStatementSyntax);
                        }
                        else
                        {
                            // Lambda match is null if lambdas can't be matched, 
                            // in such case we won't have active statement matched either.
                            hasMatching = false;
                            newStatementSyntax = null;
                        }
                    }

                    if (hasMatching)
                    {
                        RoslynDebug.Assert(newStatementSyntax != null);
                        RoslynDebug.Assert(match != null);

                        // The matching node doesn't produce sequence points.
                        // E.g. "const" keyword is inserted into a local variable declaration with an initializer.
                        newSpan = FindClosestActiveSpan(newStatementSyntax, statementPart);

                        if ((isNonLeaf || isPartiallyExecuted) && !AreEquivalentActiveStatements(oldStatementSyntax, newStatementSyntax, statementPart))
                        {
                            // rude edit: non-leaf active statement changed
                            diagnostics.Add(new RudeEditDiagnostic(isNonLeaf ? RudeEditKind.ActiveStatementUpdate : RudeEditKind.PartiallyExecutedActiveStatementUpdate, newSpan));
                        }

                        // other statements around active statement:
                        ReportOtherRudeEditsAroundActiveStatement(diagnostics, match, oldStatementSyntax, newStatementSyntax, isNonLeaf);
                    }
                    else if (match == null)
                    {
                        RoslynDebug.Assert(oldEnclosingLambdaBody != null);
                        RoslynDebug.Assert(lazyActiveOrMatchedLambdas != null);

                        newSpan = GetDeletedNodeDiagnosticSpan(oldEnclosingLambdaBody, bodyMatch, lazyActiveOrMatchedLambdas);

                        // Lambda containing the active statement can't be found in the new source.
                        var oldLambda = GetLambda(oldEnclosingLambdaBody);
                        diagnostics.Add(new RudeEditDiagnostic(RudeEditKind.ActiveStatementLambdaRemoved, newSpan, oldLambda,
                            new[] { GetDisplayName(oldLambda) }));
                    }
                    else
                    {
                        newSpan = GetDeletedNodeActiveSpan(match.Matches, oldStatementSyntax);

                        if (isNonLeaf || isPartiallyExecuted)
                        {
                            // rude edit: internal active statement deleted
                            diagnostics.Add(
                                new RudeEditDiagnostic(isNonLeaf ? RudeEditKind.DeleteActiveStatement : RudeEditKind.PartiallyExecutedActiveStatementDelete,
                                GetDeletedNodeDiagnosticSpan(match.Matches, oldStatementSyntax),
                                arguments: new[] { FeaturesResources.code }));
                        }
                    }

                    // exception handling around the statement:
                    CalculateExceptionRegionsAroundActiveStatement(
                        bodyMatch,
                        oldStatementSyntax,
                        newStatementSyntax,
                        newSpan,
                        activeStatementIndex,
                        isNonLeaf,
                        newExceptionRegions,
                        diagnostics,
                        cancellationToken);

                    // We have already calculated the new location of this active statement when analyzing another member declaration.
                    // This may only happen when two or more member declarations share the same body (VB AsNew clause).
                    Debug.Assert(IsDeclarationWithSharedBody(newDeclaration) || newActiveStatements[activeStatementIndex] == null);
                    Debug.Assert(newSpan != default);

                    newActiveStatements[activeStatementIndex] = GetActiveStatementWithSpan(oldActiveStatements[activeStatementIndex], newDeclaration.SyntaxTree, newSpan, diagnostics, cancellationToken);
                }
            }
            catch (Exception e) when (FatalError.ReportAndCatchUnlessCanceled(e, cancellationToken))
            {
                // Set the new spans of active statements overlapping the method body to match the old spans.
                // Even though these might be now outside of the method body it's ok since we report a rude edit and don't allow to continue.

                foreach (var i in activeStatementIndices)
                {
                    newActiveStatements[i] = oldActiveStatements[i].Statement;
                    newExceptionRegions[i] = ImmutableArray<SourceFileSpan>.Empty;
                }

                // We expect OOM to be thrown during the analysis if the number of statements is too large.
                // In such case we report a rude edit for the document. If the host is actually running out of memory,
                // it might throw another OOM here or later on.
                diagnostics.Add(new RudeEditDiagnostic(
                    (e is OutOfMemoryException) ? RudeEditKind.MemberBodyTooBig : RudeEditKind.MemberBodyInternalError,
                    GetBodyDiagnosticSpan(newBody, EditKind.Update),
                    newBody,
                    arguments: new[] { GetBodyDisplayName(newBody) }));
            }
        }

        private bool TryGetTrackedStatement(ImmutableArray<LinePositionSpan> activeStatementSpans, int index, SourceText text, SyntaxNode declaration, SyntaxNode body, [NotNullWhen(true)] out SyntaxNode? trackedStatement, out int trackedStatementPart)
        {
            trackedStatement = null;
            trackedStatementPart = -1;

            // Active statements are not tracked in this document (e.g. the file is closed).
            if (activeStatementSpans.IsEmpty)
            {
                return false;
            }

            var trackedLineSpan = activeStatementSpans[index];
            if (trackedLineSpan == default)
            {
                return false;
            }

            var trackedSpan = text.Lines.GetTextSpan(trackedLineSpan);

            // The tracking span might have been deleted or moved outside of the member span.
            // It is not an error to move the statement - we just ignore it.
            // Consider: Instead of checking here, explicitly handle all cases when active statements can be outside of the body in FindStatement and 
            // return false if the requested span is outside of the active envelope.
            var (envelope, hole) = GetActiveSpanEnvelope(declaration);
            if (!envelope.Contains(trackedSpan) || hole.Contains(trackedSpan))
            {
                return false;
            }

            trackedStatement = FindStatement(body, trackedSpan, out trackedStatementPart);
            return true;
        }

        private ActiveStatement GetActiveStatementWithSpan(UnmappedActiveStatement oldStatement, SyntaxTree newTree, TextSpan newSpan, ArrayBuilder<RudeEditDiagnostic> diagnostics, CancellationToken cancellationToken)
        {
            var mappedLineSpan = newTree.GetMappedLineSpan(newSpan, cancellationToken);
            if (mappedLineSpan.HasMappedPath && mappedLineSpan.Path != oldStatement.Statement.FileSpan.Path)
            {
                // changing the source file of an active statement
                diagnostics.Add(new RudeEditDiagnostic(
                    RudeEditKind.UpdateAroundActiveStatement,
                    newSpan,
                    LineDirectiveSyntaxKind,
                    arguments: new[] { string.Format(FeaturesResources._0_directive, LineDirectiveKeyword) }));
            }

            return oldStatement.Statement.WithFileSpan(mappedLineSpan);
        }

        private void CalculateExceptionRegionsAroundActiveStatement(
            Match<SyntaxNode> bodyMatch,
            SyntaxNode oldStatementSyntax,
            SyntaxNode? newStatementSyntax,
            TextSpan newStatementSyntaxSpan,
            int ordinal,
            bool isNonLeaf,
            ImmutableArray<ImmutableArray<SourceFileSpan>>.Builder newExceptionRegions,
            ArrayBuilder<RudeEditDiagnostic> diagnostics,
            CancellationToken cancellationToken)
        {
            if (newStatementSyntax == null)
            {
                if (!bodyMatch.NewRoot.Span.Contains(newStatementSyntaxSpan.Start))
                {
                    return;
                }

                newStatementSyntax = bodyMatch.NewRoot.FindToken(newStatementSyntaxSpan.Start).Parent;

                Contract.ThrowIfNull(newStatementSyntax);
            }

            var oldAncestors = GetExceptionHandlingAncestors(oldStatementSyntax, isNonLeaf);
            var newAncestors = GetExceptionHandlingAncestors(newStatementSyntax, isNonLeaf);

            if (oldAncestors.Count > 0 || newAncestors.Count > 0)
            {
                var edits = bodyMatch.GetSequenceEdits(oldAncestors, newAncestors);
                ReportEnclosingExceptionHandlingRudeEdits(diagnostics, edits, oldStatementSyntax, newStatementSyntaxSpan);

                // Exception regions are not needed in presence of errors.
                if (diagnostics.Count == 0)
                {
                    Debug.Assert(oldAncestors.Count == newAncestors.Count);
                    newExceptionRegions[ordinal] = GetExceptionRegions(newAncestors, newStatementSyntax.SyntaxTree, cancellationToken).Spans;
                }
            }
        }

        /// <summary>
        /// Calculates a syntax map of the entire method body including all lambda bodies it contains (recursively).
        /// </summary>
        private BidirectionalMap<SyntaxNode> ComputeMap(
            Match<SyntaxNode> bodyMatch,
            ArrayBuilder<ActiveNode> activeNodes,
            ref Dictionary<SyntaxNode, LambdaInfo>? lazyActiveOrMatchedLambdas,
            ArrayBuilder<RudeEditDiagnostic> diagnostics)
        {
            ArrayBuilder<Match<SyntaxNode>>? lambdaBodyMatches = null;
            var currentLambdaBodyMatch = -1;
            var currentBodyMatch = bodyMatch;

            while (true)
            {
                foreach (var (oldNode, newNode) in currentBodyMatch.Matches)
                {
                    // Skip root, only enumerate body matches.
                    if (oldNode == currentBodyMatch.OldRoot)
                    {
                        Debug.Assert(newNode == currentBodyMatch.NewRoot);
                        continue;
                    }

                    if (TryGetLambdaBodies(oldNode, out var oldLambdaBody1, out var oldLambdaBody2))
                    {
                        lambdaBodyMatches ??= ArrayBuilder<Match<SyntaxNode>>.GetInstance();
                        lazyActiveOrMatchedLambdas ??= new Dictionary<SyntaxNode, LambdaInfo>();

                        var newLambdaBody1 = TryGetPartnerLambdaBody(oldLambdaBody1, newNode);
                        if (newLambdaBody1 != null)
                        {
                            lambdaBodyMatches.Add(ComputeLambdaBodyMatch(oldLambdaBody1, newLambdaBody1, activeNodes, lazyActiveOrMatchedLambdas, diagnostics));
                        }

                        if (oldLambdaBody2 != null)
                        {
                            var newLambdaBody2 = TryGetPartnerLambdaBody(oldLambdaBody2, newNode);
                            if (newLambdaBody2 != null)
                            {
                                lambdaBodyMatches.Add(ComputeLambdaBodyMatch(oldLambdaBody2, newLambdaBody2, activeNodes, lazyActiveOrMatchedLambdas, diagnostics));
                            }
                        }
                    }
                }

                currentLambdaBodyMatch++;
                if (lambdaBodyMatches == null || currentLambdaBodyMatch == lambdaBodyMatches.Count)
                {
                    break;
                }

                currentBodyMatch = lambdaBodyMatches[currentLambdaBodyMatch];
            }

            if (lambdaBodyMatches == null)
            {
                return BidirectionalMap<SyntaxNode>.FromMatch(bodyMatch);
            }

            var map = new Dictionary<SyntaxNode, SyntaxNode>();
            var reverseMap = new Dictionary<SyntaxNode, SyntaxNode>();

            // include all matches, including the root:
            map.AddRange(bodyMatch.Matches);
            reverseMap.AddRange(bodyMatch.ReverseMatches);

            foreach (var lambdaBodyMatch in lambdaBodyMatches)
            {
                foreach (var pair in lambdaBodyMatch.Matches)
                {
                    if (!map.ContainsKey(pair.Key))
                    {
                        map[pair.Key] = pair.Value;
                        reverseMap[pair.Value] = pair.Key;
                    }
                }
            }

            lambdaBodyMatches?.Free();

            return new BidirectionalMap<SyntaxNode>(map, reverseMap);
        }

        private Match<SyntaxNode> ComputeLambdaBodyMatch(
            SyntaxNode oldLambdaBody,
            SyntaxNode newLambdaBody,
            IReadOnlyList<ActiveNode> activeNodes,
            [Out] Dictionary<SyntaxNode, LambdaInfo> activeOrMatchedLambdas,
            [Out] ArrayBuilder<RudeEditDiagnostic> diagnostics)
        {
            ActiveNode[]? activeNodesInLambda;
            if (activeOrMatchedLambdas.TryGetValue(oldLambdaBody, out var info))
            {
                // Lambda may be matched but not be active.
                activeNodesInLambda = info.ActiveNodeIndices?.Select(i => activeNodes[i]).ToArray();
            }
            else
            {
                // If the lambda body isn't in the map it doesn't have any active/tracked statements.
                activeNodesInLambda = null;
                info = new LambdaInfo();
            }

            var lambdaBodyMatch = ComputeBodyMatch(oldLambdaBody,
                newLambdaBody, activeNodesInLambda ?? Array.Empty<ActiveNode>(),
                diagnostics, out _, out _);

            activeOrMatchedLambdas[oldLambdaBody] = info.WithMatch(lambdaBodyMatch, newLambdaBody);

            return lambdaBodyMatch;
        }

        private Match<SyntaxNode> ComputeBodyMatch(
            SyntaxNode oldBody,
            SyntaxNode newBody,
            ActiveNode[] activeNodes,
            ArrayBuilder<RudeEditDiagnostic> diagnostics,
            out bool oldHasStateMachineSuspensionPoint,
            out bool newHasStateMachineSuspensionPoint)
        {
            List<KeyValuePair<SyntaxNode, SyntaxNode>>? lazyKnownMatches = null;
            List<SequenceEdit>? lazyRudeEdits = null;
            GetStateMachineInfo(oldBody, out var oldStateMachineSuspensionPoints, out var oldStateMachineKinds);
            GetStateMachineInfo(newBody, out var newStateMachineSuspensionPoints, out var newStateMachineKinds);

            AddMatchingActiveNodes(ref lazyKnownMatches, activeNodes);

            // Consider following cases:
            // 1) Both old and new methods contain yields/awaits.
            //    Map the old suspension points to new ones, report errors for added/deleted suspension points.
            // 2) The old method contains yields/awaits but the new doesn't.
            //    Report rude edits for each deleted yield/await.
            // 3) The new method contains yields/awaits but the old doesn't.
            //    a) If the method has active statements report rude edits for each inserted yield/await (insert "around" an active statement).
            //    b) If the method has no active statements then the edit is valid, we don't need to calculate map.
            // 4) The old method is async/iterator, the new method is not and it contains an active statement.
            //    Report rude edit since we can't remap IP from MoveNext to the kickoff method.
            //    Note that iterators in VB don't need to contain yield, so this case is not covered by change in number of yields.

            var creatingStateMachineAroundActiveStatement = oldStateMachineSuspensionPoints.Length == 0 && newStateMachineSuspensionPoints.Length > 0 && activeNodes.Length > 0;
            oldHasStateMachineSuspensionPoint = oldStateMachineSuspensionPoints.Length > 0;
            newHasStateMachineSuspensionPoint = newStateMachineSuspensionPoints.Length > 0;

            if (oldStateMachineSuspensionPoints.Length > 0 || creatingStateMachineAroundActiveStatement)
            {
                AddMatchingStateMachineSuspensionPoints(ref lazyKnownMatches, ref lazyRudeEdits, oldStateMachineSuspensionPoints, newStateMachineSuspensionPoints);
            }

            var match = ComputeBodyMatch(oldBody, newBody, lazyKnownMatches);

            if (IsLocalFunction(match.OldRoot) && IsLocalFunction(match.NewRoot))
            {
                ReportLocalFunctionsDeclarationRudeEdits(diagnostics, match);
            }

            if (lazyRudeEdits != null)
            {
                foreach (var rudeEdit in lazyRudeEdits)
                {
                    if (rudeEdit.Kind == EditKind.Delete)
                    {
                        var deletedNode = oldStateMachineSuspensionPoints[rudeEdit.OldIndex];
                        ReportStateMachineSuspensionPointDeletedRudeEdit(diagnostics, match, deletedNode);
                    }
                    else
                    {
                        Debug.Assert(rudeEdit.Kind == EditKind.Insert);

                        var insertedNode = newStateMachineSuspensionPoints[rudeEdit.NewIndex];
                        ReportStateMachineSuspensionPointInsertedRudeEdit(diagnostics, match, insertedNode, creatingStateMachineAroundActiveStatement);
                    }
                }
            }
            else if (oldStateMachineSuspensionPoints.Length > 0)
            {
                Debug.Assert(oldStateMachineSuspensionPoints.Length == newStateMachineSuspensionPoints.Length);

                for (var i = 0; i < oldStateMachineSuspensionPoints.Length; i++)
                {
                    var oldNode = oldStateMachineSuspensionPoints[i];
                    var newNode = newStateMachineSuspensionPoints[i];

                    // changing yield return to yield break, await to await foreach, yield to await, etc.
                    if (StateMachineSuspensionPointKindEquals(oldNode, newNode))
                    {
                        Debug.Assert(StatementLabelEquals(oldNode, newNode));
                    }
                    else
                    {
                        diagnostics.Add(new RudeEditDiagnostic(
                            RudeEditKind.ChangingStateMachineShape,
                            newNode.Span,
                            newNode,
                            new[] { GetSuspensionPointDisplayName(oldNode, EditKind.Update), GetSuspensionPointDisplayName(newNode, EditKind.Update) }));
                    }

                    ReportStateMachineSuspensionPointRudeEdits(diagnostics, oldNode, newNode);
                }
            }
            else if (activeNodes.Length > 0)
            {
                // It is allowed to update a regular method to an async method or an iterator.
                // The only restriction is a presence of an active statement in the method body
                // since the debugger does not support remapping active statements to a different method.
                if (oldStateMachineKinds != newStateMachineKinds)
                {
                    diagnostics.Add(new RudeEditDiagnostic(
                        RudeEditKind.UpdatingStateMachineMethodAroundActiveStatement,
                        GetBodyDiagnosticSpan(newBody, EditKind.Update)));
                }
            }

            // report removing async as rude:
            if (lazyRudeEdits == null)
            {
                if ((oldStateMachineKinds & StateMachineKinds.Async) != 0 && (newStateMachineKinds & StateMachineKinds.Async) == 0)
                {
                    diagnostics.Add(new RudeEditDiagnostic(
                        RudeEditKind.ChangingFromAsynchronousToSynchronous,
                        GetBodyDiagnosticSpan(newBody, EditKind.Update),
                        newBody,
                        new[] { GetBodyDisplayName(newBody) }));
                }

                // VB supports iterator lambdas/methods without yields
                if ((oldStateMachineKinds & StateMachineKinds.Iterator) != 0 && (newStateMachineKinds & StateMachineKinds.Iterator) == 0)
                {
                    diagnostics.Add(new RudeEditDiagnostic(
                        RudeEditKind.ModifiersUpdate,
                        GetBodyDiagnosticSpan(newBody, EditKind.Update),
                        newBody,
                        new[] { GetBodyDisplayName(newBody) }));
                }
            }

            return match;
        }

        internal virtual void ReportStateMachineSuspensionPointDeletedRudeEdit(ArrayBuilder<RudeEditDiagnostic> diagnostics, Match<SyntaxNode> match, SyntaxNode deletedSuspensionPoint)
        {
            diagnostics.Add(new RudeEditDiagnostic(
                RudeEditKind.Delete,
                GetDeletedNodeDiagnosticSpan(match.Matches, deletedSuspensionPoint),
                deletedSuspensionPoint,
                new[] { GetSuspensionPointDisplayName(deletedSuspensionPoint, EditKind.Delete) }));
        }

        internal virtual void ReportStateMachineSuspensionPointInsertedRudeEdit(ArrayBuilder<RudeEditDiagnostic> diagnostics, Match<SyntaxNode> match, SyntaxNode insertedSuspensionPoint, bool aroundActiveStatement)
        {
            diagnostics.Add(new RudeEditDiagnostic(
                aroundActiveStatement ? RudeEditKind.InsertAroundActiveStatement : RudeEditKind.Insert,
                GetDiagnosticSpan(insertedSuspensionPoint, EditKind.Insert),
                insertedSuspensionPoint,
                new[] { GetSuspensionPointDisplayName(insertedSuspensionPoint, EditKind.Insert) }));
        }

        private static void AddMatchingActiveNodes(ref List<KeyValuePair<SyntaxNode, SyntaxNode>>? lazyKnownMatches, IEnumerable<ActiveNode> activeNodes)
        {
            // add nodes that are tracked by the editor buffer to known matches:
            foreach (var activeNode in activeNodes)
            {
                if (activeNode.NewTrackedNode != null)
                {
                    lazyKnownMatches ??= new List<KeyValuePair<SyntaxNode, SyntaxNode>>();
                    lazyKnownMatches.Add(KeyValuePairUtil.Create(activeNode.OldNode, activeNode.NewTrackedNode));
                }
            }
        }

        private void AddMatchingStateMachineSuspensionPoints(
            ref List<KeyValuePair<SyntaxNode, SyntaxNode>>? lazyKnownMatches,
            ref List<SequenceEdit>? lazyRudeEdits,
            ImmutableArray<SyntaxNode> oldStateMachineSuspensionPoints,
            ImmutableArray<SyntaxNode> newStateMachineSuspensionPoints)
        {
            // State machine suspension points (yield statements, await expressions, await foreach loops, await using declarations) 
            // determine the structure of the generated state machine.
            // Change of the SM structure is far more significant then changes of the value (arguments) of these nodes.
            // Hence we build the match such that these nodes are fixed.

            lazyKnownMatches ??= new List<KeyValuePair<SyntaxNode, SyntaxNode>>();

            void AddMatch(ref List<KeyValuePair<SyntaxNode, SyntaxNode>> lazyKnownMatches, int oldIndex, int newIndex)
            {
                var oldNode = oldStateMachineSuspensionPoints[oldIndex];
                var newNode = newStateMachineSuspensionPoints[newIndex];

                if (StatementLabelEquals(oldNode, newNode))
                {
                    lazyKnownMatches.Add(KeyValuePairUtil.Create(oldNode, newNode));
                }
            }

            if (oldStateMachineSuspensionPoints.Length == newStateMachineSuspensionPoints.Length)
            {
                for (var i = 0; i < oldStateMachineSuspensionPoints.Length; i++)
                {
                    AddMatch(ref lazyKnownMatches, i, i);
                }
            }
            else
            {
                // use LCS to provide better errors (deletes, inserts and updates)
                var edits = GetSyntaxSequenceEdits(oldStateMachineSuspensionPoints, newStateMachineSuspensionPoints);

                foreach (var edit in edits)
                {
                    var editKind = edit.Kind;

                    if (editKind == EditKind.Update)
                    {
                        AddMatch(ref lazyKnownMatches, edit.OldIndex, edit.NewIndex);
                    }
                    else
                    {
                        lazyRudeEdits ??= new List<SequenceEdit>();
                        lazyRudeEdits.Add(edit);
                    }
                }

                Debug.Assert(lazyRudeEdits != null);
            }
        }

        public ActiveStatementExceptionRegions GetExceptionRegions(SyntaxNode syntaxRoot, TextSpan unmappedActiveStatementSpan, bool isNonLeaf, CancellationToken cancellationToken)
        {
            var token = syntaxRoot.FindToken(unmappedActiveStatementSpan.Start);
            var ancestors = GetExceptionHandlingAncestors(token.Parent!, isNonLeaf);
            return GetExceptionRegions(ancestors, syntaxRoot.SyntaxTree, cancellationToken);
        }

        private ActiveStatementExceptionRegions GetExceptionRegions(List<SyntaxNode> exceptionHandlingAncestors, SyntaxTree tree, CancellationToken cancellationToken)
        {
            if (exceptionHandlingAncestors.Count == 0)
            {
                return new ActiveStatementExceptionRegions(ImmutableArray<SourceFileSpan>.Empty, isActiveStatementCovered: false);
            }

            var isCovered = false;
            using var _ = ArrayBuilder<SourceFileSpan>.GetInstance(out var result);

            for (var i = exceptionHandlingAncestors.Count - 1; i >= 0; i--)
            {
                var span = GetExceptionHandlingRegion(exceptionHandlingAncestors[i], out var coversAllChildren);

                // TODO: https://github.com/dotnet/roslyn/issues/52971
                // 1) Check that the span doesn't cross #line pragmas with different file mappings.
                // 2) Check that the mapped path does not change and report rude edits if it does.
                result.Add(tree.GetMappedLineSpan(span, cancellationToken));

                // Exception regions describe regions of code that can't be edited.
                // If the span covers all the children nodes we don't need to descend further.
                if (coversAllChildren)
                {
                    isCovered = true;
                    break;
                }
            }

            return new ActiveStatementExceptionRegions(result.ToImmutable(), isCovered);
        }

        private TextSpan GetDeletedNodeDiagnosticSpan(SyntaxNode deletedLambdaBody, Match<SyntaxNode> match, Dictionary<SyntaxNode, LambdaInfo> lambdaInfos)
        {
            var oldLambdaBody = deletedLambdaBody;
            while (true)
            {
                var oldParentLambdaBody = FindEnclosingLambdaBody(match.OldRoot, GetLambda(oldLambdaBody));
                if (oldParentLambdaBody == null)
                {
                    return GetDeletedNodeDiagnosticSpan(match.Matches, oldLambdaBody);
                }

                if (lambdaInfos.TryGetValue(oldParentLambdaBody, out var lambdaInfo) && lambdaInfo.Match != null)
                {
                    return GetDeletedNodeDiagnosticSpan(lambdaInfo.Match.Matches, oldLambdaBody);
                }

                oldLambdaBody = oldParentLambdaBody;
            }
        }

        private TextSpan FindClosestActiveSpan(SyntaxNode statement, int statementPart)
        {
            if (TryGetActiveSpan(statement, statementPart, minLength: statement.Span.Length, out var span))
            {
                return span;
            }

            // The node doesn't have sequence points.
            // E.g. "const" keyword is inserted into a local variable declaration with an initializer.
            foreach (var (node, part) in EnumerateNearStatements(statement))
            {
                if (part == -1)
                {
                    return node.Span;
                }

                if (TryGetActiveSpan(node, part, minLength: 0, out span))
                {
                    return span;
                }
            }

            // This might occur in cases where we report rude edit, so the exact location of the active span doesn't matter.
            // For example, when a method expression body is removed in C#.
            return statement.Span;
        }

        internal TextSpan GetDeletedNodeActiveSpan(IReadOnlyDictionary<SyntaxNode, SyntaxNode> forwardMap, SyntaxNode deletedNode)
        {
            foreach (var (oldNode, part) in EnumerateNearStatements(deletedNode))
            {
                if (part == -1)
                {
                    break;
                }

                if (forwardMap.TryGetValue(oldNode, out var newNode))
                {
                    return FindClosestActiveSpan(newNode, part);
                }
            }

            return GetDeletedNodeDiagnosticSpan(forwardMap, deletedNode);
        }

        internal TextSpan GetDeletedNodeDiagnosticSpan(IReadOnlyDictionary<SyntaxNode, SyntaxNode> forwardMap, SyntaxNode deletedNode)
        {
            var hasAncestor = TryGetMatchingAncestor(forwardMap, deletedNode, out var newAncestor);
            RoslynDebug.Assert(hasAncestor && newAncestor != null);
            return GetDiagnosticSpan(newAncestor, EditKind.Delete);
        }

        /// <summary>
        /// Finds the inner-most ancestor of the specified node that has a matching node in the new tree.
        /// </summary>
        private static bool TryGetMatchingAncestor(IReadOnlyDictionary<SyntaxNode, SyntaxNode> forwardMap, SyntaxNode? oldNode, [NotNullWhen(true)] out SyntaxNode? newAncestor)
        {
            while (oldNode != null)
            {
                if (forwardMap.TryGetValue(oldNode, out newAncestor))
                {
                    return true;
                }

                oldNode = oldNode.Parent;
            }

            // only happens if original oldNode is a root, 
            // otherwise we always find a matching ancestor pair (roots).
            newAncestor = null;
            return false;
        }

        private IEnumerable<int> GetOverlappingActiveStatements(SyntaxNode declaration, ImmutableArray<UnmappedActiveStatement> statements)
        {
            var (envelope, hole) = GetActiveSpanEnvelope(declaration);
            if (envelope == default)
            {
                yield break;
            }

            var range = ActiveStatementsMap.GetSpansStartingInSpan(
                envelope.Start,
                envelope.End,
                statements,
                startPositionComparer: (x, y) => x.UnmappedSpan.Start.CompareTo(y));

            for (var i = range.Start.Value; i < range.End.Value; i++)
            {
                if (!hole.Contains(statements[i].UnmappedSpan.Start))
                {
                    yield return i;
                }
            }
        }

        protected static bool HasParentEdit(IReadOnlyDictionary<SyntaxNode, EditKind> editMap, Edit<SyntaxNode> edit)
        {
            SyntaxNode node;
            switch (edit.Kind)
            {
                case EditKind.Insert:
                    node = edit.NewNode;
                    break;

                case EditKind.Delete:
                    node = edit.OldNode;
                    break;

                default:
                    return false;
            }

            return HasEdit(editMap, node.Parent, edit.Kind);
        }

        protected static bool HasEdit(IReadOnlyDictionary<SyntaxNode, EditKind> editMap, SyntaxNode? node, EditKind editKind)
        {
            return
                node is object &&
                editMap.TryGetValue(node, out var parentEdit) &&
                parentEdit == editKind;
        }

        #endregion

        #region Rude Edits around Active Statement 

        protected void AddAroundActiveStatementRudeDiagnostic(ArrayBuilder<RudeEditDiagnostic> diagnostics, SyntaxNode? oldNode, SyntaxNode? newNode, TextSpan newActiveStatementSpan)
        {
            if (oldNode == null)
            {
                RoslynDebug.Assert(newNode != null);
                AddRudeInsertAroundActiveStatement(diagnostics, newNode);
            }
            else if (newNode == null)
            {
                RoslynDebug.Assert(oldNode != null);
                AddRudeDeleteAroundActiveStatement(diagnostics, oldNode, newActiveStatementSpan);
            }
            else
            {
                AddRudeUpdateAroundActiveStatement(diagnostics, newNode);
            }
        }

        protected void AddRudeUpdateAroundActiveStatement(ArrayBuilder<RudeEditDiagnostic> diagnostics, SyntaxNode newNode)
        {
            diagnostics.Add(new RudeEditDiagnostic(
                RudeEditKind.UpdateAroundActiveStatement,
                GetDiagnosticSpan(newNode, EditKind.Update),
                newNode,
                new[] { GetDisplayName(newNode, EditKind.Update) }));
        }

        protected void AddRudeInsertAroundActiveStatement(ArrayBuilder<RudeEditDiagnostic> diagnostics, SyntaxNode newNode)
        {
            diagnostics.Add(new RudeEditDiagnostic(
                RudeEditKind.InsertAroundActiveStatement,
                GetDiagnosticSpan(newNode, EditKind.Insert),
                newNode,
                new[] { GetDisplayName(newNode, EditKind.Insert) }));
        }

        protected void AddRudeDeleteAroundActiveStatement(ArrayBuilder<RudeEditDiagnostic> diagnostics, SyntaxNode oldNode, TextSpan newActiveStatementSpan)
        {
            diagnostics.Add(new RudeEditDiagnostic(
                RudeEditKind.DeleteAroundActiveStatement,
                newActiveStatementSpan,
                oldNode,
                new[] { GetDisplayName(oldNode, EditKind.Delete) }));
        }

        protected void ReportUnmatchedStatements<TSyntaxNode>(
            ArrayBuilder<RudeEditDiagnostic> diagnostics,
            Match<SyntaxNode> match,
            Func<SyntaxNode, bool> nodeSelector,
            SyntaxNode oldActiveStatement,
            SyntaxNode newActiveStatement,
            Func<TSyntaxNode, TSyntaxNode, bool> areEquivalent,
            Func<TSyntaxNode, TSyntaxNode, bool>? areSimilar)
            where TSyntaxNode : SyntaxNode
        {
            var newNodes = GetAncestors(GetEncompassingAncestor(match.NewRoot), newActiveStatement, nodeSelector);
            if (newNodes == null)
            {
                return;
            }

            var oldNodes = GetAncestors(GetEncompassingAncestor(match.OldRoot), oldActiveStatement, nodeSelector);

            int matchCount;
            if (oldNodes != null)
            {
                matchCount = MatchNodes(oldNodes, newNodes, diagnostics: null, match: match, comparer: areEquivalent);

                // Do another pass over the nodes to improve error messages.
                if (areSimilar != null && matchCount < Math.Min(oldNodes.Count, newNodes.Count))
                {
                    matchCount += MatchNodes(oldNodes, newNodes, diagnostics: diagnostics, match: null, comparer: areSimilar);
                }
            }
            else
            {
                matchCount = 0;
            }

            if (matchCount < newNodes.Count)
            {
                ReportRudeEditsAndInserts(oldNodes, newNodes, diagnostics);
            }
        }

        private void ReportRudeEditsAndInserts(List<SyntaxNode?>? oldNodes, List<SyntaxNode?> newNodes, ArrayBuilder<RudeEditDiagnostic> diagnostics)
        {
            var oldNodeCount = (oldNodes != null) ? oldNodes.Count : 0;

            for (var i = 0; i < newNodes.Count; i++)
            {
                var newNode = newNodes[i];

                if (newNode != null)
                {
                    // Any difference can be expressed as insert, delete & insert, edit, or move & edit.
                    // Heuristic: If the nesting levels of the old and new nodes are the same we report an edit.
                    // Otherwise we report an insert.
                    if (i < oldNodeCount && oldNodes![i] != null)
                    {
                        AddRudeUpdateAroundActiveStatement(diagnostics, newNode);
                    }
                    else
                    {
                        AddRudeInsertAroundActiveStatement(diagnostics, newNode);
                    }
                }
            }
        }

        private int MatchNodes<TSyntaxNode>(
            List<SyntaxNode?> oldNodes,
            List<SyntaxNode?> newNodes,
            ArrayBuilder<RudeEditDiagnostic>? diagnostics,
            Match<SyntaxNode>? match,
            Func<TSyntaxNode, TSyntaxNode, bool> comparer)
            where TSyntaxNode : SyntaxNode
        {
            var matchCount = 0;
            var oldIndex = 0;
            for (var newIndex = 0; newIndex < newNodes.Count; newIndex++)
            {
                var newNode = newNodes[newIndex];
                if (newNode == null)
                {
                    continue;
                }

                SyntaxNode? oldNode;
                while (oldIndex < oldNodes.Count)
                {
                    oldNode = oldNodes[oldIndex];

                    if (oldNode != null)
                    {
                        break;
                    }

                    // node has already been matched with a previous new node:
                    oldIndex++;
                }

                if (oldIndex == oldNodes.Count)
                {
                    break;
                }

                var i = -1;
                if (match == null)
                {
                    i = IndexOfEquivalent(newNode, oldNodes, oldIndex, comparer);
                }
                else if (match.TryGetOldNode(newNode, out var partner) && comparer((TSyntaxNode)partner, (TSyntaxNode)newNode))
                {
                    i = oldNodes.IndexOf(partner, oldIndex);
                }

                if (i >= 0)
                {
                    // we have an update or an exact match:
                    oldNodes[i] = null;
                    newNodes[newIndex] = null;
                    matchCount++;

                    if (diagnostics != null)
                    {
                        AddRudeUpdateAroundActiveStatement(diagnostics, newNode);
                    }
                }
            }

            return matchCount;
        }

        private static int IndexOfEquivalent<TSyntaxNode>(SyntaxNode newNode, List<SyntaxNode?> oldNodes, int startIndex, Func<TSyntaxNode, TSyntaxNode, bool> comparer)
            where TSyntaxNode : SyntaxNode
        {
            for (var i = startIndex; i < oldNodes.Count; i++)
            {
                var oldNode = oldNodes[i];
                if (oldNode != null && comparer((TSyntaxNode)oldNode, (TSyntaxNode)newNode))
                {
                    return i;
                }
            }

            return -1;
        }

        private static List<SyntaxNode?>? GetAncestors(SyntaxNode? root, SyntaxNode node, Func<SyntaxNode, bool> nodeSelector)
        {
            List<SyntaxNode?>? list = null;
            var current = node;

            while (current is object && current != root)
            {
                if (nodeSelector(current))
                {
                    list ??= new List<SyntaxNode?>();
                    list.Add(current);
                }

                current = current.Parent;
            }

            list?.Reverse();

            return list;
        }

        #endregion

        #region Trivia Analysis

        /// <summary>
        /// Top-level edit script does not contain edits for a member if only trivia changed in its body.
        /// It also does not reflect changes in line mapping directives.
        /// Members that are unchanged but their location in the file changes are not considered updated.
        /// This method calculates line and trivia edits for all these cases.
        /// 
        /// The resulting line edits are grouped by mapped document path and sorted by <see cref="SourceLineUpdate.OldLine"/> in each group.
        /// </summary>
        private void AnalyzeTrivia(
            Match<SyntaxNode> topMatch,
            IReadOnlyDictionary<SyntaxNode, EditKind> editMap,
            [Out] ArrayBuilder<(SyntaxNode OldNode, SyntaxNode NewNode, TextSpan DiagnosticSpan)> triviaEdits,
            [Out] ArrayBuilder<SequencePointUpdates> lineEdits,
            CancellationToken cancellationToken)
        {
            var oldTree = topMatch.OldRoot.SyntaxTree;
            var newTree = topMatch.NewRoot.SyntaxTree;

            // note: range [oldStartLine, oldEndLine] is end-inclusive
            using var _ = ArrayBuilder<(string filePath, int oldStartLine, int oldEndLine, int delta, SyntaxNode oldNode, SyntaxNode newNode)>.GetInstance(out var segments);

            foreach (var (oldNode, newNode) in topMatch.Matches)
            {
                cancellationToken.ThrowIfCancellationRequested();

                if (editMap.ContainsKey(newNode))
                {
                    // Updated or inserted members will be (re)generated and don't need line edits.
                    Debug.Assert(editMap[newNode] is EditKind.Update or EditKind.Insert);
                    continue;
                }

                var newTokens = TryGetActiveTokens(newNode);
                if (newTokens == null)
                {
                    continue;
                }

                // A (rude) edit could have been made that changes whether the node may contain active statements,
                // so although the nodes match they might not have the same active tokens.
                // E.g. field declaration changed to const field declaration.
                var oldTokens = TryGetActiveTokens(oldNode);
                if (oldTokens == null)
                {
                    continue;
                }

                var newTokensEnum = newTokens.GetEnumerator();
                var oldTokensEnum = oldTokens.GetEnumerator();

                // We enumerate tokens of the body and split them into segments.
                // Each segment has sequence points mapped to the same file and also all lines the segment covers map to the same line delta.
                // The first token of a segment must be the first token that starts on the line. If the first segment token was in the middle line 
                // the previous token on the same line would have different line delta and we wouldn't be able to map both of them at the same time.
                // All segments are included in the segments list regardless of their line delta (even when it's 0 - i.e. the lines did not change).
                // This is necessary as we need to detect collisions of multiple segments with different deltas later on.

                var lastNewToken = default(SyntaxToken);
                var lastOldStartLine = -1;
                var lastOldFilePath = (string?)null;
                var requiresUpdate = false;

                var firstSegmentIndex = segments.Count;
                var currentSegment = (path: (string?)null, oldStartLine: 0, delta: 0, firstOldNode: (SyntaxNode?)null, firstNewNode: (SyntaxNode?)null);
                var rudeEditSpan = default(TextSpan);

                // Check if the breakpoint span that covers the first node of the segment can be translated from the old to the new by adding a line delta.
                // If not we need to recompile the containing member since we are not able to produce line update for it.
                // The first node of the segment can be the first node on its line but the breakpoint span might start on the previous line.
                bool IsCurrentSegmentBreakpointSpanMappable()
                {
                    var oldNode = currentSegment.firstOldNode;
                    var newNode = currentSegment.firstNewNode;
                    Contract.ThrowIfNull(oldNode);
                    Contract.ThrowIfNull(newNode);

                    // Some nodes (e.g. const local declaration) may not be covered by a breakpoint span.
                    if (!TryGetEnclosingBreakpointSpan(oldNode, oldNode.SpanStart, out var oldBreakpointSpan) ||
                        !TryGetEnclosingBreakpointSpan(newNode, newNode.SpanStart, out var newBreakpointSpan))
                    {
                        return true;
                    }

                    var oldMappedBreakpointSpan = (SourceFileSpan)oldTree.GetMappedLineSpan(oldBreakpointSpan, cancellationToken);
                    var newMappedBreakpointSpan = (SourceFileSpan)newTree.GetMappedLineSpan(newBreakpointSpan, cancellationToken);

                    if (oldMappedBreakpointSpan.AddLineDelta(currentSegment.delta) == newMappedBreakpointSpan)
                    {
                        return true;
                    }

                    rudeEditSpan = newBreakpointSpan;
                    return false;
                }

                void AddCurrentSegment()
                {
                    Debug.Assert(currentSegment.path != null);
                    Debug.Assert(lastOldStartLine >= 0);

                    // segment it ends on the line where the previous token starts (lastOldStartLine)
                    segments.Add((currentSegment.path, currentSegment.oldStartLine, lastOldStartLine, currentSegment.delta, oldNode, newNode));
                }

                bool oldHasToken;
                bool newHasToken;

                while (true)
                {
                    oldHasToken = oldTokensEnum.MoveNext();
                    newHasToken = newTokensEnum.MoveNext();

                    // no update edit => tokens must match:
                    Debug.Assert(oldHasToken == newHasToken);

                    if (!oldHasToken)
                    {
                        if (!IsCurrentSegmentBreakpointSpanMappable())
                        {
                            requiresUpdate = true;
                        }
                        else
                        {
                            // add last segment of the method body:
                            AddCurrentSegment();
                        }

                        break;
                    }

                    var oldSpan = oldTokensEnum.Current.Span;
                    var newSpan = newTokensEnum.Current.Span;

                    var oldMappedSpan = oldTree.GetMappedLineSpan(oldSpan, cancellationToken);
                    var newMappedSpan = newTree.GetMappedLineSpan(newSpan, cancellationToken);

                    var oldStartLine = oldMappedSpan.Span.Start.Line;
                    var newStartLine = newMappedSpan.Span.Start.Line;
                    var lineDelta = newStartLine - oldStartLine;

                    // If any tokens in the method change their mapped column or mapped path the method must be recompiled 
                    // since the Debugger/SymReader does not support these updates.
                    if (oldMappedSpan.Span.Start.Character != newMappedSpan.Span.Start.Character)
                    {
                        requiresUpdate = true;
                        break;
                    }

                    if (currentSegment.path != oldMappedSpan.Path || currentSegment.delta != lineDelta)
                    {
                        // end of segment:
                        if (currentSegment.path != null)
                        {
                            // Previous token start line is the same as this token start line, but the previous token line delta is not the same.
                            // We can't therefore map the old start line to a new one using line delta since that would affect both tokens the same.
                            if (lastOldStartLine == oldStartLine && string.Equals(lastOldFilePath, oldMappedSpan.Path))
                            {
                                requiresUpdate = true;
                                break;
                            }

                            if (!IsCurrentSegmentBreakpointSpanMappable())
                            {
                                requiresUpdate = true;
                                break;
                            }

                            // add current segment:
                            AddCurrentSegment();
                        }

                        // start new segment:
                        currentSegment = (oldMappedSpan.Path, oldStartLine, lineDelta, oldTokensEnum.Current.Parent, newTokensEnum.Current.Parent);
                    }

                    lastNewToken = newTokensEnum.Current;
                    lastOldStartLine = oldStartLine;
                    lastOldFilePath = oldMappedSpan.Path;
                }

                // All tokens of a member body have been processed now.
                if (requiresUpdate)
                {
                    // report the rude edit for the span of tokens that forced recompilation:
                    if (rudeEditSpan.IsEmpty)
                    {
                        rudeEditSpan = TextSpan.FromBounds(
                            lastNewToken.HasTrailingTrivia ? lastNewToken.Span.End : newTokensEnum.Current.FullSpan.Start,
                            newTokensEnum.Current.SpanStart);
                    }

                    triviaEdits.Add((oldNode, newNode, rudeEditSpan));

                    // remove all segments added for the current member body:
                    segments.Count = firstSegmentIndex;
                }
            }

            if (segments.Count == 0)
            {
                return;
            }

            // sort segments by file and then by start line:
            segments.Sort((x, y) =>
            {
                var result = string.CompareOrdinal(x.filePath, y.filePath);
                return (result != 0) ? result : x.oldStartLine.CompareTo(y.oldStartLine);
            });

            // Calculate line updates based on segments.
            // If two segments with different line deltas overlap we need to recompile all overlapping members except for the first one.
            // The debugger does not apply line deltas to recompiled methods and hence we can chose to recompile either of the overlapping segments
            // and apply line delta to the others.
            // 
            // The line delta is applied to the start line of a sequence point. If start lines of two sequence points mapped to the same location
            // before the delta is applied then they will point to the same location after the delta is applied. But that wouldn't be correct
            // if two different mappings required applying different deltas and thus different locations.
            // This also applies when two methods are on the same line in the old version and they move by different deltas.

            using var _1 = ArrayBuilder<SourceLineUpdate>.GetInstance(out var documentLineEdits);

            var currentDocumentPath = segments[0].filePath;
            var previousOldEndLine = -1;
            var previousLineDelta = 0;
            foreach (var segment in segments)
            {
                if (segment.filePath != currentDocumentPath)
                {
                    // store results for the previous document:
                    if (documentLineEdits.Count > 0)
                    {
                        lineEdits.Add(new SequencePointUpdates(currentDocumentPath, documentLineEdits.ToImmutableAndClear()));
                    }

                    // switch to the next document:
                    currentDocumentPath = segment.filePath;
                    previousOldEndLine = -1;
                    previousLineDelta = 0;
                }
                else if (segment.oldStartLine <= previousOldEndLine && segment.delta != previousLineDelta)
                {
                    // The segment overlaps the previous one that has a different line delta. We need to recompile the method.
                    // The debugger filters out line deltas that correspond to recompiled methods so we don't need to.
                    triviaEdits.Add((segment.oldNode, segment.newNode, segment.newNode.Span));
                    continue;
                }

                // If the segment being added does not start on the line immediately following the previous segment end line
                // we need to insert another line update that resets the delta to 0 for the lines following the end line.
                if (documentLineEdits.Count > 0 && segment.oldStartLine > previousOldEndLine + 1)
                {
                    Debug.Assert(previousOldEndLine >= 0);
                    documentLineEdits.Add(CreateZeroDeltaSourceLineUpdate(previousOldEndLine + 1));
                    previousLineDelta = 0;
                }

                // Skip segment that doesn't change line numbers - the line edit would have no effect.
                // It was only added to facilitate detection of overlap with other segments.
                // Also skip the segment if the last line update has the same line delta as
                // consecutive same line deltas has the same effect as a single one.
                if (segment.delta != 0 && segment.delta != previousLineDelta)
                {
                    documentLineEdits.Add(new SourceLineUpdate(segment.oldStartLine, segment.oldStartLine + segment.delta));
                }

                previousOldEndLine = segment.oldEndLine;
                previousLineDelta = segment.delta;
            }

            if (currentDocumentPath != null && documentLineEdits.Count > 0)
            {
                lineEdits.Add(new SequencePointUpdates(currentDocumentPath, documentLineEdits.ToImmutable()));
            }
        }

        // TODO: Currently the constructor SourceLineUpdate does not allow update with zero delta.
        // Workaround until the debugger updates.
        internal static SourceLineUpdate CreateZeroDeltaSourceLineUpdate(int line)
        {
            var result = new SourceLineUpdate();

            // TODO: Currently the constructor SourceLineUpdate does not allow update with zero delta.
            // Workaround until the debugger updates.
            unsafe
            {
                Unsafe.Write(&result, ((long)line << 32) | (long)line);
            }

            return result;
        }

        #endregion

        #region Semantic Analysis

        private sealed class AssemblyEqualityComparer : IEqualityComparer<IAssemblySymbol?>
        {
            public static readonly IEqualityComparer<IAssemblySymbol?> Instance = new AssemblyEqualityComparer();

            public bool Equals(IAssemblySymbol? x, IAssemblySymbol? y)
            {
                // Types defined in old source assembly need to be treated as equivalent to types in the new source assembly,
                // provided that they only differ in their containing assemblies.
                // 
                // The old source symbol has the same identity as the new one.
                // Two distinct assembly symbols that are referenced by the compilations have to have distinct identities.
                // If the compilation has two metadata references whose identities unify the compiler de-dups them and only creates
                // a single PE symbol. Thus comparing assemblies by identity partitions them so that each partition
                // contains assemblies that originated from the same Gen0 assembly.

                return Equals(x?.Identity, y?.Identity);
            }

            public int GetHashCode(IAssemblySymbol? obj)
                => obj?.Identity.GetHashCode() ?? 0;
        }

        // Ignore tuple element changes, nullability and dynamic. These type changes do not affect runtime type.
        // They only affect custom attributes emitted on the members - all runtimes are expected to accept
        // custom attribute updates in metadata deltas, even if they do not have any observable effect.
        private static readonly SymbolEquivalenceComparer s_runtimeSymbolEqualityComparer = new(
            AssemblyEqualityComparer.Instance, distinguishRefFromOut: true, tupleNamesMustMatch: false, ignoreNullableAnnotations: true);

        private static readonly SymbolEquivalenceComparer s_exactSymbolEqualityComparer = new(
            AssemblyEqualityComparer.Instance, distinguishRefFromOut: true, tupleNamesMustMatch: true, ignoreNullableAnnotations: false);

        protected static bool SymbolsEquivalent(ISymbol oldSymbol, ISymbol newSymbol)
            => s_exactSymbolEqualityComparer.Equals(oldSymbol, newSymbol);

        protected static bool SignaturesEquivalent(ImmutableArray<IParameterSymbol> oldParameters, ITypeSymbol oldReturnType, ImmutableArray<IParameterSymbol> newParameters, ITypeSymbol newReturnType)
            => ParametersEquivalent(oldParameters, newParameters, exact: false) &&
               s_runtimeSymbolEqualityComparer.Equals(oldReturnType, newReturnType); // TODO: should check ref, ref readonly, custom mods

        protected static bool ParametersEquivalent(ImmutableArray<IParameterSymbol> oldParameters, ImmutableArray<IParameterSymbol> newParameters, bool exact)
            => oldParameters.SequenceEqual(newParameters, exact, (oldParameter, newParameter, exact) => ParameterTypesEquivalent(oldParameter, newParameter, exact));

        protected static bool CustomModifiersEquivalent(CustomModifier oldModifier, CustomModifier newModifier, bool exact)
            => oldModifier.IsOptional == newModifier.IsOptional &&
               TypesEquivalent(oldModifier.Modifier, newModifier.Modifier, exact);

        protected static bool CustomModifiersEquivalent(ImmutableArray<CustomModifier> oldModifiers, ImmutableArray<CustomModifier> newModifiers, bool exact)
            => oldModifiers.SequenceEqual(newModifiers, exact, (x, y, exact) => CustomModifiersEquivalent(x, y, exact));

        protected static bool ReturnTypesEquivalent(IMethodSymbol oldMethod, IMethodSymbol newMethod, bool exact)
            => oldMethod.ReturnsByRef == newMethod.ReturnsByRef &&
               oldMethod.ReturnsByRefReadonly == newMethod.ReturnsByRefReadonly &&
               CustomModifiersEquivalent(oldMethod.ReturnTypeCustomModifiers, newMethod.ReturnTypeCustomModifiers, exact) &&
               CustomModifiersEquivalent(oldMethod.RefCustomModifiers, newMethod.RefCustomModifiers, exact) &&
               TypesEquivalent(oldMethod.ReturnType, newMethod.ReturnType, exact);

        protected static bool ReturnTypesEquivalent(IPropertySymbol oldProperty, IPropertySymbol newProperty, bool exact)
            => oldProperty.ReturnsByRef == newProperty.ReturnsByRef &&
               oldProperty.ReturnsByRefReadonly == newProperty.ReturnsByRefReadonly &&
               CustomModifiersEquivalent(oldProperty.TypeCustomModifiers, newProperty.TypeCustomModifiers, exact) &&
               CustomModifiersEquivalent(oldProperty.RefCustomModifiers, newProperty.RefCustomModifiers, exact) &&
               TypesEquivalent(oldProperty.Type, newProperty.Type, exact);

        protected static bool ReturnTypesEquivalent(IEventSymbol oldEvent, IEventSymbol newEvent, bool exact)
            => TypesEquivalent(oldEvent.Type, newEvent.Type, exact);

        // Note: SignatureTypeEquivalenceComparer compares dynamic and object the same.
        protected static bool TypesEquivalent(ITypeSymbol? oldType, ITypeSymbol? newType, bool exact)
            => (exact ? s_exactSymbolEqualityComparer : (IEqualityComparer<ITypeSymbol?>)s_runtimeSymbolEqualityComparer.SignatureTypeEquivalenceComparer).Equals(oldType, newType);

        protected static bool TypesEquivalent<T>(ImmutableArray<T> oldTypes, ImmutableArray<T> newTypes, bool exact) where T : ITypeSymbol
            => oldTypes.SequenceEqual(newTypes, exact, (x, y, exact) => TypesEquivalent(x, y, exact));

        protected static bool ParameterTypesEquivalent(IParameterSymbol oldParameter, IParameterSymbol newParameter, bool exact)
            => (exact ? s_exactSymbolEqualityComparer : s_runtimeSymbolEqualityComparer).ParameterEquivalenceComparer.Equals(oldParameter, newParameter);

        protected static bool TypeParameterConstraintsEquivalent(ITypeParameterSymbol oldParameter, ITypeParameterSymbol newParameter, bool exact)
            => TypesEquivalent(oldParameter.ConstraintTypes, newParameter.ConstraintTypes, exact) &&
               oldParameter.HasReferenceTypeConstraint == newParameter.HasReferenceTypeConstraint &&
               oldParameter.HasValueTypeConstraint == newParameter.HasValueTypeConstraint &&
               oldParameter.HasConstructorConstraint == newParameter.HasConstructorConstraint &&
               oldParameter.HasNotNullConstraint == newParameter.HasNotNullConstraint &&
               oldParameter.HasUnmanagedTypeConstraint == newParameter.HasUnmanagedTypeConstraint &&
               oldParameter.Variance == newParameter.Variance;

        protected static bool TypeParametersEquivalent(ImmutableArray<ITypeParameterSymbol> oldParameters, ImmutableArray<ITypeParameterSymbol> newParameters, bool exact)
            => oldParameters.SequenceEqual(newParameters, exact, (oldParameter, newParameter, exact) => oldParameter.Name == newParameter.Name && TypeParameterConstraintsEquivalent(oldParameter, newParameter, exact));

        protected static bool BaseTypesEquivalent(INamedTypeSymbol oldType, INamedTypeSymbol newType, bool exact)
            => TypesEquivalent(oldType.BaseType, newType.BaseType, exact) &&
               TypesEquivalent(oldType.AllInterfaces, newType.AllInterfaces, exact);

        protected static bool MemberSignaturesEquivalent(
            ISymbol? oldMember,
            ISymbol? newMember,
            Func<ImmutableArray<IParameterSymbol>, ITypeSymbol, ImmutableArray<IParameterSymbol>, ITypeSymbol, bool>? signatureComparer = null)
        {
            if (oldMember == newMember)
            {
                return true;
            }

            if (oldMember == null || newMember == null || oldMember.Kind != newMember.Kind)
            {
                return false;
            }

            signatureComparer ??= SignaturesEquivalent;

            switch (oldMember.Kind)
            {
                case SymbolKind.Field:
                    var oldField = (IFieldSymbol)oldMember;
                    var newField = (IFieldSymbol)newMember;
                    return signatureComparer(ImmutableArray<IParameterSymbol>.Empty, oldField.Type, ImmutableArray<IParameterSymbol>.Empty, newField.Type);

                case SymbolKind.Property:
                    var oldProperty = (IPropertySymbol)oldMember;
                    var newProperty = (IPropertySymbol)newMember;
                    return signatureComparer(oldProperty.Parameters, oldProperty.Type, newProperty.Parameters, newProperty.Type);

                case SymbolKind.Method:
                    var oldMethod = (IMethodSymbol)oldMember;
                    var newMethod = (IMethodSymbol)newMember;
                    return signatureComparer(oldMethod.Parameters, oldMethod.ReturnType, newMethod.Parameters, newMethod.ReturnType);

                default:
                    throw ExceptionUtilities.UnexpectedValue(oldMember.Kind);
            }
        }

        private readonly struct ConstructorEdit
        {
            public readonly INamedTypeSymbol OldType;

            /// <summary>
            /// Contains syntax maps for all changed data member initializers or constructor declarations (of constructors emitting initializers)
            /// in the currently analyzed document. The key is the declaration of the member.
            /// </summary>
            public readonly Dictionary<SyntaxNode, Func<SyntaxNode, SyntaxNode?>?> ChangedDeclarations;

            public ConstructorEdit(INamedTypeSymbol oldType)
            {
                OldType = oldType;
                ChangedDeclarations = new Dictionary<SyntaxNode, Func<SyntaxNode, SyntaxNode?>?>();
            }
        }

        private async Task<ImmutableArray<SemanticEditInfo>> AnalyzeSemanticsAsync(
            EditScript<SyntaxNode> editScript,
            IReadOnlyDictionary<SyntaxNode, EditKind> editMap,
            ImmutableArray<UnmappedActiveStatement> oldActiveStatements,
            ImmutableArray<LinePositionSpan> newActiveStatementSpans,
            IReadOnlyList<(SyntaxNode OldNode, SyntaxNode NewNode, TextSpan DiagnosticSpan)> triviaEdits,
            Project oldProject,
            Document? oldDocument,
            Document newDocument,
            SourceText newText,
            ArrayBuilder<RudeEditDiagnostic> diagnostics,
            ImmutableArray<ActiveStatement>.Builder newActiveStatements,
            ImmutableArray<ImmutableArray<SourceFileSpan>>.Builder newExceptionRegions,
            EditAndContinueCapabilities capabilities,
            bool inBreakState,
            CancellationToken cancellationToken)
        {
            Debug.Assert(inBreakState || newActiveStatementSpans.IsEmpty);

            if (editScript.Edits.Length == 0 && triviaEdits.Count == 0)
            {
                return ImmutableArray<SemanticEditInfo>.Empty;
            }

            // { new type -> constructor update }
            PooledDictionary<INamedTypeSymbol, ConstructorEdit>? instanceConstructorEdits = null;
            PooledDictionary<INamedTypeSymbol, ConstructorEdit>? staticConstructorEdits = null;

            var oldModel = (oldDocument != null) ? await oldDocument.GetRequiredSemanticModelAsync(cancellationToken).ConfigureAwait(false) : null;
            var newModel = await newDocument.GetRequiredSemanticModelAsync(cancellationToken).ConfigureAwait(false);
            var oldCompilation = oldModel?.Compilation ?? await oldProject.GetRequiredCompilationAsync(cancellationToken).ConfigureAwait(false);
            var newCompilation = newModel.Compilation;

            using var _1 = PooledHashSet<ISymbol>.GetInstance(out var processedSymbols);
            using var _2 = ArrayBuilder<SemanticEditInfo>.GetInstance(out var semanticEdits);

            try
            {
                INamedTypeSymbol? lazyLayoutAttribute = null;

                foreach (var edit in editScript.Edits)
                {
                    cancellationToken.ThrowIfCancellationRequested();

                    if (edit.Kind == EditKind.Move)
                    {
                        // Move is either a Rude Edit and already reported in syntax analysis, or has no semantic effect.
                        // For example, in VB we allow move from field multi-declaration.
                        // "Dim a, b As Integer" -> "Dim a As Integer" (update) and "Dim b As Integer" (move)
                        continue;
                    }

                    if (edit.Kind == EditKind.Reorder)
                    {
                        // Currently we don't do any semantic checks for reordering
                        // and we don't need to report them to the compiler either.
                        // Consider: Currently symbol ordering changes are not reflected in metadata (Reflection will report original order).

                        // Consider: Reordering of fields is not allowed since it changes the layout of the type.
                        // This ordering should however not matter unless the type has explicit layout so we might want to allow it.
                        // We do not check changes to the order if they occur across multiple documents (the containing type is partial).
                        Debug.Assert(!IsDeclarationWithInitializer(edit.OldNode) && !IsDeclarationWithInitializer(edit.NewNode));
                        continue;
                    }

                    foreach (var symbolEdits in GetSymbolEdits(edit.Kind, edit.OldNode, edit.NewNode, oldModel, newModel, editMap, cancellationToken))
                    {
                        Func<SyntaxNode, SyntaxNode?>? syntaxMap;
                        SemanticEditKind editKind;

                        var (oldSymbol, newSymbol, syntacticEditKind) = symbolEdits;
                        var symbol = newSymbol ?? oldSymbol;
                        Contract.ThrowIfNull(symbol);

                        if (!processedSymbols.Add(symbol))
                        {
                            continue;
                        }

                        var symbolKey = SymbolKey.Create(symbol, cancellationToken);

                        // Ignore ambiguous resolution result - it may happen if there are semantic errors in the compilation.
                        oldSymbol ??= symbolKey.Resolve(oldCompilation, ignoreAssemblyKey: true, cancellationToken).Symbol;
                        newSymbol ??= symbolKey.Resolve(newCompilation, ignoreAssemblyKey: true, cancellationToken).Symbol;

                        var (oldDeclaration, newDeclaration) = GetSymbolDeclarationNodes(oldSymbol, newSymbol, edit.OldNode, edit.NewNode);

                        // The syntax change implies an update of the associated symbol but the old/new symbol does not actually exist.
                        // Treat the edit as Insert/Delete. This may happen e.g. when all C# global statements are removed, the first one is added or they are moved to another file.
                        if (syntacticEditKind == EditKind.Update)
                        {
                            if (oldSymbol == null || oldDeclaration != null && oldDeclaration.SyntaxTree != oldModel?.SyntaxTree)
                            {
                                syntacticEditKind = EditKind.Insert;
                            }
                            else if (newSymbol == null || newDeclaration != null && newDeclaration.SyntaxTree != newModel.SyntaxTree)
                            {
                                syntacticEditKind = EditKind.Delete;
                            }
                        }

                        if (!inBreakState)
                        {
                            // Delete/insert/update edit of a member of a reloadable type (including nested types) results in Replace edit of the containing type.
                            // If a Delete edit is part of delete-insert operation (member moved to a different partial type declaration or to a different file)
                            // skip producing Replace semantic edit for this Delete edit as one will be reported by the corresponding Insert edit.

                            var oldContainingType = oldSymbol?.ContainingType;
                            var newContainingType = newSymbol?.ContainingType;
                            var containingType = newContainingType ?? oldContainingType;

                            if (containingType != null && (syntacticEditKind != EditKind.Delete || newSymbol == null))
                            {
                                var containingTypeSymbolKey = SymbolKey.Create(containingType, cancellationToken);
                                oldContainingType ??= (INamedTypeSymbol?)containingTypeSymbolKey.Resolve(oldCompilation, ignoreAssemblyKey: true, cancellationToken).Symbol;
                                newContainingType ??= (INamedTypeSymbol?)containingTypeSymbolKey.Resolve(newCompilation, ignoreAssemblyKey: true, cancellationToken).Symbol;

                                if (oldContainingType != null && newContainingType != null && IsReloadable(oldContainingType))
                                {
                                    if (processedSymbols.Add(newContainingType))
                                    {
                                        if (capabilities.HasFlag(EditAndContinueCapabilities.NewTypeDefinition))
                                        {
                                            semanticEdits.Add(new SemanticEditInfo(SemanticEditKind.Replace, containingTypeSymbolKey, syntaxMap: null, syntaxMapTree: null,
                                                IsPartialEdit(oldContainingType, newContainingType, editScript.Match.OldRoot.SyntaxTree, editScript.Match.NewRoot.SyntaxTree) ? containingTypeSymbolKey : null));
                                        }
                                        else
                                        {
                                            ReportUpdateRudeEdit(diagnostics, RudeEditKind.ChangingReloadableTypeNotSupportedByRuntime, newContainingType, newDeclaration, cancellationToken);
                                        }
                                    }

                                    continue;
                                }
                            }

                            var oldType = oldSymbol as INamedTypeSymbol;
                            var newType = newSymbol as INamedTypeSymbol;

                            // Deleting a reloadable type is a rude edit, reported the same as for non-reloadable.
                            // Adding a reloadable type is a standard type addition (TODO: unless added to a reloadable type?).
                            // Making reloadable attribute non-reloadable results in a new version of the type that is
                            // not reloadable but does not update the old version in-place.
                            if (syntacticEditKind != EditKind.Delete && oldType != null && newType != null && IsReloadable(oldType))
                            {
                                if (symbol == newType || processedSymbols.Add(newType))
                                {
                                    if (oldType.Name != newType.Name)
                                    {
                                        // https://github.com/dotnet/roslyn/issues/54886
                                        ReportUpdateRudeEdit(diagnostics, RudeEditKind.Renamed, newType, newDeclaration, cancellationToken);
                                    }
                                    else if (oldType.Arity != newType.Arity)
                                    {
                                        // https://github.com/dotnet/roslyn/issues/54881
                                        ReportUpdateRudeEdit(diagnostics, RudeEditKind.ChangingTypeParameters, newType, newDeclaration, cancellationToken);
                                    }
                                    else if (!capabilities.HasFlag(EditAndContinueCapabilities.NewTypeDefinition))
                                    {
                                        ReportUpdateRudeEdit(diagnostics, RudeEditKind.ChangingReloadableTypeNotSupportedByRuntime, newType, newDeclaration, cancellationToken);
                                    }
                                    else
                                    {
                                        semanticEdits.Add(new SemanticEditInfo(SemanticEditKind.Replace, symbolKey, syntaxMap: null, syntaxMapTree: null,
                                            IsPartialEdit(oldType, newType, editScript.Match.OldRoot.SyntaxTree, editScript.Match.NewRoot.SyntaxTree) ? symbolKey : null));
                                    }
                                }

                                continue;
                            }
                        }

                        switch (syntacticEditKind)
                        {
                            case EditKind.Delete:
                                {
                                    Contract.ThrowIfNull(oldModel);
                                    Contract.ThrowIfNull(oldSymbol);
                                    Contract.ThrowIfNull(oldDeclaration);

                                    var activeStatementIndices = GetOverlappingActiveStatements(oldDeclaration, oldActiveStatements);
                                    var hasActiveStatement = activeStatementIndices.Any();

                                    // TODO: if the member isn't a field/property we should return empty span.
                                    // We need to adjust the tracking span design and UpdateUneditedSpans to account for such empty spans.
                                    if (hasActiveStatement)
                                    {
                                        var newSpan = IsDeclarationWithInitializer(oldDeclaration) ?
                                            GetDeletedNodeActiveSpan(editScript.Match.Matches, oldDeclaration) :
                                            GetDeletedNodeDiagnosticSpan(editScript.Match.Matches, oldDeclaration);

                                        foreach (var index in activeStatementIndices)
                                        {
                                            Debug.Assert(newActiveStatements[index] is null);

                                            newActiveStatements[index] = GetActiveStatementWithSpan(oldActiveStatements[index], editScript.Match.NewRoot.SyntaxTree, newSpan, diagnostics, cancellationToken);
                                            newExceptionRegions[index] = ImmutableArray<SourceFileSpan>.Empty;
                                        }
                                    }

                                    syntaxMap = null;
                                    editKind = SemanticEditKind.Delete;

                                    // Check if the declaration has been moved from one document to another.
                                    if (newSymbol != null && !(newSymbol is IMethodSymbol newMethod && newMethod.IsPartialDefinition))
                                    {
                                        // Symbol has actually not been deleted but rather moved to another document, another partial type declaration
                                        // or replaced with an implicitly generated one (e.g. parameterless constructor, auto-generated record methods, etc.)

                                        // Report rude edit if the deleted code contains active statements.
                                        // TODO (https://github.com/dotnet/roslyn/issues/51177):
                                        // Only report rude edit when replacing member with an implicit one if it has an active statement.
                                        // We might be able to support moving active members but we would need to 
                                        // 1) Move AnalyzeChangedMemberBody from Insert to Delete
                                        // 2) Handle active statements that moved to a different document in ActiveStatementTrackingService
                                        // 3) The debugger's ManagedActiveStatementUpdate might need another field indicating the source file path.
                                        if (hasActiveStatement)
                                        {
                                            ReportDeletedMemberRudeEdit(diagnostics, oldSymbol, newCompilation, RudeEditKind.DeleteActiveStatement, cancellationToken);
                                            continue;
                                        }

                                        if (!newSymbol.IsImplicitlyDeclared)
                                        {
                                            // Ignore the delete. The new symbol is explicitly declared and thus there will be an insert edit that will issue a semantic update.
                                            // Note that this could also be the case for deleting properties of records, but they will be handled when we see
                                            // their accessors below.
                                            continue;
                                        }

                                        if (IsPropertyAccessorDeclarationMatchingPrimaryConstructorParameter(oldDeclaration, newSymbol.ContainingType, out var isFirst))
                                        {
                                            // Defer a constructor edit to cover the property initializer changing
                                            DeferConstructorEdit(oldSymbol.ContainingType, newSymbol.ContainingType, newDeclaration: null, syntaxMap, oldSymbol.IsStatic, ref instanceConstructorEdits, ref staticConstructorEdits);

                                            // If there was no body deleted then we are done since the compiler generated property also has no body
                                            if (TryGetDeclarationBody(oldDeclaration) is null)
                                            {
                                                continue;
                                            }

                                            // If there was a body, then the backing field of the property will be affected so we
                                            // need to issue edits for the synthezied members.
                                            // We only need to do this once though.
                                            if (isFirst)
                                            {
                                                AddEditsForSynthesizedRecordMembers(newCompilation, newSymbol.ContainingType, semanticEdits, cancellationToken);
                                            }
                                        }

                                        // If a constructor is deleted and replaced by an implicit one the update needs to aggregate updates to all data member initializers,
                                        // or if a property is deleted that is part of a records primary constructor, which is effectivelly moving from an explicit to implicit
                                        // initializer.
                                        if (IsConstructorWithMemberInitializers(oldDeclaration))
                                        {
                                            processedSymbols.Remove(oldSymbol);
                                            DeferConstructorEdit(oldSymbol.ContainingType, newSymbol.ContainingType, newDeclaration: null, syntaxMap, oldSymbol.IsStatic, ref instanceConstructorEdits, ref staticConstructorEdits);
                                            continue;
                                        }

                                        // there is no insert edit for an implicit declaration, therefore we need to issue an update:
                                        editKind = SemanticEditKind.Update;
                                    }
                                    else
                                    {
                                        var diagnosticSpan = GetDeletedNodeDiagnosticSpan(editScript.Match.Matches, oldDeclaration);

                                        // If we got here for a global statement then the actual edit is a delete of the synthesized Main method
                                        if (IsGlobalMain(oldSymbol))
                                        {
                                            diagnostics.Add(new RudeEditDiagnostic(RudeEditKind.Delete, diagnosticSpan, edit.OldNode, new[] { GetDisplayName(edit.OldNode, EditKind.Delete) }));
                                            continue;
                                        }

                                        // If the associated member declaration (accessor -> property/indexer/event, parameter -> method) has also been deleted skip
                                        // the delete of the symbol as it will be deleted by the delete of the associated member.
                                        //
                                        // Associated member declarations must be in the same document as the symbol, so we don't need to resolve their symbol.
                                        // In some cases the symbol even can't be resolved unambiguously. Consider e.g. resolving a method with its parameter deleted -
                                        // we wouldn't know which overload to resolve to.
                                        if (TryGetAssociatedMemberDeclaration(oldDeclaration, out var oldAssociatedMemberDeclaration))
                                        {
                                            if (HasEdit(editMap, oldAssociatedMemberDeclaration, EditKind.Delete))
                                            {
                                                continue;
                                            }
                                        }
                                        else if (oldSymbol.ContainingType != null)
                                        {
                                            // Check if the symbol being deleted is a member of a type that's also being deleted.
                                            // If so, skip the member deletion and only report the containing symbol deletion.
                                            var containingSymbolKey = SymbolKey.Create(oldSymbol.ContainingType, cancellationToken);
                                            var newContainingSymbol = containingSymbolKey.Resolve(newCompilation, ignoreAssemblyKey: true, cancellationToken).Symbol;
                                            if (newContainingSymbol == null)
                                            {
                                                continue;
                                            }
                                        }

                                        // deleting symbol is not allowed

                                        diagnostics.Add(new RudeEditDiagnostic(
                                            RudeEditKind.Delete,
                                            diagnosticSpan,
                                            oldDeclaration,
                                            new[]
                                            {
                                                string.Format(FeaturesResources.member_kind_and_name,
                                                    GetDisplayName(oldDeclaration, EditKind.Delete),
                                                    oldSymbol.ToDisplayString(diagnosticSpan.IsEmpty ? s_fullyQualifiedMemberDisplayFormat : s_unqualifiedMemberDisplayFormat))
                                            }));

                                        continue;
                                    }
                                }

                                break;

                            case EditKind.Insert:
                                {
                                    Contract.ThrowIfNull(newModel);
                                    Contract.ThrowIfNull(newSymbol);
                                    Contract.ThrowIfNull(newDeclaration);

                                    syntaxMap = null;

                                    editKind = SemanticEditKind.Insert;
                                    INamedTypeSymbol? oldContainingType;
                                    var newContainingType = newSymbol.ContainingType;

                                    // Check if the declaration has been moved from one document to another.
                                    if (oldSymbol != null)
                                    {
                                        // Symbol has actually not been inserted but rather moved between documents or partial type declarations,
                                        // or is replacing an implicitly generated one (e.g. parameterless constructor, auto-generated record methods, etc.)
                                        oldContainingType = oldSymbol.ContainingType;

                                        if (oldSymbol.IsImplicitlyDeclared)
                                        {
                                            // If a user explicitly implements a member of a record then we want to issue an update, not an insert.
                                            if (oldSymbol.DeclaringSyntaxReferences.Length == 1)
                                            {
                                                Contract.ThrowIfNull(oldDeclaration);
                                                ReportDeclarationInsertDeleteRudeEdits(diagnostics, oldDeclaration, newDeclaration, oldSymbol, newSymbol, cancellationToken);

                                                if (IsPropertyAccessorDeclarationMatchingPrimaryConstructorParameter(newDeclaration, newContainingType, out var isFirst))
                                                {
                                                    // If there is no body declared we can skip it entirely because for a property accessor
                                                    // it matches what the compiler would have previously implicitly implemented.
                                                    if (TryGetDeclarationBody(newDeclaration) is null)
                                                    {
                                                        continue;
                                                    }

                                                    // If there was a body, then the backing field of the property will be affected so we
                                                    // need to issue edits for the synthezied members. Only need to do it once.
                                                    if (isFirst)
                                                    {
                                                        AddEditsForSynthesizedRecordMembers(newCompilation, newContainingType, semanticEdits, cancellationToken);
                                                    }
                                                }

                                                editKind = SemanticEditKind.Update;
                                            }
                                        }
                                        else if (oldSymbol.DeclaringSyntaxReferences.Length == 1 && newSymbol.DeclaringSyntaxReferences.Length == 1)
                                        {
                                            Contract.ThrowIfNull(oldDeclaration);

                                            // Handles partial methods and explicitly implemented properties that implement positional parameters of records

                                            // We ignore partial method definition parts when processing edits (GetSymbolForEdit).
                                            // The only declaration in compilation without syntax errors that can have multiple declaring references is a type declaration.
                                            // We can therefore ignore any symbols that have more than one declaration.
                                            ReportTypeLayoutUpdateRudeEdits(diagnostics, newSymbol, newDeclaration, newModel, ref lazyLayoutAttribute);

                                            // Compare the old declaration syntax of the symbol with its new declaration and report rude edits
                                            // if it changed in any way that's not allowed.
                                            ReportDeclarationInsertDeleteRudeEdits(diagnostics, oldDeclaration, newDeclaration, oldSymbol, newSymbol, cancellationToken);

                                            var oldBody = TryGetDeclarationBody(oldDeclaration);
                                            if (oldBody != null)
                                            {
                                                // The old symbol's declaration syntax may be located in a different document than the old version of the current document.
                                                var oldSyntaxDocument = oldProject.Solution.GetRequiredDocument(oldDeclaration.SyntaxTree);
                                                var oldSyntaxModel = await oldSyntaxDocument.GetRequiredSemanticModelAsync(cancellationToken).ConfigureAwait(false);
                                                var oldSyntaxText = await oldSyntaxDocument.GetTextAsync(cancellationToken).ConfigureAwait(false);
                                                var newBody = TryGetDeclarationBody(newDeclaration);

                                                // Skip analysis of active statements. We already report rude edit for removal of code containing
                                                // active statements in the old declaration and don't currently support moving active statements.
                                                AnalyzeChangedMemberBody(
                                                    oldDeclaration,
                                                    newDeclaration,
                                                    oldBody,
                                                    newBody,
                                                    oldSyntaxModel,
                                                    newModel,
                                                    oldSymbol,
                                                    newSymbol,
                                                    newText,
                                                    oldActiveStatements: ImmutableArray<UnmappedActiveStatement>.Empty,
                                                    newActiveStatementSpans: ImmutableArray<LinePositionSpan>.Empty,
                                                    capabilities: capabilities,
                                                    newActiveStatements,
                                                    newExceptionRegions,
                                                    diagnostics,
                                                    out syntaxMap,
                                                    cancellationToken);
                                            }

                                            // If a constructor changes from including initializers to not including initializers
                                            // we don't need to aggregate syntax map from all initializers for the constructor update semantic edit.
                                            var isNewConstructorWithMemberInitializers = IsConstructorWithMemberInitializers(newDeclaration);
                                            var isDeclarationWithInitializer = IsDeclarationWithInitializer(oldDeclaration) || IsDeclarationWithInitializer(newDeclaration);
                                            var isRecordPrimaryConstructorParameter = IsRecordPrimaryConstructorParameter(oldDeclaration);

                                            if (isNewConstructorWithMemberInitializers || isDeclarationWithInitializer || isRecordPrimaryConstructorParameter)
                                            {
                                                if (isNewConstructorWithMemberInitializers)
                                                {
                                                    processedSymbols.Remove(newSymbol);
                                                }

                                                if (isDeclarationWithInitializer)
                                                {
                                                    AnalyzeSymbolUpdate(oldSymbol, newSymbol, edit.NewNode, newCompilation, editScript.Match, capabilities, diagnostics, semanticEdits, syntaxMap, cancellationToken);
                                                }

                                                DeferConstructorEdit(oldSymbol.ContainingType, newContainingType, newDeclaration, syntaxMap, newSymbol.IsStatic, ref instanceConstructorEdits, ref staticConstructorEdits);

                                                // Don't add a separate semantic edit.
                                                // Updates of data members with initializers and constructors that emit initializers will be aggregated and added later.
                                                continue;
                                            }

                                            editKind = SemanticEditKind.Update;
                                        }
                                        else
                                        {
                                            editKind = SemanticEditKind.Update;
                                        }
                                    }
                                    else if (TryGetAssociatedMemberDeclaration(newDeclaration, out var newAssociatedMemberDeclaration) &&
                                             HasEdit(editMap, newAssociatedMemberDeclaration, EditKind.Insert))
                                    {
                                        // If the symbol is an accessor and the containing property/indexer/event declaration has also been inserted skip
                                        // the insert of the accessor as it will be inserted by the property/indexer/event.
                                        continue;
                                    }
                                    else if (newSymbol is IParameterSymbol || newSymbol is ITypeParameterSymbol)
                                    {
                                        diagnostics.Add(new RudeEditDiagnostic(
                                            RudeEditKind.Insert,
                                            GetDiagnosticSpan(newDeclaration, EditKind.Insert),
                                            newDeclaration,
                                            arguments: new[] { GetDisplayName(newDeclaration, EditKind.Insert) }));

                                        continue;
                                    }
                                    else if (newContainingType != null && !IsGlobalMain(newSymbol))
                                    {
                                        // The edit actually adds a new symbol into an existing or a new type.

                                        var containingSymbolKey = SymbolKey.Create(newContainingType, cancellationToken);
                                        oldContainingType = containingSymbolKey.Resolve(oldCompilation, ignoreAssemblyKey: true, cancellationToken).Symbol as INamedTypeSymbol;

                                        if (oldContainingType != null && !CanAddNewMember(newSymbol, capabilities))
                                        {
                                            diagnostics.Add(new RudeEditDiagnostic(
                                                RudeEditKind.InsertNotSupportedByRuntime,
                                                GetDiagnosticSpan(newDeclaration, EditKind.Insert),
                                                newDeclaration,
                                                arguments: new[] { GetDisplayName(newDeclaration, EditKind.Insert) }));
                                        }

                                        // Check rude edits for each member even if it is inserted into a new type.
                                        ReportInsertedMemberSymbolRudeEdits(diagnostics, newSymbol, newDeclaration, insertingIntoExistingContainingType: oldContainingType != null);

                                        if (oldContainingType == null)
                                        {
                                            // Insertion of a new symbol into a new type.
                                            // We'll produce a single insert edit for the entire type.
                                            continue;
                                        }

                                        // Report rude edits for changes to data member changes of a type with an explicit layout.
                                        // We disallow moving a data member of a partial type with explicit layout even when it actually does not change the layout.
                                        // We could compare the exact order of the members but the scenario is unlikely to occur.
                                        ReportTypeLayoutUpdateRudeEdits(diagnostics, newSymbol, newDeclaration, newModel, ref lazyLayoutAttribute);

                                        // If a property or field is added to a record then the implicit constructors change,
                                        // and we need to mark a number of other synthesized members as having changed.
                                        if (newSymbol is IPropertySymbol or IFieldSymbol && newContainingType.IsRecord)
                                        {
                                            DeferConstructorEdit(oldContainingType, newContainingType, newDeclaration, syntaxMap, newSymbol.IsStatic, ref instanceConstructorEdits, ref staticConstructorEdits);

                                            AddEditsForSynthesizedRecordMembers(newCompilation, newContainingType, semanticEdits, cancellationToken);
                                        }
                                    }
                                    else
                                    {
                                        // adds a new top-level type, or a global statement where none existed before, which is
                                        // therefore inserting the <Program>$ type
                                        Contract.ThrowIfFalse(newSymbol is INamedTypeSymbol || IsGlobalMain(newSymbol));

                                        if (!capabilities.HasFlag(EditAndContinueCapabilities.NewTypeDefinition))
                                        {
                                            diagnostics.Add(new RudeEditDiagnostic(
                                                RudeEditKind.InsertNotSupportedByRuntime,
                                                GetDiagnosticSpan(newDeclaration, EditKind.Insert),
                                                newDeclaration,
                                                arguments: new[] { GetDisplayName(newDeclaration, EditKind.Insert) }));
                                        }

                                        oldContainingType = null;
                                        ReportInsertedMemberSymbolRudeEdits(diagnostics, newSymbol, newDeclaration, insertingIntoExistingContainingType: false);
                                    }

                                    var isConstructorWithMemberInitializers = IsConstructorWithMemberInitializers(newDeclaration);
                                    if (isConstructorWithMemberInitializers || IsDeclarationWithInitializer(newDeclaration))
                                    {
                                        Contract.ThrowIfNull(newContainingType);
                                        Contract.ThrowIfNull(oldContainingType);

                                        // TODO (bug https://github.com/dotnet/roslyn/issues/2504)
                                        if (isConstructorWithMemberInitializers &&
                                            editKind == SemanticEditKind.Insert &&
                                            IsPartial(newContainingType) &&
                                            HasMemberInitializerContainingLambda(oldContainingType, newSymbol.IsStatic, cancellationToken))
                                        {
                                            // rude edit: Adding a constructor to a type with a field or property initializer that contains an anonymous function
                                            diagnostics.Add(new RudeEditDiagnostic(RudeEditKind.InsertConstructorToTypeWithInitializersWithLambdas, GetDiagnosticSpan(newDeclaration, EditKind.Insert)));
                                            break;
                                        }

                                        DeferConstructorEdit(oldContainingType, newContainingType, newDeclaration, syntaxMap, newSymbol.IsStatic, ref instanceConstructorEdits, ref staticConstructorEdits);

                                        if (isConstructorWithMemberInitializers)
                                        {
                                            processedSymbols.Remove(newSymbol);
                                        }

                                        if (isConstructorWithMemberInitializers || editKind == SemanticEditKind.Update)
                                        {
                                            // Don't add a separate semantic edit.
                                            // Edits of data members with initializers and constructors that emit initializers will be aggregated and added later.
                                            continue;
                                        }

                                        // A semantic edit to create the field/property is gonna be added.
                                        Contract.ThrowIfFalse(editKind == SemanticEditKind.Insert);
                                    }
                                }

                                break;

                            case EditKind.Update:
                                {
                                    Contract.ThrowIfNull(oldModel);
                                    Contract.ThrowIfNull(newModel);
                                    Contract.ThrowIfNull(oldSymbol);
                                    Contract.ThrowIfNull(newSymbol);

                                    editKind = SemanticEditKind.Update;
                                    syntaxMap = null;

                                    // Partial type declarations and their type parameters.
                                    if (oldSymbol.DeclaringSyntaxReferences.Length != 1 && newSymbol.DeclaringSyntaxReferences.Length != 1)
                                    {
                                        break;
                                    }

                                    Contract.ThrowIfNull(oldDeclaration);
                                    Contract.ThrowIfNull(newDeclaration);

                                    var oldBody = TryGetDeclarationBody(oldDeclaration);
                                    if (oldBody != null)
                                    {
                                        var newBody = TryGetDeclarationBody(newDeclaration);

                                        AnalyzeChangedMemberBody(
                                            oldDeclaration,
                                            newDeclaration,
                                            oldBody,
                                            newBody,
                                            oldModel,
                                            newModel,
                                            oldSymbol,
                                            newSymbol,
                                            newText,
                                            oldActiveStatements,
                                            newActiveStatementSpans,
                                            capabilities,
                                            newActiveStatements,
                                            newExceptionRegions,
                                            diagnostics,
                                            out syntaxMap,
                                            cancellationToken);
                                    }

                                    // If a constructor changes from including initializers to not including initializers
                                    // we don't need to aggregate syntax map from all initializers for the constructor update semantic edit.
                                    var isConstructorWithMemberInitializers = IsConstructorWithMemberInitializers(newDeclaration);
                                    var isDeclarationWithInitializer = IsDeclarationWithInitializer(oldDeclaration) || IsDeclarationWithInitializer(newDeclaration);

                                    if (isConstructorWithMemberInitializers || isDeclarationWithInitializer)
                                    {
                                        if (isConstructorWithMemberInitializers)
                                        {
                                            processedSymbols.Remove(newSymbol);
                                        }

                                        if (isDeclarationWithInitializer)
                                        {
                                            AnalyzeSymbolUpdate(oldSymbol, newSymbol, edit.NewNode, newCompilation, editScript.Match, capabilities, diagnostics, semanticEdits, syntaxMap, cancellationToken);
                                        }

                                        DeferConstructorEdit(oldSymbol.ContainingType, newSymbol.ContainingType, newDeclaration, syntaxMap, newSymbol.IsStatic, ref instanceConstructorEdits, ref staticConstructorEdits);

                                        // Don't add a separate semantic edit.
                                        // Updates of data members with initializers and constructors that emit initializers will be aggregated and added later.
                                        continue;
                                    }
                                }

                                break;

                            default:
                                throw ExceptionUtilities.UnexpectedValue(edit.Kind);
                        }

                        Contract.ThrowIfFalse(editKind is SemanticEditKind.Update or SemanticEditKind.Insert);

                        if (editKind == SemanticEditKind.Update)
                        {
                            Contract.ThrowIfNull(oldSymbol);

                            AnalyzeSymbolUpdate(oldSymbol, newSymbol, edit.NewNode, newCompilation, editScript.Match, capabilities, diagnostics, semanticEdits, syntaxMap, cancellationToken);
                            if (newSymbol is INamedTypeSymbol or IFieldSymbol or IPropertySymbol or IEventSymbol or IParameterSymbol or ITypeParameterSymbol)
                            {
                                continue;
                            }
                        }

                        semanticEdits.Add(new SemanticEditInfo(editKind, symbolKey, syntaxMap, syntaxMapTree: null,
                            IsPartialEdit(oldSymbol, newSymbol, editScript.Match.OldRoot.SyntaxTree, editScript.Match.NewRoot.SyntaxTree) ? symbolKey : null));
                    }
                }

                foreach (var (oldEditNode, newEditNode, diagnosticSpan) in triviaEdits)
                {
                    Contract.ThrowIfNull(oldModel);
                    Contract.ThrowIfNull(newModel);

                    foreach (var (oldSymbol, newSymbol, editKind) in GetSymbolEdits(EditKind.Update, oldEditNode, newEditNode, oldModel, newModel, editMap, cancellationToken))
                    {
                        // Trivia edits are only calculated for member bodies and each member has a symbol.
                        Contract.ThrowIfNull(newSymbol);
                        Contract.ThrowIfNull(oldSymbol);

                        if (!processedSymbols.Add(newSymbol))
                        {
                            // symbol already processed
                            continue;
                        }

                        var (oldDeclaration, newDeclaration) = GetSymbolDeclarationNodes(oldSymbol, newSymbol, oldEditNode, newEditNode);
                        Contract.ThrowIfNull(oldDeclaration);
                        Contract.ThrowIfNull(newDeclaration);

                        var oldContainingType = oldSymbol.ContainingType;
                        var newContainingType = newSymbol.ContainingType;
                        Contract.ThrowIfNull(oldContainingType);
                        Contract.ThrowIfNull(newContainingType);

                        if (IsReloadable(oldContainingType))
                        {
                            if (processedSymbols.Add(newContainingType))
                            {
                                if (capabilities.HasFlag(EditAndContinueCapabilities.NewTypeDefinition))
                                {
                                    var containingTypeSymbolKey = SymbolKey.Create(oldContainingType, cancellationToken);
                                    semanticEdits.Add(new SemanticEditInfo(SemanticEditKind.Replace, containingTypeSymbolKey, syntaxMap: null, syntaxMapTree: null,
                                        IsPartialEdit(oldContainingType, newContainingType, editScript.Match.OldRoot.SyntaxTree, editScript.Match.NewRoot.SyntaxTree) ? containingTypeSymbolKey : null));
                                }
                                else
                                {
                                    ReportUpdateRudeEdit(diagnostics, RudeEditKind.ChangingReloadableTypeNotSupportedByRuntime, newContainingType, newDeclaration, cancellationToken);
                                }
                            }

                            continue;
                        }

                        // We need to provide syntax map to the compiler if the member is active (see member update above):
                        var isActiveMember =
                            GetOverlappingActiveStatements(oldDeclaration, oldActiveStatements).Any() ||
                            IsStateMachineMethod(oldDeclaration) ||
                            ContainsLambda(oldDeclaration);

                        var syntaxMap = isActiveMember ? CreateSyntaxMapForEquivalentNodes(oldDeclaration, newDeclaration) : null;

                        // only trivia changed:
                        Contract.ThrowIfFalse(IsConstructorWithMemberInitializers(oldDeclaration) == IsConstructorWithMemberInitializers(newDeclaration));
                        Contract.ThrowIfFalse(IsDeclarationWithInitializer(oldDeclaration) == IsDeclarationWithInitializer(newDeclaration));

                        var isConstructorWithMemberInitializers = IsConstructorWithMemberInitializers(newDeclaration);
                        var isDeclarationWithInitializer = IsDeclarationWithInitializer(newDeclaration);

                        if (isConstructorWithMemberInitializers || isDeclarationWithInitializer)
                        {
                            // TODO: only create syntax map if any field initializers are active/contain lambdas or this is a partial type
                            syntaxMap ??= CreateSyntaxMapForEquivalentNodes(oldDeclaration, newDeclaration);

                            if (isConstructorWithMemberInitializers)
                            {
                                processedSymbols.Remove(newSymbol);
                            }

                            DeferConstructorEdit(oldContainingType, newContainingType, newDeclaration, syntaxMap, newSymbol.IsStatic, ref instanceConstructorEdits, ref staticConstructorEdits);

                            // Don't add a separate semantic edit.
                            // Updates of data members with initializers and constructors that emit initializers will be aggregated and added later.
                            continue;
                        }

                        ReportMemberBodyUpdateRudeEdits(diagnostics, newDeclaration, diagnosticSpan);

                        // updating generic methods and types
                        if (InGenericContext(oldSymbol, out var oldIsGenericMethod))
                        {
                            var rudeEdit = oldIsGenericMethod ? RudeEditKind.GenericMethodTriviaUpdate : RudeEditKind.GenericTypeTriviaUpdate;
                            diagnostics.Add(new RudeEditDiagnostic(rudeEdit, diagnosticSpan, newEditNode, new[] { GetDisplayName(newEditNode) }));
                            continue;
                        }

                        var symbolKey = SymbolKey.Create(newSymbol, cancellationToken);
                        semanticEdits.Add(new SemanticEditInfo(SemanticEditKind.Update, symbolKey, syntaxMap, syntaxMapTree: null,
                            IsPartialEdit(oldSymbol, newSymbol, editScript.Match.OldRoot.SyntaxTree, editScript.Match.NewRoot.SyntaxTree) ? symbolKey : null));
                    }
                }

                if (instanceConstructorEdits != null)
                {
                    AddConstructorEdits(
                        instanceConstructorEdits,
                        editScript.Match,
                        oldModel,
                        oldCompilation,
                        newCompilation,
                        processedSymbols,
                        capabilities,
                        isStatic: false,
                        semanticEdits,
                        diagnostics,
                        cancellationToken);
                }

                if (staticConstructorEdits != null)
                {
                    AddConstructorEdits(
                        staticConstructorEdits,
                        editScript.Match,
                        oldModel,
                        oldCompilation,
                        newCompilation,
                        processedSymbols,
                        capabilities,
                        isStatic: true,
                        semanticEdits,
                        diagnostics,
                        cancellationToken);
                }
            }
            finally
            {
                instanceConstructorEdits?.Free();
                staticConstructorEdits?.Free();
            }

            return semanticEdits.Distinct(SemanticEditInfoComparer.Instance).ToImmutableArray();

            // If the symbol has a single declaring reference use its syntax node for further analysis.
            // Some syntax edits may not be directly associated with the declarations.
            // For example, in VB an update to AsNew clause of a multi-variable field declaration results in update to multiple symbols associated 
            // with the variable declaration. But we need to analyse each symbol's modified identifier separately.
            (SyntaxNode? oldDeclaration, SyntaxNode? newDeclaration) GetSymbolDeclarationNodes(ISymbol? oldSymbol, ISymbol? newSymbol, SyntaxNode? oldNode, SyntaxNode? newNode)
            {
                return (
                    (oldSymbol != null && oldSymbol.DeclaringSyntaxReferences.Length == 1) ?
                        GetSymbolDeclarationSyntax(oldSymbol.DeclaringSyntaxReferences.Single(), cancellationToken) : oldNode,
                    (newSymbol != null && newSymbol.DeclaringSyntaxReferences.Length == 1) ?
                        GetSymbolDeclarationSyntax(newSymbol.DeclaringSyntaxReferences.Single(), cancellationToken) : newNode);
            }
        }

        private static bool IsReloadable(INamedTypeSymbol type)
        {
            var current = type;
            while (current != null)
            {
                foreach (var attributeData in current.GetAttributes())
                {
                    // We assume that the attribute System.Runtime.CompilerServices.CreateNewOnMetadataUpdateAttribute, if it exists, is well formed.
                    // If not an error will be reported during EnC delta emit.
                    if (attributeData.AttributeClass is { Name: CreateNewOnMetadataUpdateAttributeName, ContainingNamespace: { Name: "CompilerServices", ContainingNamespace: { Name: "Runtime", ContainingNamespace: { Name: "System" } } } })
                    {
                        return true;
                    }
                }

                current = current.BaseType;
            }

            return false;
        }

        private sealed class SemanticEditInfoComparer : IEqualityComparer<SemanticEditInfo>
        {
            public static SemanticEditInfoComparer Instance = new();

            private static readonly IEqualityComparer<SymbolKey> s_symbolKeyComparer = SymbolKey.GetComparer();

            public bool Equals([AllowNull] SemanticEditInfo x, [AllowNull] SemanticEditInfo y)
                => s_symbolKeyComparer.Equals(x.Symbol, y.Symbol);

            public int GetHashCode([DisallowNull] SemanticEditInfo obj)
                => obj.Symbol.GetHashCode();
        }

        private void ReportUpdatedSymbolDeclarationRudeEdits(
            ArrayBuilder<RudeEditDiagnostic> diagnostics,
            ISymbol oldSymbol,
            ISymbol newSymbol,
            SyntaxNode? newNode,
            Compilation newCompilation,
            out bool hasGeneratedAttributeChange,
            out bool hasGeneratedReturnTypeAttributeChange,
            CancellationToken cancellationToken)
        {
            var rudeEdit = RudeEditKind.None;

            hasGeneratedAttributeChange = false;
            hasGeneratedReturnTypeAttributeChange = false;

            if (oldSymbol.Kind != newSymbol.Kind)
            {
                rudeEdit = (oldSymbol.Kind == SymbolKind.Field || newSymbol.Kind == SymbolKind.Field) ? RudeEditKind.FieldKindUpdate : RudeEditKind.Update;
            }
            else if (oldSymbol.Name != newSymbol.Name)
            {
                rudeEdit = RudeEditKind.Renamed;

                // specialize rude edit for accessors and conversion operators:
                if (oldSymbol is IMethodSymbol oldMethod && newSymbol is IMethodSymbol newMethod)
                {
                    if (oldMethod.AssociatedSymbol != null && newMethod.AssociatedSymbol != null)
                    {
                        if (oldMethod.MethodKind != newMethod.MethodKind)
                        {
                            rudeEdit = RudeEditKind.AccessorKindUpdate;
                        }
                        else
                        {
                            // rude edit will be reported by the associated symbol
                            rudeEdit = RudeEditKind.None;
                        }
                    }
                    else if (oldMethod.MethodKind == MethodKind.Conversion)
                    {
                        rudeEdit = RudeEditKind.ModifiersUpdate;
                    }
                }
            }

            if (oldSymbol.DeclaredAccessibility != newSymbol.DeclaredAccessibility)
            {
                rudeEdit = RudeEditKind.ChangingAccessibility;
            }

            if (oldSymbol.IsStatic != newSymbol.IsStatic ||
                oldSymbol.IsVirtual != newSymbol.IsVirtual ||
                oldSymbol.IsAbstract != newSymbol.IsAbstract ||
                oldSymbol.IsOverride != newSymbol.IsOverride ||
                oldSymbol.IsExtern != newSymbol.IsExtern)
            {
                // Do not report for accessors as the error will be reported on their associated symbol.
                if (oldSymbol is not IMethodSymbol { AssociatedSymbol: not null })
                {
                    rudeEdit = RudeEditKind.ModifiersUpdate;
                }
            }

            if (oldSymbol is IFieldSymbol oldField && newSymbol is IFieldSymbol newField)
            {
                if (oldField.IsConst != newField.IsConst ||
                    oldField.IsReadOnly != newField.IsReadOnly ||
                    oldField.IsVolatile != newField.IsVolatile)
                {
                    rudeEdit = RudeEditKind.ModifiersUpdate;
                }

                // Report rude edit for updating const fields and values of enums. 
                // The latter is only reported whne the enum underlying type does not change to avoid cascading rude edits.
                if (oldField.IsConst && newField.IsConst && !Equals(oldField.ConstantValue, newField.ConstantValue) &&
                    TypesEquivalent(oldField.ContainingType.EnumUnderlyingType, newField.ContainingType.EnumUnderlyingType, exact: false))
                {
                    rudeEdit = RudeEditKind.InitializerUpdate;
                }

<<<<<<< HEAD
                if (oldField.IsFixedSizeBuffer &&
                    newField.IsFixedSizeBuffer &&
                    !AreFixedSizeBufferSizesEqual(oldField, newField, cancellationToken))
=======
                if (oldField.FixedSize != newField.FixedSize)
>>>>>>> 43cdacbf
                {
                    rudeEdit = RudeEditKind.FixedSizeFieldUpdate;
                }

                AnalyzeType(oldField.Type, newField.Type, ref rudeEdit, ref hasGeneratedAttributeChange);
            }
            else if (oldSymbol is IMethodSymbol oldMethod && newSymbol is IMethodSymbol newMethod)
            {
                if (oldMethod.IsReadOnly != newMethod.IsReadOnly)
                {
                    rudeEdit = RudeEditKind.ModifiersUpdate;
                }

                if (oldMethod.IsInitOnly != newMethod.IsInitOnly)
                {
                    rudeEdit = RudeEditKind.AccessorKindUpdate;
                }

                // Consider: Generalize to compare P/Invokes regardless of how they are defined (using attribute or Declare)
                if (oldMethod.MethodKind == MethodKind.DeclareMethod || newMethod.MethodKind == MethodKind.DeclareMethod)
                {
                    var oldImportData = oldMethod.GetDllImportData();
                    var newImportData = newMethod.GetDllImportData();
                    if (oldImportData != null && newImportData != null)
                    {
                        // Declare method syntax can't change these.
                        Debug.Assert(oldImportData.BestFitMapping == newImportData.BestFitMapping ||
                                     oldImportData.CallingConvention == newImportData.CallingConvention ||
                                     oldImportData.ExactSpelling == newImportData.ExactSpelling ||
                                     oldImportData.SetLastError == newImportData.SetLastError ||
                                     oldImportData.ThrowOnUnmappableCharacter == newImportData.ThrowOnUnmappableCharacter);

                        if (oldImportData.ModuleName != newImportData.ModuleName)
                        {
                            rudeEdit = RudeEditKind.DeclareLibraryUpdate;
                        }
                        else if (oldImportData.EntryPointName != newImportData.EntryPointName)
                        {
                            rudeEdit = RudeEditKind.DeclareAliasUpdate;
                        }
                        else if (oldImportData.CharacterSet != newImportData.CharacterSet)
                        {
                            rudeEdit = RudeEditKind.ModifiersUpdate;
                        }
                    }
                    else if (oldImportData is null != newImportData is null)
                    {
                        rudeEdit = RudeEditKind.ModifiersUpdate;
                    }
                }

                // VB implements clause
                if (!oldMethod.ExplicitInterfaceImplementations.SequenceEqual(newMethod.ExplicitInterfaceImplementations, (x, y) => SymbolsEquivalent(x, y)))
                {
                    rudeEdit = RudeEditKind.ImplementsClauseUpdate;
                }

                // VB handles clause
                if (!AreHandledEventsEqual(oldMethod, newMethod))
                {
                    rudeEdit = RudeEditKind.HandlesClauseUpdate;
                }

                // Check return type - do not report for accessors, their containing symbol will report the rude edits and attribute updates.
                if (rudeEdit == RudeEditKind.None && oldMethod.AssociatedSymbol == null && newMethod.AssociatedSymbol == null)
                {
                    AnalyzeReturnType(oldMethod, newMethod, ref rudeEdit, ref hasGeneratedReturnTypeAttributeChange);
                }
            }
            else if (oldSymbol is INamedTypeSymbol oldType && newSymbol is INamedTypeSymbol newType)
            {
                if (oldType.TypeKind != newType.TypeKind ||
                    oldType.IsRecord != newType.IsRecord) // TODO: https://github.com/dotnet/roslyn/issues/51874
                {
                    rudeEdit = RudeEditKind.TypeKindUpdate;
                }
                else if (oldType.IsRefLikeType != newType.IsRefLikeType ||
                         oldType.IsReadOnly != newType.IsReadOnly)
                {
                    rudeEdit = RudeEditKind.ModifiersUpdate;
                }

                if (rudeEdit == RudeEditKind.None)
                {
                    AnalyzeBaseTypes(oldType, newType, ref rudeEdit, ref hasGeneratedAttributeChange);

                    if (oldType.DelegateInvokeMethod != null)
                    {
                        Contract.ThrowIfNull(newType.DelegateInvokeMethod);
                        AnalyzeReturnType(oldType.DelegateInvokeMethod, newType.DelegateInvokeMethod, ref rudeEdit, ref hasGeneratedReturnTypeAttributeChange);
                    }
                }
            }
            else if (oldSymbol is IPropertySymbol oldProperty && newSymbol is IPropertySymbol newProperty)
            {
                AnalyzeReturnType(oldProperty, newProperty, ref rudeEdit, ref hasGeneratedReturnTypeAttributeChange);
            }
            else if (oldSymbol is IEventSymbol oldEvent && newSymbol is IEventSymbol newEvent)
            {
                // "readonly" modifier can only be applied on the event itself, not on its accessors.
                if (oldEvent.AddMethod != null && newEvent.AddMethod != null && oldEvent.AddMethod.IsReadOnly != newEvent.AddMethod.IsReadOnly ||
                    oldEvent.RemoveMethod != null && newEvent.RemoveMethod != null && oldEvent.RemoveMethod.IsReadOnly != newEvent.RemoveMethod.IsReadOnly)
                {
                    rudeEdit = RudeEditKind.ModifiersUpdate;
                }
                else
                {
                    AnalyzeReturnType(oldEvent, newEvent, ref rudeEdit, ref hasGeneratedReturnTypeAttributeChange);
                }
            }
            else if (oldSymbol is IParameterSymbol oldParameter && newSymbol is IParameterSymbol newParameter)
            {
                if (oldParameter.RefKind != newParameter.RefKind ||
                    oldParameter.IsParams != newParameter.IsParams ||
                    IsExtensionMethodThisParameter(oldParameter) != IsExtensionMethodThisParameter(newParameter))
                {
                    rudeEdit = RudeEditKind.ModifiersUpdate;
                }
                else if (oldParameter.HasExplicitDefaultValue != newParameter.HasExplicitDefaultValue ||
                         oldParameter.HasExplicitDefaultValue && !Equals(oldParameter.ExplicitDefaultValue, newParameter.ExplicitDefaultValue))
                {
                    rudeEdit = RudeEditKind.InitializerUpdate;
                }
                else
                {
                    AnalyzeParameterType(oldParameter, newParameter, ref rudeEdit, ref hasGeneratedAttributeChange);
                }
            }
            else if (oldSymbol is ITypeParameterSymbol oldTypeParameter && newSymbol is ITypeParameterSymbol newTypeParameter)
            {
                AnalyzeTypeParameter(oldTypeParameter, newTypeParameter, ref rudeEdit, ref hasGeneratedAttributeChange);
            }

            // Do not report modifier update if type kind changed.
            if (rudeEdit == RudeEditKind.None && oldSymbol.IsSealed != newSymbol.IsSealed)
            {
                // Do not report for accessors as the error will be reported on their associated symbol.
                if (oldSymbol is not IMethodSymbol { AssociatedSymbol: not null })
                {
                    rudeEdit = RudeEditKind.ModifiersUpdate;
                }
            }

            if (rudeEdit != RudeEditKind.None)
            {
                // so we'll just use the last global statement in the file

                ReportUpdateRudeEdit(diagnostics, rudeEdit, oldSymbol, newSymbol, newNode, newCompilation, cancellationToken);
            }
        }

        private static void AnalyzeType(ITypeSymbol oldType, ITypeSymbol newType, ref RudeEditKind rudeEdit, ref bool hasGeneratedAttributeChange, RudeEditKind rudeEditKind = RudeEditKind.TypeUpdate)
        {
            if (!TypesEquivalent(oldType, newType, exact: true))
            {
                if (TypesEquivalent(oldType, newType, exact: false))
                {
                    hasGeneratedAttributeChange = true;
                }
                else
                {
                    rudeEdit = rudeEditKind;
                }
            }
        }

        private static void AnalyzeBaseTypes(INamedTypeSymbol oldType, INamedTypeSymbol newType, ref RudeEditKind rudeEdit, ref bool hasGeneratedAttributeChange)
        {
            if (oldType.EnumUnderlyingType != null && newType.EnumUnderlyingType != null)
            {
                if (!TypesEquivalent(oldType.EnumUnderlyingType, newType.EnumUnderlyingType, exact: true))
                {
                    if (TypesEquivalent(oldType.EnumUnderlyingType, newType.EnumUnderlyingType, exact: false))
                    {
                        hasGeneratedAttributeChange = true;
                    }
                    else
                    {
                        rudeEdit = RudeEditKind.EnumUnderlyingTypeUpdate;
                    }
                }
            }
            else if (!BaseTypesEquivalent(oldType, newType, exact: true))
            {
                if (BaseTypesEquivalent(oldType, newType, exact: false))
                {
                    hasGeneratedAttributeChange = true;
                }
                else
                {
                    rudeEdit = RudeEditKind.BaseTypeOrInterfaceUpdate;
                }
            }
        }

        private static void AnalyzeParameterType(IParameterSymbol oldParameter, IParameterSymbol newParameter, ref RudeEditKind rudeEdit, ref bool hasGeneratedAttributeChange)
        {
            if (!ParameterTypesEquivalent(oldParameter, newParameter, exact: true))
            {
                if (ParameterTypesEquivalent(oldParameter, newParameter, exact: false))
                {
                    hasGeneratedAttributeChange = true;
                }
                else
                {
                    rudeEdit = RudeEditKind.TypeUpdate;
                }
            }
        }

        private static void AnalyzeTypeParameter(ITypeParameterSymbol oldParameter, ITypeParameterSymbol newParameter, ref RudeEditKind rudeEdit, ref bool hasGeneratedAttributeChange)
        {
            if (!TypeParameterConstraintsEquivalent(oldParameter, newParameter, exact: true))
            {
                if (TypeParameterConstraintsEquivalent(oldParameter, newParameter, exact: false))
                {
                    hasGeneratedAttributeChange = true;
                }
                else
                {
                    rudeEdit = (oldParameter.Variance != newParameter.Variance) ? RudeEditKind.VarianceUpdate : RudeEditKind.ChangingConstraints;
                }
            }
        }

        private static void AnalyzeReturnType(IMethodSymbol oldMethod, IMethodSymbol newMethod, ref RudeEditKind rudeEdit, ref bool hasGeneratedReturnTypeAttributeChange)
        {
            if (!ReturnTypesEquivalent(oldMethod, newMethod, exact: true))
            {
                if (ReturnTypesEquivalent(oldMethod, newMethod, exact: false))
                {
                    hasGeneratedReturnTypeAttributeChange = true;
                }
                else if (IsGlobalMain(oldMethod) || IsGlobalMain(newMethod))
                {
                    rudeEdit = RudeEditKind.ChangeImplicitMainReturnType;
                }
                else
                {
                    rudeEdit = RudeEditKind.TypeUpdate;
                }
            }
        }

        private static void AnalyzeReturnType(IEventSymbol oldEvent, IEventSymbol newEvent, ref RudeEditKind rudeEdit, ref bool hasGeneratedReturnTypeAttributeChange)
        {
            if (!ReturnTypesEquivalent(oldEvent, newEvent, exact: true))
            {
                if (ReturnTypesEquivalent(oldEvent, newEvent, exact: false))
                {
                    hasGeneratedReturnTypeAttributeChange = true;
                }
                else
                {
                    rudeEdit = RudeEditKind.TypeUpdate;
                }
            }
        }

        private static void AnalyzeReturnType(IPropertySymbol oldProperty, IPropertySymbol newProperty, ref RudeEditKind rudeEdit, ref bool hasGeneratedReturnTypeAttributeChange)
        {
            if (!ReturnTypesEquivalent(oldProperty, newProperty, exact: true))
            {
                if (ReturnTypesEquivalent(oldProperty, newProperty, exact: false))
                {
                    hasGeneratedReturnTypeAttributeChange = true;
                }
                else
                {
                    rudeEdit = RudeEditKind.TypeUpdate;
                }
            }
        }

        private static bool IsExtensionMethodThisParameter(IParameterSymbol parameter)
            => parameter is { Ordinal: 0, ContainingSymbol: IMethodSymbol { IsExtensionMethod: true } };

        private void AnalyzeSymbolUpdate(
            ISymbol oldSymbol,
            ISymbol newSymbol,
            SyntaxNode? newNode,
            Compilation newCompilation,
            Match<SyntaxNode> topMatch,
            EditAndContinueCapabilities capabilities,
            ArrayBuilder<RudeEditDiagnostic> diagnostics,
            ArrayBuilder<SemanticEditInfo> semanticEdits,
            Func<SyntaxNode, SyntaxNode?>? syntaxMap,
            CancellationToken cancellationToken)
        {
            // TODO: fails in VB on delegate parameter https://github.com/dotnet/roslyn/issues/53337
            // Contract.ThrowIfFalse(newSymbol.IsImplicitlyDeclared == newDeclaration is null);

            ReportCustomAttributeRudeEdits(diagnostics, oldSymbol, newSymbol, newNode, newCompilation, capabilities, out var hasAttributeChange, out var hasReturnTypeAttributeChange, cancellationToken);

            ReportUpdatedSymbolDeclarationRudeEdits(diagnostics, oldSymbol, newSymbol, newNode, newCompilation, out var hasGeneratedAttributeChange, out var hasGeneratedReturnTypeAttributeChange, cancellationToken);
            hasAttributeChange |= hasGeneratedAttributeChange;
            hasReturnTypeAttributeChange |= hasGeneratedReturnTypeAttributeChange;

            if (hasAttributeChange || hasReturnTypeAttributeChange)
            {
                AddCustomAttributeSemanticEdits(semanticEdits, oldSymbol, newSymbol, topMatch, syntaxMap, hasAttributeChange, hasReturnTypeAttributeChange, cancellationToken);
            }

            // updating generic methods and types
            if (InGenericContext(oldSymbol, out var oldIsGenericMethod) || InGenericContext(newSymbol, out _))
            {
                var rudeEdit = oldIsGenericMethod ? RudeEditKind.GenericMethodUpdate : RudeEditKind.GenericTypeUpdate;
                ReportUpdateRudeEdit(diagnostics, rudeEdit, newSymbol, newNode, cancellationToken);
            }
        }

        private static void AddCustomAttributeSemanticEdits(
            ArrayBuilder<SemanticEditInfo> semanticEdits,
            ISymbol oldSymbol,
            ISymbol newSymbol,
            Match<SyntaxNode> topMatch,
            Func<SyntaxNode, SyntaxNode?>? syntaxMap,
            bool hasAttributeChange,
            bool hasReturnTypeAttributeChange,
            CancellationToken cancellationToken)
        {
            // Most symbol types will automatically have an edit added, so we just need to handle a few
            if (newSymbol is INamedTypeSymbol { DelegateInvokeMethod: not null and var newDelegateInvokeMethod } newDelegateType)
            {
                if (hasAttributeChange)
                {
                    semanticEdits.Add(new SemanticEditInfo(SemanticEditKind.Update, SymbolKey.Create(newDelegateType, cancellationToken), syntaxMap, syntaxMapTree: null, partialType: null));
                }

                if (hasReturnTypeAttributeChange)
                {
                    // attributes applied on return type of a delegate are applied to both Invoke and BeginInvoke methods
                    semanticEdits.Add(new SemanticEditInfo(SemanticEditKind.Update, SymbolKey.Create(newDelegateInvokeMethod, cancellationToken), syntaxMap, syntaxMapTree: null, partialType: null));
                    AddDelegateBeginInvokeEdit(newDelegateType);
                }
            }
            else if (newSymbol is INamedTypeSymbol)
            {
                var symbolKey = SymbolKey.Create(newSymbol, cancellationToken);
                semanticEdits.Add(new SemanticEditInfo(SemanticEditKind.Update, symbolKey, syntaxMap, syntaxMapTree: null,
                    IsPartialEdit(oldSymbol, newSymbol, topMatch.OldRoot.SyntaxTree, topMatch.NewRoot.SyntaxTree) ? symbolKey : null));
            }
            else if (newSymbol is ITypeParameterSymbol)
            {
                var containingTypeSymbolKey = SymbolKey.Create(newSymbol.ContainingSymbol, cancellationToken);
                semanticEdits.Add(new SemanticEditInfo(SemanticEditKind.Update, containingTypeSymbolKey, syntaxMap, syntaxMapTree: null,
                    IsPartialEdit(oldSymbol.ContainingSymbol, newSymbol.ContainingSymbol, topMatch.OldRoot.SyntaxTree, topMatch.NewRoot.SyntaxTree) ? containingTypeSymbolKey : null));
            }
            else if (newSymbol is IFieldSymbol or IPropertySymbol or IEventSymbol)
            {
                semanticEdits.Add(new SemanticEditInfo(SemanticEditKind.Update, SymbolKey.Create(newSymbol, cancellationToken), syntaxMap, syntaxMapTree: null, partialType: null));
            }
            else if (newSymbol is IParameterSymbol)
            {
                var newContainingSymbol = newSymbol.ContainingSymbol;
                semanticEdits.Add(new SemanticEditInfo(SemanticEditKind.Update, SymbolKey.Create(newContainingSymbol, cancellationToken), syntaxMap, syntaxMapTree: null, partialType: null));

                // attributes applied on parameters of a delegate are applied to both Invoke and BeginInvoke methods
                if (newContainingSymbol.ContainingSymbol is INamedTypeSymbol { TypeKind: TypeKind.Delegate } newContainingDelegateType)
                {
                    AddDelegateBeginInvokeEdit(newContainingDelegateType);
                }
            }

            // attribute applied on parameters or return value of a delegate are applied to both Invoke and BeginInvoke methods
            void AddDelegateBeginInvokeEdit(INamedTypeSymbol delegateType)
            {
                Debug.Assert(semanticEdits != null);

                var beginInvokeMethod = delegateType.GetMembers("BeginInvoke").FirstOrDefault();
                if (beginInvokeMethod != null)
                {
                    semanticEdits.Add(new SemanticEditInfo(SemanticEditKind.Update, SymbolKey.Create(beginInvokeMethod, cancellationToken), syntaxMap, syntaxMapTree: null, partialType: null));
                }
            }
        }

        private void ReportCustomAttributeRudeEdits(
            ArrayBuilder<RudeEditDiagnostic> diagnostics,
            ISymbol oldSymbol,
            ISymbol newSymbol,
            SyntaxNode? newNode,
            Compilation newCompilation,
            EditAndContinueCapabilities capabilities,
            out bool hasAttributeChange,
            out bool hasReturnTypeAttributeChange,
            CancellationToken cancellationToken)
        {
            // This is the only case we care about whether to issue an edit or not, because this is the only case where types have their attributes checked
            // and types are the only things that would otherwise not have edits reported.
            hasAttributeChange = ReportCustomAttributeRudeEdits(diagnostics, oldSymbol.GetAttributes(), newSymbol.GetAttributes(), oldSymbol, newSymbol, newNode, newCompilation, capabilities, cancellationToken);

            hasReturnTypeAttributeChange = false;

            if (oldSymbol is IMethodSymbol oldMethod &&
                newSymbol is IMethodSymbol newMethod)
            {
                hasReturnTypeAttributeChange |= ReportCustomAttributeRudeEdits(diagnostics, oldMethod.GetReturnTypeAttributes(), newMethod.GetReturnTypeAttributes(), oldSymbol, newSymbol, newNode, newCompilation, capabilities, cancellationToken);
            }
            else if (oldSymbol is INamedTypeSymbol { DelegateInvokeMethod: not null and var oldInvokeMethod } &&
                     newSymbol is INamedTypeSymbol { DelegateInvokeMethod: not null and var newInvokeMethod })
            {
                hasReturnTypeAttributeChange |= ReportCustomAttributeRudeEdits(diagnostics, oldInvokeMethod.GetReturnTypeAttributes(), newInvokeMethod.GetReturnTypeAttributes(), oldSymbol, newSymbol, newNode, newCompilation, capabilities, cancellationToken);
            }
        }

        private bool ReportCustomAttributeRudeEdits(
            ArrayBuilder<RudeEditDiagnostic> diagnostics,
            ImmutableArray<AttributeData>? oldAttributes,
            ImmutableArray<AttributeData> newAttributes,
            ISymbol oldSymbol,
            ISymbol newSymbol,
            SyntaxNode? newNode,
            Compilation newCompilation,
            EditAndContinueCapabilities capabilities,
            CancellationToken cancellationToken)
        {
            using var _ = ArrayBuilder<AttributeData>.GetInstance(out var changedAttributes);

            FindChangedAttributes(oldAttributes, newAttributes, changedAttributes);
            if (oldAttributes.HasValue)
            {
                FindChangedAttributes(newAttributes, oldAttributes.Value, changedAttributes);
            }

            if (changedAttributes.Count == 0)
            {
                return false;
            }

            // We need diagnostics reported if the runtime doesn't support changing attributes,
            // but even if it does, only attributes stored in the CustomAttributes table are editable
            if (!capabilities.HasFlag(EditAndContinueCapabilities.ChangeCustomAttributes) ||
                changedAttributes.Any(IsNonCustomAttribute))
            {
                ReportUpdateRudeEdit(diagnostics, RudeEditKind.ChangingAttributesNotSupportedByRuntime, oldSymbol, newSymbol, newNode, newCompilation, cancellationToken);

                // If the runtime doesn't support edits then pretend there weren't changes, so no edits are produced
                return false;
            }

            return true;

            static void FindChangedAttributes(ImmutableArray<AttributeData>? oldAttributes, ImmutableArray<AttributeData> newAttributes, ArrayBuilder<AttributeData> changedAttributes)
            {
                for (var i = 0; i < newAttributes.Length; i++)
                {
                    var newAttribute = newAttributes[i];
                    var oldAttribute = FindMatch(newAttribute, oldAttributes);

                    if (oldAttribute is null)
                    {
                        changedAttributes.Add(newAttribute);
                    }
                }
            }

            static AttributeData? FindMatch(AttributeData attribute, ImmutableArray<AttributeData>? oldAttributes)
            {
                if (!oldAttributes.HasValue)
                {
                    return null;
                }

                foreach (var match in oldAttributes.Value)
                {
                    if (SymbolEquivalenceComparer.Instance.Equals(match.AttributeClass, attribute.AttributeClass))
                    {
                        if (SymbolEquivalenceComparer.Instance.Equals(match.AttributeConstructor, attribute.AttributeConstructor) &&
                            match.ConstructorArguments.SequenceEqual(attribute.ConstructorArguments, TypedConstantComparer.Instance) &&
                            match.NamedArguments.SequenceEqual(attribute.NamedArguments, NamedArgumentComparer.Instance))
                        {
                            return match;
                        }
                    }
                }

                return null;
            }

            static bool IsNonCustomAttribute(AttributeData attribute)
            {
                // TODO: Use a compiler API to get this information rather than hard coding a list: https://github.com/dotnet/roslyn/issues/53410

                // This list comes from ShouldEmitAttribute in src\Compilers\CSharp\Portable\Symbols\Attributes\AttributeData.cs
                // and src\Compilers\VisualBasic\Portable\Symbols\Attributes\AttributeData.vb
                return attribute.AttributeClass?.ToNameDisplayString() switch
                {
                    "System.CLSCompliantAttribute" => true,
                    "System.Diagnostics.CodeAnalysis.AllowNullAttribute" => true,
                    "System.Diagnostics.CodeAnalysis.DisallowNullAttribute" => true,
                    "System.Diagnostics.CodeAnalysis.MaybeNullAttribute" => true,
                    "System.Diagnostics.CodeAnalysis.NotNullAttribute" => true,
                    "System.NonSerializedAttribute" => true,
                    "System.Reflection.AssemblyAlgorithmIdAttribute" => true,
                    "System.Reflection.AssemblyCultureAttribute" => true,
                    "System.Reflection.AssemblyFlagsAttribute" => true,
                    "System.Reflection.AssemblyVersionAttribute" => true,
                    "System.Runtime.CompilerServices.DllImportAttribute" => true,       // Already covered by other rude edits, but included for completeness
                    "System.Runtime.CompilerServices.IndexerNameAttribute" => true,
                    "System.Runtime.CompilerServices.MethodImplAttribute" => true,
                    "System.Runtime.CompilerServices.SpecialNameAttribute" => true,
                    "System.Runtime.CompilerServices.TypeForwardedToAttribute" => true,
                    "System.Runtime.InteropServices.ComImportAttribute" => true,
                    "System.Runtime.InteropServices.DefaultParameterValueAttribute" => true,
                    "System.Runtime.InteropServices.FieldOffsetAttribute" => true,
                    "System.Runtime.InteropServices.InAttribute" => true,
                    "System.Runtime.InteropServices.MarshalAsAttribute" => true,
                    "System.Runtime.InteropServices.OptionalAttribute" => true,
                    "System.Runtime.InteropServices.OutAttribute" => true,
                    "System.Runtime.InteropServices.PreserveSigAttribute" => true,
                    "System.Runtime.InteropServices.StructLayoutAttribute" => true,
                    "System.Runtime.InteropServices.WindowsRuntime.WindowsRuntimeImportAttribute" => true,
                    "System.Security.DynamicSecurityMethodAttribute" => true,
                    "System.SerializableAttribute" => true,
                    not null => IsSecurityAttribute(attribute.AttributeClass),
                    _ => false
                };
            }

            static bool IsSecurityAttribute(INamedTypeSymbol namedTypeSymbol)
            {
                // Security attributes are any attribute derived from System.Security.Permissions.SecurityAttribute, directly or indirectly

                var symbol = namedTypeSymbol;
                while (symbol is not null)
                {
                    if (symbol.ToNameDisplayString() == "System.Security.Permissions.SecurityAttribute")
                    {
                        return true;
                    }

                    symbol = symbol.BaseType;
                }

                return false;
            }
        }

        private static bool CanAddNewMember(ISymbol newSymbol, EditAndContinueCapabilities capabilities)
        {
            if (newSymbol is IMethodSymbol or IPropertySymbol) // Properties are just get_ and set_ methods
            {
                return capabilities.HasFlag(EditAndContinueCapabilities.AddMethodToExistingType);
            }
            else if (newSymbol is IFieldSymbol field)
            {
                if (field.IsStatic)
                {
                    return capabilities.HasFlag(EditAndContinueCapabilities.AddStaticFieldToExistingType);
                }

                return capabilities.HasFlag(EditAndContinueCapabilities.AddInstanceFieldToExistingType);
            }

            return true;
        }

        private static void AddEditsForSynthesizedRecordMembers(Compilation compilation, INamedTypeSymbol recordType, ArrayBuilder<SemanticEditInfo> semanticEdits, CancellationToken cancellationToken)
        {
            foreach (var member in GetRecordUpdatedSynthesizedMembers(compilation, recordType))
            {
                var symbolKey = SymbolKey.Create(member, cancellationToken);
                semanticEdits.Add(new SemanticEditInfo(SemanticEditKind.Update, symbolKey, syntaxMap: null, syntaxMapTree: null, partialType: null));
            }
        }

        private static IEnumerable<ISymbol> GetRecordUpdatedSynthesizedMembers(Compilation compilation, INamedTypeSymbol record)
        {
            // All methods that are updated have well known names, and calling GetMembers(string) is
            // faster than enumerating.

            // When a new field or property is added the PrintMembers, Equals(R) and GetHashCode() methods are updated
            // We don't need to worry about Deconstruct because it only changes when a new positional parameter
            // is added, and those are rude edits (due to adding a constructor parameter).
            // We don't need to worry about the constructors as they are reported elsewhere.
            // We have to use SingleOrDefault and check IsImplicitlyDeclared because the user can provide their
            // own implementation of these methods, and edits to them are handled by normal processing.
            var result = record.GetMembers(WellKnownMemberNames.PrintMembersMethodName)
                .OfType<IMethodSymbol>()
                .SingleOrDefault(m =>
                    m.IsImplicitlyDeclared &&
                    m.Parameters.Length == 1 &&
                    SymbolEqualityComparer.Default.Equals(m.Parameters[0].Type, compilation.GetTypeByMetadataName(typeof(StringBuilder).FullName!)) &&
                    SymbolEqualityComparer.Default.Equals(m.ReturnType, compilation.GetTypeByMetadataName(typeof(bool).FullName!)));
            if (result is not null)
            {
                yield return result;
            }

            result = record.GetMembers(WellKnownMemberNames.ObjectEquals)
                .OfType<IMethodSymbol>()
                .SingleOrDefault(m =>
                    m.IsImplicitlyDeclared &&
                    m.Parameters.Length == 1 &&
                    SymbolEqualityComparer.Default.Equals(m.Parameters[0].Type, m.ContainingType));
            if (result is not null)
            {
                yield return result;
            }

            result = record.GetMembers(WellKnownMemberNames.ObjectGetHashCode)
               .OfType<IMethodSymbol>()
               .SingleOrDefault(m =>
                    m.IsImplicitlyDeclared &&
                    m.Parameters.Length == 0);
            if (result is not null)
            {
                yield return result;
            }
        }

        private void ReportDeletedMemberRudeEdit(
            ArrayBuilder<RudeEditDiagnostic> diagnostics,
            ISymbol oldSymbol,
            Compilation newCompilation,
            RudeEditKind rudeEditKind,
            CancellationToken cancellationToken)
        {
            var newNode = GetDeleteRudeEditDiagnosticNode(oldSymbol, newCompilation, cancellationToken);

            diagnostics.Add(new RudeEditDiagnostic(
                rudeEditKind,
                GetDiagnosticSpan(newNode, EditKind.Delete),
                arguments: new[]
                {
                    string.Format(FeaturesResources.member_kind_and_name, GetDisplayName(oldSymbol), oldSymbol.ToDisplayString(s_unqualifiedMemberDisplayFormat))
                }));
        }

        private void ReportUpdateRudeEdit(ArrayBuilder<RudeEditDiagnostic> diagnostics, RudeEditKind rudeEdit, SyntaxNode newNode)
        {
            diagnostics.Add(new RudeEditDiagnostic(
                rudeEdit,
                GetDiagnosticSpan(newNode, EditKind.Update),
                newNode,
                new[] { GetDisplayName(newNode) }));
        }

        private void ReportUpdateRudeEdit(ArrayBuilder<RudeEditDiagnostic> diagnostics, RudeEditKind rudeEdit, ISymbol newSymbol, SyntaxNode? newNode, CancellationToken cancellationToken)
        {
            var node = newNode ?? GetRudeEditDiagnosticNode(newSymbol, cancellationToken);
            var span = (rudeEdit == RudeEditKind.ChangeImplicitMainReturnType) ? GetGlobalStatementDiagnosticSpan(node) : GetDiagnosticSpan(node, EditKind.Update);

            var arguments = rudeEdit switch
            {
                RudeEditKind.TypeKindUpdate or
                RudeEditKind.ChangeImplicitMainReturnType or
                RudeEditKind.GenericMethodUpdate or
                RudeEditKind.GenericTypeUpdate
                    => Array.Empty<string>(),

                RudeEditKind.ChangingReloadableTypeNotSupportedByRuntime
                    => new[] { CreateNewOnMetadataUpdateAttributeName },

                _ => new[] { GetDisplayName(newSymbol) }
            };

            diagnostics.Add(new RudeEditDiagnostic(rudeEdit, span, node, arguments));
        }

        private void ReportUpdateRudeEdit(ArrayBuilder<RudeEditDiagnostic> diagnostics, RudeEditKind rudeEdit, ISymbol oldSymbol, ISymbol newSymbol, SyntaxNode? newNode, Compilation newCompilation, CancellationToken cancellationToken)
        {
            if (newSymbol.IsImplicitlyDeclared)
            {
                ReportDeletedMemberRudeEdit(diagnostics, oldSymbol, newCompilation, rudeEdit, cancellationToken);
            }
            else
            {
                ReportUpdateRudeEdit(diagnostics, rudeEdit, newSymbol, newNode, cancellationToken);
            }
        }

        private static SyntaxNode GetRudeEditDiagnosticNode(ISymbol symbol, CancellationToken cancellationToken)
        {
            var container = symbol;
            while (container != null)
            {
                if (container.DeclaringSyntaxReferences.Length > 0)
                {
                    return container.DeclaringSyntaxReferences[0].GetSyntax(cancellationToken);
                }

                container = container.ContainingSymbol;
            }

            throw ExceptionUtilities.Unreachable;
        }

        private static SyntaxNode GetDeleteRudeEditDiagnosticNode(ISymbol oldSymbol, Compilation newCompilation, CancellationToken cancellationToken)
        {
            var oldContainer = oldSymbol.ContainingSymbol;
            while (oldContainer != null)
            {
                var containerKey = SymbolKey.Create(oldContainer, cancellationToken);
                var newContainer = containerKey.Resolve(newCompilation, ignoreAssemblyKey: true, cancellationToken).Symbol;
                if (newContainer != null)
                {
                    return GetRudeEditDiagnosticNode(newContainer, cancellationToken);
                }

                oldContainer = oldContainer.ContainingSymbol;
            }

            throw ExceptionUtilities.Unreachable;
        }

        #region Type Layout Update Validation 

        internal void ReportTypeLayoutUpdateRudeEdits(
            ArrayBuilder<RudeEditDiagnostic> diagnostics,
            ISymbol newSymbol,
            SyntaxNode newSyntax,
            SemanticModel newModel,
            ref INamedTypeSymbol? lazyLayoutAttribute)
        {
            switch (newSymbol.Kind)
            {
                case SymbolKind.Field:
                    if (HasExplicitOrSequentialLayout(newSymbol.ContainingType, newModel, ref lazyLayoutAttribute))
                    {
                        ReportTypeLayoutUpdateRudeEdits(diagnostics, newSymbol, newSyntax);
                    }

                    break;

                case SymbolKind.Property:
                    if (HasBackingField(newSyntax) &&
                        HasExplicitOrSequentialLayout(newSymbol.ContainingType, newModel, ref lazyLayoutAttribute))
                    {
                        ReportTypeLayoutUpdateRudeEdits(diagnostics, newSymbol, newSyntax);
                    }

                    break;

                case SymbolKind.Event:
                    if (HasBackingField((IEventSymbol)newSymbol) &&
                        HasExplicitOrSequentialLayout(newSymbol.ContainingType, newModel, ref lazyLayoutAttribute))
                    {
                        ReportTypeLayoutUpdateRudeEdits(diagnostics, newSymbol, newSyntax);
                    }

                    break;
            }
        }

        private void ReportTypeLayoutUpdateRudeEdits(ArrayBuilder<RudeEditDiagnostic> diagnostics, ISymbol symbol, SyntaxNode syntax)
        {
            var intoStruct = symbol.ContainingType.TypeKind == TypeKind.Struct;

            diagnostics.Add(new RudeEditDiagnostic(
                intoStruct ? RudeEditKind.InsertIntoStruct : RudeEditKind.InsertIntoClassWithLayout,
                syntax.Span,
                syntax,
                new[]
                {
                    GetDisplayName(syntax, EditKind.Insert),
                    GetDisplayName(TryGetContainingTypeDeclaration(syntax)!, EditKind.Update)
                }));
        }

        private static bool HasBackingField(IEventSymbol @event)
        {
#nullable disable // https://github.com/dotnet/roslyn/issues/39288
            return @event.AddMethod.IsImplicitlyDeclared
#nullable enable
                && !@event.IsAbstract;
        }

        private static bool HasExplicitOrSequentialLayout(
            INamedTypeSymbol type,
            SemanticModel model,
            ref INamedTypeSymbol? lazyLayoutAttribute)
        {
            if (type.TypeKind == TypeKind.Struct)
            {
                return true;
            }

            if (type.TypeKind != TypeKind.Class)
            {
                return false;
            }

            // Fields can't be inserted into a class with explicit or sequential layout
            var attributes = type.GetAttributes();
            if (attributes.Length == 0)
            {
                return false;
            }

            lazyLayoutAttribute ??= model.Compilation.GetTypeByMetadataName(typeof(StructLayoutAttribute).FullName!);
            if (lazyLayoutAttribute == null)
            {
                return false;
            }

            foreach (var attribute in attributes)
            {
                RoslynDebug.Assert(attribute.AttributeClass is object);
                if (attribute.AttributeClass.Equals(lazyLayoutAttribute) && attribute.ConstructorArguments.Length == 1)
                {
                    var layoutValue = attribute.ConstructorArguments.Single().Value;
                    return (layoutValue is int ? (int)layoutValue :
                            layoutValue is short ? (short)layoutValue :
                            (int)LayoutKind.Auto) != (int)LayoutKind.Auto;
                }
            }

            return false;
        }

        #endregion

        private Func<SyntaxNode, SyntaxNode?> CreateSyntaxMapForEquivalentNodes(SyntaxNode oldDeclaration, SyntaxNode newDeclaration)
        {
            return newNode => newDeclaration.FullSpan.Contains(newNode.SpanStart) ?
                FindDeclarationBodyPartner(newDeclaration, oldDeclaration, newNode) : null;
        }

        private static Func<SyntaxNode, SyntaxNode?> CreateSyntaxMap(IReadOnlyDictionary<SyntaxNode, SyntaxNode> reverseMap)
            => newNode => reverseMap.TryGetValue(newNode, out var oldNode) ? oldNode : null;

        private Func<SyntaxNode, SyntaxNode?>? CreateAggregateSyntaxMap(
            IReadOnlyDictionary<SyntaxNode, SyntaxNode> reverseTopMatches,
            IReadOnlyDictionary<SyntaxNode, Func<SyntaxNode, SyntaxNode?>?> changedDeclarations)
        {
            return newNode =>
            {
                // containing declaration
                if (!TryFindMemberDeclaration(root: null, newNode, out var newDeclarations))
                {
                    return null;
                }

                foreach (var newDeclaration in newDeclarations)
                {
                    // The node is in a field, property or constructor declaration that has been changed:
                    if (changedDeclarations.TryGetValue(newDeclaration, out var syntaxMap))
                    {
                        // If syntax map is not available the declaration was either
                        // 1) updated but is not active
                        // 2) inserted
                        return syntaxMap?.Invoke(newNode);
                    }

                    // The node is in a declaration that hasn't been changed:
                    if (reverseTopMatches.TryGetValue(newDeclaration, out var oldDeclaration))
                    {
                        return FindDeclarationBodyPartner(newDeclaration, oldDeclaration, newNode);
                    }
                }

                return null;
            };
        }

        #region Constructors and Initializers

        /// <summary>
        /// Called when a body of a constructor or an initializer of a member is updated or inserted.
        /// </summary>
        private static void DeferConstructorEdit(
            INamedTypeSymbol oldType,
            INamedTypeSymbol newType,
            SyntaxNode? newDeclaration,
            Func<SyntaxNode, SyntaxNode?>? syntaxMap,
            bool isStatic,
            ref PooledDictionary<INamedTypeSymbol, ConstructorEdit>? instanceConstructorEdits,
            ref PooledDictionary<INamedTypeSymbol, ConstructorEdit>? staticConstructorEdits)
        {
            Dictionary<INamedTypeSymbol, ConstructorEdit> constructorEdits;
            if (isStatic)
            {
                constructorEdits = staticConstructorEdits ??= PooledDictionary<INamedTypeSymbol, ConstructorEdit>.GetInstance();
            }
            else
            {
                constructorEdits = instanceConstructorEdits ??= PooledDictionary<INamedTypeSymbol, ConstructorEdit>.GetInstance();
            }

            if (!constructorEdits.TryGetValue(newType, out var constructorEdit))
            {
                constructorEdits.Add(newType, constructorEdit = new ConstructorEdit(oldType));
            }

            if (newDeclaration != null && !constructorEdit.ChangedDeclarations.ContainsKey(newDeclaration))
            {
                constructorEdit.ChangedDeclarations.Add(newDeclaration, syntaxMap);
            }
        }

        private void AddConstructorEdits(
            IReadOnlyDictionary<INamedTypeSymbol, ConstructorEdit> updatedTypes,
            Match<SyntaxNode> topMatch,
            SemanticModel? oldModel,
            Compilation oldCompilation,
            Compilation newCompilation,
            IReadOnlySet<ISymbol> processedSymbols,
            EditAndContinueCapabilities capabilities,
            bool isStatic,
            [Out] ArrayBuilder<SemanticEditInfo> semanticEdits,
            [Out] ArrayBuilder<RudeEditDiagnostic> diagnostics,
            CancellationToken cancellationToken)
        {
            var oldSyntaxTree = topMatch.OldRoot.SyntaxTree;
            var newSyntaxTree = topMatch.NewRoot.SyntaxTree;

            foreach (var (newType, updatesInCurrentDocument) in updatedTypes)
            {
                var oldType = updatesInCurrentDocument.OldType;

                var anyInitializerUpdatesInCurrentDocument = updatesInCurrentDocument.ChangedDeclarations.Keys.Any(IsDeclarationWithInitializer);
                var isPartialEdit = IsPartialEdit(oldType, newType, oldSyntaxTree, newSyntaxTree);

                // Create a syntax map that aggregates syntax maps of the constructor body and all initializers in this document.
                // Use syntax maps stored in update.ChangedDeclarations and fallback to 1:1 map for unchanged members.
                //
                // This aggregated map will be combined with similar maps capturing members declared in partial type declarations
                // located in other documents when the semantic edits are merged across all changed documents of the project.
                //
                // We will create an aggregate syntax map even in cases when we don't necessarily need it,
                // for example if none of the edited declarations are active. It's ok to have a map that we don't need.
                // This is simpler than detecting whether or not some of the initializers/constructors contain active statements.
                var aggregateSyntaxMap = CreateAggregateSyntaxMap(topMatch.ReverseMatches, updatesInCurrentDocument.ChangedDeclarations);

                bool? lazyOldTypeHasMemberInitializerContainingLambda = null;

                foreach (var newCtor in isStatic ? newType.StaticConstructors : newType.InstanceConstructors)
                {
                    if (processedSymbols.Contains(newCtor))
                    {
                        // we already have an edit for the new constructor
                        continue;
                    }

                    var newCtorKey = SymbolKey.Create(newCtor, cancellationToken);

                    var syntaxMapToUse = aggregateSyntaxMap;

                    SyntaxNode? newDeclaration = null;
                    ISymbol? oldCtor;
                    if (!newCtor.IsImplicitlyDeclared)
                    {
                        // Constructors have to have a single declaration syntax, they can't be partial
                        newDeclaration = GetSymbolDeclarationSyntax(newCtor.DeclaringSyntaxReferences.Single(), cancellationToken);

                        // Implicit record constructors are represented by the record declaration itself.
                        // https://github.com/dotnet/roslyn/issues/54403
                        var isPrimaryRecordConstructor = IsRecordDeclaration(newDeclaration);

                        // Constructor that doesn't contain initializers had a corresponding semantic edit produced previously 
                        // or was not edited. In either case we should not produce a semantic edit for it.
                        if (!isPrimaryRecordConstructor && !IsConstructorWithMemberInitializers(newDeclaration))
                        {
                            continue;
                        }

                        // If no initializer updates were made in the type we only need to produce semantic edits for constructors
                        // whose body has been updated, otherwise we need to produce edits for all constructors that include initializers.
                        // If changes were made to initializers or constructors of a partial type in another document they will be merged
                        // when aggregating semantic edits from all changed documents. Rude edits resulting from those changes, if any, will
                        // be reported in the document they were made in.
                        if (!isPrimaryRecordConstructor && !anyInitializerUpdatesInCurrentDocument && !updatesInCurrentDocument.ChangedDeclarations.ContainsKey(newDeclaration))
                        {
                            continue;
                        }

                        // To avoid costly SymbolKey resolution we first try to match the constructor in the current document
                        // and special case parameter-less constructor.

                        // In the case of records, newDeclaration will point to the record declaration, take the slow path.
                        if (!isPrimaryRecordConstructor && topMatch.TryGetOldNode(newDeclaration, out var oldDeclaration))
                        {
                            Contract.ThrowIfNull(oldModel);
                            oldCtor = oldModel.GetDeclaredSymbol(oldDeclaration, cancellationToken);
                            Contract.ThrowIfFalse(oldCtor is IMethodSymbol { MethodKind: MethodKind.Constructor or MethodKind.StaticConstructor });
                        }
                        else if (!isPrimaryRecordConstructor && newCtor.Parameters.Length == 0)
                        {
                            oldCtor = TryGetParameterlessConstructor(oldType, isStatic);
                        }
                        else
                        {
                            var resolution = newCtorKey.Resolve(oldCompilation, ignoreAssemblyKey: true, cancellationToken);

                            // There may be semantic errors in the compilation that result in multiple candidates.
                            // Pick the first candidate.

                            oldCtor = resolution.Symbol;
                        }

                        if (oldCtor == null && HasMemberInitializerContainingLambda(oldType, isStatic, ref lazyOldTypeHasMemberInitializerContainingLambda, cancellationToken))
                        {
                            // TODO (bug https://github.com/dotnet/roslyn/issues/2504)
                            // rude edit: Adding a constructor to a type with a field or property initializer that contains an anonymous function
                            diagnostics.Add(new RudeEditDiagnostic(RudeEditKind.InsertConstructorToTypeWithInitializersWithLambdas, GetDiagnosticSpan(newDeclaration, EditKind.Insert)));
                            continue;
                        }

                        // Report an error if the updated constructor's declaration is in the current document 
                        // and its body edit is disallowed (e.g. contains stackalloc).
                        if (oldCtor != null && newDeclaration.SyntaxTree == newSyntaxTree && anyInitializerUpdatesInCurrentDocument)
                        {
                            // attribute rude edit to one of the modified members
                            var firstSpan = updatesInCurrentDocument.ChangedDeclarations.Keys.Where(IsDeclarationWithInitializer).Aggregate(
                                (min: int.MaxValue, span: default(TextSpan)),
                                (accumulate, node) => (node.SpanStart < accumulate.min) ? (node.SpanStart, node.Span) : accumulate).span;

                            Contract.ThrowIfTrue(firstSpan.IsEmpty);
                            ReportMemberBodyUpdateRudeEdits(diagnostics, newDeclaration, firstSpan);
                        }

                        // When explicitly implementing the copy constructor of a record the parameter name must match for symbol matching to work
                        // TODO: Remove this requirement with https://github.com/dotnet/roslyn/issues/52563
                        if (oldCtor != null &&
                            !isPrimaryRecordConstructor &&
                            oldCtor.DeclaringSyntaxReferences.Length == 0 &&
                            newCtor.Parameters.Length == 1 &&
                            newType.IsRecord &&
                            oldCtor.GetParameters().First().Name != newCtor.GetParameters().First().Name)
                        {
                            diagnostics.Add(new RudeEditDiagnostic(
                                RudeEditKind.ExplicitRecordMethodParameterNamesMustMatch,
                                GetDiagnosticSpan(newDeclaration, EditKind.Update),
                                arguments: new[] { oldCtor.ToDisplayString(SymbolDisplayFormats.NameFormat) }));

                            continue;
                        }
                    }
                    else
                    {
                        if (newCtor.Parameters.Length == 1)
                        {
                            // New constructor is implicitly declared with a parameter, so its the copy constructor of a record
                            Debug.Assert(oldType.IsRecord);
                            Debug.Assert(newType.IsRecord);

                            // We only need an edit for this if the number of properties or fields on the record has changed. Changes to
                            // initializers, or whether the property is part of the primary constructor, will still come through this code
                            // path because they need an edit to the other constructor, but not the copy construcor.
                            if (oldType.GetMembers().OfType<IPropertySymbol>().Count() == newType.GetMembers().OfType<IPropertySymbol>().Count() &&
                                oldType.GetMembers().OfType<IFieldSymbol>().Count() == newType.GetMembers().OfType<IFieldSymbol>().Count())
                            {
                                continue;
                            }

                            oldCtor = oldType.InstanceConstructors.Single(c => c.Parameters.Length == 1 && SymbolEqualityComparer.Default.Equals(c.Parameters[0].Type, c.ContainingType));
                            // The copy constructor does not have a syntax map
                            syntaxMapToUse = null;
                            // Since there is no syntax map, we don't need to handle anything special to merge them for partial types.
                            // The easiest way to do this is just to pretend this isn't a partial edit.
                            isPartialEdit = false;
                        }
                        else
                        {
                            // New constructor is implicitly declared so it must be parameterless.
                            //
                            // Instance constructor:
                            //   Its presence indicates there are no other instance constructors in the new type and therefore
                            //   there must be a single parameterless instance constructor in the old type (constructors with parameters can't be removed).
                            //
                            // Static constructor:
                            //    Static constructor is always parameterless and not implicitly generated if there are no static initializers.
                            oldCtor = TryGetParameterlessConstructor(oldType, isStatic);
                        }

                        Contract.ThrowIfFalse(isStatic || oldCtor != null);
                    }

                    if (oldCtor != null)
                    {
                        AnalyzeSymbolUpdate(oldCtor, newCtor, newDeclaration, newCompilation, topMatch, capabilities, diagnostics, semanticEdits, syntaxMapToUse, cancellationToken);

                        semanticEdits.Add(new SemanticEditInfo(
                            SemanticEditKind.Update,
                            newCtorKey,
                            syntaxMapToUse,
                            syntaxMapTree: isPartialEdit ? newSyntaxTree : null,
                            partialType: isPartialEdit ? SymbolKey.Create(newType, cancellationToken) : null));
                    }
                    else
                    {
                        semanticEdits.Add(new SemanticEditInfo(
                            SemanticEditKind.Insert,
                            newCtorKey,
                            syntaxMap: null,
                            syntaxMapTree: null,
                            partialType: null));
                    }
                }
            }
        }

        private bool HasMemberInitializerContainingLambda(INamedTypeSymbol type, bool isStatic, ref bool? lazyHasMemberInitializerContainingLambda, CancellationToken cancellationToken)
        {
            if (lazyHasMemberInitializerContainingLambda == null)
            {
                // checking the old type for existing lambdas (it's ok for the new initializers to contain lambdas)
                lazyHasMemberInitializerContainingLambda = HasMemberInitializerContainingLambda(type, isStatic, cancellationToken);
            }

            return lazyHasMemberInitializerContainingLambda.Value;
        }

        private bool HasMemberInitializerContainingLambda(INamedTypeSymbol type, bool isStatic, CancellationToken cancellationToken)
        {
            // checking the old type for existing lambdas (it's ok for the new initializers to contain lambdas)

            foreach (var member in type.GetMembers())
            {
                if (member.IsStatic == isStatic &&
                    (member.Kind == SymbolKind.Field || member.Kind == SymbolKind.Property) &&
                    member.DeclaringSyntaxReferences.Length > 0) // skip generated fields (e.g. VB auto-property backing fields)
                {
                    var syntax = GetSymbolDeclarationSyntax(member.DeclaringSyntaxReferences.Single(), cancellationToken);
                    if (IsDeclarationWithInitializer(syntax) && ContainsLambda(syntax))
                    {
                        return true;
                    }
                }
            }

            return false;
        }

        private static ISymbol? TryGetParameterlessConstructor(INamedTypeSymbol type, bool isStatic)
        {
            var oldCtors = isStatic ? type.StaticConstructors : type.InstanceConstructors;
            if (isStatic)
            {
                return type.StaticConstructors.FirstOrDefault();
            }
            else
            {
                return type.InstanceConstructors.FirstOrDefault(m => m.Parameters.Length == 0);
            }
        }

        private static bool IsPartialEdit(ISymbol? oldSymbol, ISymbol? newSymbol, SyntaxTree oldSyntaxTree, SyntaxTree newSyntaxTree)
        {
            // If any of the partial declarations of the new or the old type are in another document
            // the edit will need to be merged with other partial edits with matching partial type
            static bool IsNotInDocument(SyntaxReference reference, SyntaxTree syntaxTree)
                => reference.SyntaxTree != syntaxTree;

            return oldSymbol?.Kind == SymbolKind.NamedType && oldSymbol.DeclaringSyntaxReferences.Length > 1 && oldSymbol.DeclaringSyntaxReferences.Any(IsNotInDocument, oldSyntaxTree) ||
                   newSymbol?.Kind == SymbolKind.NamedType && newSymbol.DeclaringSyntaxReferences.Length > 1 && newSymbol.DeclaringSyntaxReferences.Any(IsNotInDocument, newSyntaxTree);
        }

        #endregion

        #region Lambdas and Closures

        private void ReportLambdaAndClosureRudeEdits(
            SemanticModel oldModel,
            SyntaxNode oldMemberBody,
            SemanticModel newModel,
            SyntaxNode newMemberBody,
            ISymbol newMember,
            IReadOnlyDictionary<SyntaxNode, LambdaInfo>? matchedLambdas,
            BidirectionalMap<SyntaxNode> map,
            EditAndContinueCapabilities capabilities,
            ArrayBuilder<RudeEditDiagnostic> diagnostics,
            out bool syntaxMapRequired,
            CancellationToken cancellationToken)
        {
            syntaxMapRequired = false;

            if (matchedLambdas != null)
            {
                var anySignatureErrors = false;
                foreach (var (oldLambdaBody, newLambdaInfo) in matchedLambdas)
                {
                    // Any unmatched lambdas would have contained an active statement and a rude edit would be reported in syntax analysis phase.
                    // Skip the rest of lambda and closure analysis if such lambdas are present.
                    if (newLambdaInfo.Match == null || newLambdaInfo.NewBody == null)
                    {
                        return;
                    }

                    ReportLambdaSignatureRudeEdits(diagnostics, oldModel, oldLambdaBody, newModel, newLambdaInfo.NewBody, capabilities, out var hasErrors, cancellationToken);
                    anySignatureErrors |= hasErrors;
                }

                ArrayBuilder<SyntaxNode>? lazyNewErroneousClauses = null;
                foreach (var (oldQueryClause, newQueryClause) in map.Forward)
                {
                    if (!QueryClauseLambdasTypeEquivalent(oldModel, oldQueryClause, newModel, newQueryClause, cancellationToken))
                    {
                        lazyNewErroneousClauses ??= ArrayBuilder<SyntaxNode>.GetInstance();
                        lazyNewErroneousClauses.Add(newQueryClause);
                    }
                }

                if (lazyNewErroneousClauses != null)
                {
                    foreach (var newQueryClause in from clause in lazyNewErroneousClauses
                                                   orderby clause.SpanStart
                                                   group clause by GetContainingQueryExpression(clause) into clausesByQuery
                                                   select clausesByQuery.First())
                    {
                        diagnostics.Add(new RudeEditDiagnostic(
                            RudeEditKind.ChangingQueryLambdaType,
                            GetDiagnosticSpan(newQueryClause, EditKind.Update),
                            newQueryClause,
                            new[] { GetDisplayName(newQueryClause, EditKind.Update) }));
                    }

                    lazyNewErroneousClauses.Free();
                    anySignatureErrors = true;
                }

                // only dig into captures if lambda signatures match
                if (anySignatureErrors)
                {
                    return;
                }
            }

            using var oldLambdaBodyEnumerator = GetLambdaBodies(oldMemberBody).GetEnumerator();
            using var newLambdaBodyEnumerator = GetLambdaBodies(newMemberBody).GetEnumerator();
            var oldHasLambdas = oldLambdaBodyEnumerator.MoveNext();
            var newHasLambdas = newLambdaBodyEnumerator.MoveNext();

            // Exit early if there are no lambdas in the method to avoid expensive data flow analysis:
            if (!oldHasLambdas && !newHasLambdas)
            {
                return;
            }

            var oldCaptures = GetCapturedVariables(oldModel, oldMemberBody);
            var newCaptures = GetCapturedVariables(newModel, newMemberBody);

            // { new capture index -> old capture index }
            using var _1 = ArrayBuilder<int>.GetInstance(newCaptures.Length, fillWithValue: 0, out var reverseCapturesMap);

            // { new capture index -> new closure scope or null for "this" }
            using var _2 = ArrayBuilder<SyntaxNode?>.GetInstance(newCaptures.Length, fillWithValue: null, out var newCapturesToClosureScopes);

            // Can be calculated from other maps but it's simpler to just calculate it upfront.
            // { old capture index -> old closure scope or null for "this" }
            using var _3 = ArrayBuilder<SyntaxNode?>.GetInstance(oldCaptures.Length, fillWithValue: null, out var oldCapturesToClosureScopes);

            CalculateCapturedVariablesMaps(
                oldCaptures,
                oldMemberBody,
                newCaptures,
                newMember,
                newMemberBody,
                map,
                reverseCapturesMap,
                newCapturesToClosureScopes,
                oldCapturesToClosureScopes,
                diagnostics,
                out var anyCaptureErrors,
                cancellationToken);

            if (anyCaptureErrors)
            {
                return;
            }

            // Every captured variable accessed in the new lambda has to be 
            // accessed in the old lambda as well and vice versa.
            //
            // An added lambda can only reference captured variables that 
            //
            // This requirement ensures that:
            // - Lambda methods are generated to the same frame as before, so they can be updated in-place.
            // - "Parent" links between closure scopes are preserved.

            using var _11 = PooledDictionary<ISymbol, int>.GetInstance(out var oldCapturesIndex);
            using var _12 = PooledDictionary<ISymbol, int>.GetInstance(out var newCapturesIndex);

            BuildIndex(oldCapturesIndex, oldCaptures);
            BuildIndex(newCapturesIndex, newCaptures);

            if (matchedLambdas != null)
            {
                var mappedLambdasHaveErrors = false;
                foreach (var (oldLambdaBody, newLambdaInfo) in matchedLambdas)
                {
                    var newLambdaBody = newLambdaInfo.NewBody;

                    // The map now contains only matched lambdas. Any unmatched ones would have contained an active statement and 
                    // a rude edit would be reported in syntax analysis phase.
                    RoslynDebug.Assert(newLambdaInfo.Match != null && newLambdaBody != null);

                    var accessedOldCaptures = GetAccessedCaptures(oldLambdaBody, oldModel, oldCaptures, oldCapturesIndex);
                    var accessedNewCaptures = GetAccessedCaptures(newLambdaBody, newModel, newCaptures, newCapturesIndex);

                    // Requirement: 
                    // (new(ReadInside) \/ new(WrittenInside)) /\ new(Captured) == (old(ReadInside) \/ old(WrittenInside)) /\ old(Captured)
                    for (var newCaptureIndex = 0; newCaptureIndex < newCaptures.Length; newCaptureIndex++)
                    {
                        var newAccessed = accessedNewCaptures[newCaptureIndex];
                        var oldAccessed = accessedOldCaptures[reverseCapturesMap[newCaptureIndex]];

                        if (newAccessed != oldAccessed)
                        {
                            var newCapture = newCaptures[newCaptureIndex];

                            var rudeEdit = newAccessed ? RudeEditKind.AccessingCapturedVariableInLambda : RudeEditKind.NotAccessingCapturedVariableInLambda;
                            var arguments = new[] { newCapture.Name, GetDisplayName(GetLambda(newLambdaBody)) };

                            if (newCapture.IsThisParameter() || oldAccessed)
                            {
                                // changed accessed to "this", or captured variable accessed in old lambda is not accessed in the new lambda
                                diagnostics.Add(new RudeEditDiagnostic(rudeEdit, GetDiagnosticSpan(GetLambda(newLambdaBody), EditKind.Update), null, arguments));
                            }
                            else if (newAccessed)
                            {
                                // captured variable accessed in new lambda is not accessed in the old lambda
                                var hasUseSites = false;
                                foreach (var useSite in GetVariableUseSites(GetLambdaBodyExpressionsAndStatements(newLambdaBody), newCapture, newModel, cancellationToken))
                                {
                                    hasUseSites = true;
                                    diagnostics.Add(new RudeEditDiagnostic(rudeEdit, useSite.Span, null, arguments));
                                }

                                Debug.Assert(hasUseSites);
                            }

                            mappedLambdasHaveErrors = true;
                        }
                    }
                }

                if (mappedLambdasHaveErrors)
                {
                    return;
                }
            }

            // Report rude edits for lambdas added to the method.
            // We already checked that no new captures are introduced or removed. 
            // We also need to make sure that no new parent frame links are introduced.
            // 
            // We could implement the same analysis as the compiler does when rewriting lambdas - 
            // to determine what closure scopes are connected at runtime via parent link, 
            // and then disallow adding a lambda that connects two previously unconnected 
            // groups of scopes.
            //
            // However even if we implemented that logic here, it would be challenging to 
            // present the result of the analysis to the user in a short comprehensible error message.
            // 
            // In practice, we believe the common scenarios are (in order of commonality):
            // 1) adding a static lambda
            // 2) adding a lambda that accesses only "this"
            // 3) adding a lambda that accesses variables from the same scope
            // 4) adding a lambda that accesses "this" and variables from a single scope
            // 5) adding a lambda that accesses variables from different scopes that are linked
            // 6) adding a lambda that accesses variables from unlinked scopes
            // 
            // We currently allow #1, #2, and #3 and report a rude edit for the other cases.
            // In future we might be able to enable more.

            var containingTypeDeclaration = TryGetContainingTypeDeclaration(newMemberBody);
            var isInInterfaceDeclaration = containingTypeDeclaration != null && IsInterfaceDeclaration(containingTypeDeclaration);

            var newHasLambdaBodies = newHasLambdas;
            while (newHasLambdaBodies)
            {
                var (newLambda, newLambdaBody1, newLambdaBody2) = newLambdaBodyEnumerator.Current;

                if (!map.Reverse.ContainsKey(newLambda))
                {
                    if (!CanAddNewLambda(newLambda, capabilities, matchedLambdas))
                    {
                        diagnostics.Add(new RudeEditDiagnostic(RudeEditKind.InsertNotSupportedByRuntime, GetDiagnosticSpan(newLambda, EditKind.Insert), newLambda, new string[] { GetDisplayName(newLambda, EditKind.Insert) }));
                    }

                    // TODO: https://github.com/dotnet/roslyn/issues/37128
                    // Local functions are emitted directly to the type containing the containing method.
                    // Although local functions are non-virtual the Core CLR currently does not support adding any method to an interface.
                    if (isInInterfaceDeclaration && IsLocalFunction(newLambda))
                    {
                        diagnostics.Add(new RudeEditDiagnostic(RudeEditKind.InsertLocalFunctionIntoInterfaceMethod, GetDiagnosticSpan(newLambda, EditKind.Insert), newLambda));
                    }

                    ReportMultiScopeCaptures(newLambdaBody1, newModel, newCaptures, newCaptures, newCapturesToClosureScopes, newCapturesIndex, reverseCapturesMap, diagnostics, isInsert: true, cancellationToken: cancellationToken);

                    if (newLambdaBody2 != null)
                    {
                        ReportMultiScopeCaptures(newLambdaBody2, newModel, newCaptures, newCaptures, newCapturesToClosureScopes, newCapturesIndex, reverseCapturesMap, diagnostics, isInsert: true, cancellationToken: cancellationToken);
                    }
                }

                newHasLambdaBodies = newLambdaBodyEnumerator.MoveNext();
            }

            // Similarly for addition. We don't allow removal of lambda that has captures from multiple scopes.

            var oldHasMoreLambdas = oldHasLambdas;
            while (oldHasMoreLambdas)
            {
                var (oldLambda, oldLambdaBody1, oldLambdaBody2) = oldLambdaBodyEnumerator.Current;

                if (!map.Forward.ContainsKey(oldLambda))
                {
                    ReportMultiScopeCaptures(oldLambdaBody1, oldModel, oldCaptures, newCaptures, oldCapturesToClosureScopes, oldCapturesIndex, reverseCapturesMap, diagnostics, isInsert: false, cancellationToken: cancellationToken);

                    if (oldLambdaBody2 != null)
                    {
                        ReportMultiScopeCaptures(oldLambdaBody2, oldModel, oldCaptures, newCaptures, oldCapturesToClosureScopes, oldCapturesIndex, reverseCapturesMap, diagnostics, isInsert: false, cancellationToken: cancellationToken);
                    }
                }

                oldHasMoreLambdas = oldLambdaBodyEnumerator.MoveNext();
            }

            syntaxMapRequired = newHasLambdas;
        }

        private IEnumerable<(SyntaxNode lambda, SyntaxNode lambdaBody1, SyntaxNode? lambdaBody2)> GetLambdaBodies(SyntaxNode body)
        {
            foreach (var node in body.DescendantNodesAndSelf())
            {
                if (TryGetLambdaBodies(node, out var body1, out var body2))
                {
                    yield return (node, body1, body2);
                }
            }
        }

        private bool CanAddNewLambda(SyntaxNode newLambda, EditAndContinueCapabilities capabilities, IReadOnlyDictionary<SyntaxNode, LambdaInfo>? matchedLambdas)
        {
            // New local functions mean new methods in existing classes
            if (IsLocalFunction(newLambda))
            {
                return capabilities.HasFlag(EditAndContinueCapabilities.AddMethodToExistingType);
            }

            // New lambdas sometimes mean creating new helper classes, and sometimes mean new methods in exising helper classes
            // Unfortunately we are limited here in what we can do here. See: https://github.com/dotnet/roslyn/issues/52759

            // If there is already a lambda in the method then the new lambda would result in a new method in the existing helper class.
            // This check is redundant with the below, once the limitation in the referenced issue is resolved
            if (matchedLambdas is { Count: > 0 })
            {
                return capabilities.HasFlag(EditAndContinueCapabilities.AddMethodToExistingType);
            }

            // If there is already a lambda in the class then the new lambda would result in a new method in the existing helper class.
            // If there isn't already a lambda in the class then the new lambda would result in a new helper class.
            // Unfortunately right now we can't determine which of these is true so we have to just check both capabilities instead.
            return capabilities.HasFlag(EditAndContinueCapabilities.NewTypeDefinition) &&
                capabilities.HasFlag(EditAndContinueCapabilities.AddMethodToExistingType);
        }

        private void ReportMultiScopeCaptures(
            SyntaxNode lambdaBody,
            SemanticModel model,
            ImmutableArray<ISymbol> captures,
            ImmutableArray<ISymbol> newCaptures,
            ArrayBuilder<SyntaxNode?> newCapturesToClosureScopes,
            PooledDictionary<ISymbol, int> capturesIndex,
            ArrayBuilder<int> reverseCapturesMap,
            ArrayBuilder<RudeEditDiagnostic> diagnostics,
            bool isInsert,
            CancellationToken cancellationToken)
        {
            if (captures.Length == 0)
            {
                return;
            }

            var accessedCaptures = GetAccessedCaptures(lambdaBody, model, captures, capturesIndex);

            var firstAccessedCaptureIndex = -1;
            for (var i = 0; i < captures.Length; i++)
            {
                if (accessedCaptures[i])
                {
                    if (firstAccessedCaptureIndex == -1)
                    {
                        firstAccessedCaptureIndex = i;
                    }
                    else if (newCapturesToClosureScopes[firstAccessedCaptureIndex] != newCapturesToClosureScopes[i])
                    {
                        // the lambda accesses variables from two different scopes:

                        TextSpan errorSpan;
                        RudeEditKind rudeEdit;
                        if (isInsert)
                        {
                            if (captures[i].IsThisParameter())
                            {
                                errorSpan = GetDiagnosticSpan(GetLambda(lambdaBody), EditKind.Insert);
                            }
                            else
                            {
                                errorSpan = GetVariableUseSites(GetLambdaBodyExpressionsAndStatements(lambdaBody), captures[i], model, cancellationToken).First().Span;
                            }

                            rudeEdit = RudeEditKind.InsertLambdaWithMultiScopeCapture;
                        }
                        else
                        {
                            errorSpan = newCaptures[reverseCapturesMap.IndexOf(i)].Locations.Single().SourceSpan;
                            rudeEdit = RudeEditKind.DeleteLambdaWithMultiScopeCapture;
                        }

                        diagnostics.Add(new RudeEditDiagnostic(
                            rudeEdit,
                            errorSpan,
                            null,
                            new[] { GetDisplayName(GetLambda(lambdaBody)), captures[firstAccessedCaptureIndex].Name, captures[i].Name }));

                        break;
                    }
                }
            }
        }

        private BitVector GetAccessedCaptures(SyntaxNode lambdaBody, SemanticModel model, ImmutableArray<ISymbol> captures, PooledDictionary<ISymbol, int> capturesIndex)
        {
            var result = BitVector.Create(captures.Length);

            foreach (var expressionOrStatement in GetLambdaBodyExpressionsAndStatements(lambdaBody))
            {
                var dataFlow = model.AnalyzeDataFlow(expressionOrStatement);
                MarkVariables(ref result, dataFlow.ReadInside, capturesIndex);
                MarkVariables(ref result, dataFlow.WrittenInside, capturesIndex);
            }

            return result;
        }

        private static void MarkVariables(ref BitVector mask, ImmutableArray<ISymbol> variables, Dictionary<ISymbol, int> index)
        {
            foreach (var variable in variables)
            {
                if (index.TryGetValue(variable, out var newCaptureIndex))
                {
                    mask[newCaptureIndex] = true;
                }
            }
        }

        private static void BuildIndex<TKey>(Dictionary<TKey, int> index, ImmutableArray<TKey> array)
            where TKey : notnull
        {
            for (var i = 0; i < array.Length; i++)
            {
                index.Add(array[i], i);
            }
        }

        /// <summary>
        /// Returns node that represents a declaration of the symbol whose <paramref name="reference"/> is passed in.
        /// </summary>
        protected abstract SyntaxNode GetSymbolDeclarationSyntax(SyntaxReference reference, CancellationToken cancellationToken);

        private static TextSpan GetThisParameterDiagnosticSpan(ISymbol member)
            => member.Locations.First().SourceSpan;

        private static TextSpan GetVariableDiagnosticSpan(ISymbol local)
        {
            // Note that in VB implicit value parameter in property setter doesn't have a location.
            // In C# its location is the location of the setter.
            // See https://github.com/dotnet/roslyn/issues/14273
            return local.Locations.FirstOrDefault()?.SourceSpan ?? local.ContainingSymbol.Locations.First().SourceSpan;
        }

        private static (SyntaxNode? Node, int Ordinal) GetParameterKey(IParameterSymbol parameter, CancellationToken cancellationToken)
        {
            var containingLambda = parameter.ContainingSymbol as IMethodSymbol;
            if (containingLambda?.MethodKind is MethodKind.LambdaMethod or MethodKind.LocalFunction)
            {
                var oldContainingLambdaSyntax = containingLambda.DeclaringSyntaxReferences.Single().GetSyntax(cancellationToken);
                return (oldContainingLambdaSyntax, parameter.Ordinal);
            }
            else
            {
                return (Node: null, parameter.Ordinal);
            }
        }

        private static bool TryMapParameter((SyntaxNode? Node, int Ordinal) parameterKey, IReadOnlyDictionary<SyntaxNode, SyntaxNode> map, out (SyntaxNode? Node, int Ordinal) mappedParameterKey)
        {
            var containingLambdaSyntax = parameterKey.Node;

            if (containingLambdaSyntax == null)
            {
                // method parameter: no syntax, same ordinal (can't change since method signatures must match)
                mappedParameterKey = parameterKey;
                return true;
            }

            if (map.TryGetValue(containingLambdaSyntax, out var mappedContainingLambdaSyntax))
            {
                // parameter of an existing lambda: same ordinal (can't change since lambda signatures must match), 
                mappedParameterKey = (mappedContainingLambdaSyntax, parameterKey.Ordinal);
                return true;
            }

            // no mapping
            mappedParameterKey = default;
            return false;
        }

        private void CalculateCapturedVariablesMaps(
            ImmutableArray<ISymbol> oldCaptures,
            SyntaxNode oldMemberBody,
            ImmutableArray<ISymbol> newCaptures,
            ISymbol newMember,
            SyntaxNode newMemberBody,
            BidirectionalMap<SyntaxNode> map,
            [Out] ArrayBuilder<int> reverseCapturesMap,                  // {new capture index -> old capture index}
            [Out] ArrayBuilder<SyntaxNode?> newCapturesToClosureScopes,  // {new capture index -> new closure scope}
            [Out] ArrayBuilder<SyntaxNode?> oldCapturesToClosureScopes,  // {old capture index -> old closure scope}
            [Out] ArrayBuilder<RudeEditDiagnostic> diagnostics,
            out bool hasErrors,
            CancellationToken cancellationToken)
        {
            hasErrors = false;

            // Validate that all variables that are/were captured in the new/old body were captured in 
            // the old/new one and their type and scope haven't changed. 
            //
            // Frames are created based upon captured variables and their scopes. If the scopes haven't changed the frames won't either.
            // 
            // In future we can relax some of these limitations. 
            // - If a newly captured variable's scope is already a closure then it is ok to lift this variable to the existing closure,
            //   unless any lambda (or the containing member) that can access the variable is active. If it was active we would need 
            //   to copy the value of the local variable to the lifted field.
            //  
            //   Consider the following edit:
            //   Gen0                               Gen1
            //   ...                                ...
            //     {                                  {  
            //        int x = 1, y = 2;                  int x = 1, y = 2;
            //        F(() => x);                        F(() => x);
            //   AS-->W(y)                          AS-->W(y)
            //                                           F(() => y);
            //     }                                  }
            //   ...                                ...
            //
            // - If an "uncaptured" variable's scope still defines other captured variables it is ok to cease capturing the variable,
            //   unless any lambda (or the containing member) that can access the variable is active. If it was active we would need 
            //   to copy the value of the lifted field to the local variable (consider reverse edit in the example above).
            //
            // - While building the closure tree for the new version the compiler can recreate 
            //   the closure tree of the previous version and then map 
            //   closure scopes in the new version to the previous ones, keeping empty closures around.

            using var _1 = PooledDictionary<SyntaxNode, int>.GetInstance(out var oldLocalCapturesBySyntax);
            using var _2 = PooledDictionary<(SyntaxNode? Node, int Ordinal), int>.GetInstance(out var oldParameterCapturesByLambdaAndOrdinal);

            for (var i = 0; i < oldCaptures.Length; i++)
            {
                var oldCapture = oldCaptures[i];

                if (oldCapture.Kind == SymbolKind.Parameter)
                {
                    oldParameterCapturesByLambdaAndOrdinal.Add(GetParameterKey((IParameterSymbol)oldCapture, cancellationToken), i);
                }
                else
                {
                    oldLocalCapturesBySyntax.Add(oldCapture.DeclaringSyntaxReferences.Single().GetSyntax(cancellationToken), i);
                }
            }

            for (var newCaptureIndex = 0; newCaptureIndex < newCaptures.Length; newCaptureIndex++)
            {
                var newCapture = newCaptures[newCaptureIndex];
                int oldCaptureIndex;

                if (newCapture.Kind == SymbolKind.Parameter)
                {
                    var newParameterCapture = (IParameterSymbol)newCapture;
                    var newParameterKey = GetParameterKey(newParameterCapture, cancellationToken);
                    if (!TryMapParameter(newParameterKey, map.Reverse, out var oldParameterKey) ||
                        !oldParameterCapturesByLambdaAndOrdinal.TryGetValue(oldParameterKey, out oldCaptureIndex))
                    {
                        // parameter has not been captured prior the edit:
                        diagnostics.Add(new RudeEditDiagnostic(
                            RudeEditKind.CapturingVariable,
                            GetVariableDiagnosticSpan(newCapture),
                            null,
                            new[] { newCapture.Name }));

                        hasErrors = true;
                        continue;
                    }

                    // Remove the old parameter capture so that at the end we can use this hashset 
                    // to identify old captures that don't have a corresponding capture in the new version:
                    oldParameterCapturesByLambdaAndOrdinal.Remove(oldParameterKey);
                }
                else
                {
                    var newCaptureSyntax = newCapture.DeclaringSyntaxReferences.Single().GetSyntax(cancellationToken);

                    // variable doesn't exists in the old method or has not been captured prior the edit:
                    if (!map.Reverse.TryGetValue(newCaptureSyntax, out var mappedOldSyntax) ||
                        !oldLocalCapturesBySyntax.TryGetValue(mappedOldSyntax, out oldCaptureIndex))
                    {
                        diagnostics.Add(new RudeEditDiagnostic(
                            RudeEditKind.CapturingVariable,
                            newCapture.Locations.First().SourceSpan,
                            null,
                            new[] { newCapture.Name }));

                        hasErrors = true;
                        continue;
                    }

                    // Remove the old capture so that at the end we can use this hashset 
                    // to identify old captures that don't have a corresponding capture in the new version:
                    oldLocalCapturesBySyntax.Remove(mappedOldSyntax);
                }

                reverseCapturesMap[newCaptureIndex] = oldCaptureIndex;

                // the type and scope of parameters can't change
                if (newCapture.Kind == SymbolKind.Parameter)
                {
                    continue;
                }

                var oldCapture = oldCaptures[oldCaptureIndex];

                // Parameter capture can't be changed to local capture and vice versa
                // because parameters can't be introduced or deleted during EnC 
                // (we checked above for changes in lambda signatures).
                // Also range variables can't be mapped to other variables since they have 
                // different kinds of declarator syntax nodes.
                Debug.Assert(oldCapture.Kind == newCapture.Kind);

                // Range variables don't have types. Each transparent identifier (range variable use)
                // might have a different type. Changing these types is ok as long as the containing lambda
                // signatures remain unchanged, which we validate for all lambdas in general.
                // 
                // The scope of a transparent identifier is the containing lambda body. Since we verify that
                // each lambda body accesses the same captured variables (including range variables) 
                // the corresponding scopes are guaranteed to be preserved as well.
                if (oldCapture.Kind == SymbolKind.RangeVariable)
                {
                    continue;
                }

                // rename:
                // Note that the name has to match exactly even in VB, since we can't rename a field.
                // Consider: We could allow rename by emitting some special debug info for the field.
                if (newCapture.Name != oldCapture.Name)
                {
                    diagnostics.Add(new RudeEditDiagnostic(
                        RudeEditKind.RenamingCapturedVariable,
                        newCapture.Locations.First().SourceSpan,
                        null,
                        new[] { oldCapture.Name, newCapture.Name }));

                    hasErrors = true;
                    continue;
                }

                // type check
                var oldTypeOpt = GetType(oldCapture);
                var newTypeOpt = GetType(newCapture);

                if (!TypesEquivalent(oldTypeOpt, newTypeOpt, exact: false))
                {
                    diagnostics.Add(new RudeEditDiagnostic(
                        RudeEditKind.ChangingCapturedVariableType,
                        GetVariableDiagnosticSpan(newCapture),
                        null,
                        new[] { newCapture.Name, oldTypeOpt.ToDisplayString(ErrorDisplayFormat) }));

                    hasErrors = true;
                    continue;
                }

                // scope check:
                var oldScopeOpt = GetCapturedVariableScope(oldCapture, oldMemberBody, cancellationToken);
                var newScopeOpt = GetCapturedVariableScope(newCapture, newMemberBody, cancellationToken);
                if (!AreEquivalentClosureScopes(oldScopeOpt, newScopeOpt, map.Reverse))
                {
                    diagnostics.Add(new RudeEditDiagnostic(
                        RudeEditKind.ChangingCapturedVariableScope,
                        GetVariableDiagnosticSpan(newCapture),
                        null,
                        new[] { newCapture.Name }));

                    hasErrors = true;
                    continue;
                }

                newCapturesToClosureScopes[newCaptureIndex] = newScopeOpt;
                oldCapturesToClosureScopes[oldCaptureIndex] = oldScopeOpt;
            }

            // What's left in oldCapturesBySyntax are captured variables in the previous version
            // that have no corresponding captured variables in the new version. 
            // Report a rude edit for all such variables.

            if (oldParameterCapturesByLambdaAndOrdinal.Count > 0)
            {
                // syntax-less parameters are not included:
                var newMemberParametersWithSyntax = newMember.GetParameters();

                // uncaptured parameters:
                foreach (var ((oldContainingLambdaSyntax, ordinal), oldCaptureIndex) in oldParameterCapturesByLambdaAndOrdinal)
                {
                    var oldCapture = oldCaptures[oldCaptureIndex];

                    TextSpan span;
                    if (ordinal < 0)
                    {
                        // this parameter:
                        span = GetThisParameterDiagnosticSpan(newMember);
                    }
                    else if (oldContainingLambdaSyntax != null)
                    {
                        // lambda:
                        span = GetLambdaParameterDiagnosticSpan(oldContainingLambdaSyntax, ordinal);
                    }
                    else if (oldCapture.IsImplicitValueParameter())
                    {
                        // value parameter of a property/indexer setter, event adder/remover:
                        span = newMember.Locations.First().SourceSpan;
                    }
                    else
                    {
                        // method or property:
                        span = GetVariableDiagnosticSpan(newMemberParametersWithSyntax[ordinal]);
                    }

                    diagnostics.Add(new RudeEditDiagnostic(
                        RudeEditKind.NotCapturingVariable,
                        span,
                        null,
                        new[] { oldCapture.Name }));
                }

                hasErrors = true;
            }

            if (oldLocalCapturesBySyntax.Count > 0)
            {
                // uncaptured or deleted variables:
                foreach (var entry in oldLocalCapturesBySyntax)
                {
                    var oldCaptureNode = entry.Key;
                    var oldCaptureIndex = entry.Value;
                    var name = oldCaptures[oldCaptureIndex].Name;
                    if (map.Forward.TryGetValue(oldCaptureNode, out var newCaptureNode))
                    {
                        diagnostics.Add(new RudeEditDiagnostic(
                            RudeEditKind.NotCapturingVariable,
                            newCaptureNode.Span,
                            null,
                            new[] { name }));
                    }
                    else
                    {
                        diagnostics.Add(new RudeEditDiagnostic(
                            RudeEditKind.DeletingCapturedVariable,
                            GetDeletedNodeDiagnosticSpan(map.Forward, oldCaptureNode),
                            null,
                            new[] { name }));
                    }
                }

                hasErrors = true;
            }
        }

        private void ReportLambdaSignatureRudeEdits(
            ArrayBuilder<RudeEditDiagnostic> diagnostics,
            SemanticModel oldModel,
            SyntaxNode oldLambdaBody,
            SemanticModel newModel,
            SyntaxNode newLambdaBody,
            EditAndContinueCapabilities capabilities,
            out bool hasSignatureErrors,
            CancellationToken cancellationToken)
        {
            hasSignatureErrors = false;

            var newLambda = GetLambda(newLambdaBody);
            var oldLambda = GetLambda(oldLambdaBody);

            Debug.Assert(IsNestedFunction(newLambda) == IsNestedFunction(oldLambda));

            // queries are analyzed separately
            if (!IsNestedFunction(newLambda))
            {
                return;
            }

            if (IsLocalFunction(oldLambda) != IsLocalFunction(newLambda))
            {
                ReportUpdateRudeEdit(diagnostics, RudeEditKind.SwitchBetweenLambdaAndLocalFunction, newLambda);
                hasSignatureErrors = true;
                return;
            }

            var oldLambdaSymbol = GetLambdaExpressionSymbol(oldModel, oldLambda, cancellationToken);
            var newLambdaSymbol = GetLambdaExpressionSymbol(newModel, newLambda, cancellationToken);

            // signature validation:
            if (!ParametersEquivalent(oldLambdaSymbol.Parameters, newLambdaSymbol.Parameters, exact: false))
            {
                ReportUpdateRudeEdit(diagnostics, RudeEditKind.ChangingLambdaParameters, newLambda);
                hasSignatureErrors = true;
            }
            else if (!ReturnTypesEquivalent(oldLambdaSymbol, newLambdaSymbol, exact: false))
            {
                ReportUpdateRudeEdit(diagnostics, RudeEditKind.ChangingLambdaReturnType, newLambda);
                hasSignatureErrors = true;
            }
            else if (!TypeParametersEquivalent(oldLambdaSymbol.TypeParameters, newLambdaSymbol.TypeParameters, exact: false))
            {
                ReportUpdateRudeEdit(diagnostics, RudeEditKind.ChangingTypeParameters, newLambda);
                hasSignatureErrors = true;
            }

            if (hasSignatureErrors)
            {
                return;
            }

            // custom attributes

            ReportCustomAttributeRudeEdits(diagnostics, oldLambdaSymbol, newLambdaSymbol, newLambda, newModel.Compilation, capabilities, out _, out _, cancellationToken);

            for (var i = 0; i < oldLambdaSymbol.Parameters.Length; i++)
            {
                ReportCustomAttributeRudeEdits(diagnostics, oldLambdaSymbol.Parameters[i], newLambdaSymbol.Parameters[i], newLambda, newModel.Compilation, capabilities, out _, out _, cancellationToken);
            }

            for (var i = 0; i < oldLambdaSymbol.TypeParameters.Length; i++)
            {
                ReportCustomAttributeRudeEdits(diagnostics, oldLambdaSymbol.TypeParameters[i], newLambdaSymbol.TypeParameters[i], newLambda, newModel.Compilation, capabilities, out _, out _, cancellationToken);
            }
        }

        private static ITypeSymbol GetType(ISymbol localOrParameter)
            => localOrParameter.Kind switch
            {
                SymbolKind.Parameter => ((IParameterSymbol)localOrParameter).Type,
                SymbolKind.Local => ((ILocalSymbol)localOrParameter).Type,
                _ => throw ExceptionUtilities.UnexpectedValue(localOrParameter.Kind),
            };

        private SyntaxNode GetCapturedVariableScope(ISymbol localOrParameter, SyntaxNode memberBody, CancellationToken cancellationToken)
        {
            Debug.Assert(localOrParameter.Kind != SymbolKind.RangeVariable);

            if (localOrParameter.Kind == SymbolKind.Parameter)
            {
                var member = localOrParameter.ContainingSymbol;

                // lambda parameters and C# constructor parameters are lifted to their own scope:
                if ((member as IMethodSymbol)?.MethodKind == MethodKind.AnonymousFunction || HasParameterClosureScope(member))
                {
                    var result = localOrParameter.DeclaringSyntaxReferences.Single().GetSyntax(cancellationToken);
                    Debug.Assert(IsLambda(result));
                    return result;
                }

                return memberBody;
            }

            var node = localOrParameter.DeclaringSyntaxReferences.Single().GetSyntax(cancellationToken);
            while (true)
            {
                RoslynDebug.Assert(node is object);
                if (IsClosureScope(node))
                {
                    return node;
                }

                node = node.Parent;
            }
        }

        private static bool AreEquivalentClosureScopes(SyntaxNode oldScopeOpt, SyntaxNode newScopeOpt, IReadOnlyDictionary<SyntaxNode, SyntaxNode> reverseMap)
        {
            if (oldScopeOpt == null || newScopeOpt == null)
            {
                return oldScopeOpt == newScopeOpt;
            }

            return reverseMap.TryGetValue(newScopeOpt, out var mappedScope) && mappedScope == oldScopeOpt;
        }

        #endregion

        #region State Machines

        private void ReportStateMachineRudeEdits(
            Compilation oldCompilation,
            ISymbol oldMember,
            SyntaxNode newBody,
            ArrayBuilder<RudeEditDiagnostic> diagnostics)
        {
            // Only methods, local functions and anonymous functions can be async/iterators machines, 
            // but don't assume so to be resiliant against errors in code.
            if (oldMember is not IMethodSymbol oldMethod)
            {
                return;
            }

            var stateMachineAttributeQualifiedName = oldMethod.IsAsync ?
                "System.Runtime.CompilerServices.AsyncStateMachineAttribute" :
                "System.Runtime.CompilerServices.IteratorStateMachineAttribute";

            // We assume that the attributes, if exist, are well formed.
            // If not an error will be reported during EnC delta emit.

            // Report rude edit if the type is not found in the compilation.
            // Consider: This diagnostic is cached in the document analysis,
            // so it could happen that the attribute type is added later to
            // the compilation and we continue to report the diagnostic.
            // We could report rude edit when adding these types or flush all
            // (or specific) document caches. This is not a common scenario though,
            // since the attribute has been long defined in the BCL.
            if (oldCompilation.GetTypeByMetadataName(stateMachineAttributeQualifiedName) == null)
            {
                diagnostics.Add(new RudeEditDiagnostic(
                    RudeEditKind.UpdatingStateMachineMethodMissingAttribute,
                    GetBodyDiagnosticSpan(newBody, EditKind.Update),
                    newBody,
                    new[] { stateMachineAttributeQualifiedName }));
            }
        }

        #endregion

        #endregion

        #region Helpers

        private static SyntaxNode? TryGetNode(SyntaxNode root, int position)
            => root.FullSpan.Contains(position) ? root.FindToken(position).Parent : null;

        internal static void AddNodes<T>(ArrayBuilder<SyntaxNode> nodes, SyntaxList<T> list)
            where T : SyntaxNode
        {
            foreach (var node in list)
            {
                nodes.Add(node);
            }
        }

        internal static void AddNodes<T>(ArrayBuilder<SyntaxNode> nodes, SeparatedSyntaxList<T>? list)
            where T : SyntaxNode
        {
            if (list.HasValue)
            {
                foreach (var node in list.Value)
                {
                    nodes.Add(node);
                }
            }
        }

        private sealed class TypedConstantComparer : IEqualityComparer<TypedConstant>
        {
            public static TypedConstantComparer Instance = new TypedConstantComparer();

            public bool Equals(TypedConstant x, TypedConstant y)
                => x.Kind.Equals(y.Kind) &&
                   x.IsNull.Equals(y.IsNull) &&
                   SymbolEquivalenceComparer.Instance.Equals(x.Type, y.Type) &&
                   x.Kind switch
                   {
                       TypedConstantKind.Array => x.Values.SequenceEqual(y.Values, TypedConstantComparer.Instance),
                       _ => object.Equals(x.Value, y.Value)
                   };

            public int GetHashCode(TypedConstant obj)
                => obj.GetHashCode();
        }

        private sealed class NamedArgumentComparer : IEqualityComparer<KeyValuePair<string, TypedConstant>>
        {
            public static NamedArgumentComparer Instance = new NamedArgumentComparer();

            public bool Equals(KeyValuePair<string, TypedConstant> x, KeyValuePair<string, TypedConstant> y)
                => x.Key.Equals(y.Key) &&
                   TypedConstantComparer.Instance.Equals(x.Value, y.Value);

            public int GetHashCode(KeyValuePair<string, TypedConstant> obj)
                 => obj.GetHashCode();
        }

#pragma warning disable format
        private static bool IsGlobalMain(ISymbol symbol)
            => symbol is IMethodSymbol { Name: WellKnownMemberNames.TopLevelStatementsEntryPointMethodName, ContainingType.Name: WellKnownMemberNames.TopLevelStatementsEntryPointTypeName };
#pragma warning restore format

        private static bool InGenericContext(ISymbol symbol, out bool isGenericMethod)
        {
            var current = symbol;

            while (true)
            {
                if (current is IMethodSymbol { Arity: > 0 })
                {
                    isGenericMethod = true;
                    return true;
                }

                if (current is INamedTypeSymbol { Arity: > 0 })
                {
                    isGenericMethod = false;
                    return true;
                }

                current = current.ContainingSymbol;
                if (current == null)
                {
                    isGenericMethod = false;
                    return false;
                }
            }
        }

        #endregion

        #region Testing

        internal TestAccessor GetTestAccessor()
            => new(this);

        internal readonly struct TestAccessor
        {
            private readonly AbstractEditAndContinueAnalyzer _abstractEditAndContinueAnalyzer;

            public TestAccessor(AbstractEditAndContinueAnalyzer abstractEditAndContinueAnalyzer)
                => _abstractEditAndContinueAnalyzer = abstractEditAndContinueAnalyzer;

            internal void ReportTopLevelSyntacticRudeEdits(ArrayBuilder<RudeEditDiagnostic> diagnostics, EditScript<SyntaxNode> syntacticEdits, Dictionary<SyntaxNode, EditKind> editMap)
                => _abstractEditAndContinueAnalyzer.ReportTopLevelSyntacticRudeEdits(diagnostics, syntacticEdits, editMap);

            internal BidirectionalMap<SyntaxNode> ComputeMap(
                Match<SyntaxNode> bodyMatch,
                ArrayBuilder<ActiveNode> activeNodes,
                ref Dictionary<SyntaxNode, LambdaInfo>? lazyActiveOrMatchedLambdas,
                ArrayBuilder<RudeEditDiagnostic> diagnostics)
            {
                return _abstractEditAndContinueAnalyzer.ComputeMap(bodyMatch, activeNodes, ref lazyActiveOrMatchedLambdas, diagnostics);
            }

            internal Match<SyntaxNode> ComputeBodyMatch(
                SyntaxNode oldBody,
                SyntaxNode newBody,
                ActiveNode[] activeNodes,
                ArrayBuilder<RudeEditDiagnostic> diagnostics,
                out bool oldHasStateMachineSuspensionPoint,
                out bool newHasStateMachineSuspensionPoint)
            {
                return _abstractEditAndContinueAnalyzer.ComputeBodyMatch(oldBody, newBody, activeNodes, diagnostics, out oldHasStateMachineSuspensionPoint, out newHasStateMachineSuspensionPoint);
            }
        }

        #endregion
    }
}<|MERGE_RESOLUTION|>--- conflicted
+++ resolved
@@ -288,10 +288,6 @@
         /// </summary>
         protected abstract IEnumerable<SyntaxNode> GetVariableUseSites(IEnumerable<SyntaxNode> roots, ISymbol localOrParameter, SemanticModel model, CancellationToken cancellationToken);
 
-<<<<<<< HEAD
-        protected abstract bool AreFixedSizeBufferSizesEqual(IFieldSymbol oldField, IFieldSymbol newField, CancellationToken cancellationToken);
-=======
->>>>>>> 43cdacbf
         protected abstract bool AreHandledEventsEqual(IMethodSymbol oldMethod, IMethodSymbol newMethod);
 
         // diagnostic spans:
@@ -3356,13 +3352,7 @@
                     rudeEdit = RudeEditKind.InitializerUpdate;
                 }
 
-<<<<<<< HEAD
-                if (oldField.IsFixedSizeBuffer &&
-                    newField.IsFixedSizeBuffer &&
-                    !AreFixedSizeBufferSizesEqual(oldField, newField, cancellationToken))
-=======
                 if (oldField.FixedSize != newField.FixedSize)
->>>>>>> 43cdacbf
                 {
                     rudeEdit = RudeEditKind.FixedSizeFieldUpdate;
                 }
