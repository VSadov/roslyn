--- conflicted
+++ resolved
@@ -127,11 +127,7 @@
                     map["Capabilities"] = (int)editSessionData.Capabilities;
 
                     // Ids of all projects whose binaries were successfully updated during the session.
-<<<<<<< HEAD
-                    map["ProjectsWithAppliedChanges"] = editSessionData.Committed ? string.Join(",", editSessionData.ProjectsWithValidDelta.Select(id => id.ToString("B").ToUpperInvariant())) : "";
-=======
                     map["ProjectIdsWithAppliedChanges"] = editSessionData.Committed ? editSessionData.ProjectsWithValidDelta.Select(id => new PiiValue(id.ToString("B").ToUpperInvariant())) : "";
->>>>>>> 67d940c4
                 }));
 
                 foreach (var errorId in editSessionData.EmitErrorIds)
