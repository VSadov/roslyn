﻿// Copyright (c) Microsoft.  All Rights Reserved.  Licensed under the Apache License, Version 2.0.  See License.txt in the project root for license information.

using System.Collections.Immutable;
using Microsoft.CodeAnalysis.CodeFixes;
using Microsoft.CodeAnalysis.Editing;
using Microsoft.CodeAnalysis.EmbeddedLanguages.LanguageServices;
using Microsoft.CodeAnalysis.Features.EmbeddedLanguages.Json;
using Microsoft.CodeAnalysis.Features.EmbeddedLanguages.RegularExpressions;

namespace Microsoft.CodeAnalysis.Features.EmbeddedLanguages
{
    /// <summary>
    /// Abstract implementation of the C# and VB embedded language providers.
    /// </summary>
    internal abstract class AbstractEmbeddedLanguageFeaturesProvider : AbstractEmbeddedLanguagesProvider, IEmbeddedLanguageFeaturesProvider
    {
        new public ImmutableArray<IEmbeddedLanguageFeatures> Languages { get; }

        protected AbstractEmbeddedLanguageFeaturesProvider(EmbeddedLanguageInfo info) : base(info)
        {
            // No 'Fallback' language added here.  That's because the Fallback language doesn't
            // support any of the IEmbeddedLanguageFeatures or IEmbeddedLanguageEditorFeatures
            // capabilities.
            Languages = ImmutableArray.Create<IEmbeddedLanguageFeatures>(
<<<<<<< HEAD
                new RegexEmbeddedLanguageFeatures(info),
                new JsonEmbeddedLanguageFeatures(this, info));
        }

        /// <summary>
        /// Helper method used by the VB and C# embedded language <see cref="CodeFixProvider"/>s so they can
        /// add special comments to string literals to convey that language services should light up
        /// for them.
        /// </summary>
        internal abstract void AddComment(
            SyntaxEditor editor, SyntaxToken stringLiteral, string commentContents);
=======
                new RegexEmbeddedLanguageFeatures(this, info));
        }

        /// <summary>Escapes <paramref name="text"/> appropriately so it can be inserted into 
        /// <paramref name="token"/>.  For example if inserting `\p{Number}` into a normal C#
        /// string token, the `\` would have to be escaped into `\\`.  However in a verbatim-string
        /// literal (i.e. `@"..."`) it would not have to be escaped.
        /// </summary>
        /// <param name="token">The original string token that <paramref name="text"/> is being
        /// inserted into.</param>
        internal abstract string EscapeText(string text, SyntaxToken token);
>>>>>>> cbcaa2ac
    }
}<|MERGE_RESOLUTION|>--- conflicted
+++ resolved
@@ -22,8 +22,7 @@
             // support any of the IEmbeddedLanguageFeatures or IEmbeddedLanguageEditorFeatures
             // capabilities.
             Languages = ImmutableArray.Create<IEmbeddedLanguageFeatures>(
-<<<<<<< HEAD
-                new RegexEmbeddedLanguageFeatures(info),
+                new RegexEmbeddedLanguageFeatures(this, info),
                 new JsonEmbeddedLanguageFeatures(this, info));
         }
 
@@ -34,9 +33,6 @@
         /// </summary>
         internal abstract void AddComment(
             SyntaxEditor editor, SyntaxToken stringLiteral, string commentContents);
-=======
-                new RegexEmbeddedLanguageFeatures(this, info));
-        }
 
         /// <summary>Escapes <paramref name="text"/> appropriately so it can be inserted into 
         /// <paramref name="token"/>.  For example if inserting `\p{Number}` into a normal C#
@@ -46,6 +42,5 @@
         /// <param name="token">The original string token that <paramref name="text"/> is being
         /// inserted into.</param>
         internal abstract string EscapeText(string text, SyntaxToken token);
->>>>>>> cbcaa2ac
     }
 }