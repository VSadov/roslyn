--- conflicted
+++ resolved
@@ -2050,12 +2050,7 @@
                 token = token.AddDiagnosticIfNone(new EmbeddedDiagnostic(
                     FeaturesResources.Quantifier_x_y_following_nothing, token.GetSpan()));
             }
-<<<<<<< HEAD
-            else if (current is RegexQuantifierNode or
-                     RegexLazyQuantifierNode)
-=======
             else if (current is RegexQuantifierNode or RegexLazyQuantifierNode)
->>>>>>> 67d940c4
             {
                 token = token.AddDiagnosticIfNone(new EmbeddedDiagnostic(
                     string.Format(FeaturesResources.Nested_quantifier_0, token.VirtualChars.First()), token.GetSpan()));
