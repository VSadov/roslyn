<?xml version="1.0" encoding="utf-8"?>
<root>
  <!-- 
    Microsoft ResX Schema 
    
    Version 2.0
    
    The primary goals of this format is to allow a simple XML format 
    that is mostly human readable. The generation and parsing of the 
    various data types are done through the TypeConverter classes 
    associated with the data types.
    
    Example:
    
    ... ado.net/XML headers & schema ...
    <resheader name="resmimetype">text/microsoft-resx</resheader>
    <resheader name="version">2.0</resheader>
    <resheader name="reader">System.Resources.ResXResourceReader, System.Windows.Forms, ...</resheader>
    <resheader name="writer">System.Resources.ResXResourceWriter, System.Windows.Forms, ...</resheader>
    <data name="Name1"><value>this is my long string</value><comment>this is a comment</comment></data>
    <data name="Color1" type="System.Drawing.Color, System.Drawing">Blue</data>
    <data name="Bitmap1" mimetype="application/x-microsoft.net.object.binary.base64">
        <value>[base64 mime encoded serialized .NET Framework object]</value>
    </data>
    <data name="Icon1" type="System.Drawing.Icon, System.Drawing" mimetype="application/x-microsoft.net.object.bytearray.base64">
        <value>[base64 mime encoded string representing a byte array form of the .NET Framework object]</value>
        <comment>This is a comment</comment>
    </data>
                
    There are any number of "resheader" rows that contain simple 
    name/value pairs.
    
    Each data row contains a name, and value. The row also contains a 
    type or mimetype. Type corresponds to a .NET class that support 
    text/value conversion through the TypeConverter architecture. 
    Classes that don't support this are serialized and stored with the 
    mimetype set.
    
    The mimetype is used for serialized objects, and tells the 
    ResXResourceReader how to depersist the object. This is currently not 
    extensible. For a given mimetype the value must be set accordingly:
    
    Note - application/x-microsoft.net.object.binary.base64 is the format 
    that the ResXResourceWriter will generate, however the reader can 
    read any of the formats listed below.
    
    mimetype: application/x-microsoft.net.object.binary.base64
    value   : The object must be serialized with 
            : System.Runtime.Serialization.Formatters.Binary.BinaryFormatter
            : and then encoded with base64 encoding.
    
    mimetype: application/x-microsoft.net.object.soap.base64
    value   : The object must be serialized with 
            : System.Runtime.Serialization.Formatters.Soap.SoapFormatter
            : and then encoded with base64 encoding.

    mimetype: application/x-microsoft.net.object.bytearray.base64
    value   : The object must be serialized into a byte array 
            : using a System.ComponentModel.TypeConverter
            : and then encoded with base64 encoding.
    -->
  <xsd:schema id="root" xmlns="" xmlns:xsd="http://www.w3.org/2001/XMLSchema" xmlns:msdata="urn:schemas-microsoft-com:xml-msdata">
    <xsd:import namespace="http://www.w3.org/XML/1998/namespace" />
    <xsd:element name="root" msdata:IsDataSet="true">
      <xsd:complexType>
        <xsd:choice maxOccurs="unbounded">
          <xsd:element name="metadata">
            <xsd:complexType>
              <xsd:sequence>
                <xsd:element name="value" type="xsd:string" minOccurs="0" />
              </xsd:sequence>
              <xsd:attribute name="name" use="required" type="xsd:string" />
              <xsd:attribute name="type" type="xsd:string" />
              <xsd:attribute name="mimetype" type="xsd:string" />
              <xsd:attribute ref="xml:space" />
            </xsd:complexType>
          </xsd:element>
          <xsd:element name="assembly">
            <xsd:complexType>
              <xsd:attribute name="alias" type="xsd:string" />
              <xsd:attribute name="name" type="xsd:string" />
            </xsd:complexType>
          </xsd:element>
          <xsd:element name="data">
            <xsd:complexType>
              <xsd:sequence>
                <xsd:element name="value" type="xsd:string" minOccurs="0" msdata:Ordinal="1" />
                <xsd:element name="comment" type="xsd:string" minOccurs="0" msdata:Ordinal="2" />
              </xsd:sequence>
              <xsd:attribute name="name" type="xsd:string" use="required" msdata:Ordinal="1" />
              <xsd:attribute name="type" type="xsd:string" msdata:Ordinal="3" />
              <xsd:attribute name="mimetype" type="xsd:string" msdata:Ordinal="4" />
              <xsd:attribute ref="xml:space" />
            </xsd:complexType>
          </xsd:element>
          <xsd:element name="resheader">
            <xsd:complexType>
              <xsd:sequence>
                <xsd:element name="value" type="xsd:string" minOccurs="0" msdata:Ordinal="1" />
              </xsd:sequence>
              <xsd:attribute name="name" type="xsd:string" use="required" />
            </xsd:complexType>
          </xsd:element>
        </xsd:choice>
      </xsd:complexType>
    </xsd:element>
  </xsd:schema>
  <resheader name="resmimetype">
    <value>text/microsoft-resx</value>
  </resheader>
  <resheader name="version">
    <value>2.0</value>
  </resheader>
  <resheader name="reader">
    <value>System.Resources.ResXResourceReader, System.Windows.Forms, Version=4.0.0.0, Culture=neutral, PublicKeyToken=b77a5c561934e089</value>
  </resheader>
  <resheader name="writer">
    <value>System.Resources.ResXResourceWriter, System.Windows.Forms, Version=4.0.0.0, Culture=neutral, PublicKeyToken=b77a5c561934e089</value>
  </resheader>
  <data name="Add_project_reference_to_0" xml:space="preserve">
    <value>Add project reference to '{0}'.</value>
  </data>
  <data name="Add_reference_to_0" xml:space="preserve">
    <value>Add reference to '{0}'.</value>
  </data>
  <data name="Actions_can_not_be_empty" xml:space="preserve">
    <value>Actions can not be empty.</value>
  </data>
  <data name="generic_overload" xml:space="preserve">
    <value>generic overload</value>
  </data>
  <data name="generic_overloads" xml:space="preserve">
    <value>generic overloads</value>
  </data>
  <data name="overload" xml:space="preserve">
    <value>overload</value>
  </data>
  <data name="overloads_" xml:space="preserve">
    <value>overloads</value>
  </data>
  <data name="_0_Keyword" xml:space="preserve">
    <value>{0} Keyword</value>
  </data>
  <data name="Encapsulate_field_colon_0_and_use_property" xml:space="preserve">
    <value>Encapsulate field: '{0}' (and use property)</value>
  </data>
  <data name="Encapsulate_field_colon_0_but_still_use_field" xml:space="preserve">
    <value>Encapsulate field: '{0}' (but still use field)</value>
  </data>
  <data name="Encapsulate_fields_and_use_property" xml:space="preserve">
    <value>Encapsulate fields (and use property)</value>
  </data>
  <data name="Encapsulate_fields_but_still_use_field" xml:space="preserve">
    <value>Encapsulate fields (but still use field)</value>
  </data>
  <data name="Could_not_extract_interface_colon_The_selection_is_not_inside_a_class_interface_struct" xml:space="preserve">
    <value>Could not extract interface: The selection is not inside a class/interface/struct.</value>
  </data>
  <data name="Could_not_extract_interface_colon_The_type_does_not_contain_any_member_that_can_be_extracted_to_an_interface" xml:space="preserve">
    <value>Could not extract interface: The type does not contain any member that can be extracted to an interface.</value>
  </data>
  <data name="can_t_not_construct_final_tree" xml:space="preserve">
    <value>can't not construct final tree</value>
  </data>
  <data name="Parameters_type_or_return_type_cannot_be_an_anonymous_type_colon_bracket_0_bracket" xml:space="preserve">
    <value>Parameters' type or return type cannot be an anonymous type : [{0}]</value>
  </data>
  <data name="The_selection_contains_no_active_statement" xml:space="preserve">
    <value>The selection contains no active statement.</value>
  </data>
  <data name="The_selection_contains_a_local_function_call_without_its_declaration" xml:space="preserve">
    <value>The selection contains a local function call without its declaration.</value>
  </data>
  <data name="The_selection_contains_an_error_or_unknown_type" xml:space="preserve">
    <value>The selection contains an error or unknown type.</value>
  </data>
  <data name="Type_parameter_0_is_hidden_by_another_type_parameter_1" xml:space="preserve">
    <value>Type parameter '{0}' is hidden by another type parameter '{1}'.</value>
  </data>
  <data name="The_address_of_a_variable_is_used_inside_the_selected_code" xml:space="preserve">
    <value>The address of a variable is used inside the selected code.</value>
  </data>
  <data name="Assigning_to_readonly_fields_must_be_done_in_a_constructor_colon_bracket_0_bracket" xml:space="preserve">
    <value>Assigning to readonly fields must be done in a constructor : [{0}].</value>
  </data>
  <data name="generated_code_is_overlapping_with_hidden_portion_of_the_code" xml:space="preserve">
    <value>generated code is overlapping with hidden portion of the code</value>
  </data>
  <data name="Add_optional_parameters_to_0" xml:space="preserve">
    <value>Add optional parameters to '{0}'</value>
  </data>
  <data name="Add_parameters_to_0" xml:space="preserve">
    <value>Add parameters to '{0}'</value>
  </data>
  <data name="Generate_delegating_constructor_0_1" xml:space="preserve">
    <value>Generate delegating constructor '{0}({1})'</value>
  </data>
  <data name="Generate_constructor_0_1" xml:space="preserve">
    <value>Generate constructor '{0}({1})'</value>
  </data>
  <data name="Generate_field_assigning_constructor_0_1" xml:space="preserve">
    <value>Generate field assigning constructor '{0}({1})'</value>
  </data>
  <data name="Generate_Equals_and_GetHashCode" xml:space="preserve">
    <value>Generate Equals and GetHashCode</value>
  </data>
  <data name="Generate_Equals_object" xml:space="preserve">
    <value>Generate Equals(object)</value>
  </data>
  <data name="Generate_GetHashCode" xml:space="preserve">
    <value>Generate GetHashCode()</value>
  </data>
  <data name="Generate_constructor_in_0" xml:space="preserve">
    <value>Generate constructor in '{0}'</value>
  </data>
  <data name="Generate_all" xml:space="preserve">
    <value>Generate all</value>
  </data>
  <data name="Generate_enum_member_1_0" xml:space="preserve">
    <value>Generate enum member '{1}.{0}'</value>
  </data>
  <data name="Generate_constant_1_0" xml:space="preserve">
    <value>Generate constant '{1}.{0}'</value>
  </data>
  <data name="Generate_read_only_property_1_0" xml:space="preserve">
    <value>Generate read-only property '{1}.{0}'</value>
  </data>
  <data name="Generate_property_1_0" xml:space="preserve">
    <value>Generate property '{1}.{0}'</value>
  </data>
  <data name="Generate_read_only_field_1_0" xml:space="preserve">
    <value>Generate read-only field '{1}.{0}'</value>
  </data>
  <data name="Generate_field_1_0" xml:space="preserve">
    <value>Generate field '{1}.{0}'</value>
  </data>
  <data name="Generate_local_0" xml:space="preserve">
    <value>Generate local '{0}'</value>
  </data>
  <data name="Generate_0_1_in_new_file" xml:space="preserve">
    <value>Generate {0} '{1}' in new file</value>
  </data>
  <data name="Generate_nested_0_1" xml:space="preserve">
    <value>Generate nested {0} '{1}'</value>
  </data>
  <data name="Global_Namespace" xml:space="preserve">
    <value>Global Namespace</value>
  </data>
  <data name="Implement_all_members_explicitly" xml:space="preserve">
    <value>Implement all members explicitly</value>
  </data>
  <data name="Implement_interface_abstractly" xml:space="preserve">
    <value>Implement interface abstractly</value>
  </data>
  <data name="Implement_interface_through_0" xml:space="preserve">
    <value>Implement interface through '{0}'</value>
  </data>
  <data name="Implement_interface" xml:space="preserve">
    <value>Implement interface</value>
  </data>
  <data name="Introduce_field_for_0" xml:space="preserve">
    <value>Introduce field for '{0}'</value>
  </data>
  <data name="Introduce_local_for_0" xml:space="preserve">
    <value>Introduce local for '{0}'</value>
  </data>
  <data name="Introduce_constant_for_0" xml:space="preserve">
    <value>Introduce constant for '{0}'</value>
  </data>
  <data name="Introduce_local_constant_for_0" xml:space="preserve">
    <value>Introduce local constant for '{0}'</value>
  </data>
  <data name="Introduce_field_for_all_occurrences_of_0" xml:space="preserve">
    <value>Introduce field for all occurrences of '{0}'</value>
  </data>
  <data name="Introduce_local_for_all_occurrences_of_0" xml:space="preserve">
    <value>Introduce local for all occurrences of '{0}'</value>
  </data>
  <data name="Introduce_constant_for_all_occurrences_of_0" xml:space="preserve">
    <value>Introduce constant for all occurrences of '{0}'</value>
  </data>
  <data name="Introduce_local_constant_for_all_occurrences_of_0" xml:space="preserve">
    <value>Introduce local constant for all occurrences of '{0}'</value>
  </data>
  <data name="Introduce_query_variable_for_all_occurrences_of_0" xml:space="preserve">
    <value>Introduce query variable for all occurrences of '{0}'</value>
  </data>
  <data name="Introduce_query_variable_for_0" xml:space="preserve">
    <value>Introduce query variable for '{0}'</value>
  </data>
  <data name="Anonymous_Types_colon" xml:space="preserve">
    <value>Anonymous Types:</value>
  </data>
  <data name="is_" xml:space="preserve">
    <value>is</value>
  </data>
  <data name="Represents_an_object_whose_operations_will_be_resolved_at_runtime" xml:space="preserve">
    <value>Represents an object whose operations will be resolved at runtime.</value>
  </data>
  <data name="constant" xml:space="preserve">
    <value>constant</value>
  </data>
  <data name="field" xml:space="preserve">
    <value>field</value>
  </data>
  <data name="local_constant" xml:space="preserve">
    <value>local constant</value>
  </data>
  <data name="local_variable" xml:space="preserve">
    <value>local variable</value>
  </data>
  <data name="label" xml:space="preserve">
    <value>label</value>
  </data>
  <data name="range_variable" xml:space="preserve">
    <value>range variable</value>
  </data>
  <data name="parameter" xml:space="preserve">
    <value>parameter</value>
  </data>
  <data name="discard" xml:space="preserve">
    <value>discard</value>
  </data>
  <data name="in_" xml:space="preserve">
    <value>in</value>
  </data>
  <data name="Summary_colon" xml:space="preserve">
    <value>Summary:</value>
  </data>
  <data name="Locals_and_parameters" xml:space="preserve">
    <value>Locals and parameters</value>
  </data>
  <data name="Type_parameters_colon" xml:space="preserve">
    <value>Type parameters:</value>
  </data>
  <data name="Returns_colon" xml:space="preserve">
    <value>Returns:</value>
  </data>
  <data name="Exceptions_colon" xml:space="preserve">
    <value>Exceptions:</value>
  </data>
  <data name="Remarks_colon" xml:space="preserve">
    <value>Remarks:</value>
  </data>
  <data name="generating_source_for_symbols_of_this_type_is_not_supported" xml:space="preserve">
    <value>generating source for symbols of this type is not supported</value>
  </data>
  <data name="Assembly" xml:space="preserve">
    <value>Assembly</value>
  </data>
  <data name="location_unknown" xml:space="preserve">
    <value>location unknown</value>
  </data>
  <data name="Extract_interface" xml:space="preserve">
    <value>Extract interface...</value>
  </data>
  <data name="Updating_0_will_prevent_the_debug_session_from_continuing" xml:space="preserve">
    <value>Updating '{0}' will prevent the debug session from continuing.</value>
  </data>
  <data name="Changing_0_to_1_will_prevent_the_debug_session_from_continuing_because_it_changes_the_shape_of_the_state_machine" xml:space="preserve">
    <value>Changing '{0}' to '{1}' will prevent the debug session from continuing because it changes the shape of the state machine.</value>
  </data>
  <data name="Updating_a_complex_statement_containing_an_await_expression_will_prevent_the_debug_session_from_continuing" xml:space="preserve">
    <value>Updating a complex statement containing an await expression will prevent the debug session from continuing.</value>
  </data>
  <data name="Changing_visibility_of_a_constructor_will_prevent_the_debug_session_from_continuing" xml:space="preserve">
    <value>Changing visibility of a constructor will prevent the debug session from continuing.</value>
  </data>
  <data name="Capturing_variable_0_that_hasn_t_been_captured_before_will_prevent_the_debug_session_from_continuing" xml:space="preserve">
    <value>Capturing variable '{0}' that hasn't been captured before will prevent the debug session from continuing.</value>
  </data>
  <data name="Ceasing_to_capture_variable_0_will_prevent_the_debug_session_from_continuing" xml:space="preserve">
    <value>Ceasing to capture variable '{0}' will prevent the debug session from continuing.</value>
  </data>
  <data name="Deleting_captured_variable_0_will_prevent_the_debug_session_from_continuing" xml:space="preserve">
    <value>Deleting captured variable '{0}' will prevent the debug session from continuing.</value>
  </data>
  <data name="Changing_the_type_of_a_captured_variable_0_previously_of_type_1_will_prevent_the_debug_session_from_continuing" xml:space="preserve">
    <value>Changing the type of a captured variable '{0}' previously of type '{1}' will prevent the debug session from continuing.</value>
  </data>
  <data name="Changing_the_parameters_of_0_will_prevent_the_debug_session_from_continuing" xml:space="preserve">
    <value>Changing the parameters of '{0}' will prevent the debug session from continuing.</value>
  </data>
  <data name="Changing_the_return_type_of_0_will_prevent_the_debug_session_from_continuing" xml:space="preserve">
    <value>Changing the return type of '{0}' will prevent the debug session from continuing.</value>
  </data>
  <data name="Changing_the_type_of_0_will_prevent_the_debug_session_from_continuing" xml:space="preserve">
    <value>Changing the type of '{0}' will prevent the debug session from continuing.</value>
  </data>
  <data name="Changing_the_declaration_scope_of_a_captured_variable_0_will_prevent_the_debug_session_from_continuing" xml:space="preserve">
    <value>Changing the declaration scope of a captured variable '{0}' will prevent the debug session from continuing.</value>
  </data>
  <data name="Accessing_captured_variable_0_that_hasn_t_been_accessed_before_in_1_will_prevent_the_debug_session_from_continuing" xml:space="preserve">
    <value>Accessing captured variable '{0}' that hasn't been accessed before in {1} will prevent the debug session from continuing.</value>
  </data>
  <data name="Ceasing_to_access_captured_variable_0_in_1_will_prevent_the_debug_session_from_continuing" xml:space="preserve">
    <value>Ceasing to access captured variable '{0}' in {1} will prevent the debug session from continuing.</value>
  </data>
  <data name="Adding_0_that_accesses_captured_variables_1_and_2_declared_in_different_scopes_will_prevent_the_debug_session_from_continuing" xml:space="preserve">
    <value>Adding '{0}' that accesses captured variables '{1}' and '{2}' declared in different scopes will prevent the debug session from continuing.</value>
  </data>
  <data name="Removing_0_that_accessed_captured_variables_1_and_2_declared_in_different_scopes_will_prevent_the_debug_session_from_continuing" xml:space="preserve">
    <value>Removing '{0}' that accessed captured variables '{1}' and '{2}' declared in different scopes will prevent the debug session from continuing.</value>
  </data>
  <data name="Adding_0_into_a_1_will_prevent_the_debug_session_from_continuing" xml:space="preserve">
    <value>Adding '{0}' into a '{1}' will prevent the debug session from continuing.</value>
  </data>
  <data name="Adding_0_into_an_interface_will_prevent_the_debug_session_from_continuing" xml:space="preserve">
    <value>Adding '{0}' into an interface will prevent the debug session from continuing.</value>
  </data>
  <data name="Adding_0_into_an_interface_method_will_prevent_the_debug_session_from_continuing" xml:space="preserve">
    <value>Adding '{0}' into an interface method will prevent the debug session from continuing.</value>
  </data>
  <data name="Adding_0_into_a_class_with_explicit_or_sequential_layout_will_prevent_the_debug_session_from_continuing" xml:space="preserve">
    <value>Adding '{0}' into a class with explicit or sequential layout will prevent the debug session from continuing.</value>
  </data>
  <data name="Updating_the_modifiers_of_0_will_prevent_the_debug_session_from_continuing" xml:space="preserve">
    <value>Updating the modifiers of '{0}' will prevent the debug session from continuing.</value>
  </data>
  <data name="Updating_the_Handles_clause_of_0_will_prevent_the_debug_session_from_continuing" xml:space="preserve">
    <value>Updating the Handles clause of '{0}' will prevent the debug session from continuing.</value>
  </data>
  <data name="Adding_0_with_the_Handles_clause_will_prevent_the_debug_session_from_continuing" xml:space="preserve">
    <value>Adding '{0}' with the Handles clause will prevent the debug session from continuing.</value>
  </data>
  <data name="Updating_the_Implements_clause_of_a_0_will_prevent_the_debug_session_from_continuing" xml:space="preserve">
    <value>Updating the Implements clause of a '{0}' will prevent the debug session from continuing.</value>
  </data>
  <data name="Changing_the_constraint_from_0_to_1_will_prevent_the_debug_session_from_continuing" xml:space="preserve">
    <value>Changing the constraint from '{0}' to '{1}' will prevent the debug session from continuing.</value>
  </data>
  <data name="Updating_the_variance_of_0_will_prevent_the_debug_session_from_continuing" xml:space="preserve">
    <value>Updating the variance of '{0}' will prevent the debug session from continuing.</value>
  </data>
  <data name="Updating_the_type_of_0_will_prevent_the_debug_session_from_continuing" xml:space="preserve">
    <value>Updating the type of '{0}' will prevent the debug session from continuing.</value>
  </data>
  <data name="Updating_the_initializer_of_0_will_prevent_the_debug_session_from_continuing" xml:space="preserve">
    <value>Updating the initializer of '{0}' will prevent the debug session from continuing.</value>
  </data>
  <data name="Updating_the_size_of_a_0_will_prevent_the_debug_session_from_continuing" xml:space="preserve">
    <value>Updating the size of a '{0}' will prevent the debug session from continuing.</value>
  </data>
  <data name="Updating_the_underlying_type_of_0_will_prevent_the_debug_session_from_continuing" xml:space="preserve">
    <value>Updating the underlying type of '{0}' will prevent the debug session from continuing.</value>
  </data>
  <data name="Updating_the_base_class_and_or_base_interface_s_of_0_will_prevent_the_debug_session_from_continuing" xml:space="preserve">
    <value>Updating the base class and/or base interface(s) of '{0}' will prevent the debug session from continuing.</value>
  </data>
  <data name="Updating_a_field_to_an_event_or_vice_versa_will_prevent_the_debug_session_from_continuing" xml:space="preserve">
    <value>Updating a field to an event or vice versa will prevent the debug session from continuing.</value>
  </data>
  <data name="Updating_the_kind_of_a_type_will_prevent_the_debug_session_from_continuing" xml:space="preserve">
    <value>Updating the kind of a type will prevent the debug session from continuing.</value>
  </data>
  <data name="Updating_the_kind_of_an_property_event_accessor_will_prevent_the_debug_session_from_continuing" xml:space="preserve">
    <value>Updating the kind of an property/event accessor will prevent the debug session from continuing.</value>
  </data>
  <data name="Updating_the_kind_of_a_method_Sub_Function_will_prevent_the_debug_session_from_continuing" xml:space="preserve">
    <value>Updating the kind of a method (Sub/Function) will prevent the debug session from continuing.</value>
  </data>
  <data name="Updating_the_library_name_of_Declare_Statement_will_prevent_the_debug_session_from_continuing" xml:space="preserve">
    <value>Updating the library name of Declare Statement will prevent the debug session from continuing.</value>
  </data>
  <data name="Updating_the_alias_of_Declare_Statement_will_prevent_the_debug_session_from_continuing" xml:space="preserve">
    <value>Updating the alias of Declare Statement will prevent the debug session from continuing.</value>
  </data>
  <data name="Renaming_0_will_prevent_the_debug_session_from_continuing" xml:space="preserve">
    <value>Renaming '{0}' will prevent the debug session from continuing.</value>
  </data>
  <data name="Adding_0_will_prevent_the_debug_session_from_continuing" xml:space="preserve">
    <value>Adding '{0}' will prevent the debug session from continuing.</value>
  </data>
  <data name="Adding_an_abstract_0_or_overriding_an_inherited_0_will_prevent_the_debug_session_from_continuing" xml:space="preserve">
    <value>Adding an abstract '{0}' or overriding an inherited '{0}' will prevent the debug session from continuing.</value>
  </data>
  <data name="Adding_a_MustOverride_0_or_overriding_an_inherited_0_will_prevent_the_debug_session_from_continuing" xml:space="preserve">
    <value>Adding a MustOverride '{0}' or overriding an inherited '{0}' will prevent the debug session from continuing.</value>
  </data>
  <data name="Adding_an_extern_0_will_prevent_the_debug_session_from_continuing" xml:space="preserve">
    <value>Adding an extern '{0}' will prevent the debug session from continuing.</value>
  </data>
  <data name="Adding_an_imported_method_will_prevent_the_debug_session_from_continuing" xml:space="preserve">
    <value>Adding an imported method will prevent the debug session from continuing.</value>
  </data>
  <data name="Adding_a_user_defined_0_will_prevent_the_debug_session_from_continuing" xml:space="preserve">
    <value>Adding a user defined '{0}' will prevent the debug session from continuing.</value>
  </data>
  <data name="Adding_a_generic_0_will_prevent_the_debug_session_from_continuing" xml:space="preserve">
    <value>Adding a generic '{0}' will prevent the debug session from continuing.</value>
  </data>
  <data name="Adding_0_around_an_active_statement_will_prevent_the_debug_session_from_continuing" xml:space="preserve">
    <value>Adding '{0}' around an active statement will prevent the debug session from continuing.</value>
  </data>
  <data name="Moving_0_will_prevent_the_debug_session_from_continuing" xml:space="preserve">
    <value>Moving '{0}' will prevent the debug session from continuing.</value>
  </data>
  <data name="Deleting_0_will_prevent_the_debug_session_from_continuing" xml:space="preserve">
    <value>Deleting '{0}' will prevent the debug session from continuing.</value>
  </data>
  <data name="Deleting_0_around_an_active_statement_will_prevent_the_debug_session_from_continuing" xml:space="preserve">
    <value>Deleting '{0}' around an active statement will prevent the debug session from continuing.</value>
  </data>
  <data name="Adding_a_method_body_will_prevent_the_debug_session_from_continuing" xml:space="preserve">
    <value>Adding a method body will prevent the debug session from continuing.</value>
  </data>
  <data name="Deleting_a_method_body_will_prevent_the_debug_session_from_continuing" xml:space="preserve">
    <value>Deleting a method body will prevent the debug session from continuing.</value>
  </data>
  <data name="An_active_statement_has_been_removed_from_its_original_method_You_must_revert_your_changes_to_continue_or_restart_the_debugging_session" xml:space="preserve">
    <value>An active statement has been removed from its original method. You must revert your changes to continue or restart the debugging session.</value>
  </data>
  <data name="Updating_a_0_around_an_active_statement_will_prevent_the_debug_session_from_continuing" xml:space="preserve">
    <value>Updating a '{0}' around an active statement will prevent the debug session from continuing.</value>
  </data>
  <data name="Updating_async_or_iterator_modifier_around_an_active_statement_will_prevent_the_debug_session_from_continuing" xml:space="preserve">
    <value>Updating async or iterator modifier around an active statement will prevent the debug session from continuing.</value>
    <comment>{Locked="async"}{Locked="iterator"} "async" and "iterator" are C#/VB keywords and should not be localized.</comment>
  </data>
  <data name="Changing_0_from_asynchronous_to_synchronous_will_prevent_the_debug_session_from_continuing" xml:space="preserve">
    <value>Changing '{0}' from asynchronous to synchronous will prevent the debug session from continuing.</value>
  </data>
  <data name="Modifying_a_generic_method_will_prevent_the_debug_session_from_continuing" xml:space="preserve">
    <value>Modifying a generic method will prevent the debug session from continuing.</value>
  </data>
  <data name="Modifying_whitespace_or_comments_in_a_generic_0_will_prevent_the_debug_session_from_continuing" xml:space="preserve">
    <value>Modifying whitespace or comments in a generic '{0}' will prevent the debug session from continuing.</value>
  </data>
  <data name="Modifying_a_method_inside_the_context_of_a_generic_type_will_prevent_the_debug_session_from_continuing" xml:space="preserve">
    <value>Modifying a method inside the context of a generic type will prevent the debug session from continuing.</value>
  </data>
  <data name="Modifying_whitespace_or_comments_in_0_inside_the_context_of_a_generic_type_will_prevent_the_debug_session_from_continuing" xml:space="preserve">
    <value>Modifying whitespace or comments in '{0}' inside the context of a generic type will prevent the debug session from continuing.</value>
  </data>
  <data name="Modifying_the_initializer_of_0_in_a_generic_type_will_prevent_the_debug_session_from_continuing" xml:space="preserve">
    <value>Modifying the initializer of '{0}' in a generic type will prevent the debug session from continuing.</value>
  </data>
  <data name="Modifying_the_initializer_of_0_in_a_partial_type_will_prevent_the_debug_session_from_continuing" xml:space="preserve">
    <value>Modifying the initializer of '{0}' in a partial type will prevent the debug session from continuing.</value>
  </data>
  <data name="Adding_a_constructor_to_a_type_with_a_field_or_property_initializer_that_contains_an_anonymous_function_will_prevent_the_debug_session_from_continuing" xml:space="preserve">
    <value>Adding a constructor to a type with a field or property initializer that contains an anonymous function will prevent the debug session from continuing.</value>
  </data>
  <data name="Renaming_a_captured_variable_from_0_to_1_will_prevent_the_debug_session_from_continuing" xml:space="preserve">
    <value>Renaming a captured variable, from '{0}' to '{1}' will prevent the debug session from continuing.</value>
  </data>
  <data name="Modifying_a_catch_finally_handler_with_an_active_statement_in_the_try_block_will_prevent_the_debug_session_from_continuing" xml:space="preserve">
    <value>Modifying a catch/finally handler with an active statement in the try block will prevent the debug session from continuing.</value>
  </data>
  <data name="Modifying_a_try_catch_finally_statement_when_the_finally_block_is_active_will_prevent_the_debug_session_from_continuing" xml:space="preserve">
    <value>Modifying a try/catch/finally statement when the finally block is active will prevent the debug session from continuing.</value>
  </data>
  <data name="Modifying_a_catch_handler_around_an_active_statement_will_prevent_the_debug_session_from_continuing" xml:space="preserve">
    <value>Modifying a catch handler around an active statement will prevent the debug session from continuing.</value>
  </data>
  <data name="Modifying_0_which_contains_the_stackalloc_operator_will_prevent_the_debug_session_from_continuing" xml:space="preserve">
    <value>Modifying '{0}' which contains the 'stackalloc' operator will prevent the debug session from continuing.</value>
  </data>
  <data name="Modifying_0_which_contains_a_switch_expression_will_prevent_the_debug_session_from_continuing" xml:space="preserve">
    <value>Modifying '{0}' which contains a switch expression will prevent the debug session from continuing.</value>
  </data>
  <data name="Modifying_an_active_0_which_contains_On_Error_or_Resume_statements_will_prevent_the_debug_session_from_continuing" xml:space="preserve">
    <value>Modifying an active '{0}' which contains 'On Error' or 'Resume' statements will prevent the debug session from continuing.</value>
  </data>
  <data name="Modifying_0_which_contains_an_Aggregate_Group_By_or_Join_query_clauses_will_prevent_the_debug_session_from_continuing" xml:space="preserve">
    <value>Modifying '{0}' which contains an Aggregate, Group By, or Join query clauses will prevent the debug session from continuing.</value>
  </data>
  <data name="Modifying_source_with_experimental_language_features_enabled_will_prevent_the_debug_session_from_continuing" xml:space="preserve">
    <value>Modifying source with experimental language features enabled will prevent the debug session from continuing.</value>
  </data>
  <data name="Updating_an_active_statement_will_prevent_the_debug_session_from_continuing" xml:space="preserve">
    <value>Updating an active statement will prevent the debug session from continuing.</value>
  </data>
  <data name="Removing_0_that_contains_an_active_statement_will_prevent_the_debug_session_from_continuing" xml:space="preserve">
    <value>Removing '{0}' that contains an active statement will prevent the debug session from continuing.</value>
  </data>
  <data name="Adding_a_new_file_will_prevent_the_debug_session_from_continuing" xml:space="preserve">
    <value>Adding a new file will prevent the debug session from continuing.</value>
  </data>
  <data name="Attribute_0_is_missing_Updating_an_async_method_or_an_iterator_will_prevent_the_debug_session_from_continuing" xml:space="preserve">
    <value>Attribute '{0}' is missing. Updating an async method or an iterator will prevent the debug session from continuing.</value>
  </data>
  <data name="Unexpected_interface_member_kind_colon_0" xml:space="preserve">
    <value>Unexpected interface member kind: {0}</value>
  </data>
  <data name="Unknown_symbol_kind" xml:space="preserve">
    <value>Unknown symbol kind</value>
  </data>
  <data name="Generate_abstract_property_1_0" xml:space="preserve">
    <value>Generate abstract property '{1}.{0}'</value>
  </data>
  <data name="Generate_abstract_method_1_0" xml:space="preserve">
    <value>Generate abstract method '{1}.{0}'</value>
  </data>
  <data name="Generate_method_1_0" xml:space="preserve">
    <value>Generate method '{1}.{0}'</value>
  </data>
  <data name="Requested_assembly_already_loaded_from_0" xml:space="preserve">
    <value>Requested assembly already loaded from '{0}'.</value>
  </data>
  <data name="The_symbol_does_not_have_an_icon" xml:space="preserve">
    <value>The symbol does not have an icon.</value>
  </data>
  <data name="Unknown" xml:space="preserve">
    <value>Unknown</value>
  </data>
  <data name="Extract_local_function" xml:space="preserve">
    <value>Extract local function</value>
  </data>
  <data name="Extract_method" xml:space="preserve">
    <value>Extract method</value>
  </data>
  <data name="Asynchronous_method_cannot_have_ref_out_parameters_colon_bracket_0_bracket" xml:space="preserve">
    <value>Asynchronous method cannot have ref/out parameters : [{0}]</value>
  </data>
  <data name="The_member_is_defined_in_metadata" xml:space="preserve">
    <value>The member is defined in metadata.</value>
  </data>
  <data name="You_can_only_change_the_signature_of_a_constructor_indexer_method_or_delegate" xml:space="preserve">
    <value>You can only change the signature of a constructor, indexer, method or delegate.</value>
  </data>
  <data name="This_symbol_has_related_definitions_or_references_in_metadata_Changing_its_signature_may_result_in_build_errors_Do_you_want_to_continue" xml:space="preserve">
    <value>This symbol has related definitions or references in metadata. Changing its signature may result in build errors.

Do you want to continue?</value>
  </data>
  <data name="Change_signature" xml:space="preserve">
    <value>Change signature...</value>
  </data>
  <data name="Generate_new_type" xml:space="preserve">
    <value>Generate new type...</value>
  </data>
  <data name="User_Diagnostic_Analyzer_Failure" xml:space="preserve">
    <value>User Diagnostic Analyzer Failure.</value>
  </data>
  <data name="Analyzer_0_threw_an_exception_of_type_1_with_message_2" xml:space="preserve">
    <value>Analyzer '{0}' threw an exception of type '{1}' with message '{2}'.</value>
  </data>
  <data name="Analyzer_0_threw_the_following_exception_colon_1" xml:space="preserve">
    <value>Analyzer '{0}' threw the following exception:
'{1}'.</value>
  </data>
  <data name="Simplify_Names" xml:space="preserve">
    <value>Simplify Names</value>
  </data>
  <data name="Simplify_Member_Access" xml:space="preserve">
    <value>Simplify Member Access</value>
  </data>
  <data name="Remove_qualification" xml:space="preserve">
    <value>Remove qualification</value>
  </data>
  <data name="This_signature_does_not_contain_parameters_that_can_be_changed" xml:space="preserve">
    <value>This signature does not contain parameters that can be changed.</value>
  </data>
  <data name="Unknown_error_occurred" xml:space="preserve">
    <value>Unknown error occurred</value>
  </data>
  <data name="Available" xml:space="preserve">
    <value>Available</value>
  </data>
  <data name="Not_Available" xml:space="preserve">
    <value>Not Available</value>
  </data>
  <data name="_0_1" xml:space="preserve">
    <value>    {0} - {1}</value>
  </data>
  <data name="You_can_use_the_navigation_bar_to_switch_context" xml:space="preserve">
    <value>You can use the navigation bar to switch context.</value>
  </data>
  <data name="in_Source" xml:space="preserve">
    <value>in Source</value>
  </data>
  <data name="in_Suppression_File" xml:space="preserve">
    <value>in Suppression File</value>
  </data>
  <data name="Remove_Suppression_0" xml:space="preserve">
    <value>Remove Suppression {0}</value>
  </data>
  <data name="Remove_Suppression" xml:space="preserve">
    <value>Remove Suppression</value>
  </data>
  <data name="Configure_0_severity" xml:space="preserve">
    <value>Configure {0} severity</value>
  </data>
  <data name="Configure_0_code_style" xml:space="preserve">
    <value>Configure {0} code style</value>
  </data>
  <data name="Configure_severity_for_all_0_analyzers" xml:space="preserve">
    <value>Configure severity for all '{0}' analyzers</value>
  </data>
  <data name="Configure_severity_for_all_analyzers" xml:space="preserve">
    <value>Configure severity for all analyzers</value>
  </data>
  <data name="Pending" xml:space="preserve">
    <value>&lt;Pending&gt;</value>
  </data>
  <data name="Awaited_task_returns_0" xml:space="preserve">
    <value>Awaited task returns '{0}'</value>
  </data>
  <data name="Awaited_task_returns_no_value" xml:space="preserve">
    <value>Awaited task returns no value</value>
  </data>
  <data name="Note_colon_Tab_twice_to_insert_the_0_snippet" xml:space="preserve">
    <value>Note: Tab twice to insert the '{0}' snippet.</value>
  </data>
  <data name="Implement_interface_explicitly_with_Dispose_pattern" xml:space="preserve">
    <value>Implement interface explicitly with Dispose pattern</value>
  </data>
  <data name="Implement_interface_with_Dispose_pattern" xml:space="preserve">
    <value>Implement interface with Dispose pattern</value>
  </data>
  <data name="Suppress_0" xml:space="preserve">
    <value>Suppress {0}</value>
  </data>
  <data name="Re_triage_0_currently_1" xml:space="preserve">
    <value>Re-triage {0}(currently '{1}')</value>
  </data>
  <data name="Argument_cannot_have_a_null_element" xml:space="preserve">
    <value>Argument cannot have a null element.</value>
  </data>
  <data name="Argument_cannot_be_empty" xml:space="preserve">
    <value>Argument cannot be empty.</value>
  </data>
  <data name="Reported_diagnostic_with_ID_0_is_not_supported_by_the_analyzer" xml:space="preserve">
    <value>Reported diagnostic with ID '{0}' is not supported by the analyzer.</value>
  </data>
  <data name="Computing_fix_all_occurrences_code_fix" xml:space="preserve">
    <value>Computing fix all occurrences code fix...</value>
  </data>
  <data name="Fix_all_occurrences" xml:space="preserve">
    <value>Fix all occurrences</value>
  </data>
  <data name="Document" xml:space="preserve">
    <value>Document</value>
  </data>
  <data name="Project" xml:space="preserve">
    <value>Project</value>
  </data>
  <data name="Solution" xml:space="preserve">
    <value>Solution</value>
  </data>
  <data name="TODO_colon_dispose_managed_state_managed_objects" xml:space="preserve">
    <value>TODO: dispose managed state (managed objects)</value>
  </data>
  <data name="TODO_colon_set_large_fields_to_null" xml:space="preserve">
    <value>TODO: set large fields to null</value>
  </data>
  <data name="Modifying_0_which_contains_a_static_variable_will_prevent_the_debug_session_from_continuing" xml:space="preserve">
    <value>Modifying '{0}' which contains a static variable will prevent the debug session from continuing.</value>
  </data>
  <data name="Compiler2" xml:space="preserve">
    <value>Compiler</value>
  </data>
  <data name="EditAndContinue" xml:space="preserve">
    <value>Edit and Continue</value>
  </data>
  <data name="Live" xml:space="preserve">
    <value>Live</value>
  </data>
  <data name="namespace_" xml:space="preserve">
    <value>namespace</value>
    <comment>{Locked}</comment>
  </data>
  <data name="class_" xml:space="preserve">
    <value>class</value>
    <comment>{Locked}</comment>
  </data>
  <data name="interface_" xml:space="preserve">
    <value>interface</value>
    <comment>{Locked}</comment>
  </data>
  <data name="enum_" xml:space="preserve">
    <value>enum</value>
    <comment>{Locked}</comment>
  </data>
  <data name="enum_value" xml:space="preserve">
    <value>enum value</value>
    <comment>{Locked="enum"} "enum" is a C#/VB keyword and should not be localized.</comment>
  </data>
  <data name="delegate_" xml:space="preserve">
    <value>delegate</value>
    <comment>{Locked}</comment>
  </data>
  <data name="const_field" xml:space="preserve">
    <value>const field</value>
    <comment>{Locked="const"} "const" is a C#/VB keyword and should not be localized.</comment>
  </data>
  <data name="method" xml:space="preserve">
    <value>method</value>
  </data>
  <data name="operator_" xml:space="preserve">
    <value>operator</value>
  </data>
  <data name="constructor" xml:space="preserve">
    <value>constructor</value>
  </data>
  <data name="auto_property" xml:space="preserve">
    <value>auto-property</value>
  </data>
  <data name="property_" xml:space="preserve">
    <value>property</value>
  </data>
  <data name="event_" xml:space="preserve">
    <value>event</value>
    <comment>{Locked}</comment>
  </data>
  <data name="event_accessor" xml:space="preserve">
    <value>event accessor</value>
  </data>
  <data name="type_constraint" xml:space="preserve">
    <value>type constraint</value>
  </data>
  <data name="type_parameter" xml:space="preserve">
    <value>type parameter</value>
  </data>
  <data name="attribute" xml:space="preserve">
    <value>attribute</value>
  </data>
  <data name="Use_auto_property" xml:space="preserve">
    <value>Use auto property</value>
  </data>
  <data name="Replace_0_and_1_with_property" xml:space="preserve">
    <value>Replace '{0}' and '{1}' with property</value>
  </data>
  <data name="Replace_0_with_property" xml:space="preserve">
    <value>Replace '{0}' with property</value>
  </data>
  <data name="Method_referenced_implicitly" xml:space="preserve">
    <value>Method referenced implicitly</value>
  </data>
  <data name="Generate_type_0" xml:space="preserve">
    <value>Generate type '{0}'</value>
  </data>
  <data name="Generate_0_1" xml:space="preserve">
    <value>Generate {0} '{1}'</value>
  </data>
  <data name="Change_0_to_1" xml:space="preserve">
    <value>Change '{0}' to '{1}'.</value>
  </data>
  <data name="Non_invoked_method_cannot_be_replaced_with_property" xml:space="preserve">
    <value>Non-invoked method cannot be replaced with property.</value>
  </data>
  <data name="Only_methods_with_a_single_argument_which_is_not_an_out_variable_declaration_can_be_replaced_with_a_property" xml:space="preserve">
    <value>Only methods with a single argument, which is not an out variable declaration, can be replaced with a property.</value>
  </data>
  <data name="Roslyn_HostError" xml:space="preserve">
    <value>Roslyn.HostError</value>
  </data>
  <data name="An_instance_of_analyzer_0_cannot_be_created_from_1_colon_2" xml:space="preserve">
    <value>An instance of analyzer {0} cannot be created from {1}: {2}.</value>
  </data>
  <data name="The_assembly_0_does_not_contain_any_analyzers" xml:space="preserve">
    <value>The assembly {0} does not contain any analyzers.</value>
  </data>
  <data name="Unable_to_load_Analyzer_assembly_0_colon_1" xml:space="preserve">
    <value>Unable to load Analyzer assembly {0}: {1}</value>
  </data>
  <data name="Make_method_synchronous" xml:space="preserve">
    <value>Make method synchronous</value>
  </data>
  <data name="from_0" xml:space="preserve">
    <value>from {0}</value>
  </data>
  <data name="Find_and_install_latest_version" xml:space="preserve">
    <value>Find and install latest version</value>
  </data>
  <data name="Use_local_version_0" xml:space="preserve">
    <value>Use local version '{0}'</value>
  </data>
  <data name="Use_locally_installed_0_version_1_This_version_used_in_colon_2" xml:space="preserve">
    <value>Use locally installed '{0}' version '{1}'
This version used in: {2}</value>
  </data>
  <data name="Find_and_install_latest_version_of_0" xml:space="preserve">
    <value>Find and install latest version of '{0}'</value>
  </data>
  <data name="Install_with_package_manager" xml:space="preserve">
    <value>Install with package manager...</value>
  </data>
  <data name="Install_0_1" xml:space="preserve">
    <value>Install '{0} {1}'</value>
  </data>
  <data name="Install_version_0" xml:space="preserve">
    <value>Install version '{0}'</value>
  </data>
  <data name="Generate_variable_0" xml:space="preserve">
    <value>Generate variable '{0}'</value>
  </data>
  <data name="Classes" xml:space="preserve">
    <value>Classes</value>
  </data>
  <data name="Constants" xml:space="preserve">
    <value>Constants</value>
  </data>
  <data name="Delegates" xml:space="preserve">
    <value>Delegates</value>
  </data>
  <data name="Enums" xml:space="preserve">
    <value>Enums</value>
  </data>
  <data name="Events" xml:space="preserve">
    <value>Events</value>
  </data>
  <data name="Extension_methods" xml:space="preserve">
    <value>Extension methods</value>
  </data>
  <data name="Fields" xml:space="preserve">
    <value>Fields</value>
  </data>
  <data name="Interfaces" xml:space="preserve">
    <value>Interfaces</value>
  </data>
  <data name="Locals" xml:space="preserve">
    <value>Locals</value>
  </data>
  <data name="Methods" xml:space="preserve">
    <value>Methods</value>
  </data>
  <data name="Modules" xml:space="preserve">
    <value>Modules</value>
  </data>
  <data name="Namespaces" xml:space="preserve">
    <value>Namespaces</value>
  </data>
  <data name="Properties" xml:space="preserve">
    <value>Properties</value>
  </data>
  <data name="Structures" xml:space="preserve">
    <value>Structures</value>
  </data>
  <data name="Parameters_colon" xml:space="preserve">
    <value>Parameters:</value>
  </data>
  <data name="Variadic_SignatureHelpItem_must_have_at_least_one_parameter" xml:space="preserve">
    <value>Variadic SignatureHelpItem must have at least one parameter.</value>
  </data>
  <data name="Replace_0_with_method" xml:space="preserve">
    <value>Replace '{0}' with method</value>
  </data>
  <data name="Replace_0_with_methods" xml:space="preserve">
    <value>Replace '{0}' with methods</value>
  </data>
  <data name="Property_referenced_implicitly" xml:space="preserve">
    <value>Property referenced implicitly</value>
  </data>
  <data name="Property_cannot_safely_be_replaced_with_a_method_call" xml:space="preserve">
    <value>Property cannot safely be replaced with a method call</value>
  </data>
  <data name="Convert_to_interpolated_string" xml:space="preserve">
    <value>Convert to interpolated string</value>
  </data>
  <data name="Move_type_to_0" xml:space="preserve">
    <value>Move type to {0}</value>
  </data>
  <data name="Rename_file_to_0" xml:space="preserve">
    <value>Rename file to {0}</value>
  </data>
  <data name="Rename_type_to_0" xml:space="preserve">
    <value>Rename type to {0}</value>
  </data>
  <data name="Remove_tag" xml:space="preserve">
    <value>Remove tag</value>
  </data>
  <data name="Add_missing_param_nodes" xml:space="preserve">
    <value>Add missing param nodes</value>
  </data>
  <data name="Make_containing_scope_async" xml:space="preserve">
    <value>Make containing scope async</value>
  </data>
  <data name="Make_containing_scope_async_return_Task" xml:space="preserve">
    <value>Make containing scope async (return Task)</value>
  </data>
  <data name="paren_Unknown_paren" xml:space="preserve">
    <value>(Unknown)</value>
  </data>
  <data name="Implement_abstract_class" xml:space="preserve">
    <value>Implement abstract class</value>
  </data>
  <data name="Use_framework_type" xml:space="preserve">
    <value>Use framework type</value>
  </data>
  <data name="Install_package_0" xml:space="preserve">
    <value>Install package '{0}'</value>
  </data>
  <data name="project_0" xml:space="preserve">
    <value>project {0}</value>
  </data>
  <data name="Inline_variable_declaration" xml:space="preserve">
    <value>Inline variable declaration</value>
  </data>
  <data name="Use_interpolated_verbatim_string" xml:space="preserve">
    <value>Use interpolated verbatim string</value>
  </data>
  <data name="Fix_typo_0" xml:space="preserve">
    <value>Fix typo '{0}'</value>
  </data>
  <data name="Fully_qualify_0" xml:space="preserve">
    <value>Fully qualify '{0}'</value>
  </data>
  <data name="Remove_reference_to_0" xml:space="preserve">
    <value>Remove reference to '{0}'.</value>
  </data>
  <data name="Keywords" xml:space="preserve">
    <value>Keywords</value>
  </data>
  <data name="Snippets" xml:space="preserve">
    <value>Snippets</value>
  </data>
  <data name="All_lowercase" xml:space="preserve">
    <value>All lowercase</value>
  </data>
  <data name="All_uppercase" xml:space="preserve">
    <value>All uppercase</value>
  </data>
  <data name="First_word_capitalized" xml:space="preserve">
    <value>First word capitalized</value>
  </data>
  <data name="Pascal_Case" xml:space="preserve">
    <value>Pascal Case</value>
  </data>
  <data name="Variable_declaration_can_be_inlined" xml:space="preserve">
    <value>Variable declaration can be inlined</value>
  </data>
  <data name="Prefer_explicitly_provided_tuple_element_name" xml:space="preserve">
    <value>Prefer explicitly provided tuple element name</value>
  </data>
  <data name="Use_explicitly_provided_tuple_name" xml:space="preserve">
    <value>Use explicitly provided tuple name</value>
  </data>
  <data name="Remove_document_0" xml:space="preserve">
    <value>Remove document '{0}'</value>
  </data>
  <data name="Add_document_0" xml:space="preserve">
    <value>Add document '{0}'</value>
  </data>
  <data name="Add_argument_name_0" xml:space="preserve">
    <value>Add argument name '{0}'</value>
  </data>
  <data name="Add_tuple_element_name_0" xml:space="preserve">
    <value>Add tuple element name '{0}'</value>
  </data>
  <data name="Take_0" xml:space="preserve">
    <value>Take '{0}'</value>
  </data>
  <data name="Take_both" xml:space="preserve">
    <value>Take both</value>
  </data>
  <data name="Take_bottom" xml:space="preserve">
    <value>Take bottom</value>
  </data>
  <data name="Take_top" xml:space="preserve">
    <value>Take top</value>
  </data>
  <data name="Remove_unused_variable" xml:space="preserve">
    <value>Remove unused variable</value>
  </data>
  <data name="Convert_to_binary" xml:space="preserve">
    <value>Convert to binary</value>
  </data>
  <data name="Convert_to_decimal" xml:space="preserve">
    <value>Convert to decimal</value>
  </data>
  <data name="Convert_to_hex" xml:space="preserve">
    <value>Convert to hex</value>
  </data>
  <data name="Separate_thousands" xml:space="preserve">
    <value>Separate thousands</value>
  </data>
  <data name="Separate_words" xml:space="preserve">
    <value>Separate words</value>
  </data>
  <data name="Separate_nibbles" xml:space="preserve">
    <value>Separate nibbles</value>
  </data>
  <data name="Remove_separators" xml:space="preserve">
    <value>Remove separators</value>
  </data>
  <data name="Add_parameter_to_0" xml:space="preserve">
    <value>Add parameter to '{0}'</value>
  </data>
  <data name="Add_parameter_to_0_and_overrides_implementations" xml:space="preserve">
    <value>Add parameter to '{0}' (and overrides/implementations)</value>
  </data>
  <data name="Add_to_0" xml:space="preserve">
    <value>Add to '{0}'</value>
  </data>
  <data name="Related_method_signatures_found_in_metadata_will_not_be_updated" xml:space="preserve">
    <value>Related method signatures found in metadata will not be updated.</value>
  </data>
  <data name="Generate_constructor" xml:space="preserve">
    <value>Generate constructor...</value>
  </data>
  <data name="Pick_members_to_be_used_as_constructor_parameters" xml:space="preserve">
    <value>Pick members to be used as constructor parameters</value>
  </data>
  <data name="Pick_members_to_be_used_in_Equals_GetHashCode" xml:space="preserve">
    <value>Pick members to be used in Equals/GetHashCode</value>
  </data>
  <data name="Generate_overrides" xml:space="preserve">
    <value>Generate overrides...</value>
  </data>
  <data name="Pick_members_to_override" xml:space="preserve">
    <value>Pick members to override</value>
  </data>
  <data name="Add_null_check" xml:space="preserve">
    <value>Add null check</value>
  </data>
  <data name="Add_string_IsNullOrEmpty_check" xml:space="preserve">
    <value>Add 'string.IsNullOrEmpty' check</value>
  </data>
  <data name="Add_string_IsNullOrWhiteSpace_check" xml:space="preserve">
    <value>Add 'string.IsNullOrWhiteSpace' check</value>
  </data>
  <data name="Create_and_assign_field_0" xml:space="preserve">
    <value>Create and assign field '{0}'</value>
  </data>
  <data name="Create_and_assign_property_0" xml:space="preserve">
    <value>Create and assign property '{0}'</value>
  </data>
  <data name="Initialize_field_0" xml:space="preserve">
    <value>Initialize field '{0}'</value>
  </data>
  <data name="Initialize_property_0" xml:space="preserve">
    <value>Initialize property '{0}'</value>
  </data>
  <data name="Add_null_checks" xml:space="preserve">
    <value>Add null checks</value>
  </data>
  <data name="Generate_operators" xml:space="preserve">
    <value>Generate operators</value>
  </data>
  <data name="Implement_0" xml:space="preserve">
    <value>Implement {0}</value>
  </data>
  <data name="Format_string_contains_invalid_placeholder" xml:space="preserve">
    <value>Format string contains invalid placeholder</value>
  </data>
  <data name="Invalid_format_string" xml:space="preserve">
    <value>Invalid format string</value>
  </data>
  <data name="Use_inferred_member_name" xml:space="preserve">
    <value>Use inferred member name</value>
  </data>
  <data name="Member_name_can_be_simplified" xml:space="preserve">
    <value>Member name can be simplified</value>
  </data>
  <data name="Reported_diagnostic_0_has_a_source_location_in_file_1_which_is_not_part_of_the_compilation_being_analyzed" xml:space="preserve">
    <value>Reported diagnostic '{0}' has a source location in file '{1}', which is not part of the compilation being analyzed.</value>
  </data>
  <data name="Reported_diagnostic_0_has_a_source_location_1_in_file_2_which_is_outside_of_the_given_file" xml:space="preserve">
    <value>Reported diagnostic '{0}' has a source location '{1}' in file '{2}', which is outside of the given file.</value>
  </data>
  <data name="in_0_project_1" xml:space="preserve">
    <value>in {0} (project {1})</value>
  </data>
  <data name="Add_accessibility_modifiers" xml:space="preserve">
    <value>Add accessibility modifiers</value>
  </data>
  <data name="Use_local_function" xml:space="preserve">
    <value>Use local function</value>
  </data>
  <data name="Move_declaration_near_reference" xml:space="preserve">
    <value>Move declaration near reference</value>
  </data>
  <data name="Convert_to_full_property" xml:space="preserve">
    <value>Convert to full property</value>
  </data>
  <data name="Generate_constructor_in_0_without_fields" xml:space="preserve">
    <value>Generate constructor in '{0}' (without fields)</value>
  </data>
  <data name="Parentheses_can_be_removed" xml:space="preserve">
    <value>Parentheses can be removed</value>
  </data>
  <data name="Remove_unnecessary_parentheses" xml:space="preserve">
    <value>Remove unnecessary parentheses</value>
  </data>
  <data name="Warning_Method_overrides_symbol_from_metadata" xml:space="preserve">
    <value>Warning: Method overrides symbol from metadata</value>
  </data>
  <data name="Add_parentheses_for_clarity" xml:space="preserve">
    <value>Add parentheses for clarity</value>
  </data>
  <data name="Parentheses_should_be_added_for_clarity" xml:space="preserve">
    <value>Parentheses should be added for clarity</value>
  </data>
  <data name="Use_0" xml:space="preserve">
    <value>Use {0}</value>
  </data>
  <data name="Switching_between_lambda_and_local_function_will_prevent_the_debug_session_from_continuing" xml:space="preserve">
    <value>Switching between a lambda and a local function will prevent the debug session from continuing.</value>
  </data>
  <data name="Deconstruct_variable_declaration" xml:space="preserve">
    <value>Deconstruct variable declaration</value>
  </data>
  <data name="Variable_declaration_can_be_deconstructed" xml:space="preserve">
    <value>Variable declaration can be deconstructed</value>
  </data>
  <data name="Add_argument_name_0_including_trailing_arguments" xml:space="preserve">
    <value>Add argument name '{0}' (including trailing arguments)</value>
  </data>
  <data name="local_function" xml:space="preserve">
    <value>local function</value>
  </data>
  <data name="indexer_" xml:space="preserve">
    <value>indexer</value>
  </data>
  <data name="Alias_ambiguous_type_0" xml:space="preserve">
    <value>Alias ambiguous type '{0}'</value>
  </data>
  <data name="Warning_colon_Collection_was_modified_during_iteration" xml:space="preserve">
    <value>Warning: Collection was modified during iteration.</value>
  </data>
  <data name="Warning_colon_Iteration_variable_crossed_function_boundary" xml:space="preserve">
    <value>Warning: Iteration variable crossed function boundary.</value>
  </data>
  <data name="Warning_colon_Collection_may_be_modified_during_iteration" xml:space="preserve">
    <value>Warning: Collection may be modified during iteration.</value>
  </data>
  <data name="Convert_to_conditional_expression" xml:space="preserve">
    <value>Convert to conditional expression</value>
  </data>
  <data name="Convert_to_linq" xml:space="preserve">
    <value>Convert to LINQ</value>
  </data>
  <data name="Convert_to_tuple" xml:space="preserve">
    <value>Convert to tuple</value>
  </data>
  <data name="Convert_to_class" xml:space="preserve">
    <value>Convert to class</value>
  </data>
  <data name="Convert_to_struct" xml:space="preserve">
    <value>Convert to struct</value>
  </data>
  <data name="updating_usages_in_containing_member" xml:space="preserve">
    <value>updating usages in containing member</value>
  </data>
  <data name="updating_usages_in_containing_project" xml:space="preserve">
    <value>updating usages in containing project</value>
  </data>
  <data name="updating_usages_in_containing_type" xml:space="preserve">
    <value>updating usages in containing type</value>
  </data>
  <data name="updating_usages_in_dependent_projects" xml:space="preserve">
    <value>updating usages in dependent projects</value>
  </data>
  <data name="Formatting_document" xml:space="preserve">
    <value>Formatting document</value>
  </data>
  <data name="Add_member_name" xml:space="preserve">
    <value>Add member name</value>
  </data>
  <data name="Use_block_body_for_lambda_expressions" xml:space="preserve">
    <value>Use block body for lambda expressions</value>
  </data>
  <data name="Use_expression_body_for_lambda_expressions" xml:space="preserve">
    <value>Use expression body for lambda expressions</value>
  </data>
  <data name="Convert_to_linq_call_form" xml:space="preserve">
    <value>Convert to LINQ (call form)</value>
  </data>
  <data name="Adding_method_with_explicit_interface_specifier_will_prevernt_the_debug_session_from_continuing" xml:space="preserve">
    <value>Adding a method with an explicit interface specifier will prevent the debug session from continuing.</value>
  </data>
  <data name="Modifying_source_file_will_prevent_the_debug_session_from_continuing_due_to_internal_error" xml:space="preserve">
    <value>Modifying source file {0} will prevent the debug session from continuing due to internal error: {1}.</value>
  </data>
  <data name="Change_namespace_to_0" xml:space="preserve">
    <value>Change namespace to '{0}'</value>
  </data>
  <data name="Move_file_to_0" xml:space="preserve">
    <value>Move file to '{0}'</value>
  </data>
  <data name="Move_file_to_project_root_folder" xml:space="preserve">
    <value>Move file to project root folder</value>
  </data>
  <data name="Move_to_namespace" xml:space="preserve">
    <value>Move to namespace...</value>
  </data>
  <data name="Change_to_global_namespace" xml:space="preserve">
    <value>Change to global namespace</value>
  </data>
  <data name="Warning_colon_changing_namespace_may_produce_invalid_code_and_change_code_meaning" xml:space="preserve">
    <value>Warning: Changing namespace may produce invalid code and change code meaning.</value>
  </data>
  <data name="Use_compound_assignment" xml:space="preserve">
    <value>Use compound assignment</value>
  </data>
  <data name="Invert_conditional" xml:space="preserve">
    <value>Invert conditional</value>
  </data>
  <data name="Replace_0_with_1" xml:space="preserve">
    <value>Replace '{0}' with '{1}' </value>
  </data>
  <data name="Align_wrapped_parameters" xml:space="preserve">
    <value>Align wrapped parameters</value>
  </data>
  <data name="Indent_all_parameters" xml:space="preserve">
    <value>Indent all parameters</value>
  </data>
  <data name="Indent_wrapped_parameters" xml:space="preserve">
    <value>Indent wrapped parameters</value>
  </data>
  <data name="Unwrap_all_parameters" xml:space="preserve">
    <value>Unwrap all parameters</value>
  </data>
  <data name="Unwrap_and_indent_all_parameters" xml:space="preserve">
    <value>Unwrap and indent all parameters</value>
  </data>
  <data name="Wrap_every_parameter" xml:space="preserve">
    <value>Wrap every parameter</value>
  </data>
  <data name="Wrap_long_parameter_list" xml:space="preserve">
    <value>Wrap long parameter list</value>
  </data>
  <data name="Unwrap_parameter_list" xml:space="preserve">
    <value>Unwrap parameter list</value>
  </data>
  <data name="Align_wrapped_arguments" xml:space="preserve">
    <value>Align wrapped arguments</value>
  </data>
  <data name="Indent_all_arguments" xml:space="preserve">
    <value>Indent all arguments</value>
  </data>
  <data name="Indent_wrapped_arguments" xml:space="preserve">
    <value>Indent wrapped arguments</value>
  </data>
  <data name="Unwrap_all_arguments" xml:space="preserve">
    <value>Unwrap all arguments</value>
  </data>
  <data name="Unwrap_and_indent_all_arguments" xml:space="preserve">
    <value>Unwrap and indent all arguments</value>
  </data>
  <data name="Wrap_every_argument" xml:space="preserve">
    <value>Wrap every argument</value>
  </data>
  <data name="Wrap_long_argument_list" xml:space="preserve">
    <value>Wrap long argument list</value>
  </data>
  <data name="Unwrap_argument_list" xml:space="preserve">
    <value>Unwrap argument list</value>
  </data>
  <data name="Introduce_constant" xml:space="preserve">
    <value>Introduce constant</value>
  </data>
  <data name="Introduce_field" xml:space="preserve">
    <value>Introduce field</value>
  </data>
  <data name="Introduce_local" xml:space="preserve">
    <value>Introduce local</value>
  </data>
  <data name="Introduce_query_variable" xml:space="preserve">
    <value>Introduce query variable</value>
  </data>
  <data name="Failed_to_analyze_data_flow_for_0" xml:space="preserve">
    <value>Failed to analyze data-flow for: {0}</value>
  </data>
  <data name="Fix_formatting" xml:space="preserve">
    <value>Fix formatting</value>
  </data>
  <data name="Split_into_nested_0_statements" xml:space="preserve">
    <value>Split into nested '{0}' statements</value>
  </data>
  <data name="Merge_with_outer_0_statement" xml:space="preserve">
    <value>Merge with outer '{0}' statement</value>
  </data>
  <data name="Split_into_consecutive_0_statements" xml:space="preserve">
    <value>Split into consecutive '{0}' statements</value>
  </data>
  <data name="Merge_with_previous_0_statement" xml:space="preserve">
    <value>Merge with previous '{0}' statement</value>
  </data>
  <data name="Indexing_can_be_simplified" xml:space="preserve">
    <value>Indexing can be simplified</value>
  </data>
  <data name="Use_index_operator" xml:space="preserve">
    <value>Use index operator</value>
  </data>
  <data name="Use_range_operator" xml:space="preserve">
    <value>Use range operator</value>
  </data>
  <data name="_0_can_be_simplified" xml:space="preserve">
    <value>{0} can be simplified</value>
  </data>
  <data name="Unwrap_expression" xml:space="preserve">
    <value>Unwrap expression</value>
  </data>
  <data name="Wrap_expression" xml:space="preserve">
    <value>Wrap expression</value>
  </data>
  <data name="Wrapping" xml:space="preserve">
    <value>Wrapping</value>
  </data>
  <data name="Merge_with_nested_0_statement" xml:space="preserve">
    <value>Merge with nested '{0}' statement</value>
  </data>
  <data name="Merge_with_next_0_statement" xml:space="preserve">
    <value>Merge with next '{0}' statement</value>
  </data>
  <data name="Pull_0_up" xml:space="preserve">
    <value>Pull '{0}' up</value>
  </data>
  <data name="Pull_members_up_to_base_type" xml:space="preserve">
    <value>Pull members up to base type...</value>
  </data>
  <data name="Unwrap_call_chain" xml:space="preserve">
    <value>Unwrap call chain</value>
  </data>
  <data name="Wrap_call_chain" xml:space="preserve">
    <value>Wrap call chain</value>
  </data>
  <data name="Wrap_long_call_chain" xml:space="preserve">
    <value>Wrap long call chain</value>
  </data>
  <data name="Pull_0_up_to_1" xml:space="preserve">
    <value>Pull '{0}' up to '{1}'</value>
  </data>
  <data name="Wrap_and_align_expression" xml:space="preserve">
    <value>Wrap and align expression</value>
  </data>
  <data name="Local_function_can_be_made_static" xml:space="preserve">
    <value>Local function can be made static</value>
  </data>
  <data name="Make_local_function_static" xml:space="preserve">
    <value>Make local function 'static'</value>
  </data>
  <data name="Use_simple_using_statement" xml:space="preserve">
    <value>Use simple 'using' statement</value>
  </data>
  <data name="using_statement_can_be_simplified" xml:space="preserve">
    <value>'using' statement can be simplified</value>
  </data>
  <data name="Make_readonly_fields_writable" xml:space="preserve">
    <value>Make readonly fields writable</value>
    <comment>{Locked="readonly"} "readonly" is C# keyword and should not be localized.</comment>
  </data>
  <data name="Move_contents_to_namespace" xml:space="preserve">
    <value>Move contents to namespace...</value>
  </data>
  <data name="Add_optional_parameter_to_constructor" xml:space="preserve">
    <value>Add optional parameter to constructor</value>
  </data>
  <data name="Add_parameter_to_constructor" xml:space="preserve">
    <value>Add parameter to constructor</value>
  </data>
  <data name="Target_type_matches" xml:space="preserve">
    <value>Target type matches</value>
  </data>
  <data name="Generate_parameter_0" xml:space="preserve">
    <value>Generate parameter '{0}'</value>
  </data>
  <data name="Generate_parameter_0_and_overrides_implementations" xml:space="preserve">
    <value>Generate parameter '{0}' (and overrides/implementations)</value>
  </data>
  <data name="in_Source_attribute" xml:space="preserve">
    <value>in Source (attribute)</value>
  </data>
  <data name="StreamMustSupportReadAndSeek" xml:space="preserve">
    <value>Stream must support read and seek operations.</value>
  </data>
  <data name="MethodMustReturnStreamThatSupportsReadAndSeek" xml:space="preserve">
    <value>{0} must return a stream that supports read and seek operations.</value>
  </data>
  <data name="RudeEdit" xml:space="preserve">
    <value>Rude edit</value>
  </data>
  <data name="EditAndContinueDisallowedByModule" xml:space="preserve">
    <value>Edit and Continue disallowed by module</value>
  </data>
  <data name="CannotApplyChangesUnexpectedError" xml:space="preserve">
    <value>Cannot apply changes -- unexpected error: '{0}'</value>
  </data>
  <data name="ErrorReadingFile" xml:space="preserve">
    <value>Error while reading file '{0}': {1}</value>
  </data>
  <data name="EditAndContinueDisallowedByProject" xml:space="preserve">
    <value>Changes made in project '{0}' will prevent the debug session from continuing: {1}</value>
  </data>
  <data name="ChangesNotAppliedWhileRunning" xml:space="preserve">
    <value>Changes made in project '{0}' will not be applied while the application is running</value>
  </data>
  <data name="DocumentIsOutOfSyncWithDebuggee" xml:space="preserve">
    <value>The current content of source file '{0}' does not match the built source. Any changes made to this file while debugging won't be applied until its content matches the built source.</value>
  </data>
  <data name="UnableToReadSourceFileOrPdb" xml:space="preserve">
    <value>Unable to read source file '{0}' or the PDB built for the containing project. Any changes made to this file while debugging won't be applied until its content matches the built source.</value>
  </data>
  <data name="ChangesDisallowedWhileStoppedAtException" xml:space="preserve">
    <value>Changes are not allowed while stopped at exception</value>
  </data>
  <data name="Dispose_objects_before_losing_scope" xml:space="preserve">
    <value>Dispose objects before losing scope</value>
  </data>
  <data name="Disposable_object_created_by_0_is_never_disposed" xml:space="preserve">
    <value>Disposable object created by '{0}' is never disposed</value>
  </data>
  <data name="Use_recommended_dispose_pattern" xml:space="preserve">
    <value>Use recommended dispose pattern</value>
  </data>
  <data name="Use_recommended_dispose_pattern_to_ensure_that_object_created_by_0_is_disposed_on_all_paths_using_statement_declaration_or_try_finally" xml:space="preserve">
    <value>Use recommended dispose pattern to ensure that object created by '{0}' is disposed on all paths: using statement/declaration or try/finally</value>
    <comment>{Locked="using"}{Locked="try"}{Locked="finally"} "using", "try" and "finally" are C# keywords and should not be localized.</comment>
  </data>
  <data name="UseRecommendedDisposePatternDescription" xml:space="preserve">
    <value>Use recommended dispose pattern to ensure that locally scoped disposable objects are disposed on all paths. If possible, wrap the creation within a 'using' statement or a 'using' declaration. Otherwise, use a try-finally pattern, with a dedicated local variable declared before the try region and an unconditional Dispose invocation on non-null value in the 'finally' region, say 'x?.Dispose()'. If the object is explicitly disposed within the try region or the dispose ownership is transferred to another object or method, assign 'null' to the local variable just after such an operation to prevent double dispose in 'finally'</value>
  </data>
  <data name="Disposable_fields_should_be_disposed" xml:space="preserve">
    <value>Disposable fields should be disposed</value>
  </data>
  <data name="Disposable_field_0_is_never_disposed" xml:space="preserve">
    <value>Disposable field '{0}' is never disposed</value>
  </data>
  <data name="DisposableFieldsShouldBeDisposedDescription" xml:space="preserve">
    <value>A type that implements System.IDisposable declares fields that are of types that also implement IDisposable. The Dispose method of the field is not called by the Dispose method of the declaring type. To fix a violation of this rule, call Dispose on fields that are of types that implement IDisposable if you are responsible for allocating and releasing the unmanaged resources held by the field.</value>
  </data>
  <data name="Wrap_and_align_call_chain" xml:space="preserve">
    <value>Wrap and align call chain</value>
  </data>
  <data name="Wrap_and_align_long_call_chain" xml:space="preserve">
    <value>Wrap and align long call chain</value>
  </data>
  <data name="Warning_colon_semantics_may_change_when_converting_statement" xml:space="preserve">
    <value>Warning: Semantics may change when converting statement.</value>
  </data>
  <data name="Add_null_checks_for_all_parameters" xml:space="preserve">
    <value>Add null checks for all parameters</value>
  </data>
  <data name="Use_System_HashCode" xml:space="preserve">
    <value>Use 'System.HashCode'</value>
  </data>
  <data name="GetHashCode_implementation_can_be_simplified" xml:space="preserve">
    <value>'GetHashCode' implementation can be simplified</value>
  </data>
  <data name="Implement_0_implicitly" xml:space="preserve">
    <value>Implement '{0}' implicitly</value>
  </data>
  <data name="Implement_all_interfaces_implicitly" xml:space="preserve">
    <value>Implement all interfaces implicitly</value>
  </data>
  <data name="Implement_implicitly" xml:space="preserve">
    <value>Implement implicitly</value>
  </data>
  <data name="Implement_0_explicitly" xml:space="preserve">
    <value>Implement '{0}' explicitly</value>
  </data>
  <data name="Interpolation_can_be_simplified" xml:space="preserve">
    <value>Interpolation can be simplified</value>
  </data>
  <data name="Simplify_interpolation" xml:space="preserve">
    <value>Simplify interpolation</value>
  </data>
  <data name="Make_member_static" xml:space="preserve">
    <value>Make static</value>
  </data>
  <data name="Value_colon" xml:space="preserve">
    <value>Value:</value>
  </data>
  <data name="Implement_through_0" xml:space="preserve">
    <value>Implement through '{0}'</value>
  </data>
  <data name="Implement_all_interfaces_explicitly" xml:space="preserve">
    <value>Implement all interfaces explicitly</value>
  </data>
  <data name="Implement_explicitly" xml:space="preserve">
    <value>Implement explicitly</value>
  </data>
  <data name="Struct_contains_assignment_to_this_outside_of_constructor_Make_readonly_fields_writable" xml:space="preserve">
    <value>Struct contains assignment to 'this' outside of constructor. Make readonly fields writable</value>
    <comment>{Locked="Struct"}{Locked="this"} these are C#/VB keywords and should not be localized.</comment>
  </data>
  <data name="Resolve_conflict_markers" xml:space="preserve">
    <value>Resolve conflict markers</value>
  </data>
  <data name="Base_classes_contain_inaccessible_unimplemented_members" xml:space="preserve">
    <value>Base classes contain inaccessible unimplemented members</value>
  </data>
  <data name="Add_DebuggerDisplay_attribute" xml:space="preserve">
    <value>Add 'DebuggerDisplay' attribute</value>
    <comment>{Locked="DebuggerDisplay"} "DebuggerDisplay" is a BCL class and should not be localized.</comment>
  </data>
  <data name="Do_not_change_this_code_Put_cleanup_code_in_0_method" xml:space="preserve">
    <value>Do not change this code. Put cleanup code in '{0}' method</value>
  </data>
  <data name="TODO_colon_free_unmanaged_resources_unmanaged_objects_and_override_finalizer" xml:space="preserve">
    <value>TODO: free unmanaged resources (unmanaged objects) and override finalizer</value>
  </data>
  <data name="TODO_colon_override_finalizer_only_if_0_has_code_to_free_unmanaged_resources" xml:space="preserve">
    <value>TODO: override finalizer only if '{0}' has code to free unmanaged resources</value>
  </data>
  <data name="Simplify_conditional_expression" xml:space="preserve">
    <value>Simplify conditional expression</value>
  </data>
  <data name="Conditional_expression_can_be_simplified" xml:space="preserve">
    <value>Conditional expression can be simplified</value>
  </data>
  <data name="Implement_remaining_members_explicitly" xml:space="preserve">
    <value>Implement remaining members explicitly</value>
  </data>
<<<<<<< HEAD
  <data name="Generate_for_0" xml:space="preserve">
    <value>Generate for '{0}'</value>
  </data>
  <data name="Generate_comparison_operators" xml:space="preserve">
    <value>Generate comparison operators</value>
=======
  <data name="Create_and_assign_remaining_as_fields" xml:space="preserve">
    <value>Create and assign remaining as fields</value>
  </data>
  <data name="Create_and_assign_remaining_as_properties" xml:space="preserve">
    <value>Create and assign remaining as properties</value>
>>>>>>> 691b774a
  </data>
</root><|MERGE_RESOLUTION|>--- conflicted
+++ resolved
@@ -1595,18 +1595,16 @@
   <data name="Implement_remaining_members_explicitly" xml:space="preserve">
     <value>Implement remaining members explicitly</value>
   </data>
-<<<<<<< HEAD
   <data name="Generate_for_0" xml:space="preserve">
     <value>Generate for '{0}'</value>
   </data>
   <data name="Generate_comparison_operators" xml:space="preserve">
     <value>Generate comparison operators</value>
-=======
+  </data>
   <data name="Create_and_assign_remaining_as_fields" xml:space="preserve">
     <value>Create and assign remaining as fields</value>
   </data>
   <data name="Create_and_assign_remaining_as_properties" xml:space="preserve">
     <value>Create and assign remaining as properties</value>
->>>>>>> 691b774a
   </data>
 </root>