﻿// Copyright (c) Microsoft.  All Rights Reserved.  Licensed under the Apache License, Version 2.0.  See License.txt in the project root for license information.

using System;
using System.Collections.Generic;
using System.Collections.Immutable;
using System.Linq;
using System.Threading;
using System.Threading.Tasks;
using Microsoft.CodeAnalysis;
using Microsoft.CodeAnalysis.CodeGeneration;
using Microsoft.CodeAnalysis.FindSymbols;
using Microsoft.CodeAnalysis.LanguageServices;
using Microsoft.CodeAnalysis.Shared.Extensions;
using Roslyn.Utilities;

namespace Microsoft.CodeAnalysis.GenerateMember.GenerateVariable
{
    internal abstract partial class AbstractGenerateVariableService<TService, TSimpleNameSyntax, TExpressionSyntax>
    {
        private partial class State
        {
            public INamedTypeSymbol ContainingType { get; private set; }
            public INamedTypeSymbol TypeToGenerateIn { get; private set; }
            public bool IsStatic { get; private set; }
            public bool IsConstant { get; private set; }
            public bool IsIndexer { get; private set; }
            public bool IsContainedInUnsafeType { get; private set; }
            public ImmutableArray<IParameterSymbol> Parameters { get; private set; }

            // Just the name of the method.  i.e. "Goo" in "Goo" or "X.Goo"
            public SyntaxToken IdentifierToken { get; private set; }
            public TSimpleNameSyntax SimpleNameOpt { get; private set; }

            // The entire expression containing the name.  i.e. "X.Goo"
            public TExpressionSyntax SimpleNameOrMemberAccessExpressionOpt { get; private set; }

            public ITypeSymbol TypeMemberType { get; private set; }
            public ITypeSymbol LocalType { get; private set; }

            public bool OfferReadOnlyFieldFirst { get; private set; }

            public bool IsWrittenTo { get; private set; }
            public bool IsOnlyWrittenTo { get; private set; }

            public bool IsInConstructor { get; private set; }
            public bool IsInRefContext { get; private set; }
            public bool IsInInContext { get; private set; }
            public bool IsInOutContext { get; private set; }
            public bool IsInMemberContext { get; private set; }

            public bool IsInExecutableBlock { get; private set; }
            public bool IsInConditionalAccessExpression { get; private set; }

            public Location AfterThisLocation { get; private set; }
            public Location BeforeThisLocation { get; private set; }

            public static async Task<State> GenerateAsync(
                TService service,
                SemanticDocument document,
                SyntaxNode interfaceNode,
                CancellationToken cancellationToken)
            {
                var state = new State();
                if (!await state.TryInitializeAsync(service, document, interfaceNode, cancellationToken).ConfigureAwait(false))
                {
                    return null;
                }

                return state;
            }

            private async Task<bool> TryInitializeAsync(
                TService service,
                SemanticDocument document,
                SyntaxNode node,
                CancellationToken cancellationToken)
            {
                if (service.IsIdentifierNameGeneration(node))
                {
                    // Cases that we deal with currently:
                    //
                    // 1) expr.Goo
                    // 2) expr->Goo
                    // 3) Goo
                    if (!TryInitializeSimpleName(service, document, (TSimpleNameSyntax)node, cancellationToken))
                    {
                        return false;
                    }
                }
                else if (service.IsExplicitInterfaceGeneration(node))
                {
                    // 4)  bool IGoo.NewProp
                    if (!TryInitializeExplicitInterface(service, document, node, cancellationToken))
                    {
                        return false;
                    }
                }
                else
                {
                    return false;
                }

                // Ok.  It either didn't bind to any symbols, or it bound to a symbol but with
                // errors.  In the former case we definitely want to offer to generate a field.  In
                // the latter case, we want to generate a field *unless* there's an existing member
                // with the same name.  Note: it's ok if there's a  method with the same name.
                var existingMembers = this.TypeToGenerateIn.GetMembers(this.IdentifierToken.ValueText)
                                                           .Where(m => m.Kind != SymbolKind.Method);
                if (existingMembers.Any())
                {
                    // TODO: Code coverage
                    // There was an existing method that the new method would clash with.  
                    return false;
                }

                if (cancellationToken.IsCancellationRequested)
                {
                    return false;
                }

                this.TypeToGenerateIn = await SymbolFinder.FindSourceDefinitionAsync(this.TypeToGenerateIn, document.Project.Solution, cancellationToken).ConfigureAwait(false) as INamedTypeSymbol;

                if (!service.ValidateTypeToGenerateIn(
                    document.Project.Solution, this.TypeToGenerateIn, this.IsStatic, ClassInterfaceModuleStructTypes, cancellationToken))
                {
                    return false;
                }

                this.IsContainedInUnsafeType = service.ContainingTypesOrSelfHasUnsafeKeyword(this.TypeToGenerateIn);

                return CanGenerateLocal() || CodeGenerator.CanAdd(document.Project.Solution, this.TypeToGenerateIn, cancellationToken);
            }

            internal bool CanGenerateLocal()
            {
                return !this.IsInMemberContext && this.IsInExecutableBlock;
            }

            private bool TryInitializeExplicitInterface(
                TService service,
                SemanticDocument document,
                SyntaxNode propertyDeclaration,
                CancellationToken cancellationToken)
            {
                if (!service.TryInitializeExplicitInterfaceState(
                    document, propertyDeclaration, cancellationToken,
                    out var identifierToken, out var propertySymbol, out var typeToGenerateIn))
                {
                    return false;
                }

                this.IdentifierToken = identifierToken;
                this.TypeToGenerateIn = typeToGenerateIn;

                if (propertySymbol.ExplicitInterfaceImplementations.Any())
                {
                    return false;
                }

                cancellationToken.ThrowIfCancellationRequested();

                var semanticModel = document.SemanticModel;
                this.ContainingType = semanticModel.GetEnclosingNamedType(this.IdentifierToken.SpanStart, cancellationToken);
                if (this.ContainingType == null)
                {
                    return false;
                }

                if (!this.ContainingType.Interfaces.OfType<INamedTypeSymbol>().Contains(this.TypeToGenerateIn))
                {
                    return false;
                }

                this.IsIndexer = propertySymbol.IsIndexer;
                this.Parameters = propertySymbol.Parameters;
                this.TypeMemberType = propertySymbol.Type;

                // By default, make it readonly, unless there's already an setter defined.
                this.IsWrittenTo = propertySymbol.SetMethod != null;

                return true;
            }

            private bool TryInitializeSimpleName(
                TService service,
                SemanticDocument semanticDocument,
                TSimpleNameSyntax simpleName,
                CancellationToken cancellationToken)
            {
                if (!service.TryInitializeIdentifierNameState(
                        semanticDocument, simpleName, cancellationToken,
                        out var identifierToken, out var simpleNameOrMemberAccessExpression, out var isInExecutableBlock, out var isInConditionalAccessExpression))
                {
                    return false;
                }

                if (string.IsNullOrWhiteSpace(identifierToken.ValueText))
                {
                    return false;
                }

                this.SimpleNameOpt = simpleName;
                this.IdentifierToken = identifierToken;
                this.SimpleNameOrMemberAccessExpressionOpt = simpleNameOrMemberAccessExpression;
                this.IsInExecutableBlock = isInExecutableBlock;
                this.IsInConditionalAccessExpression = isInConditionalAccessExpression;

                // If we're in a type context then we shouldn't offer to generate a field or
                // property.
<<<<<<< HEAD
                var syntaxFacts = document.Document.GetLanguageService<ISyntaxFactsService>();
=======
                var syntaxFacts = semanticDocument.Document.GetLanguageService<ISyntaxFactsService>();
>>>>>>> 08a22f85
                if (syntaxFacts.IsInNamespaceOrTypeContext(this.SimpleNameOrMemberAccessExpressionOpt))
                {
                    return false;
                }

                this.IsConstant = syntaxFacts.IsInConstantContext(this.SimpleNameOrMemberAccessExpressionOpt);

                // If we're not in a type, don't even bother.  NOTE(cyrusn): We'll have to rethink this
                // for C# Script.
                cancellationToken.ThrowIfCancellationRequested();
                var semanticModel = semanticDocument.SemanticModel;
                this.ContainingType = semanticModel.GetEnclosingNamedType(this.IdentifierToken.SpanStart, cancellationToken);
                if (this.ContainingType == null)
                {
                    return false;
                }

                // Now, try to bind the invocation and see if it succeeds or not.  if it succeeds and
                // binds uniquely, then we don't need to offer this quick fix.
                cancellationToken.ThrowIfCancellationRequested();
                var semanticInfo = semanticModel.GetSymbolInfo(this.SimpleNameOrMemberAccessExpressionOpt, cancellationToken);

                cancellationToken.ThrowIfCancellationRequested();
                if (semanticInfo.Symbol != null)
                {
                    return false;
                }

                // Either we found no matches, or this was ambiguous. Either way, we might be able
                // to generate a method here.  Determine where the user wants to generate the method
                // into, and if it's valid then proceed.
                cancellationToken.ThrowIfCancellationRequested();
                if (!service.TryDetermineTypeToGenerateIn(semanticDocument, this.ContainingType, this.SimpleNameOrMemberAccessExpressionOpt, cancellationToken,
                    out var typeToGenerateIn, out var isStatic))
                {
                    return false;
                }

                this.TypeToGenerateIn = typeToGenerateIn;
                this.IsStatic = isStatic;

                DetermineFieldType(semanticDocument, cancellationToken);

<<<<<<< HEAD
                var semanticFacts = document.Document.GetLanguageService<ISemanticFactsService>();
=======
                var semanticFacts = semanticDocument.Document.GetLanguageService<ISemanticFactsService>();
>>>>>>> 08a22f85
                this.IsInRefContext = semanticFacts.IsInRefContext(semanticModel, this.SimpleNameOrMemberAccessExpressionOpt, cancellationToken);
                this.IsInInContext = semanticFacts.IsInInContext(semanticModel, this.SimpleNameOrMemberAccessExpressionOpt, cancellationToken);
                this.IsInOutContext = semanticFacts.IsInOutContext(semanticModel, this.SimpleNameOrMemberAccessExpressionOpt, cancellationToken);
                this.IsWrittenTo = semanticFacts.IsWrittenTo(semanticModel, this.SimpleNameOrMemberAccessExpressionOpt, cancellationToken);
                this.IsOnlyWrittenTo = semanticFacts.IsOnlyWrittenTo(semanticModel, this.SimpleNameOrMemberAccessExpressionOpt, cancellationToken);
                this.IsInConstructor = DetermineIsInConstructor(semanticDocument);
                this.IsInMemberContext = this.SimpleNameOpt != this.SimpleNameOrMemberAccessExpressionOpt ||
                                         syntaxFacts.IsObjectInitializerNamedAssignmentIdentifier(this.SimpleNameOrMemberAccessExpressionOpt);

                CheckSurroundingContext(semanticDocument, SymbolKind.Field, cancellationToken);
                CheckSurroundingContext(semanticDocument, SymbolKind.Property, cancellationToken);

                return true;
            }

            private void CheckSurroundingContext(
                SemanticDocument semanticDocument, SymbolKind symbolKind, CancellationToken cancellationToken)
            {
                // See if we're being assigned to.  If so, look at the before/after statements
                // to see if either is an assignment.  If so, we can use that to try to determine
                // user patterns that can be used when generating the member.  For example,
                // if the sibling assignment is to a readonly field, then we want to offer to 
                // generate a readonly field vs a writable field.
                //
                // Also, because users often like to keep members/assignments in the same order
                // we can pick a good place for the new member based on the surrounding assignments.
                var syntaxFacts = semanticDocument.Document.GetLanguageService<ISyntaxFactsService>();
                var simpleName = this.SimpleNameOrMemberAccessExpressionOpt;

                if (syntaxFacts.IsLeftSideOfAssignment(simpleName))
                {
                    var assignmentStatement = simpleName.Ancestors().FirstOrDefault(syntaxFacts.IsSimpleAssignmentStatement);
                    if (assignmentStatement != null)
                    {
                        syntaxFacts.GetPartsOfAssignmentStatement(
                            assignmentStatement, out var left, out var right);

                        if (left == simpleName)
                        {
                            var block = assignmentStatement.Parent;
                            var children = block.ChildNodesAndTokens();

                            var statementindex = GetStatementIndex(children, assignmentStatement);

                            var previousAssignedSymbol = TryGetAssignedSymbol(semanticDocument, symbolKind, children, statementindex - 1, cancellationToken);
                            var nextAssignedSymbol = TryGetAssignedSymbol(semanticDocument, symbolKind, children, statementindex + 1, cancellationToken);

                            if (symbolKind == SymbolKind.Field)
                            {
                                this.OfferReadOnlyFieldFirst = FieldIsReadOnly(previousAssignedSymbol) ||
                                                               FieldIsReadOnly(nextAssignedSymbol);
                            }

                            this.AfterThisLocation = this.AfterThisLocation ?? previousAssignedSymbol?.Locations.FirstOrDefault();
                            this.BeforeThisLocation = this.BeforeThisLocation ?? nextAssignedSymbol?.Locations.FirstOrDefault();
                        }
                    }
                }
            }

            private ISymbol TryGetAssignedSymbol(
                SemanticDocument semanticDocument, SymbolKind symbolKind,
                ChildSyntaxList children, int index,
                CancellationToken cancellationToken)
            {
                var syntaxFacts = semanticDocument.Document.GetLanguageService<ISyntaxFactsService>();
                if (index >= 0 && index < children.Count)
                {
                    var sibling = children[index];
                    if (sibling.IsNode)
                    {
                        var siblingNode = sibling.AsNode();
                        if (syntaxFacts.IsSimpleAssignmentStatement(siblingNode))
                        {
                            syntaxFacts.GetPartsOfAssignmentStatement(
                                siblingNode, out var left, out var right);

                            var symbol = semanticDocument.SemanticModel.GetSymbolInfo(left, cancellationToken).Symbol;
                            if (symbol?.Kind == symbolKind &&
                                symbol.ContainingType.Equals(this.ContainingType))
                            {
                                return symbol;
                            }
                        }
                    }
                }

                return null;
            }

            private bool FieldIsReadOnly(ISymbol symbol)
                => symbol is IFieldSymbol field && field.IsReadOnly;

            private int GetStatementIndex(ChildSyntaxList children, SyntaxNode statement)
            {
                var index = 0;
                foreach (var child in children)
                {
                    if (child == statement)
                    {
                        return index;
                    }

                    index++;
                }

                throw ExceptionUtilities.Unreachable;
            }

            private void DetermineFieldType(
                SemanticDocument semanticDocument,
                CancellationToken cancellationToken)
            {
                var typeInference = semanticDocument.Document.GetLanguageService<ITypeInferenceService>();
                var inferredType = typeInference.InferType(
                    semanticDocument.SemanticModel, this.SimpleNameOrMemberAccessExpressionOpt, objectAsDefault: true,
                    nameOpt: this.IdentifierToken.ValueText, cancellationToken: cancellationToken);

                var compilation = semanticDocument.SemanticModel.Compilation;
                inferredType = inferredType.SpecialType == SpecialType.System_Void
                    ? compilation.ObjectType
                    : inferredType;

                if (this.IsInConditionalAccessExpression)
                {
                    inferredType = inferredType.RemoveNullableIfPresent();
                }

                if (inferredType.IsDelegateType() && !inferredType.CanBeReferencedByName)
                {
                    var namedDelegateType = inferredType.GetDelegateType(compilation)?.DelegateInvokeMethod?.ConvertToType(compilation);
                    if (namedDelegateType != null)
                    {
                        inferredType = namedDelegateType;
                    }
                }

                // Substitute 'object' for all captured method type parameters.  Note: we may need to
                // do this for things like anonymous types, as well as captured type parameters that
                // aren't in scope in the destination type.
                var capturedMethodTypeParameters = inferredType.GetReferencedMethodTypeParameters();
                var mapping = capturedMethodTypeParameters.ToDictionary(tp => tp,
                    tp => compilation.ObjectType);

                this.TypeMemberType = inferredType.SubstituteTypes(mapping, compilation);
                var availableTypeParameters = this.TypeToGenerateIn.GetAllTypeParameters();
                this.TypeMemberType = TypeMemberType.RemoveUnavailableTypeParameters(
                    compilation, availableTypeParameters);

                var enclosingMethodSymbol = semanticDocument.SemanticModel.GetEnclosingSymbol<IMethodSymbol>(this.SimpleNameOrMemberAccessExpressionOpt.SpanStart, cancellationToken);
                if (enclosingMethodSymbol != null && enclosingMethodSymbol.TypeParameters != null && enclosingMethodSymbol.TypeParameters.Length != 0)
                {
                    var combinedTypeParameters = new List<ITypeParameterSymbol>();
                    combinedTypeParameters.AddRange(availableTypeParameters);
                    combinedTypeParameters.AddRange(enclosingMethodSymbol.TypeParameters);
                    this.LocalType = inferredType.RemoveUnavailableTypeParameters(
                    compilation, combinedTypeParameters);
                }
                else
                {
                    this.LocalType = this.TypeMemberType;
                }
            }

            private bool DetermineIsInConstructor(SemanticDocument semanticDocument)
            {
                if (!this.ContainingType.OriginalDefinition.Equals(this.TypeToGenerateIn.OriginalDefinition))
                {
                    return false;
                }

                var syntaxFacts = semanticDocument.Document.GetLanguageService<ISyntaxFactsService>();
                return syntaxFacts.IsInConstructor(this.SimpleNameOpt);
            }
        }
    }
}<|MERGE_RESOLUTION|>--- conflicted
+++ resolved
@@ -207,11 +207,7 @@
 
                 // If we're in a type context then we shouldn't offer to generate a field or
                 // property.
-<<<<<<< HEAD
-                var syntaxFacts = document.Document.GetLanguageService<ISyntaxFactsService>();
-=======
                 var syntaxFacts = semanticDocument.Document.GetLanguageService<ISyntaxFactsService>();
->>>>>>> 08a22f85
                 if (syntaxFacts.IsInNamespaceOrTypeContext(this.SimpleNameOrMemberAccessExpressionOpt))
                 {
                     return false;
@@ -255,11 +251,7 @@
 
                 DetermineFieldType(semanticDocument, cancellationToken);
 
-<<<<<<< HEAD
-                var semanticFacts = document.Document.GetLanguageService<ISemanticFactsService>();
-=======
                 var semanticFacts = semanticDocument.Document.GetLanguageService<ISemanticFactsService>();
->>>>>>> 08a22f85
                 this.IsInRefContext = semanticFacts.IsInRefContext(semanticModel, this.SimpleNameOrMemberAccessExpressionOpt, cancellationToken);
                 this.IsInInContext = semanticFacts.IsInInContext(semanticModel, this.SimpleNameOrMemberAccessExpressionOpt, cancellationToken);
                 this.IsInOutContext = semanticFacts.IsInOutContext(semanticModel, this.SimpleNameOrMemberAccessExpressionOpt, cancellationToken);
