﻿// Copyright (c) Microsoft.  All Rights Reserved.  Licensed under the Apache License, Version 2.0.  See License.txt in the project root for license information.

using System;
using System.Collections.Immutable;
using System.Linq;
using System.Threading;
using System.Threading.Tasks;
using Microsoft.CodeAnalysis.CodeActions;
using Microsoft.CodeAnalysis.CodeStyle;
using Microsoft.CodeAnalysis.Editing;
using Microsoft.CodeAnalysis.LanguageServices;
using Microsoft.CodeAnalysis.PooledObjects;
using Microsoft.CodeAnalysis.Operations;
using Microsoft.CodeAnalysis.Shared.Extensions;
using Roslyn.Utilities;

namespace Microsoft.CodeAnalysis.InitializeParameter
{
    internal abstract partial class AbstractAddParameterCheckCodeRefactoringProvider<
        TParameterSyntax,
        TMemberDeclarationSyntax,
        TStatementSyntax,
        TExpressionSyntax,
        TBinaryExpressionSyntax> : AbstractInitializeParameterCodeRefactoringProvider<
            TParameterSyntax,
            TMemberDeclarationSyntax,
            TStatementSyntax,
            TExpressionSyntax,
            TBinaryExpressionSyntax>
        where TParameterSyntax : SyntaxNode
        where TMemberDeclarationSyntax : SyntaxNode
        where TStatementSyntax : SyntaxNode
        where TExpressionSyntax : SyntaxNode
        where TBinaryExpressionSyntax : TExpressionSyntax
    {
        protected override async Task<ImmutableArray<CodeAction>> GetRefactoringsAsync(
            Document document, IParameterSymbol parameter, TMemberDeclarationSyntax memberDeclaration,
            IBlockOperation blockStatementOpt, CancellationToken cancellationToken)
        {
            // Only should provide null-checks for reference types and nullable types.
            if (!parameter.Type.IsReferenceType &&
                !parameter.Type.IsNullable())
            {
                return ImmutableArray<CodeAction>.Empty;
            }

            var syntaxFacts = document.GetLanguageService<ISyntaxFactsService>();
            var semanticModel = await document.GetSemanticModelAsync(cancellationToken).ConfigureAwait(false);

            // Look for an existing "if (p == null)" statement, or "p ?? throw" check.  If we already
            // have one, we don't want to offer to generate a new null check.
            //
            // Note: we only check the top level statements of the block.  I think that's sufficient
            // as this will catch the 90% case, while not being that bad an experience even when 
            // people do strange things in their constructors.
            if (blockStatementOpt != null)
            {
                foreach (var statement in blockStatementOpt.Operations)
                {
                    if (IsIfNullCheck(statement, parameter))
                    {
                        return ImmutableArray<CodeAction>.Empty;
                    }

                    if (ContainsNullCoalesceCheck(
                            syntaxFacts, semanticModel, statement,
                            parameter, cancellationToken))
                    {
                        return ImmutableArray<CodeAction>.Empty;
                    }
                }
            }

            // Great.  There was no null check.  Offer to add one.
            var result = ArrayBuilder<CodeAction>.GetInstance();
            result.Add(new MyCodeAction(
                FeaturesResources.Add_null_check,
                c => AddNullCheckAsync(document, parameter, memberDeclaration, blockStatementOpt, c)));

            // Also, if this was a string, offer to add the special checks to 
            // string.IsNullOrEmpty and string.IsNullOrWhitespace.
            if (parameter.Type.SpecialType == SpecialType.System_String)
            {
                result.Add(new MyCodeAction(
                    FeaturesResources.Add_string_IsNullOrEmpty_check,
                    c => AddStringCheckAsync(document, parameter, memberDeclaration, blockStatementOpt, nameof(string.IsNullOrEmpty), c)));

                result.Add(new MyCodeAction(
                    FeaturesResources.Add_string_IsNullOrWhiteSpace_check,
                    c => AddStringCheckAsync(document, parameter, memberDeclaration, blockStatementOpt, nameof(string.IsNullOrWhiteSpace), c)));
            }

            return result.ToImmutableAndFree();
        }

        private bool ContainsNullCoalesceCheck(
            ISyntaxFactsService syntaxFacts, SemanticModel semanticModel,
            IOperation statement, IParameterSymbol parameter,
            CancellationToken cancellationToken)
        {
            // Look for anything in this statement of the form "p ?? throw ...".
            // If so, we'll consider this parameter checked for null and we can stop immediately.

            var syntax = statement.Syntax;
            foreach (var coalesceNode in syntax.DescendantNodes().OfType<TBinaryExpressionSyntax>())
            {
<<<<<<< HEAD
                var operation = semanticModel.GetOperation(coalesceNode, cancellationToken);
                if (operation is ICoalesceExpression coalesceExpression)
=======
                var operation = GetOperation(semanticModel, coalesceNode, cancellationToken);
                if (operation is ICoalesceOperation coalesceExpression)
>>>>>>> 9c82aed5
                {
                    if (IsParameterReference(coalesceExpression.Value, parameter) &&
                        syntaxFacts.IsThrowExpression(coalesceExpression.WhenNull.Syntax))
                    {
                        return true;
                    }
                }
            }

            return false;
        }

        private bool IsIfNullCheck(IOperation statement, IParameterSymbol parameter)
        {
            if (statement is IConditionalOperation ifStatement)
            {
                var condition = ifStatement.Condition;
                condition = UnwrapImplicitConversion(condition);

                if (condition is IBinaryOperation binaryOperator)
                {
                    // Look for code of the form "if (p == null)" or "if (null == p)"
                    if (IsNullCheck(binaryOperator.LeftOperand, binaryOperator.RightOperand, parameter) ||
                        IsNullCheck(binaryOperator.RightOperand, binaryOperator.LeftOperand, parameter))
                    {
                        return true;
                    }
                }
                else if (parameter.Type.SpecialType == SpecialType.System_String &&
                         IsStringCheck(condition, parameter))
                {
                    return true;
                }
            }

            return false;
        }

        private bool IsStringCheck(IOperation condition, IParameterSymbol parameter)
        {
            if (condition is IInvocationOperation invocation &&
                invocation.Arguments.Length == 1 &&
                IsParameterReference(invocation.Arguments[0].Value, parameter))
            {
                var targetMethod = invocation.TargetMethod;
                if (targetMethod?.Name == nameof(string.IsNullOrEmpty) ||
                    targetMethod?.Name == nameof(string.IsNullOrWhiteSpace))
                {
                    return targetMethod.ContainingType.SpecialType == SpecialType.System_String;
                }
            }

            return false;
        }

        private bool IsNullCheck(IOperation operand1, IOperation operand2, IParameterSymbol parameter)
            => IsNullLiteral(UnwrapImplicitConversion(operand1)) && IsParameterReference(operand2, parameter);

        private bool IsNullLiteral(IOperation operand)
            => operand is ILiteralOperation literal &&
               literal.ConstantValue.HasValue &&
               literal.ConstantValue.Value == null;

        private async Task<Document> AddNullCheckAsync(
            Document document,
            IParameterSymbol parameter,
            TMemberDeclarationSyntax memberDeclaration,
            IBlockOperation blockStatementOpt,
            CancellationToken cancellationToken)
        {
            // First see if we can convert a statement of the form "this.s = s" into "this.s = s ?? throw ...".
            var documentOpt = await TryAddNullCheckToAssignmentAsync(
                document, parameter, blockStatementOpt, cancellationToken).ConfigureAwait(false);

            if (documentOpt != null)
            {
                return documentOpt;
            }

            // If we can't, then just offer to add an "if (s == null)" statement.
            return await AddNullCheckStatementAsync(
                document, parameter, memberDeclaration, blockStatementOpt,
                (c, g) => CreateNullCheckStatement(c, g, parameter),
                cancellationToken).ConfigureAwait(false);
        }

        private async Task<Document> AddStringCheckAsync(
            Document document,
            IParameterSymbol parameter,
            TMemberDeclarationSyntax memberDeclaration,
            IBlockOperation blockStatementOpt,
            string methodName,
            CancellationToken cancellationToken)
        {
            return await AddNullCheckStatementAsync(
                document, parameter, memberDeclaration, blockStatementOpt,
                (c, g) => CreateStringCheckStatement(c, g, parameter, methodName),
                cancellationToken).ConfigureAwait(false);
        }

        private async Task<Document> AddNullCheckStatementAsync(
            Document document, 
            IParameterSymbol parameter,
            TMemberDeclarationSyntax memberDeclaration,
            IBlockOperation blockStatementOpt,
            Func<Compilation, SyntaxGenerator, TStatementSyntax> generateNullCheck,
            CancellationToken cancellationToken)
        {
            var semanticModel = await document.GetSemanticModelAsync(cancellationToken).ConfigureAwait(false);
            var compilation = semanticModel.Compilation;
            var root = await document.GetSyntaxRootAsync(cancellationToken).ConfigureAwait(false);

            var editor = new SyntaxEditor(root, document.Project.Solution.Workspace);
            var nullCheckStatement = generateNullCheck(compilation, editor.Generator);

            // Find a good location to add the null check. In general, we want the order of checks
            // and assignments in the constructor to match the order of parameters in the method
            // signature.
            var statementToAddAfter = GetStatementToAddNullCheckAfter(
                semanticModel, parameter, blockStatementOpt, cancellationToken);
            InsertStatement(editor, memberDeclaration, statementToAddAfter, nullCheckStatement);

            var newRoot = editor.GetChangedRoot();
            return document.WithSyntaxRoot(newRoot);
        }

        private static TStatementSyntax CreateNullCheckStatement(
            Compilation compilation, SyntaxGenerator generator, IParameterSymbol parameter)
        {
            // generates: if (s == null) throw new ArgumentNullException(nameof(s))
            return (TStatementSyntax)generator.IfStatement(
                generator.ReferenceEqualsExpression(
                    generator.IdentifierName(parameter.Name),
                    generator.NullLiteralExpression()),
                SpecializedCollections.SingletonEnumerable(
                    generator.ThrowStatement(
                        CreateArgumentNullException(compilation, generator, parameter))));
        }

        private static TStatementSyntax CreateStringCheckStatement(
            Compilation compilation, SyntaxGenerator generator,
            IParameterSymbol parameter, string methodName)
        {
            var stringType = compilation.GetSpecialType(SpecialType.System_String);

            // generates: if (string.IsXXX(s)) throw new ArgumentException("message", nameof(s))
            return (TStatementSyntax)generator.IfStatement(
                generator.InvocationExpression(
                    generator.MemberAccessExpression(
                        generator.TypeExpression(stringType),
                        generator.IdentifierName(methodName)),
                    generator.Argument(generator.IdentifierName(parameter.Name))),
                SpecializedCollections.SingletonEnumerable(
                    generator.ThrowStatement(
                        CreateArgumentException(compilation, generator, parameter))));
        }

        private SyntaxNode GetStatementToAddNullCheckAfter(
            SemanticModel semanticModel,
            IParameterSymbol parameter,
            IBlockOperation blockStatementOpt,
            CancellationToken cancellationToken)
        {
            if (blockStatementOpt == null)
            {
                return null;
            }

            var methodSymbol = (IMethodSymbol)parameter.ContainingSymbol;
            var parameterIndex = methodSymbol.Parameters.IndexOf(parameter);

            // look for an existing check for a parameter that comes before us.
            // If we find one, we'll add ourselves after that parameter check.
            for (var i = parameterIndex - 1; i >= 0; i--)
            {
                var checkStatement = TryFindParameterCheckStatement(
                    semanticModel, methodSymbol.Parameters[i], blockStatementOpt, cancellationToken);
                if (checkStatement != null)
                {
                    return checkStatement.Syntax;
                }
            }

            // look for an existing check for a parameter that comes before us.
            // If we find one, we'll add ourselves after that parameter check.
            for (var i = parameterIndex + 1; i < methodSymbol.Parameters.Length; i++)
            {
                var checkStatement = TryFindParameterCheckStatement(
                    semanticModel, methodSymbol.Parameters[i], blockStatementOpt, cancellationToken);
                if (checkStatement != null)
                {
                    var statementIndex = blockStatementOpt.Operations.IndexOf(checkStatement);
                    return statementIndex > 0 ? blockStatementOpt.Operations[statementIndex - 1].Syntax : null;
                }
            }

            // Just place the null check at the start of the block
            return null;
        }

        /// <summary>
        /// Tries to find an if-statement that looks like it is checking the provided parameter
        /// in some way.  If we find a match, we'll place our new null-check statement before/after
        /// this statement as appropriate.
        /// </summary>
        private IOperation TryFindParameterCheckStatement(
            SemanticModel semanticModel,
            IParameterSymbol parameterSymbol,
            IBlockOperation blockStatementOpt,
            CancellationToken cancellationToken)
        {
            if (blockStatementOpt != null)
            {
                foreach (var statement in blockStatementOpt.Operations)
                {
                    if (statement is IConditionalOperation ifStatement)
                    {
                        if (ContainsParameterReference(semanticModel, ifStatement.Condition, parameterSymbol, cancellationToken))
                        {
                            return statement;
                        }

                        continue;
                    }

                    // Stop hunting after we hit something that isn't an if-statement
                    break;
                }
            }

            return null;
        }

        private async Task<Document> TryAddNullCheckToAssignmentAsync(
            Document document,
            IParameterSymbol parameter,
            IBlockOperation blockStatementOpt,
            CancellationToken cancellationToken)
        {
            // tries to convert "this.s = s" into "this.s = s ?? throw ...".  Only supported
            // in languages that have a throw-expression, and only if the user has set the
            // preference that they like throw-expressions.

            if (blockStatementOpt == null)
            {
                return null;
            }

            var syntaxTree = await document.GetSyntaxTreeAsync(cancellationToken).ConfigureAwait(false);
            var syntaxFacts = document.GetLanguageService<ISyntaxFactsService>();
            if (!syntaxFacts.SupportsThrowExpression(syntaxTree.Options))
            {
                return null;
            }

            var options = await document.GetOptionsAsync(cancellationToken).ConfigureAwait(false);
            if (!options.GetOption(CodeStyleOptions.PreferThrowExpression).Value)
            {
                return null;
            }

            // Look through all the top level statements in the block to see if we can
            // find an existing field/property assignment involving this parameter.
            var containingType = parameter.ContainingType;
            foreach (var statement in blockStatementOpt.Operations)
            {
                if (IsFieldOrPropertyAssignment(statement, containingType, out var assignmentExpression) &&
                    IsParameterReference(assignmentExpression.Value, parameter))
                {
                    // Found one.  Convert it to a coalesce expression with an appropriate 
                    // throw expression.
                    var compilation = await document.Project.GetCompilationAsync(cancellationToken).ConfigureAwait(false);

                    var root = await document.GetSyntaxRootAsync(cancellationToken).ConfigureAwait(false);

                    var generator = SyntaxGenerator.GetGenerator(document);
                    var coalesce = generator.CoalesceExpression(
                        assignmentExpression.Value.Syntax,
                        generator.ThrowExpression(
                            CreateArgumentNullException(compilation, generator, parameter)));

                    var newRoot = root.ReplaceNode(assignmentExpression.Value.Syntax, coalesce);
                    return document.WithSyntaxRoot(newRoot);
                }
            }

            return null;
        }

        private static SyntaxNode GetTypeNode(
            Compilation compilation, SyntaxGenerator generator, Type type)
        {
            var typeSymbol = compilation.GetTypeByMetadataName(type.FullName);
            if (typeSymbol == null)
            {
                return generator.QualifiedName(
                    generator.IdentifierName(nameof(System)),
                    generator.IdentifierName(type.Name));
            }

            return generator.TypeExpression(typeSymbol);
        }

        private static SyntaxNode CreateArgumentNullException(
            Compilation compilation, SyntaxGenerator generator, IParameterSymbol parameter)
        {
            return generator.ObjectCreationExpression(
                GetTypeNode(compilation, generator, typeof(ArgumentNullException)),
                generator.NameOfExpression(generator.IdentifierName(parameter.Name)));
        }

        private static SyntaxNode CreateArgumentException(
            Compilation compilation, SyntaxGenerator generator, IParameterSymbol parameter)
        {
            // Note "message" is not localized.  It is the name of the first parameter of 
            // "ArgumentException"
            return generator.ObjectCreationExpression(
                GetTypeNode(compilation, generator, typeof(ArgumentException)),
                generator.LiteralExpression("message"),
                generator.NameOfExpression(generator.IdentifierName(parameter.Name)));
        }
    }
}<|MERGE_RESOLUTION|>--- conflicted
+++ resolved
@@ -104,13 +104,8 @@
             var syntax = statement.Syntax;
             foreach (var coalesceNode in syntax.DescendantNodes().OfType<TBinaryExpressionSyntax>())
             {
-<<<<<<< HEAD
                 var operation = semanticModel.GetOperation(coalesceNode, cancellationToken);
-                if (operation is ICoalesceExpression coalesceExpression)
-=======
-                var operation = GetOperation(semanticModel, coalesceNode, cancellationToken);
                 if (operation is ICoalesceOperation coalesceExpression)
->>>>>>> 9c82aed5
                 {
                     if (IsParameterReference(coalesceExpression.Value, parameter) &&
                         syntaxFacts.IsThrowExpression(coalesceExpression.WhenNull.Syntax))
