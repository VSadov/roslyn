--- conflicted
+++ resolved
@@ -88,13 +88,8 @@
                 var taggedText = finalParts.ToTaggedText();
 
                 result.Add(new InlineHint(
-<<<<<<< HEAD
                     span, taggedText, textChange,
-                    InlineHintHelpers.GetDescriptionFunction(span.Start, type.GetSymbolKey(cancellationToken: cancellationToken))));
-=======
-                    span, finalParts.ToTaggedText(),
                     InlineHintHelpers.GetDescriptionFunction(span.Start, type.GetSymbolKey(cancellationToken: cancellationToken), displayOptions)));
->>>>>>> 9e7e577b
             }
 
             return result.ToImmutable();
