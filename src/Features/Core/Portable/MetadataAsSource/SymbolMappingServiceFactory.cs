--- conflicted
+++ resolved
@@ -10,40 +10,35 @@
 using Microsoft.CodeAnalysis.Host.Mef;
 using Microsoft.CodeAnalysis.SymbolMapping;
 
-namespace Microsoft.CodeAnalysis.MetadataAsSource;
-
-[ExportWorkspaceServiceFactory(typeof(ISymbolMappingService), WorkspaceKind.MetadataAsSource)]
-[Shared]
-internal class SymbolMappingServiceFactory : IWorkspaceServiceFactory
+namespace Microsoft.CodeAnalysis.MetadataAsSource
 {
-<<<<<<< HEAD
-    [ImportingConstructor]
-    [Obsolete(MefConstruction.ImportingConstructorMessage, error: true)]
-    public SymbolMappingServiceFactory()
-=======
     [ExportWorkspaceServiceFactory(typeof(ISymbolMappingService), [WorkspaceKind.MetadataAsSource])]
     [Shared]
     internal class SymbolMappingServiceFactory : IWorkspaceServiceFactory
->>>>>>> 815f0269
     {
-    }
-
-    public IWorkspaceService CreateService(HostWorkspaceServices workspaceServices)
-        => new SymbolMappingService(((MetadataAsSourceWorkspace)workspaceServices.Workspace).FileService);
-
-    private sealed class SymbolMappingService(MetadataAsSourceFileService fileService) : ISymbolMappingService
-    {
-        private readonly MetadataAsSourceFileService _fileService = fileService;
-
-        public Task<SymbolMappingResult?> MapSymbolAsync(Document document, SymbolKey symbolId, CancellationToken cancellationToken)
+        [ImportingConstructor]
+        [Obsolete(MefConstruction.ImportingConstructorMessage, error: true)]
+        public SymbolMappingServiceFactory()
         {
-            if (document.Project.Solution.WorkspaceKind is not WorkspaceKind.MetadataAsSource)
-                throw new ArgumentException(FeaturesResources.Document_must_be_contained_in_the_workspace_that_created_this_service, nameof(document));
-
-            return _fileService.MapSymbolAsync(document, symbolId, cancellationToken);
         }
 
-        public Task<SymbolMappingResult?> MapSymbolAsync(Document document, ISymbol symbol, CancellationToken cancellationToken)
-            => MapSymbolAsync(document, SymbolKey.Create(symbol, cancellationToken), cancellationToken);
+        public IWorkspaceService CreateService(HostWorkspaceServices workspaceServices)
+            => new SymbolMappingService(((MetadataAsSourceWorkspace)workspaceServices.Workspace).FileService);
+
+        private sealed class SymbolMappingService(MetadataAsSourceFileService fileService) : ISymbolMappingService
+        {
+            private readonly MetadataAsSourceFileService _fileService = fileService;
+
+            public Task<SymbolMappingResult?> MapSymbolAsync(Document document, SymbolKey symbolId, CancellationToken cancellationToken)
+            {
+                if (document.Project.Solution.WorkspaceKind is not WorkspaceKind.MetadataAsSource)
+                    throw new ArgumentException(FeaturesResources.Document_must_be_contained_in_the_workspace_that_created_this_service, nameof(document));
+
+                return _fileService.MapSymbolAsync(document, symbolId, cancellationToken);
+            }
+
+            public Task<SymbolMappingResult?> MapSymbolAsync(Document document, ISymbol symbol, CancellationToken cancellationToken)
+                => MapSymbolAsync(document, SymbolKey.Create(symbol, cancellationToken), cancellationToken);
+        }
     }
 }