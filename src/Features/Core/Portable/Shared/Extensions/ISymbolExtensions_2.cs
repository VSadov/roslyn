--- conflicted
+++ resolved
@@ -174,11 +174,7 @@
 
         public static IEnumerable<TaggedText> GetDocumentationParts(this ISymbol symbol, SemanticModel semanticModel, int position, IDocumentationCommentFormattingService formatter, CancellationToken cancellationToken)
         {
-<<<<<<< HEAD
-            string documentation = GetDocumentation(symbol, semanticModel.Compilation, cancellationToken);
-=======
-            var documentation = GetDocumentation(symbol, cancellationToken);
->>>>>>> a90f6585
+            var documentation = GetDocumentation(symbol, semanticModel.Compilation, cancellationToken);
 
             return documentation != null
                 ? formatter.Format(documentation, semanticModel, position, CrefFormat)
