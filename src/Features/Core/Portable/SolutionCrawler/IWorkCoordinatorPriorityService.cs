﻿// Licensed to the .NET Foundation under one or more agreements.
// The .NET Foundation licenses this file to you under the MIT license.
// See the LICENSE file in the project root for more information.

#if false
using System.Threading;
using System.Threading.Tasks;
using Microsoft.CodeAnalysis.Host;

namespace Microsoft.CodeAnalysis.SolutionCrawler;

internal interface IWorkCoordinatorPriorityService : ILanguageService
{
<<<<<<< HEAD
    internal interface IWorkCoordinatorPriorityService : ILanguageService
    {
        /// <summary>
        /// True if this document is less important than other documents in the project it is 
        /// contained in, and should have work scheduled for it happen after all other documents
        /// in the project.
        /// </summary>
        Task<bool> IsLowPriorityAsync(Document document, CancellationToken cancellationToken);
    }
}
#endif
=======
    /// <summary>
    /// True if this document is less important than other documents in the project it is 
    /// contained in, and should have work scheduled for it happen after all other documents
    /// in the project.
    /// </summary>
    Task<bool> IsLowPriorityAsync(Document document, CancellationToken cancellationToken);
}
>>>>>>> 6dd97ba9
<|MERGE_RESOLUTION|>--- conflicted
+++ resolved
@@ -11,19 +11,6 @@
 
 internal interface IWorkCoordinatorPriorityService : ILanguageService
 {
-<<<<<<< HEAD
-    internal interface IWorkCoordinatorPriorityService : ILanguageService
-    {
-        /// <summary>
-        /// True if this document is less important than other documents in the project it is 
-        /// contained in, and should have work scheduled for it happen after all other documents
-        /// in the project.
-        /// </summary>
-        Task<bool> IsLowPriorityAsync(Document document, CancellationToken cancellationToken);
-    }
-}
-#endif
-=======
     /// <summary>
     /// True if this document is less important than other documents in the project it is 
     /// contained in, and should have work scheduled for it happen after all other documents
@@ -31,4 +18,4 @@
     /// </summary>
     Task<bool> IsLowPriorityAsync(Document document, CancellationToken cancellationToken);
 }
->>>>>>> 6dd97ba9
+#endif