﻿// Licensed to the .NET Foundation under one or more agreements.
// The .NET Foundation licenses this file to you under the MIT license.
// See the LICENSE file in the project root for more information.

using System;
using System.Collections.Generic;
using System.Collections.Immutable;
using System.Linq;
using System.Threading;
using System.Threading.Tasks;
using Microsoft.CodeAnalysis.Internal.Log;
using Microsoft.CodeAnalysis.Options;
using Microsoft.CodeAnalysis.Shared.Extensions;
using Microsoft.CodeAnalysis.Shared.TestHooks;
using Roslyn.Utilities;

namespace Microsoft.CodeAnalysis.SolutionCrawler
{
    internal partial class SolutionCrawlerRegistrationService
    {
        internal sealed partial class WorkCoordinator
        {
            private readonly Registration _registration;
            private readonly object _gate;

            private readonly LogAggregator _logAggregator;
            private readonly IAsynchronousOperationListener _listener;
            private readonly IOptionService _optionService;
            private readonly IDocumentTrackingService _documentTrackingService;

            private readonly CancellationTokenSource _shutdownNotificationSource;
            private readonly CancellationToken _shutdownToken;
            private readonly TaskQueue _eventProcessingQueue;

            // points to processor task
            private readonly IncrementalAnalyzerProcessor _documentAndProjectWorkerProcessor;
            private readonly SemanticChangeProcessor _semanticChangeProcessor;

            public WorkCoordinator(
                 IAsynchronousOperationListener listener,
                 IEnumerable<Lazy<IIncrementalAnalyzerProvider, IncrementalAnalyzerProviderMetadata>> analyzerProviders,
                 bool initializeLazily,
                 Registration registration)
            {
                _logAggregator = new LogAggregator();

                _registration = registration;
                _gate = new object();

                _listener = listener;
                _optionService = _registration.Workspace.Services.GetRequiredService<IOptionService>();
                _documentTrackingService = _registration.Workspace.Services.GetRequiredService<IDocumentTrackingService>();

                // event and worker queues
                _shutdownNotificationSource = new CancellationTokenSource();
                _shutdownToken = _shutdownNotificationSource.Token;

                _eventProcessingQueue = new TaskQueue(listener, TaskScheduler.Default);

                var activeFileBackOffTimeSpan = InternalSolutionCrawlerOptions.ActiveFileWorkerBackOffTimeSpan;
                var allFilesWorkerBackOffTimeSpan = InternalSolutionCrawlerOptions.AllFilesWorkerBackOffTimeSpan;
                var entireProjectWorkerBackOffTimeSpan = InternalSolutionCrawlerOptions.EntireProjectWorkerBackOffTimeSpan;

                _documentAndProjectWorkerProcessor = new IncrementalAnalyzerProcessor(
                    listener, analyzerProviders, initializeLazily, _registration,
                    activeFileBackOffTimeSpan, allFilesWorkerBackOffTimeSpan, entireProjectWorkerBackOffTimeSpan, _shutdownToken);

                var semanticBackOffTimeSpan = InternalSolutionCrawlerOptions.SemanticChangeBackOffTimeSpan;
                var projectBackOffTimeSpan = InternalSolutionCrawlerOptions.ProjectPropagationBackOffTimeSpan;

                _semanticChangeProcessor = new SemanticChangeProcessor(listener, _registration, _documentAndProjectWorkerProcessor, semanticBackOffTimeSpan, projectBackOffTimeSpan, _shutdownToken);

                // if option is on
                if (_optionService.GetOption(InternalSolutionCrawlerOptions.SolutionCrawler))
                {
                    _registration.Workspace.WorkspaceChanged += OnWorkspaceChanged;
                    _registration.Workspace.DocumentOpened += OnDocumentOpened;
                    _registration.Workspace.DocumentClosed += OnDocumentClosed;
                }

                // subscribe to option changed event after all required fields are set
                // otherwise, we can get null exception when running OnOptionChanged handler
                _optionService.OptionChanged += OnOptionChanged;

                // subscribe to active document changed event for active file background analysis scope.
                _documentTrackingService.ActiveDocumentChanged += OnActiveDocumentChanged;
            }

            public int CorrelationId => _registration.CorrelationId;

            public void AddAnalyzer(IIncrementalAnalyzer analyzer, bool highPriorityForActiveFile)
            {
                // add analyzer
                _documentAndProjectWorkerProcessor.AddAnalyzer(analyzer, highPriorityForActiveFile);

                // and ask to re-analyze whole solution for the given analyzer
                var scope = new ReanalyzeScope(_registration.GetSolutionToAnalyze().Id);
                Reanalyze(analyzer, scope);
            }

            public void Shutdown(bool blockingShutdown)
            {
                _optionService.OptionChanged -= OnOptionChanged;
                _documentTrackingService.ActiveDocumentChanged -= OnActiveDocumentChanged;

                // detach from the workspace
                _registration.Workspace.WorkspaceChanged -= OnWorkspaceChanged;
                _registration.Workspace.DocumentOpened -= OnDocumentOpened;
                _registration.Workspace.DocumentClosed -= OnDocumentClosed;

                // cancel any pending blocks
                _shutdownNotificationSource.Cancel();

                _documentAndProjectWorkerProcessor.Shutdown();

                SolutionCrawlerLogger.LogWorkCoordinatorShutdown(CorrelationId, _logAggregator);

                if (blockingShutdown)
                {
                    var shutdownTask = Task.WhenAll(
                        _eventProcessingQueue.LastScheduledTask,
                        _documentAndProjectWorkerProcessor.AsyncProcessorTask,
                        _semanticChangeProcessor.AsyncProcessorTask);

                    try
                    {
                        shutdownTask.Wait(TimeSpan.FromSeconds(5));
                    }
                    catch (AggregateException ex)
                    {
                        ex.Handle(e => e is OperationCanceledException);
                    }

                    if (!shutdownTask.IsCompleted)
                    {
                        SolutionCrawlerLogger.LogWorkCoordinatorShutdownTimeout(CorrelationId);
                    }
                }
            }

            private void OnOptionChanged(object? sender, OptionChangedEventArgs e)
            {
                // if solution crawler got turned off or on.
                if (e.Option == InternalSolutionCrawlerOptions.SolutionCrawler)
                {
                    Contract.ThrowIfNull(e.Value);

                    var value = (bool)e.Value;
                    if (value)
                    {
                        _registration.Workspace.WorkspaceChanged += OnWorkspaceChanged;
                        _registration.Workspace.DocumentOpened += OnDocumentOpened;
                        _registration.Workspace.DocumentClosed += OnDocumentClosed;
                    }
                    else
                    {
                        _registration.Workspace.WorkspaceChanged -= OnWorkspaceChanged;
                        _registration.Workspace.DocumentOpened -= OnDocumentOpened;
                        _registration.Workspace.DocumentClosed -= OnDocumentClosed;
                    }

                    SolutionCrawlerLogger.LogOptionChanged(CorrelationId, value);
                    return;
                }

                if (!_optionService.GetOption(InternalSolutionCrawlerOptions.SolutionCrawler))
                {
                    // Bail out if solution crawler is disabled.
                    return;
                }

                ReanalyzeOnOptionChange(sender, e);
            }

            private void ReanalyzeOnOptionChange(object? sender, OptionChangedEventArgs e)
            {
                // get off from option changed event handler since it runs on UI thread
                // getting analyzer can be slow for the very first time since it is lazily initialized
                _eventProcessingQueue.ScheduleTask(nameof(ReanalyzeOnOptionChange), () =>
                {
                    // let each analyzer decide what they want on option change
                    foreach (var analyzer in _documentAndProjectWorkerProcessor.Analyzers)
                    {
                        if (analyzer.NeedsReanalysisOnOptionChanged(sender, e))
                        {
                            var scope = new ReanalyzeScope(_registration.GetSolutionToAnalyze().Id);
                            Reanalyze(analyzer, scope);
                        }
                    }
                }, _shutdownToken);
            }

            public void Reanalyze(IIncrementalAnalyzer analyzer, ReanalyzeScope scope, bool highPriority = false)
            {
                _eventProcessingQueue.ScheduleTask("Reanalyze",
                    () => EnqueueWorkItemAsync(analyzer, scope, highPriority), _shutdownToken);

                if (scope.HasMultipleDocuments)
                {
                    // log big reanalysis request from things like fix all, suppress all or option changes
                    // we are not interested in 1 file re-analysis request which can happen from like venus typing
                    var solution = _registration.GetSolutionToAnalyze();
                    SolutionCrawlerLogger.LogReanalyze(
                        CorrelationId, analyzer, scope.GetDocumentCount(solution), scope.GetLanguagesStringForTelemetry(solution), highPriority);
                }
            }

            private void OnActiveDocumentChanged(object? sender, DocumentId? activeDocumentId)
            {
                var solution = _registration.GetSolutionToAnalyze();
                if (solution.GetProject(activeDocumentId?.ProjectId) is not { } activeProject)
                    return;

                RoslynDebug.AssertNotNull(activeDocumentId);
                var analysisScope = SolutionCrawlerOptions.GetBackgroundAnalysisScope(activeProject);
                if (analysisScope == BackgroundAnalysisScope.ActiveFile)
                {
                    // When the active document changes and we are only analyzing the active file, trigger a document
                    // changed event to reanalyze the newly-active file.
<<<<<<< HEAD
                    EnqueueEvent(solution, activeDocumentId, InvocationReasons.DocumentChanged, nameof(OnActiveDocumentChanged));
=======
                    EnqueueFullDocumentEvent(solution, activeDocumentId, InvocationReasons.DocumentChanged, nameof(OnActiveDocumentChanged));
>>>>>>> 67d940c4
                }
            }

            private void OnWorkspaceChanged(object? sender, WorkspaceChangeEventArgs args)
            {
                // guard us from cancellation
                try
                {
                    ProcessEvent(args, "OnWorkspaceChanged");
                }
                catch (OperationCanceledException oce)
                {
                    if (NotOurShutdownToken(oce))
                    {
                        throw;
                    }

                    // it is our cancellation, ignore
                }
                catch (AggregateException ae)
                {
                    ae = ae.Flatten();

                    // If we had a mix of exceptions, don't eat it
                    if (ae.InnerExceptions.Any(e => e is not OperationCanceledException) ||
                        ae.InnerExceptions.Cast<OperationCanceledException>().Any(NotOurShutdownToken))
                    {
                        // We had a cancellation with a different token, so don't eat it
                        throw;
                    }

                    // it is our cancellation, ignore
                }
            }

            private bool NotOurShutdownToken(OperationCanceledException oce)
                => oce.CancellationToken == _shutdownToken;

            private void ProcessEvent(WorkspaceChangeEventArgs args, string eventName)
            {
                SolutionCrawlerLogger.LogWorkspaceEvent(_logAggregator, (int)args.Kind);

                // TODO: add telemetry that record how much it takes to process an event (max, min, average and etc)
                switch (args.Kind)
                {
                    case WorkspaceChangeKind.SolutionAdded:
                        EnqueueFullSolutionEvent(args.NewSolution, InvocationReasons.DocumentAdded, eventName);
                        break;

                    case WorkspaceChangeKind.SolutionChanged:
                    case WorkspaceChangeKind.SolutionReloaded:
                        EnqueueSolutionChangedEvent(args.OldSolution, args.NewSolution, eventName);
                        break;

                    case WorkspaceChangeKind.SolutionRemoved:
                        EnqueueFullSolutionEvent(args.OldSolution, InvocationReasons.SolutionRemoved, eventName);
                        break;

                    case WorkspaceChangeKind.SolutionCleared:
                        EnqueueFullSolutionEvent(args.OldSolution, InvocationReasons.DocumentRemoved, eventName);
                        break;

                    case WorkspaceChangeKind.ProjectAdded:
                        Contract.ThrowIfNull(args.ProjectId);
                        EnqueueFullProjectEvent(args.NewSolution, args.ProjectId, InvocationReasons.DocumentAdded, eventName);
                        break;

                    case WorkspaceChangeKind.ProjectChanged:
                    case WorkspaceChangeKind.ProjectReloaded:
                        Contract.ThrowIfNull(args.ProjectId);
                        EnqueueProjectChangedEvent(args.OldSolution, args.NewSolution, args.ProjectId, eventName);
                        break;

                    case WorkspaceChangeKind.ProjectRemoved:
                        Contract.ThrowIfNull(args.ProjectId);
                        EnqueueFullProjectEvent(args.OldSolution, args.ProjectId, InvocationReasons.DocumentRemoved, eventName);
                        break;

                    case WorkspaceChangeKind.DocumentAdded:
                        Contract.ThrowIfNull(args.DocumentId);
                        EnqueueFullDocumentEvent(args.NewSolution, args.DocumentId, InvocationReasons.DocumentAdded, eventName);
                        break;

                    case WorkspaceChangeKind.DocumentReloaded:
                    case WorkspaceChangeKind.DocumentChanged:
                        Contract.ThrowIfNull(args.DocumentId);
                        EnqueueDocumentChangedEvent(args.OldSolution, args.NewSolution, args.DocumentId, eventName);
                        break;

                    case WorkspaceChangeKind.DocumentRemoved:
                        Contract.ThrowIfNull(args.DocumentId);
                        EnqueueFullDocumentEvent(args.OldSolution, args.DocumentId, InvocationReasons.DocumentRemoved, eventName);
                        break;

                    case WorkspaceChangeKind.AdditionalDocumentAdded:
                    case WorkspaceChangeKind.AdditionalDocumentRemoved:
                    case WorkspaceChangeKind.AdditionalDocumentChanged:
                    case WorkspaceChangeKind.AdditionalDocumentReloaded:
                    case WorkspaceChangeKind.AnalyzerConfigDocumentAdded:
                    case WorkspaceChangeKind.AnalyzerConfigDocumentRemoved:
                    case WorkspaceChangeKind.AnalyzerConfigDocumentChanged:
                    case WorkspaceChangeKind.AnalyzerConfigDocumentReloaded:
                        // If an additional file or .editorconfig has changed we need to reanalyze the entire project.
                        Contract.ThrowIfNull(args.ProjectId);
                        EnqueueFullProjectEvent(args.NewSolution, args.ProjectId, InvocationReasons.AdditionalDocumentChanged, eventName);
                        break;

                    default:
                        throw ExceptionUtilities.UnexpectedValue(args.Kind);
                }
            }

            private void OnDocumentOpened(object? sender, DocumentEventArgs e)
            {
                _eventProcessingQueue.ScheduleTask("OnDocumentOpened",
<<<<<<< HEAD
                    () => EnqueueWorkItemAsync(e.Document.Project, e.Document.Id, e.Document, InvocationReasons.DocumentOpened), _shutdownToken);
=======
                    () => EnqueueDocumentWorkItemAsync(e.Document.Project, e.Document.Id, e.Document, InvocationReasons.DocumentOpened), _shutdownToken);
>>>>>>> 67d940c4
            }

            private void OnDocumentClosed(object? sender, DocumentEventArgs e)
            {
                _eventProcessingQueue.ScheduleTask("OnDocumentClosed",
<<<<<<< HEAD
                    () => EnqueueWorkItemAsync(e.Document.Project, e.Document.Id, e.Document, InvocationReasons.DocumentClosed), _shutdownToken);
=======
                    () => EnqueueDocumentWorkItemAsync(e.Document.Project, e.Document.Id, e.Document, InvocationReasons.DocumentClosed), _shutdownToken);
>>>>>>> 67d940c4
            }

            private void EnqueueSolutionChangedEvent(Solution oldSolution, Solution newSolution, string eventName)
            {
                _eventProcessingQueue.ScheduleTask(
                    eventName,
                    async () =>
                    {
                        var solutionChanges = newSolution.GetChanges(oldSolution);

                        // TODO: Async version for GetXXX methods?
                        foreach (var addedProject in solutionChanges.GetAddedProjects())
                        {
                            await EnqueueFullProjectWorkItemAsync(addedProject, InvocationReasons.DocumentAdded).ConfigureAwait(false);
                        }

                        foreach (var projectChanges in solutionChanges.GetProjectChanges())
                        {
                            await EnqueueWorkItemAsync(projectChanges).ConfigureAwait(continueOnCapturedContext: false);
                        }

                        foreach (var removedProject in solutionChanges.GetRemovedProjects())
                        {
                            await EnqueueFullProjectWorkItemAsync(removedProject, InvocationReasons.DocumentRemoved).ConfigureAwait(false);
                        }
                    },
                    _shutdownToken);
            }

            private void EnqueueFullSolutionEvent(Solution solution, InvocationReasons invocationReasons, string eventName)
            {
                _eventProcessingQueue.ScheduleTask(
                    eventName,
                    async () =>
                    {
                        foreach (var projectId in solution.ProjectIds)
                        {
                            await EnqueueFullProjectWorkItemAsync(solution.GetRequiredProject(projectId), invocationReasons).ConfigureAwait(false);
                        }
                    },
                    _shutdownToken);
            }

            private void EnqueueProjectChangedEvent(Solution oldSolution, Solution newSolution, ProjectId projectId, string eventName)
            {
                _eventProcessingQueue.ScheduleTask(
                    eventName,
                    async () =>
                    {
                        var oldProject = oldSolution.GetRequiredProject(projectId);
                        var newProject = newSolution.GetRequiredProject(projectId);

                        await EnqueueWorkItemAsync(newProject.GetChanges(oldProject)).ConfigureAwait(false);
                    },
                    _shutdownToken);
            }

            private void EnqueueFullProjectEvent(Solution solution, ProjectId projectId, InvocationReasons invocationReasons, string eventName)
            {
                _eventProcessingQueue.ScheduleTask(eventName,
                    () => EnqueueFullProjectWorkItemAsync(solution.GetRequiredProject(projectId), invocationReasons), _shutdownToken);
            }

            private void EnqueueFullDocumentEvent(Solution solution, DocumentId documentId, InvocationReasons invocationReasons, string eventName)
            {
                _eventProcessingQueue.ScheduleTask(
                    eventName,
                    () =>
                    {
                        var project = solution.GetRequiredProject(documentId.ProjectId);
                        return EnqueueDocumentWorkItemAsync(project, documentId, document: null, invocationReasons);
                    },
                    _shutdownToken);
            }

            private void EnqueueDocumentChangedEvent(Solution oldSolution, Solution newSolution, DocumentId documentId, string eventName)
            {
                // document changed event is the special one.
                _eventProcessingQueue.ScheduleTask(
                    eventName,
                    async () =>
                    {
                        var oldProject = oldSolution.GetRequiredProject(documentId.ProjectId);
                        var newProject = newSolution.GetRequiredProject(documentId.ProjectId);

                        await EnqueueChangedDocumentWorkItemAsync(oldProject.GetRequiredDocument(documentId), newProject.GetRequiredDocument(documentId)).ConfigureAwait(false);
                    },
                    _shutdownToken);
            }

<<<<<<< HEAD
            private async Task EnqueueWorkItemAsync(Project project, DocumentId documentId, Document? document, InvocationReasons invocationReasons, SyntaxNode? changedMember = null)
=======
            private async Task EnqueueDocumentWorkItemAsync(Project project, DocumentId documentId, Document? document, InvocationReasons invocationReasons, SyntaxNode? changedMember = null)
>>>>>>> 67d940c4
            {
                // we are shutting down
                _shutdownToken.ThrowIfCancellationRequested();

                var priorityService = project.GetLanguageService<IWorkCoordinatorPriorityService>();
<<<<<<< HEAD
                var isLowPriority = priorityService != null && await priorityService.IsLowPriorityAsync(GetRequiredDocument(project, documentId, document), _shutdownToken).ConfigureAwait(false);
=======
                document ??= project.GetDocument(documentId);
                var isLowPriority = priorityService != null && document != null && await priorityService.IsLowPriorityAsync(document, _shutdownToken).ConfigureAwait(false);
>>>>>>> 67d940c4

                var currentMember = GetSyntaxPath(changedMember);

                // call to this method is serialized. and only this method does the writing.
                _documentAndProjectWorkerProcessor.Enqueue(
                    new WorkItem(documentId, project.Language, invocationReasons, isLowPriority, currentMember, _listener.BeginAsyncOperation("WorkItem")));

                // enqueue semantic work planner
                if (invocationReasons.Contains(PredefinedInvocationReasons.SemanticChanged))
                {
                    // must use "Document" here so that the snapshot doesn't go away. we need the snapshot to calculate p2p dependency graph later.
                    // due to this, we might hold onto solution (and things kept alive by it) little bit longer than usual.
                    _semanticChangeProcessor.Enqueue(project, documentId, document, currentMember);
                }
            }

            private static Document GetRequiredDocument(Project project, DocumentId documentId, Document? document)
                => document ?? project.GetRequiredDocument(documentId);

            private static SyntaxPath? GetSyntaxPath(SyntaxNode? changedMember)
            {
                // using syntax path might be too expansive since it will be created on every keystroke.
                // but currently, we have no other way to track a node between two different tree (even for incrementally parsed one)
                if (changedMember == null)
                {
                    return null;
                }

                return new SyntaxPath(changedMember);
            }

            private async Task EnqueueFullProjectWorkItemAsync(Project project, InvocationReasons invocationReasons)
            {
                foreach (var documentId in project.DocumentIds)
<<<<<<< HEAD
                    await EnqueueWorkItemAsync(project, documentId, document: null, invocationReasons).ConfigureAwait(false);
=======
                    await EnqueueDocumentWorkItemAsync(project, documentId, document: null, invocationReasons).ConfigureAwait(false);

                foreach (var documentId in project.AdditionalDocumentIds)
                    await EnqueueDocumentWorkItemAsync(project, documentId, document: null, invocationReasons).ConfigureAwait(false);

                foreach (var documentId in project.AnalyzerConfigDocumentIds)
                    await EnqueueDocumentWorkItemAsync(project, documentId, document: null, invocationReasons).ConfigureAwait(false);
>>>>>>> 67d940c4
            }

            private async Task EnqueueWorkItemAsync(IIncrementalAnalyzer analyzer, ReanalyzeScope scope, bool highPriority)
            {
                var solution = _registration.GetSolutionToAnalyze();
                var invocationReasons = highPriority ? InvocationReasons.ReanalyzeHighPriority : InvocationReasons.Reanalyze;

                foreach (var (project, documentId) in scope.GetDocumentIds(solution))
                    await EnqueueWorkItemAsync(analyzer, project, documentId, document: null, invocationReasons).ConfigureAwait(false);
            }

            private async Task EnqueueWorkItemAsync(
                IIncrementalAnalyzer analyzer, Project project, DocumentId documentId, Document? document, InvocationReasons invocationReasons)
            {
                var priorityService = project.GetLanguageService<IWorkCoordinatorPriorityService>();
                var isLowPriority = priorityService != null && await priorityService.IsLowPriorityAsync(
                    GetRequiredDocument(project, documentId, document), _shutdownToken).ConfigureAwait(false);

                _documentAndProjectWorkerProcessor.Enqueue(
                    new WorkItem(documentId, project.Language, invocationReasons,
                        isLowPriority, analyzer, _listener.BeginAsyncOperation("WorkItem")));
<<<<<<< HEAD
            }

            private async Task EnqueueWorkItemAsync(Solution oldSolution, Solution newSolution)
            {
                var solutionChanges = newSolution.GetChanges(oldSolution);

                // TODO: Async version for GetXXX methods?
                foreach (var addedProject in solutionChanges.GetAddedProjects())
                {
                    await EnqueueWorkItemAsync(addedProject, InvocationReasons.DocumentAdded).ConfigureAwait(false);
                }

                foreach (var projectChanges in solutionChanges.GetProjectChanges())
                {
                    await EnqueueWorkItemAsync(projectChanges).ConfigureAwait(continueOnCapturedContext: false);
                }

                foreach (var removedProject in solutionChanges.GetRemovedProjects())
                {
                    await EnqueueWorkItemAsync(removedProject, InvocationReasons.DocumentRemoved).ConfigureAwait(false);
                }
=======
>>>>>>> 67d940c4
            }

            private async Task EnqueueWorkItemAsync(ProjectChanges projectChanges)
            {
                await EnqueueProjectConfigurationChangeWorkItemAsync(projectChanges).ConfigureAwait(false);

                foreach (var addedDocumentId in projectChanges.GetAddedDocuments())
<<<<<<< HEAD
                    await EnqueueWorkItemAsync(projectChanges.NewProject, addedDocumentId, document: null, InvocationReasons.DocumentAdded).ConfigureAwait(false);
=======
                    await EnqueueDocumentWorkItemAsync(projectChanges.NewProject, addedDocumentId, document: null, InvocationReasons.DocumentAdded).ConfigureAwait(false);
>>>>>>> 67d940c4

                foreach (var changedDocumentId in projectChanges.GetChangedDocuments())
                {
                    await EnqueueChangedDocumentWorkItemAsync(projectChanges.OldProject.GetRequiredDocument(changedDocumentId), projectChanges.NewProject.GetRequiredDocument(changedDocumentId))
                        .ConfigureAwait(continueOnCapturedContext: false);
                }

                foreach (var removedDocumentId in projectChanges.GetRemovedDocuments())
<<<<<<< HEAD
                    await EnqueueWorkItemAsync(projectChanges.OldProject, removedDocumentId, document: null, InvocationReasons.DocumentRemoved).ConfigureAwait(false);
=======
                    await EnqueueDocumentWorkItemAsync(projectChanges.OldProject, removedDocumentId, document: null, InvocationReasons.DocumentRemoved).ConfigureAwait(false);
>>>>>>> 67d940c4
            }

            private async Task EnqueueProjectConfigurationChangeWorkItemAsync(ProjectChanges projectChanges)
            {
                var oldProject = projectChanges.OldProject;
                var newProject = projectChanges.NewProject;

                // TODO: why solution changes return Project not ProjectId but ProjectChanges return DocumentId not Document?
                var projectConfigurationChange = InvocationReasons.Empty;

                if (!object.Equals(oldProject.ParseOptions, newProject.ParseOptions))
                {
                    projectConfigurationChange = projectConfigurationChange.With(InvocationReasons.ProjectParseOptionChanged);
                }

                if (projectChanges.GetAddedMetadataReferences().Any() ||
                    projectChanges.GetAddedProjectReferences().Any() ||
                    projectChanges.GetAddedAnalyzerReferences().Any() ||
                    projectChanges.GetRemovedMetadataReferences().Any() ||
                    projectChanges.GetRemovedProjectReferences().Any() ||
                    projectChanges.GetRemovedAnalyzerReferences().Any() ||
                    !object.Equals(oldProject.CompilationOptions, newProject.CompilationOptions) ||
                    !object.Equals(oldProject.AssemblyName, newProject.AssemblyName) ||
                    !object.Equals(oldProject.Name, newProject.Name) ||
                    !object.Equals(oldProject.AnalyzerOptions, newProject.AnalyzerOptions) ||
                    !object.Equals(oldProject.DefaultNamespace, newProject.DefaultNamespace) ||
                    !object.Equals(oldProject.OutputFilePath, newProject.OutputFilePath) ||
                    !object.Equals(oldProject.OutputRefFilePath, newProject.OutputRefFilePath) ||
                    !oldProject.CompilationOutputInfo.Equals(newProject.CompilationOutputInfo) ||
                    oldProject.State.RunAnalyzers != newProject.State.RunAnalyzers)
                {
                    projectConfigurationChange = projectConfigurationChange.With(InvocationReasons.ProjectConfigurationChanged);
                }

                if (!projectConfigurationChange.IsEmpty)
                {
                    await EnqueueFullProjectWorkItemAsync(projectChanges.NewProject, projectConfigurationChange).ConfigureAwait(false);
                }
            }

            private async Task EnqueueChangedDocumentWorkItemAsync(Document oldDocument, Document newDocument)
            {
                var differenceService = newDocument.GetLanguageService<IDocumentDifferenceService>();

                if (differenceService == null)
                {
                    // For languages that don't use a Roslyn syntax tree, they don't export a document difference service.
                    // The whole document should be considered as changed in that case.
<<<<<<< HEAD
                    await EnqueueWorkItemAsync(newDocument.Project, newDocument.Id, newDocument, InvocationReasons.DocumentChanged).ConfigureAwait(false);
=======
                    await EnqueueDocumentWorkItemAsync(newDocument.Project, newDocument.Id, newDocument, InvocationReasons.DocumentChanged).ConfigureAwait(false);
>>>>>>> 67d940c4
                }
                else
                {
                    var differenceResult = await differenceService.GetDifferenceAsync(oldDocument, newDocument, _shutdownToken).ConfigureAwait(false);

                    if (differenceResult != null)
<<<<<<< HEAD
                        await EnqueueWorkItemAsync(newDocument.Project, newDocument.Id, newDocument, differenceResult.ChangeType, differenceResult.ChangedMember).ConfigureAwait(false);
                }
            }

            private Task EnqueueWorkItemForDocumentAsync(Solution solution, DocumentId documentId, InvocationReasons invocationReasons)
            {
                var project = solution.GetRequiredProject(documentId.ProjectId);
                return EnqueueWorkItemAsync(project, documentId, document: null, invocationReasons);
            }

            private Task EnqueueWorkItemForProjectAsync(Solution solution, ProjectId projectId, InvocationReasons invocationReasons)
            {
                var project = solution.GetRequiredProject(projectId);

                return EnqueueWorkItemAsync(project, invocationReasons);
            }

            private async Task EnqueueWorkItemForSolutionAsync(Solution solution, InvocationReasons invocationReasons)
            {
                foreach (var projectId in solution.ProjectIds)
                {
                    await EnqueueWorkItemForProjectAsync(solution, projectId, invocationReasons).ConfigureAwait(false);
=======
                        await EnqueueDocumentWorkItemAsync(newDocument.Project, newDocument.Id, newDocument, differenceResult.ChangeType, differenceResult.ChangedMember).ConfigureAwait(false);
>>>>>>> 67d940c4
                }
            }

            internal TestAccessor GetTestAccessor()
            {
                return new TestAccessor(this);
            }

            internal readonly struct TestAccessor
            {
                private readonly WorkCoordinator _workCoordinator;

                internal TestAccessor(WorkCoordinator workCoordinator)
                {
                    _workCoordinator = workCoordinator;
                }

                internal void WaitUntilCompletion(ImmutableArray<IIncrementalAnalyzer> workers)
                {
                    var solution = _workCoordinator._registration.GetSolutionToAnalyze();
                    var list = new List<WorkItem>();

                    foreach (var project in solution.Projects)
                    {
                        foreach (var document in project.Documents)
                        {
                            list.Add(new WorkItem(document.Id, document.Project.Language, InvocationReasons.DocumentAdded, isLowPriority: false, activeMember: null, EmptyAsyncToken.Instance));
                        }
                    }

                    _workCoordinator._documentAndProjectWorkerProcessor.GetTestAccessor().WaitUntilCompletion(workers, list);
                }

                internal void WaitUntilCompletion()
                    => _workCoordinator._documentAndProjectWorkerProcessor.GetTestAccessor().WaitUntilCompletion();
            }
        }

        internal readonly struct ReanalyzeScope
        {
            private readonly SolutionId? _solutionId;
            private readonly ISet<object>? _projectOrDocumentIds;

            public ReanalyzeScope(SolutionId solutionId)
            {
                _solutionId = solutionId;
                _projectOrDocumentIds = null;
            }

            public ReanalyzeScope(IEnumerable<ProjectId>? projectIds = null, IEnumerable<DocumentId>? documentIds = null)
            {
                projectIds ??= SpecializedCollections.EmptyEnumerable<ProjectId>();
                documentIds ??= SpecializedCollections.EmptyEnumerable<DocumentId>();

                _solutionId = null;
                _projectOrDocumentIds = new HashSet<object>(projectIds);

                foreach (var documentId in documentIds)
                {
                    if (_projectOrDocumentIds.Contains(documentId.ProjectId))
                    {
                        continue;
                    }

                    _projectOrDocumentIds.Add(documentId);
                }
            }

            public bool HasMultipleDocuments => _solutionId != null || _projectOrDocumentIds?.Count > 1;

            public string GetLanguagesStringForTelemetry(Solution solution)
            {
                if (_solutionId != null && solution.Id != _solutionId)
                {
                    // return empty if given solution is not 
                    // same as solution this scope is created for
                    return string.Empty;
                }

                using var pool = SharedPools.Default<HashSet<string>>().GetPooledObject();
                if (_solutionId != null)
                {
                    pool.Object.UnionWith(solution.State.ProjectStates.Select(kv => kv.Value.Language));
                    return string.Join(",", pool.Object);
                }

                Contract.ThrowIfNull(_projectOrDocumentIds);

                foreach (var projectOrDocumentId in _projectOrDocumentIds)
                {
                    switch (projectOrDocumentId)
                    {
                        case ProjectId projectId:
                            var project = solution.GetProject(projectId);
                            if (project != null)
                            {
                                pool.Object.Add(project.Language);
                            }

                            break;
                        case DocumentId documentId:
                            var document = solution.GetDocument(documentId);
                            if (document != null)
                            {
                                pool.Object.Add(document.Project.Language);
                            }

                            break;
                        default:
                            throw ExceptionUtilities.UnexpectedValue(projectOrDocumentId);
                    }
                }

                return string.Join(",", pool.Object);
            }

            public int GetDocumentCount(Solution solution)
            {
                if (_solutionId != null && solution.Id != _solutionId)
                {
                    return 0;
                }

                var count = 0;
                if (_solutionId != null)
                {
                    foreach (var projectState in solution.State.ProjectStates)
                    {
                        count += projectState.Value.DocumentStates.Count;
                    }

                    return count;
                }

                Contract.ThrowIfNull(_projectOrDocumentIds);

                foreach (var projectOrDocumentId in _projectOrDocumentIds)
                {
                    switch (projectOrDocumentId)
                    {
                        case ProjectId projectId:
                            var project = solution.GetProject(projectId);
                            if (project != null)
                            {
                                count += project.DocumentIds.Count;
                            }

                            break;
                        case DocumentId documentId:
                            count++;
                            break;
                        default:
                            throw ExceptionUtilities.UnexpectedValue(projectOrDocumentId);
                    }
                }

                return count;
            }

            public IEnumerable<(Project project, DocumentId documentId)> GetDocumentIds(Solution solution)
            {
                if (_solutionId != null && solution.Id != _solutionId)
                {
                    yield break;
                }

                if (_solutionId != null)
                {
                    foreach (var project in solution.Projects)
                    {
                        foreach (var documentId in project.DocumentIds)
                            yield return (project, documentId);
                    }

                    yield break;
                }

                Contract.ThrowIfNull(_projectOrDocumentIds);

                foreach (var projectOrDocumentId in _projectOrDocumentIds)
                {
                    switch (projectOrDocumentId)
                    {
                        case ProjectId projectId:
                            {
                                var project = solution.GetProject(projectId);
                                if (project != null)
                                {
                                    foreach (var documentId in project.DocumentIds)
                                        yield return (project, documentId);
                                }

                                break;
                            }
                        case DocumentId documentId:
                            {
                                var project = solution.GetProject(documentId.ProjectId);
                                if (project != null)
<<<<<<< HEAD
                                    yield return (project, documentId);
=======
                                {
                                    // ReanalyzeScopes are created and held in a queue before they are processed later; it's possible the document
                                    // that we queued for is no longer present.
                                    if (project.ContainsDocument(documentId))
                                        yield return (project, documentId);
                                }

>>>>>>> 67d940c4
                                break;
                            }
                    }
                }
            }
        }
    }
}<|MERGE_RESOLUTION|>--- conflicted
+++ resolved
@@ -217,11 +217,7 @@
                 {
                     // When the active document changes and we are only analyzing the active file, trigger a document
                     // changed event to reanalyze the newly-active file.
-<<<<<<< HEAD
-                    EnqueueEvent(solution, activeDocumentId, InvocationReasons.DocumentChanged, nameof(OnActiveDocumentChanged));
-=======
                     EnqueueFullDocumentEvent(solution, activeDocumentId, InvocationReasons.DocumentChanged, nameof(OnActiveDocumentChanged));
->>>>>>> 67d940c4
                 }
             }
 
@@ -337,21 +333,13 @@
             private void OnDocumentOpened(object? sender, DocumentEventArgs e)
             {
                 _eventProcessingQueue.ScheduleTask("OnDocumentOpened",
-<<<<<<< HEAD
-                    () => EnqueueWorkItemAsync(e.Document.Project, e.Document.Id, e.Document, InvocationReasons.DocumentOpened), _shutdownToken);
-=======
                     () => EnqueueDocumentWorkItemAsync(e.Document.Project, e.Document.Id, e.Document, InvocationReasons.DocumentOpened), _shutdownToken);
->>>>>>> 67d940c4
             }
 
             private void OnDocumentClosed(object? sender, DocumentEventArgs e)
             {
                 _eventProcessingQueue.ScheduleTask("OnDocumentClosed",
-<<<<<<< HEAD
-                    () => EnqueueWorkItemAsync(e.Document.Project, e.Document.Id, e.Document, InvocationReasons.DocumentClosed), _shutdownToken);
-=======
                     () => EnqueueDocumentWorkItemAsync(e.Document.Project, e.Document.Id, e.Document, InvocationReasons.DocumentClosed), _shutdownToken);
->>>>>>> 67d940c4
             }
 
             private void EnqueueSolutionChangedEvent(Solution oldSolution, Solution newSolution, string eventName)
@@ -442,22 +430,14 @@
                     _shutdownToken);
             }
 
-<<<<<<< HEAD
-            private async Task EnqueueWorkItemAsync(Project project, DocumentId documentId, Document? document, InvocationReasons invocationReasons, SyntaxNode? changedMember = null)
-=======
             private async Task EnqueueDocumentWorkItemAsync(Project project, DocumentId documentId, Document? document, InvocationReasons invocationReasons, SyntaxNode? changedMember = null)
->>>>>>> 67d940c4
             {
                 // we are shutting down
                 _shutdownToken.ThrowIfCancellationRequested();
 
                 var priorityService = project.GetLanguageService<IWorkCoordinatorPriorityService>();
-<<<<<<< HEAD
-                var isLowPriority = priorityService != null && await priorityService.IsLowPriorityAsync(GetRequiredDocument(project, documentId, document), _shutdownToken).ConfigureAwait(false);
-=======
                 document ??= project.GetDocument(documentId);
                 var isLowPriority = priorityService != null && document != null && await priorityService.IsLowPriorityAsync(document, _shutdownToken).ConfigureAwait(false);
->>>>>>> 67d940c4
 
                 var currentMember = GetSyntaxPath(changedMember);
 
@@ -492,9 +472,6 @@
             private async Task EnqueueFullProjectWorkItemAsync(Project project, InvocationReasons invocationReasons)
             {
                 foreach (var documentId in project.DocumentIds)
-<<<<<<< HEAD
-                    await EnqueueWorkItemAsync(project, documentId, document: null, invocationReasons).ConfigureAwait(false);
-=======
                     await EnqueueDocumentWorkItemAsync(project, documentId, document: null, invocationReasons).ConfigureAwait(false);
 
                 foreach (var documentId in project.AdditionalDocumentIds)
@@ -502,7 +479,6 @@
 
                 foreach (var documentId in project.AnalyzerConfigDocumentIds)
                     await EnqueueDocumentWorkItemAsync(project, documentId, document: null, invocationReasons).ConfigureAwait(false);
->>>>>>> 67d940c4
             }
 
             private async Task EnqueueWorkItemAsync(IIncrementalAnalyzer analyzer, ReanalyzeScope scope, bool highPriority)
@@ -524,30 +500,6 @@
                 _documentAndProjectWorkerProcessor.Enqueue(
                     new WorkItem(documentId, project.Language, invocationReasons,
                         isLowPriority, analyzer, _listener.BeginAsyncOperation("WorkItem")));
-<<<<<<< HEAD
-            }
-
-            private async Task EnqueueWorkItemAsync(Solution oldSolution, Solution newSolution)
-            {
-                var solutionChanges = newSolution.GetChanges(oldSolution);
-
-                // TODO: Async version for GetXXX methods?
-                foreach (var addedProject in solutionChanges.GetAddedProjects())
-                {
-                    await EnqueueWorkItemAsync(addedProject, InvocationReasons.DocumentAdded).ConfigureAwait(false);
-                }
-
-                foreach (var projectChanges in solutionChanges.GetProjectChanges())
-                {
-                    await EnqueueWorkItemAsync(projectChanges).ConfigureAwait(continueOnCapturedContext: false);
-                }
-
-                foreach (var removedProject in solutionChanges.GetRemovedProjects())
-                {
-                    await EnqueueWorkItemAsync(removedProject, InvocationReasons.DocumentRemoved).ConfigureAwait(false);
-                }
-=======
->>>>>>> 67d940c4
             }
 
             private async Task EnqueueWorkItemAsync(ProjectChanges projectChanges)
@@ -555,11 +507,7 @@
                 await EnqueueProjectConfigurationChangeWorkItemAsync(projectChanges).ConfigureAwait(false);
 
                 foreach (var addedDocumentId in projectChanges.GetAddedDocuments())
-<<<<<<< HEAD
-                    await EnqueueWorkItemAsync(projectChanges.NewProject, addedDocumentId, document: null, InvocationReasons.DocumentAdded).ConfigureAwait(false);
-=======
                     await EnqueueDocumentWorkItemAsync(projectChanges.NewProject, addedDocumentId, document: null, InvocationReasons.DocumentAdded).ConfigureAwait(false);
->>>>>>> 67d940c4
 
                 foreach (var changedDocumentId in projectChanges.GetChangedDocuments())
                 {
@@ -568,11 +516,7 @@
                 }
 
                 foreach (var removedDocumentId in projectChanges.GetRemovedDocuments())
-<<<<<<< HEAD
-                    await EnqueueWorkItemAsync(projectChanges.OldProject, removedDocumentId, document: null, InvocationReasons.DocumentRemoved).ConfigureAwait(false);
-=======
                     await EnqueueDocumentWorkItemAsync(projectChanges.OldProject, removedDocumentId, document: null, InvocationReasons.DocumentRemoved).ConfigureAwait(false);
->>>>>>> 67d940c4
             }
 
             private async Task EnqueueProjectConfigurationChangeWorkItemAsync(ProjectChanges projectChanges)
@@ -621,43 +565,14 @@
                 {
                     // For languages that don't use a Roslyn syntax tree, they don't export a document difference service.
                     // The whole document should be considered as changed in that case.
-<<<<<<< HEAD
-                    await EnqueueWorkItemAsync(newDocument.Project, newDocument.Id, newDocument, InvocationReasons.DocumentChanged).ConfigureAwait(false);
-=======
                     await EnqueueDocumentWorkItemAsync(newDocument.Project, newDocument.Id, newDocument, InvocationReasons.DocumentChanged).ConfigureAwait(false);
->>>>>>> 67d940c4
                 }
                 else
                 {
                     var differenceResult = await differenceService.GetDifferenceAsync(oldDocument, newDocument, _shutdownToken).ConfigureAwait(false);
 
                     if (differenceResult != null)
-<<<<<<< HEAD
-                        await EnqueueWorkItemAsync(newDocument.Project, newDocument.Id, newDocument, differenceResult.ChangeType, differenceResult.ChangedMember).ConfigureAwait(false);
-                }
-            }
-
-            private Task EnqueueWorkItemForDocumentAsync(Solution solution, DocumentId documentId, InvocationReasons invocationReasons)
-            {
-                var project = solution.GetRequiredProject(documentId.ProjectId);
-                return EnqueueWorkItemAsync(project, documentId, document: null, invocationReasons);
-            }
-
-            private Task EnqueueWorkItemForProjectAsync(Solution solution, ProjectId projectId, InvocationReasons invocationReasons)
-            {
-                var project = solution.GetRequiredProject(projectId);
-
-                return EnqueueWorkItemAsync(project, invocationReasons);
-            }
-
-            private async Task EnqueueWorkItemForSolutionAsync(Solution solution, InvocationReasons invocationReasons)
-            {
-                foreach (var projectId in solution.ProjectIds)
-                {
-                    await EnqueueWorkItemForProjectAsync(solution, projectId, invocationReasons).ConfigureAwait(false);
-=======
                         await EnqueueDocumentWorkItemAsync(newDocument.Project, newDocument.Id, newDocument, differenceResult.ChangeType, differenceResult.ChangedMember).ConfigureAwait(false);
->>>>>>> 67d940c4
                 }
             }
 
@@ -856,9 +771,6 @@
                             {
                                 var project = solution.GetProject(documentId.ProjectId);
                                 if (project != null)
-<<<<<<< HEAD
-                                    yield return (project, documentId);
-=======
                                 {
                                     // ReanalyzeScopes are created and held in a queue before they are processed later; it's possible the document
                                     // that we queued for is no longer present.
@@ -866,7 +778,6 @@
                                         yield return (project, documentId);
                                 }
 
->>>>>>> 67d940c4
                                 break;
                             }
                     }
