﻿// Licensed to the .NET Foundation under one or more agreements.
// The .NET Foundation licenses this file to you under the MIT license.
// See the LICENSE file in the project root for more information.

#nullable enable

using System.Collections.Immutable;
using System.Linq;
using System.Threading;
using Microsoft.CodeAnalysis.CodeStyle;
using Microsoft.CodeAnalysis.Diagnostics;
using Microsoft.CodeAnalysis.LanguageServices;
using Microsoft.CodeAnalysis.Text;

namespace Microsoft.CodeAnalysis.UseObjectInitializer
{
    internal abstract partial class AbstractUseObjectInitializerDiagnosticAnalyzer<
        TSyntaxKind,
        TExpressionSyntax,
        TStatementSyntax,
        TObjectCreationExpressionSyntax,
        TMemberAccessExpressionSyntax,
        TAssignmentStatementSyntax,
        TVariableDeclaratorSyntax>
        : AbstractBuiltInCodeStyleDiagnosticAnalyzer
        where TSyntaxKind : struct
        where TExpressionSyntax : SyntaxNode
        where TStatementSyntax : SyntaxNode
        where TObjectCreationExpressionSyntax : TExpressionSyntax
        where TMemberAccessExpressionSyntax : TExpressionSyntax
        where TAssignmentStatementSyntax : TStatementSyntax
        where TVariableDeclaratorSyntax : SyntaxNode
    {
        protected abstract bool FadeOutOperatorToken { get; }

        protected AbstractUseObjectInitializerDiagnosticAnalyzer()
            : base(IDEDiagnosticIds.UseObjectInitializerDiagnosticId,
                   CodeStyleOptions.PreferObjectInitializer,
                   new LocalizableResourceString(nameof(FeaturesResources.Simplify_object_initialization), FeaturesResources.ResourceManager, typeof(FeaturesResources)),
                   new LocalizableResourceString(nameof(FeaturesResources.Object_initialization_can_be_simplified), FeaturesResources.ResourceManager, typeof(FeaturesResources)))
        {
        }

        protected override void InitializeWorker(AnalysisContext context)
        {
            var syntaxKinds = GetSyntaxFactsService().SyntaxKinds;
            context.RegisterSyntaxNodeAction(
                AnalyzeNode, syntaxKinds.Convert<TSyntaxKind>(syntaxKinds.ObjectCreationExpression));
        }

        protected abstract bool AreObjectInitializersSupported(SyntaxNodeAnalysisContext context);

        private void AnalyzeNode(SyntaxNodeAnalysisContext context)
        {
            if (!AreObjectInitializersSupported(context))
            {
                return;
            }

            var objectCreationExpression = (TObjectCreationExpressionSyntax)context.Node;
            var language = objectCreationExpression.Language;
<<<<<<< HEAD
            var option = context.GetOption(CodeStyleOptions.PreferObjectInitializer, language);
            if (!option.Value)
=======
            var option = optionSet.GetOption(CodeStyleOptions.PreferObjectInitializer, language);
            if (option == null || !option.Value)
>>>>>>> edd063a0
            {
                // not point in analyzing if the option is off.
                return;
            }

            var syntaxFacts = GetSyntaxFactsService();
            var matches = ObjectCreationExpressionAnalyzer<TExpressionSyntax, TStatementSyntax, TObjectCreationExpressionSyntax, TMemberAccessExpressionSyntax, TAssignmentStatementSyntax, TVariableDeclaratorSyntax>.Analyze(
                context.SemanticModel, syntaxFacts, objectCreationExpression, context.CancellationToken);

            if (matches == null || matches.Value.Length == 0)
            {
                return;
            }

            var containingStatement = objectCreationExpression.FirstAncestorOrSelf<TStatementSyntax>();
            if (containingStatement == null)
            {
                return;
            }

            var nodes = ImmutableArray.Create<SyntaxNode>(containingStatement).AddRange(matches.Value.Select(m => m.Statement));
            if (syntaxFacts.ContainsInterleavedDirective(nodes, context.CancellationToken))
            {
                return;
            }

            var locations = ImmutableArray.Create(objectCreationExpression.GetLocation());

            var severity = option.Notification.Severity;
            context.ReportDiagnostic(DiagnosticHelper.Create(
                Descriptor,
                objectCreationExpression.GetLocation(),
                severity,
                additionalLocations: locations,
                properties: null));

            FadeOutCode(context, matches.Value, locations);
        }

        private void FadeOutCode(
            SyntaxNodeAnalysisContext context,
            ImmutableArray<Match<TExpressionSyntax, TStatementSyntax, TMemberAccessExpressionSyntax, TAssignmentStatementSyntax>> matches,
            ImmutableArray<Location> locations)
        {
            var syntaxTree = context.Node.SyntaxTree;

            var fadeOutCode = context.GetOption(
                CodeStyleOptions.PreferObjectInitializer_FadeOutCode, context.Node.Language);
            if (!fadeOutCode)
            {
                return;
            }

            var syntaxFacts = GetSyntaxFactsService();

            foreach (var match in matches)
            {
                var end = FadeOutOperatorToken
                    ? syntaxFacts.GetOperatorTokenOfMemberAccessExpression(match.MemberAccessExpression).Span.End
                    : syntaxFacts.GetExpressionOfMemberAccessExpression(match.MemberAccessExpression).Span.End;

                var location1 = Location.Create(syntaxTree, TextSpan.FromBounds(
                    match.MemberAccessExpression.SpanStart, end));

                context.ReportDiagnostic(Diagnostic.Create(
                    UnnecessaryWithSuggestionDescriptor, location1, additionalLocations: locations));

                if (match.Statement.Span.End > match.Initializer.FullSpan.End)
                {
                    context.ReportDiagnostic(Diagnostic.Create(
                        UnnecessaryWithoutSuggestionDescriptor,
                        Location.Create(syntaxTree, TextSpan.FromBounds(
                            match.Initializer.FullSpan.End,
                            match.Statement.Span.End)),
                        additionalLocations: locations));
                }
            }
        }

        protected abstract ISyntaxFactsService GetSyntaxFactsService();

        public override DiagnosticAnalyzerCategory GetAnalyzerCategory()
            => DiagnosticAnalyzerCategory.SemanticSpanAnalysis;
    }
}<|MERGE_RESOLUTION|>--- conflicted
+++ resolved
@@ -59,13 +59,8 @@
 
             var objectCreationExpression = (TObjectCreationExpressionSyntax)context.Node;
             var language = objectCreationExpression.Language;
-<<<<<<< HEAD
             var option = context.GetOption(CodeStyleOptions.PreferObjectInitializer, language);
             if (!option.Value)
-=======
-            var option = optionSet.GetOption(CodeStyleOptions.PreferObjectInitializer, language);
-            if (option == null || !option.Value)
->>>>>>> edd063a0
             {
                 // not point in analyzing if the option is off.
                 return;
