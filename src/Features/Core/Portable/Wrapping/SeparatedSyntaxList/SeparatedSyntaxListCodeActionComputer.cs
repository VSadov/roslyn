﻿// Licensed to the .NET Foundation under one or more agreements.
// The .NET Foundation licenses this file to you under the MIT license.
// See the LICENSE file in the project root for more information.

#nullable disable

using System.Collections.Immutable;
using System.Threading;
using System.Threading.Tasks;
using Microsoft.CodeAnalysis.Options;
using Microsoft.CodeAnalysis.PooledObjects;
using Microsoft.CodeAnalysis.Shared.Extensions;
using Microsoft.CodeAnalysis.Text;
using Roslyn.Utilities;

namespace Microsoft.CodeAnalysis.Wrapping.SeparatedSyntaxList
{
    internal abstract partial class AbstractSeparatedSyntaxListWrapper<TListSyntax, TListItemSyntax>
    {
        /// <summary>
        /// Class responsible for actually computing the entire set of code actions to offer the user.
        /// </summary>
        private sealed class SeparatedSyntaxListCodeActionComputer : AbstractSeparatedListCodeComputer<AbstractSeparatedSyntaxListWrapper<TListSyntax, TListItemSyntax>>
        {
            public SeparatedSyntaxListCodeActionComputer(
                AbstractSeparatedSyntaxListWrapper<TListSyntax, TListItemSyntax> service,
                Document document, SourceText sourceText, DocumentOptionSet options,
                TListSyntax listSyntax, SeparatedSyntaxList<TListItemSyntax> listItems,
                CancellationToken cancellationToken)
                : base(service, document, sourceText, options, listSyntax, listItems, cancellationToken)
            {
<<<<<<< HEAD
=======
                _listSyntax = listSyntax;
                _listItems = listItems;

                var generator = SyntaxGenerator.GetGenerator(OriginalDocument);

                _afterOpenTokenIndentationTrivia = generator.Whitespace(GetAfterOpenTokenIdentation());
                _singleIndentationTrivia = generator.Whitespace(GetSingleIdentation());
>>>>>>> e6f450ff
            }

            protected sealed override async Task<ImmutableArray<WrappingGroup>> ComputeWrappingGroupsAsync()
            {
                var result = ArrayBuilder<WrappingGroup>.GetInstance();
                await AddWrappingGroups(result).ConfigureAwait(false);
                return result.ToImmutableAndFree();
            }

            protected sealed override Task<WrapItemsAction> GetUnwrapAllCodeActionAsync(string parentTitle, WrappingStyle wrappingStyle)
            {
                var edits = GetUnwrapAllEdits(wrappingStyle);
                var title = wrappingStyle == WrappingStyle.WrapFirst_IndentRest
                    ? Wrapper.Unwrap_and_indent_all_items
                    : Wrapper.Unwrap_all_items;

                return TryCreateCodeActionAsync(edits, parentTitle, title);
            }

            protected sealed override string GetNestedCodeActionTitle(WrappingStyle wrappingStyle)
                => wrappingStyle switch
                {
                    WrappingStyle.WrapFirst_IndentRest => Wrapper.Indent_all_items,
                    WrappingStyle.UnwrapFirst_AlignRest => Wrapper.Align_wrapped_items,
                    WrappingStyle.UnwrapFirst_IndentRest => Wrapper.Indent_wrapped_items,
                    _ => throw ExceptionUtilities.UnexpectedValue(wrappingStyle),
                };

            protected sealed override async Task<WrappingGroup> GetWrapEveryGroupAsync()
            {
                var parentTitle = Wrapper.Wrap_every_item;

                var codeActions = ArrayBuilder<WrapItemsAction>.GetInstance();

                // MethodName(int a,
                //            int b,
                //            ...
                //            int j);
                codeActions.Add(await GetWrapEveryNestedCodeActionAsync(
                    parentTitle, WrappingStyle.UnwrapFirst_AlignRest).ConfigureAwait(false));

<<<<<<< HEAD
                // MethodName(
                //     int a,
                //     int b,
                //     ...
                //     int j)
                codeActions.Add(await GetWrapEveryNestedCodeActionAsync(
                    parentTitle, WrappingStyle.WrapFirst_IndentRest).ConfigureAwait(false));

                // MethodName(int a,
                //     int b,
                //     ...
                //     int j)
                codeActions.Add(await GetWrapEveryNestedCodeActionAsync(
                    parentTitle, WrappingStyle.UnwrapFirst_IndentRest).ConfigureAwait(false));
=======
            protected override async Task<ImmutableArray<WrappingGroup>> ComputeWrappingGroupsAsync()
            {
                using var _ = ArrayBuilder<WrappingGroup>.GetInstance(out var result);
                await AddWrappingGroupsAsync(result).ConfigureAwait(false);
                return result.ToImmutable();
            }

            private async Task AddWrappingGroupsAsync(ArrayBuilder<WrappingGroup> result)
            {
                result.Add(await GetWrapEveryGroupAsync().ConfigureAwait(false));
                result.Add(await GetUnwrapGroupAsync().ConfigureAwait(false));
                result.Add(await GetWrapLongGroupAsync().ConfigureAwait(false));
            }
>>>>>>> e6f450ff

                // See comment in GetWrapLongTopLevelCodeActionAsync for explanation of why we're
                // not inlinable.
                return new WrappingGroup(isInlinable: false, codeActions.ToImmutableAndFree());
            }

            protected sealed override async Task<WrappingGroup> GetUnwrapGroupAsync()
            {
                using var _ = ArrayBuilder<WrapItemsAction>.GetInstance(out var unwrapActions);

                var parentTitle = Wrapper.Unwrap_list;

                // MethodName(int a, int b, int c, int d, int e, int f, int g, int h, int i, int j)
                unwrapActions.Add(await GetUnwrapAllCodeActionAsync(parentTitle, WrappingStyle.UnwrapFirst_IndentRest).ConfigureAwait(false));

                // MethodName(
                //      int a, int b, int c, int d, int e, int f, int g, int h, int i, int j)
                unwrapActions.Add(await GetUnwrapAllCodeActionAsync(parentTitle, WrappingStyle.WrapFirst_IndentRest).ConfigureAwait(false));

                // The 'unwrap' title strings are unique and do not collide with any other code
                // actions we're computing.  So they can be inlined if possible.
                return new WrappingGroup(isInlinable: true, unwrapActions.ToImmutable());
            }

<<<<<<< HEAD
            protected sealed override async Task<WrappingGroup> GetWrapLongGroupAsync()
=======
            private async Task<WrapItemsAction> GetUnwrapAllCodeActionAsync(string parentTitle, WrappingStyle wrappingStyle)
            {
                var edits = GetUnwrapAllEdits(wrappingStyle);
                var title = wrappingStyle == WrappingStyle.WrapFirst_IndentRest
                    ? Wrapper.Unwrap_and_indent_all_items
                    : Wrapper.Unwrap_all_items;

                return await TryCreateCodeActionAsync(edits, parentTitle, title).ConfigureAwait(false);
            }

            private ImmutableArray<Edit> GetUnwrapAllEdits(WrappingStyle wrappingStyle)
            {
                using var _ = ArrayBuilder<Edit>.GetInstance(out var result);

                AddTextChangeBetweenOpenAndFirstItem(wrappingStyle, result);

                foreach (var comma in _listItems.GetSeparators())
                {
                    result.Add(Edit.DeleteBetween(comma.GetPreviousToken(), comma));
                    result.Add(Edit.DeleteBetween(comma, comma.GetNextToken()));
                }

                result.Add(Edit.DeleteBetween(_listItems.Last(), _listSyntax.GetLastToken()));
                return result.ToImmutable();
            }

            #endregion

            #region wrap long line

            private async Task<WrappingGroup> GetWrapLongGroupAsync()
>>>>>>> e6f450ff
            {
                var parentTitle = Wrapper.Wrap_long_list;
                using var _ = ArrayBuilder<WrapItemsAction>.GetInstance(out var codeActions);

                // MethodName(int a, int b, int c,
                //            int d, int e, int f,
                //            int g, int h, int i,
                //            int j)
                codeActions.Add(await GetWrapLongLineCodeActionAsync(
                    parentTitle, WrappingStyle.UnwrapFirst_AlignRest).ConfigureAwait(false));

                // MethodName(
                //     int a, int b, int c, int d, int e,
                //     int f, int g, int h, int i, int j)
                codeActions.Add(await GetWrapLongLineCodeActionAsync(
                    parentTitle, WrappingStyle.WrapFirst_IndentRest).ConfigureAwait(false));

                // MethodName(int a, int b, int c, 
                //     int d, int e, int f, int g,
                //     int h, int i, int j)
                codeActions.Add(await GetWrapLongLineCodeActionAsync(
                    parentTitle, WrappingStyle.UnwrapFirst_IndentRest).ConfigureAwait(false));

                // The wrap-all and wrap-long code action titles are not unique.  i.e. we show them
                // as:
                //      Wrap every parameter:
                //          Align parameters
                //          Indent wrapped parameters
                //      Wrap long parameter list:
                //          Align parameters
                //          Indent wrapped parameters
                //
                // We can't in-line these nested actions because the parent title is necessary to
                // determine which situation each child action applies to.

                return new WrappingGroup(isInlinable: false, codeActions.ToImmutable());
            }

            protected sealed override ImmutableArray<Edit> GetWrapEachEdits(
                WrappingStyle wrappingStyle, SyntaxTrivia indentationTrivia)
            {
                var result = ArrayBuilder<Edit>.GetInstance();

                AddTextChangeBetweenOpenAndFirstItem(wrappingStyle, result);

                var itemsAndSeparators = _listItems.GetWithSeparators();

                for (var i = 0; i < itemsAndSeparators.Count; i += 2)
                {
                    var item = itemsAndSeparators[i].AsNode();
                    if (i < itemsAndSeparators.Count - 1)
                    {
                        // intermediary item
                        var comma = itemsAndSeparators[i + 1].AsToken();
                        result.Add(Edit.DeleteBetween(item, comma));

                        // Always wrap between this comma and the next item.
                        result.Add(Edit.UpdateBetween(
                            comma, NewLineTrivia, indentationTrivia, itemsAndSeparators[i + 2]));
                    }
                }

                // last item.  Delete whatever is between it and the close token of the list.
                result.Add(Edit.DeleteBetween(_listItems.Last(), _listSyntax.GetLastToken()));

                return result.ToImmutableAndFree();
            }

            protected sealed override ImmutableArray<Edit> GetWrapLongLinesEdits(
                WrappingStyle wrappingStyle, SyntaxTrivia indentationTrivia)
            {
                using var _ = ArrayBuilder<Edit>.GetInstance(out var result);

                AddTextChangeBetweenOpenAndFirstItem(wrappingStyle, result);

                var currentOffset = wrappingStyle == WrappingStyle.WrapFirst_IndentRest
                    ? indentationTrivia.FullWidth()
                    : _afterOpenTokenIndentationTrivia.FullWidth();
                var itemsAndSeparators = _listItems.GetWithSeparators();

                for (var i = 0; i < itemsAndSeparators.Count; i += 2)
                {
                    var item = itemsAndSeparators[i].AsNode();

                    // Figure out where we'd be after this item.
                    currentOffset += item.Span.Length;

                    if (i > 0)
                    {
                        if (currentOffset < WrappingColumn)
                        {
                            // this item would not make us go pass our preferred wrapping column. So
                            // keep it on this line, making sure there's a space between the previous
                            // comma and us.
                            result.Add(Edit.UpdateBetween(itemsAndSeparators[i - 1], SingleWhitespaceTrivia, NoTrivia, item));
                            currentOffset += " ".Length;
                        }
                        else
                        {
                            // not the first item on the line and this item makes us go past the wrapping
                            // limit.  We want to wrap before this item.
                            result.Add(Edit.UpdateBetween(itemsAndSeparators[i - 1], NewLineTrivia, indentationTrivia, item));
                            currentOffset = indentationTrivia.FullWidth() + item.Span.Length;
                        }
                    }

                    // Get rid of any spaces between the list item and the following token (a
                    // comma or close token).
                    var nextToken = item.GetLastToken().GetNextToken();

                    result.Add(Edit.DeleteBetween(item, nextToken));
                    currentOffset += nextToken.Span.Length;
                }

                return result.ToImmutable();
            }

<<<<<<< HEAD
            protected override ImmutableArray<Edit> GetUnwrapAllEdits(WrappingStyle wrappingStyle)
=======
            #endregion

            #region wrap every

            private async Task<WrappingGroup> GetWrapEveryGroupAsync()
            {
                var parentTitle = Wrapper.Wrap_every_item;

                using var _ = ArrayBuilder<WrapItemsAction>.GetInstance(out var codeActions);

                // MethodName(int a,
                //            int b,
                //            ...
                //            int j);
                codeActions.Add(await GetWrapEveryNestedCodeActionAsync(
                    parentTitle, WrappingStyle.UnwrapFirst_AlignRest).ConfigureAwait(false));

                // MethodName(
                //     int a,
                //     int b,
                //     ...
                //     int j)
                codeActions.Add(await GetWrapEveryNestedCodeActionAsync(
                    parentTitle, WrappingStyle.WrapFirst_IndentRest).ConfigureAwait(false));

                // MethodName(int a,
                //     int b,
                //     ...
                //     int j)
                codeActions.Add(await GetWrapEveryNestedCodeActionAsync(
                    parentTitle, WrappingStyle.UnwrapFirst_IndentRest).ConfigureAwait(false));

                // See comment in GetWrapLongTopLevelCodeActionAsync for explanation of why we're
                // not inlinable.
                return new WrappingGroup(isInlinable: false, codeActions.ToImmutable());
            }

            private async Task<WrapItemsAction> GetWrapEveryNestedCodeActionAsync(
                string parentTitle, WrappingStyle wrappingStyle)
>>>>>>> e6f450ff
            {
                return GetSeparatedListEdits(wrappingStyle).ToImmutableAndFree();
            }
<<<<<<< HEAD
=======

            private string GetNestedCodeActionTitle(WrappingStyle wrappingStyle)
                => wrappingStyle switch
                {
                    WrappingStyle.WrapFirst_IndentRest => Wrapper.Indent_all_items,
                    WrappingStyle.UnwrapFirst_AlignRest => Wrapper.Align_wrapped_items,
                    WrappingStyle.UnwrapFirst_IndentRest => Wrapper.Indent_wrapped_items,
                    _ => throw ExceptionUtilities.UnexpectedValue(wrappingStyle),
                };

            private ImmutableArray<Edit> GetWrapEachEdits(
                WrappingStyle wrappingStyle, SyntaxTrivia indentationTrivia)
            {
                using var _ = ArrayBuilder<Edit>.GetInstance(out var result);

                AddTextChangeBetweenOpenAndFirstItem(wrappingStyle, result);

                var itemsAndSeparators = _listItems.GetWithSeparators();

                for (var i = 0; i < itemsAndSeparators.Count; i += 2)
                {
                    var item = itemsAndSeparators[i].AsNode();
                    if (i < itemsAndSeparators.Count - 1)
                    {
                        // intermediary item
                        var comma = itemsAndSeparators[i + 1].AsToken();
                        result.Add(Edit.DeleteBetween(item, comma));

                        // Always wrap between this comma and the next item.
                        result.Add(Edit.UpdateBetween(
                            comma, NewLineTrivia, indentationTrivia, itemsAndSeparators[i + 2]));
                    }
                }

                // last item.  Delete whatever is between it and the close token of the list.
                result.Add(Edit.DeleteBetween(_listItems.Last(), _listSyntax.GetLastToken()));

                return result.ToImmutable();
            }

            #endregion
>>>>>>> e6f450ff
        }
    }
}<|MERGE_RESOLUTION|>--- conflicted
+++ resolved
@@ -29,23 +29,13 @@
                 CancellationToken cancellationToken)
                 : base(service, document, sourceText, options, listSyntax, listItems, cancellationToken)
             {
-<<<<<<< HEAD
-=======
-                _listSyntax = listSyntax;
-                _listItems = listItems;
-
-                var generator = SyntaxGenerator.GetGenerator(OriginalDocument);
-
-                _afterOpenTokenIndentationTrivia = generator.Whitespace(GetAfterOpenTokenIdentation());
-                _singleIndentationTrivia = generator.Whitespace(GetSingleIdentation());
->>>>>>> e6f450ff
             }
 
             protected sealed override async Task<ImmutableArray<WrappingGroup>> ComputeWrappingGroupsAsync()
             {
-                var result = ArrayBuilder<WrappingGroup>.GetInstance();
-                await AddWrappingGroups(result).ConfigureAwait(false);
-                return result.ToImmutableAndFree();
+                using var _ = ArrayBuilder<WrappingGroup>.GetInstance(out var result);
+                await AddWrappingGroupsAsync(result).ConfigureAwait(false);
+                return result.ToImmutableAndClear();
             }
 
             protected sealed override Task<WrapItemsAction> GetUnwrapAllCodeActionAsync(string parentTitle, WrappingStyle wrappingStyle)
@@ -71,7 +61,7 @@
             {
                 var parentTitle = Wrapper.Wrap_every_item;
 
-                var codeActions = ArrayBuilder<WrapItemsAction>.GetInstance();
+                using var _ = ArrayBuilder<WrapItemsAction>.GetInstance(out var codeActions);
 
                 // MethodName(int a,
                 //            int b,
@@ -80,7 +70,6 @@
                 codeActions.Add(await GetWrapEveryNestedCodeActionAsync(
                     parentTitle, WrappingStyle.UnwrapFirst_AlignRest).ConfigureAwait(false));
 
-<<<<<<< HEAD
                 // MethodName(
                 //     int a,
                 //     int b,
@@ -95,25 +84,10 @@
                 //     int j)
                 codeActions.Add(await GetWrapEveryNestedCodeActionAsync(
                     parentTitle, WrappingStyle.UnwrapFirst_IndentRest).ConfigureAwait(false));
-=======
-            protected override async Task<ImmutableArray<WrappingGroup>> ComputeWrappingGroupsAsync()
-            {
-                using var _ = ArrayBuilder<WrappingGroup>.GetInstance(out var result);
-                await AddWrappingGroupsAsync(result).ConfigureAwait(false);
-                return result.ToImmutable();
-            }
-
-            private async Task AddWrappingGroupsAsync(ArrayBuilder<WrappingGroup> result)
-            {
-                result.Add(await GetWrapEveryGroupAsync().ConfigureAwait(false));
-                result.Add(await GetUnwrapGroupAsync().ConfigureAwait(false));
-                result.Add(await GetWrapLongGroupAsync().ConfigureAwait(false));
-            }
->>>>>>> e6f450ff
 
                 // See comment in GetWrapLongTopLevelCodeActionAsync for explanation of why we're
                 // not inlinable.
-                return new WrappingGroup(isInlinable: false, codeActions.ToImmutableAndFree());
+                return new WrappingGroup(isInlinable: false, codeActions.ToImmutableAndClear());
             }
 
             protected sealed override async Task<WrappingGroup> GetUnwrapGroupAsync()
@@ -134,41 +108,7 @@
                 return new WrappingGroup(isInlinable: true, unwrapActions.ToImmutable());
             }
 
-<<<<<<< HEAD
             protected sealed override async Task<WrappingGroup> GetWrapLongGroupAsync()
-=======
-            private async Task<WrapItemsAction> GetUnwrapAllCodeActionAsync(string parentTitle, WrappingStyle wrappingStyle)
-            {
-                var edits = GetUnwrapAllEdits(wrappingStyle);
-                var title = wrappingStyle == WrappingStyle.WrapFirst_IndentRest
-                    ? Wrapper.Unwrap_and_indent_all_items
-                    : Wrapper.Unwrap_all_items;
-
-                return await TryCreateCodeActionAsync(edits, parentTitle, title).ConfigureAwait(false);
-            }
-
-            private ImmutableArray<Edit> GetUnwrapAllEdits(WrappingStyle wrappingStyle)
-            {
-                using var _ = ArrayBuilder<Edit>.GetInstance(out var result);
-
-                AddTextChangeBetweenOpenAndFirstItem(wrappingStyle, result);
-
-                foreach (var comma in _listItems.GetSeparators())
-                {
-                    result.Add(Edit.DeleteBetween(comma.GetPreviousToken(), comma));
-                    result.Add(Edit.DeleteBetween(comma, comma.GetNextToken()));
-                }
-
-                result.Add(Edit.DeleteBetween(_listItems.Last(), _listSyntax.GetLastToken()));
-                return result.ToImmutable();
-            }
-
-            #endregion
-
-            #region wrap long line
-
-            private async Task<WrappingGroup> GetWrapLongGroupAsync()
->>>>>>> e6f450ff
             {
                 var parentTitle = Wrapper.Wrap_long_list;
                 using var _ = ArrayBuilder<WrapItemsAction>.GetInstance(out var codeActions);
@@ -210,7 +150,7 @@
             protected sealed override ImmutableArray<Edit> GetWrapEachEdits(
                 WrappingStyle wrappingStyle, SyntaxTrivia indentationTrivia)
             {
-                var result = ArrayBuilder<Edit>.GetInstance();
+                using var _ = ArrayBuilder<Edit>.GetInstance(out var result);
 
                 AddTextChangeBetweenOpenAndFirstItem(wrappingStyle, result);
 
@@ -234,7 +174,7 @@
                 // last item.  Delete whatever is between it and the close token of the list.
                 result.Add(Edit.DeleteBetween(_listItems.Last(), _listSyntax.GetLastToken()));
 
-                return result.ToImmutableAndFree();
+                return result.ToImmutableAndClear();
             }
 
             protected sealed override ImmutableArray<Edit> GetWrapLongLinesEdits(
@@ -286,96 +226,10 @@
                 return result.ToImmutable();
             }
 
-<<<<<<< HEAD
             protected override ImmutableArray<Edit> GetUnwrapAllEdits(WrappingStyle wrappingStyle)
-=======
-            #endregion
-
-            #region wrap every
-
-            private async Task<WrappingGroup> GetWrapEveryGroupAsync()
-            {
-                var parentTitle = Wrapper.Wrap_every_item;
-
-                using var _ = ArrayBuilder<WrapItemsAction>.GetInstance(out var codeActions);
-
-                // MethodName(int a,
-                //            int b,
-                //            ...
-                //            int j);
-                codeActions.Add(await GetWrapEveryNestedCodeActionAsync(
-                    parentTitle, WrappingStyle.UnwrapFirst_AlignRest).ConfigureAwait(false));
-
-                // MethodName(
-                //     int a,
-                //     int b,
-                //     ...
-                //     int j)
-                codeActions.Add(await GetWrapEveryNestedCodeActionAsync(
-                    parentTitle, WrappingStyle.WrapFirst_IndentRest).ConfigureAwait(false));
-
-                // MethodName(int a,
-                //     int b,
-                //     ...
-                //     int j)
-                codeActions.Add(await GetWrapEveryNestedCodeActionAsync(
-                    parentTitle, WrappingStyle.UnwrapFirst_IndentRest).ConfigureAwait(false));
-
-                // See comment in GetWrapLongTopLevelCodeActionAsync for explanation of why we're
-                // not inlinable.
-                return new WrappingGroup(isInlinable: false, codeActions.ToImmutable());
-            }
-
-            private async Task<WrapItemsAction> GetWrapEveryNestedCodeActionAsync(
-                string parentTitle, WrappingStyle wrappingStyle)
->>>>>>> e6f450ff
-            {
-                return GetSeparatedListEdits(wrappingStyle).ToImmutableAndFree();
-            }
-<<<<<<< HEAD
-=======
-
-            private string GetNestedCodeActionTitle(WrappingStyle wrappingStyle)
-                => wrappingStyle switch
-                {
-                    WrappingStyle.WrapFirst_IndentRest => Wrapper.Indent_all_items,
-                    WrappingStyle.UnwrapFirst_AlignRest => Wrapper.Align_wrapped_items,
-                    WrappingStyle.UnwrapFirst_IndentRest => Wrapper.Indent_wrapped_items,
-                    _ => throw ExceptionUtilities.UnexpectedValue(wrappingStyle),
-                };
-
-            private ImmutableArray<Edit> GetWrapEachEdits(
-                WrappingStyle wrappingStyle, SyntaxTrivia indentationTrivia)
-            {
-                using var _ = ArrayBuilder<Edit>.GetInstance(out var result);
-
-                AddTextChangeBetweenOpenAndFirstItem(wrappingStyle, result);
-
-                var itemsAndSeparators = _listItems.GetWithSeparators();
-
-                for (var i = 0; i < itemsAndSeparators.Count; i += 2)
-                {
-                    var item = itemsAndSeparators[i].AsNode();
-                    if (i < itemsAndSeparators.Count - 1)
-                    {
-                        // intermediary item
-                        var comma = itemsAndSeparators[i + 1].AsToken();
-                        result.Add(Edit.DeleteBetween(item, comma));
-
-                        // Always wrap between this comma and the next item.
-                        result.Add(Edit.UpdateBetween(
-                            comma, NewLineTrivia, indentationTrivia, itemsAndSeparators[i + 2]));
-                    }
-                }
-
-                // last item.  Delete whatever is between it and the close token of the list.
-                result.Add(Edit.DeleteBetween(_listItems.Last(), _listSyntax.GetLastToken()));
-
-                return result.ToImmutable();
-            }
-
-            #endregion
->>>>>>> e6f450ff
+            {
+                return GetSeparatedListEdits(wrappingStyle);
+            }
         }
     }
 }