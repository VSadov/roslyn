--- conflicted
+++ resolved
@@ -130,7 +130,6 @@
         <target state="translated">Les conditions d'alternance n'effectuent pas de capture et ne peuvent pas être nommées</target>
         <note>This is an error message shown to the user when they write an invalid Regular Expression. Example: (?(?'x'))</note>
       </trans-unit>
-<<<<<<< HEAD
       <trans-unit id="Apply_file_header_preferences">
         <source>Apply file header preferences</source>
         <target state="new">Apply file header preferences</target>
@@ -139,11 +138,9 @@
       <trans-unit id="Apply_object_collection_initialization_preferences">
         <source>Apply object collection initialization preferences</source>
         <target state="new">Apply object collection initialization preferences</target>
-=======
       <trans-unit id="An_active_statement_has_been_removed_from_its_original_method_You_must_revert_your_changes_to_continue_or_restart_the_debugging_session">
         <source>An active statement has been removed from its original method. You must revert your changes to continue or restart the debugging session.</source>
         <target state="new">An active statement has been removed from its original method. You must revert your changes to continue or restart the debugging session.</target>
->>>>>>> b3e87490
         <note />
       </trans-unit>
       <trans-unit id="Awaited_task_returns_0">
