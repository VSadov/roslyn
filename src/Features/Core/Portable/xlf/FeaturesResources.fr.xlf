--- conflicted
+++ resolved
@@ -256,13 +256,8 @@
         <note />
       </trans-unit>
       <trans-unit id="Apply_namespace_matches_folder_preferences">
-<<<<<<< HEAD
-        <source>Apply namespace matches folde preferences</source>
-        <target state="translated">Appliquer les préférences du dossier des correspondances des espaces de noms</target>
-=======
         <source>Apply namespace matches folder preferences</source>
         <target state="new">Apply namespace matches folder preferences</target>
->>>>>>> 8525a1e1
         <note />
       </trans-unit>
       <trans-unit id="Apply_null_checking_preferences">
