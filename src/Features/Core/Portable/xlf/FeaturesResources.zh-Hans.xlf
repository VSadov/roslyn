﻿<?xml version="1.0" encoding="utf-8"?>
<xliff xmlns="urn:oasis:names:tc:xliff:document:1.2" xmlns:xsi="http://www.w3.org/2001/XMLSchema-instance" version="1.2" xsi:schemaLocation="urn:oasis:names:tc:xliff:document:1.2 xliff-core-1.2-transitional.xsd">
  <file datatype="xml" source-language="en" target-language="zh-Hans" original="../FeaturesResources.resx">
    <body>
      <trans-unit id="AM_PM_abbreviated">
        <source>AM/PM (abbreviated)</source>
        <target state="new">AM/PM (abbreviated)</target>
        <note />
      </trans-unit>
      <trans-unit id="AM_PM_abbreviated_description">
        <source>The "t" custom format specifier represents the first character of the AM/PM designator. The appropriate localized designator is retrieved from the DateTimeFormatInfo.AMDesignator or DateTimeFormatInfo.PMDesignator property of the current or specific culture. The AM designator is used for all times from 0:00:00 (midnight) to 11:59:59.999. The PM designator is used for all times from 12:00:00 (noon) to 23:59:59.999.

If the "t" format specifier is used without other custom format specifiers, it's interpreted as the "t" standard date and time format specifier.</source>
        <target state="new">The "t" custom format specifier represents the first character of the AM/PM designator. The appropriate localized designator is retrieved from the DateTimeFormatInfo.AMDesignator or DateTimeFormatInfo.PMDesignator property of the current or specific culture. The AM designator is used for all times from 0:00:00 (midnight) to 11:59:59.999. The PM designator is used for all times from 12:00:00 (noon) to 23:59:59.999.

If the "t" format specifier is used without other custom format specifiers, it's interpreted as the "t" standard date and time format specifier.</target>
        <note />
      </trans-unit>
      <trans-unit id="AM_PM_full">
        <source>AM/PM (full)</source>
        <target state="new">AM/PM (full)</target>
        <note />
      </trans-unit>
      <trans-unit id="AM_PM_full_description">
        <source>The "tt" custom format specifier (plus any number of additional "t" specifiers) represents the entire AM/PM designator. The appropriate localized designator is retrieved from the DateTimeFormatInfo.AMDesignator or DateTimeFormatInfo.PMDesignator property of the current or specific culture. The AM designator is used for all times from 0:00:00 (midnight) to 11:59:59.999. The PM designator is used for all times from 12:00:00 (noon) to 23:59:59.999.

Make sure to use the "tt" specifier for languages for which it's necessary to maintain the distinction between AM and PM. An example is Japanese, for which the AM and PM designators differ in the second character instead of the first character.</source>
        <target state="new">The "tt" custom format specifier (plus any number of additional "t" specifiers) represents the entire AM/PM designator. The appropriate localized designator is retrieved from the DateTimeFormatInfo.AMDesignator or DateTimeFormatInfo.PMDesignator property of the current or specific culture. The AM designator is used for all times from 0:00:00 (midnight) to 11:59:59.999. The PM designator is used for all times from 12:00:00 (noon) to 23:59:59.999.

Make sure to use the "tt" specifier for languages for which it's necessary to maintain the distinction between AM and PM. An example is Japanese, for which the AM and PM designators differ in the second character instead of the first character.</target>
        <note />
      </trans-unit>
      <trans-unit id="Add_DebuggerDisplay_attribute">
        <source>Add 'DebuggerDisplay' attribute</source>
        <target state="new">Add 'DebuggerDisplay' attribute</target>
        <note>{Locked="DebuggerDisplay"} "DebuggerDisplay" is a BCL class and should not be localized.</note>
      </trans-unit>
      <trans-unit id="Add_member_name">
        <source>Add member name</source>
        <target state="translated">添加成员名称</target>
        <note />
      </trans-unit>
      <trans-unit id="Add_null_checks_for_all_parameters">
        <source>Add null checks for all parameters</source>
        <target state="translated">为所有参数添加 null 检查</target>
        <note />
      </trans-unit>
      <trans-unit id="Add_optional_parameter_to_constructor">
        <source>Add optional parameter to constructor</source>
        <target state="translated">将可选参数添加到构造函数</target>
        <note />
      </trans-unit>
      <trans-unit id="Add_parameter_to_0_and_overrides_implementations">
        <source>Add parameter to '{0}' (and overrides/implementations)</source>
        <target state="translated">将参数添加到“{0}”(和重写/实现)</target>
        <note />
      </trans-unit>
      <trans-unit id="Add_parameter_to_constructor">
        <source>Add parameter to constructor</source>
        <target state="translated">将参数添加到构造函数</target>
        <note />
      </trans-unit>
      <trans-unit id="Add_project_reference_to_0">
        <source>Add project reference to '{0}'.</source>
        <target state="translated">将参数引用添加到“{0}”。</target>
        <note />
      </trans-unit>
      <trans-unit id="Add_reference_to_0">
        <source>Add reference to '{0}'.</source>
        <target state="translated">将引用添加到“{0}”。</target>
        <note />
      </trans-unit>
      <trans-unit id="Actions_can_not_be_empty">
        <source>Actions can not be empty.</source>
        <target state="translated">操作不能为空。</target>
        <note />
      </trans-unit>
      <trans-unit id="Add_tuple_element_name_0">
        <source>Add tuple element name '{0}'</source>
        <target state="translated">添加元组元素名称 "{0}"</target>
        <note />
      </trans-unit>
      <trans-unit id="Adding_0_into_an_interface_method_will_prevent_the_debug_session_from_continuing">
        <source>Adding '{0}' into an interface method will prevent the debug session from continuing.</source>
        <target state="translated">将 "{0}" 添加进接口方法将阻止调试会话继续。</target>
        <note />
      </trans-unit>
      <trans-unit id="Adding_0_into_an_interface_will_prevent_the_debug_session_from_continuing">
        <source>Adding '{0}' into an interface will prevent the debug session from continuing.</source>
        <target state="translated">将 "{0}" 添加进接口将阻止调试会话继续。</target>
        <note />
      </trans-unit>
      <trans-unit id="Adding_method_with_explicit_interface_specifier_will_prevernt_the_debug_session_from_continuing">
        <source>Adding a method with an explicit interface specifier will prevent the debug session from continuing.</source>
        <target state="translated">添加具有显式接口说明符的方法将阻止调试会话继续。</target>
        <note />
      </trans-unit>
      <trans-unit id="Align_wrapped_arguments">
        <source>Align wrapped arguments</source>
        <target state="translated">对齐包装的参数</target>
        <note />
      </trans-unit>
      <trans-unit id="Align_wrapped_parameters">
        <source>Align wrapped parameters</source>
        <target state="translated">对齐包装参数</target>
        <note />
      </trans-unit>
      <trans-unit id="Awaited_task_returns_0">
        <source>Awaited task returns '{0}'</source>
        <target state="translated">等待任务返回“{0}”</target>
        <note />
      </trans-unit>
      <trans-unit id="Awaited_task_returns_no_value">
        <source>Awaited task returns no value</source>
        <target state="translated">等待任务没有返回任何值</target>
        <note />
      </trans-unit>
      <trans-unit id="Base_classes_contain_inaccessible_unimplemented_members">
        <source>Base classes contain inaccessible unimplemented members</source>
        <target state="new">Base classes contain inaccessible unimplemented members</target>
        <note />
      </trans-unit>
      <trans-unit id="CannotApplyChangesUnexpectedError">
        <source>Cannot apply changes -- unexpected error: '{0}'</source>
        <target state="translated">无法应用更改 - 意外错误:“{0}”</target>
        <note />
      </trans-unit>
      <trans-unit id="Change_namespace_to_0">
        <source>Change namespace to '{0}'</source>
        <target state="translated">将名称空间更改为“{0}”</target>
        <note />
      </trans-unit>
      <trans-unit id="Change_to_global_namespace">
        <source>Change to global namespace</source>
        <target state="translated">更改为全局命名空间</target>
        <note />
      </trans-unit>
      <trans-unit id="ChangesDisallowedWhileStoppedAtException">
        <source>Changes are not allowed while stopped at exception</source>
        <target state="translated">在出现异常而停止时禁止更改</target>
        <note />
      </trans-unit>
      <trans-unit id="ChangesNotAppliedWhileRunning">
        <source>Changes made in project '{0}' will not be applied while the application is running</source>
        <target state="translated">在应用程序运行时，将不应用在项目“{0}”中所作的更改</target>
        <note />
      </trans-unit>
      <trans-unit id="Changing_0_from_asynchronous_to_synchronous_will_prevent_the_debug_session_from_continuing">
        <source>Changing '{0}' from asynchronous to synchronous will prevent the debug session from continuing.</source>
        <target state="translated">将“{0}”从异步更改为同步会阻止调试会话继续执行。</target>
        <note />
      </trans-unit>
      <trans-unit id="Changing_0_to_1_will_prevent_the_debug_session_from_continuing_because_it_changes_the_shape_of_the_state_machine">
        <source>Changing '{0}' to '{1}' will prevent the debug session from continuing because it changes the shape of the state machine.</source>
        <target state="translated">将“{0}”更改为“{1}”会阻止调试会话继续执行，因为它会更改状态机的形状。</target>
        <note />
      </trans-unit>
      <trans-unit id="Conditional_expression_can_be_simplified">
        <source>Conditional expression can be simplified</source>
        <target state="new">Conditional expression can be simplified</target>
        <note />
      </trans-unit>
      <trans-unit id="Configure_0_code_style">
        <source>Configure {0} code style</source>
        <target state="translated">配置 {0} 代码样式</target>
        <note />
      </trans-unit>
      <trans-unit id="Configure_0_severity">
        <source>Configure {0} severity</source>
        <target state="translated">配置 {0} 严重性</target>
        <note />
      </trans-unit>
      <trans-unit id="Configure_severity_for_all_0_analyzers">
        <source>Configure severity for all '{0}' analyzers</source>
        <target state="new">Configure severity for all '{0}' analyzers</target>
        <note />
      </trans-unit>
      <trans-unit id="Configure_severity_for_all_analyzers">
        <source>Configure severity for all analyzers</source>
        <target state="new">Configure severity for all analyzers</target>
        <note />
      </trans-unit>
      <trans-unit id="Convert_to_linq">
        <source>Convert to LINQ</source>
        <target state="translated">转换为 LINQ</target>
        <note />
      </trans-unit>
      <trans-unit id="Add_to_0">
        <source>Add to '{0}'</source>
        <target state="translated">添加到“{0}”</target>
        <note />
      </trans-unit>
      <trans-unit id="Convert_to_class">
        <source>Convert to class</source>
        <target state="translated">转换为类</target>
        <note />
      </trans-unit>
      <trans-unit id="Convert_to_linq_call_form">
        <source>Convert to LINQ (call form)</source>
        <target state="translated">转换为 LINQ (调用表单)</target>
        <note />
      </trans-unit>
      <trans-unit id="Convert_to_struct">
        <source>Convert to struct</source>
        <target state="translated">转换为结构</target>
        <note />
      </trans-unit>
<<<<<<< HEAD
=======
      <trans-unit id="Convert_to_tuple">
        <source>Convert to tuple</source>
        <target state="translated">转换为元组</target>
        <note />
      </trans-unit>
      <trans-unit id="Create_and_assign_field_0">
        <source>Create and assign field '{0}'</source>
        <target state="new">Create and assign field '{0}'</target>
        <note />
      </trans-unit>
      <trans-unit id="Create_and_assign_property_0">
        <source>Create and assign property '{0}'</source>
        <target state="new">Create and assign property '{0}'</target>
        <note />
      </trans-unit>
      <trans-unit id="Create_and_assign_remaining_as_fields">
        <source>Create and assign remaining as fields</source>
        <target state="new">Create and assign remaining as fields</target>
        <note />
      </trans-unit>
      <trans-unit id="Create_and_assign_remaining_as_properties">
        <source>Create and assign remaining as properties</source>
        <target state="new">Create and assign remaining as properties</target>
        <note />
      </trans-unit>
>>>>>>> f8db044a
      <trans-unit id="DisposableFieldsShouldBeDisposedDescription">
        <source>A type that implements System.IDisposable declares fields that are of types that also implement IDisposable. The Dispose method of the field is not called by the Dispose method of the declaring type. To fix a violation of this rule, call Dispose on fields that are of types that implement IDisposable if you are responsible for allocating and releasing the unmanaged resources held by the field.</source>
        <target state="translated">实现 System.IDisposable 的类型将声明一些字段，这些字段所属的类型还实现 IDisposable。字段的 Dispose 方法不由声明类型的 Dispose 方法调用。若要修复此规则的违规行为，如果你负责分配和释放该字段持有的非托管资源，请在其所属类型实现 IDisposable 的字段上调用 Dispose。</target>
        <note />
      </trans-unit>
      <trans-unit id="Disposable_field_0_is_never_disposed">
        <source>Disposable field '{0}' is never disposed</source>
        <target state="translated">从未释放可释放字段 "{0}"</target>
        <note />
      </trans-unit>
      <trans-unit id="Disposable_fields_should_be_disposed">
        <source>Disposable fields should be disposed</source>
        <target state="translated">应释放可释放的字段</target>
        <note />
      </trans-unit>
      <trans-unit id="Disposable_object_created_by_0_is_never_disposed">
        <source>Disposable object created by '{0}' is never disposed</source>
        <target state="translated">从未释放由 "{0}" 创建的可释放对象</target>
        <note />
      </trans-unit>
      <trans-unit id="Dispose_objects_before_losing_scope">
        <source>Dispose objects before losing scope</source>
        <target state="translated">丢失范围之前释放对象</target>
        <note />
      </trans-unit>
      <trans-unit id="Do_not_change_this_code_Put_cleanup_code_in_0_method">
        <source>Do not change this code. Put cleanup code in '{0}' method</source>
        <target state="new">Do not change this code. Put cleanup code in '{0}' method</target>
        <note />
      </trans-unit>
      <trans-unit id="DocumentIsOutOfSyncWithDebuggee">
        <source>The current content of source file '{0}' does not match the built source. Any changes made to this file while debugging won't be applied until its content matches the built source.</source>
        <target state="translated">源文件 "{0}" 的当前内容与生成的源不匹配。在调试期间对此文件所做的任何更改都不会应用，直到其内容与生成的源匹配为止。</target>
        <note />
      </trans-unit>
      <trans-unit id="EditAndContinue">
        <source>Edit and Continue</source>
        <target state="translated">编辑并继续</target>
        <note />
      </trans-unit>
      <trans-unit id="EditAndContinueDisallowedByModule">
        <source>Edit and Continue disallowed by module</source>
        <target state="translated">模块已禁用“编辑并继续”</target>
        <note />
      </trans-unit>
      <trans-unit id="EditAndContinueDisallowedByProject">
        <source>Changes made in project '{0}' will prevent the debug session from continuing: {1}</source>
        <target state="translated">在项目“{0}”中所作的更改将阻止调试会话继续: {1}</target>
        <note />
      </trans-unit>
      <trans-unit id="ErrorReadingFile">
        <source>Error while reading file '{0}': {1}</source>
        <target state="translated">读取文件“{0}”时出错: {1}</target>
        <note />
      </trans-unit>
      <trans-unit id="Extract_interface">
        <source>Extract interface...</source>
        <target state="translated">提取接口…</target>
        <note />
      </trans-unit>
      <trans-unit id="Extract_local_function">
        <source>Extract local function</source>
        <target state="translated">提取本地函数</target>
        <note />
      </trans-unit>
      <trans-unit id="Extract_method">
        <source>Extract method</source>
        <target state="translated">提取方法</target>
        <note />
      </trans-unit>
      <trans-unit id="Failed_to_analyze_data_flow_for_0">
        <source>Failed to analyze data-flow for: {0}</source>
        <target state="translated">未能分析 {0} 的数据流</target>
        <note />
      </trans-unit>
      <trans-unit id="Fix_formatting">
        <source>Fix formatting</source>
        <target state="translated">修正格式</target>
        <note />
      </trans-unit>
      <trans-unit id="Fix_typo_0">
        <source>Fix typo '{0}'</source>
        <target state="translated">修正笔误“{0}”</target>
        <note />
      </trans-unit>
      <trans-unit id="Formatting_document">
        <source>Formatting document</source>
        <target state="translated">设置文档格式</target>
        <note />
      </trans-unit>
      <trans-unit id="Generate_comparison_operators">
        <source>Generate comparison operators</source>
        <target state="new">Generate comparison operators</target>
        <note />
      </trans-unit>
      <trans-unit id="Generate_for_0">
        <source>Generate for '{0}'</source>
        <target state="new">Generate for '{0}'</target>
        <note />
      </trans-unit>
      <trans-unit id="Generate_parameter_0">
        <source>Generate parameter '{0}'</source>
        <target state="translated">生成参数 "{0}"</target>
        <note />
      </trans-unit>
      <trans-unit id="Generate_parameter_0_and_overrides_implementations">
        <source>Generate parameter '{0}' (and overrides/implementations)</source>
        <target state="translated">生成参数 {0}(和重写/实现)</target>
        <note />
      </trans-unit>
      <trans-unit id="GetHashCode_implementation_can_be_simplified">
        <source>'GetHashCode' implementation can be simplified</source>
        <target state="translated">可简化 "GetHashCode" 实现</target>
        <note />
      </trans-unit>
      <trans-unit id="Implement_0_explicitly">
        <source>Implement '{0}' explicitly</source>
        <target state="translated">显式实现 "{0}"</target>
        <note />
      </trans-unit>
      <trans-unit id="Implement_0_implicitly">
        <source>Implement '{0}' implicitly</source>
        <target state="translated">隐式实现 "{0}"</target>
        <note />
      </trans-unit>
      <trans-unit id="Implement_abstract_class">
        <source>Implement abstract class</source>
        <target state="new">Implement abstract class</target>
        <note />
      </trans-unit>
      <trans-unit id="Implement_all_interfaces_explicitly">
        <source>Implement all interfaces explicitly</source>
        <target state="new">Implement all interfaces explicitly</target>
        <note />
      </trans-unit>
      <trans-unit id="Implement_all_interfaces_implicitly">
        <source>Implement all interfaces implicitly</source>
        <target state="translated">隐式实现所有接口</target>
        <note />
      </trans-unit>
      <trans-unit id="Implement_all_members_explicitly">
        <source>Implement all members explicitly</source>
        <target state="new">Implement all members explicitly</target>
        <note />
      </trans-unit>
      <trans-unit id="Implement_explicitly">
        <source>Implement explicitly</source>
        <target state="new">Implement explicitly</target>
        <note />
      </trans-unit>
      <trans-unit id="Implement_implicitly">
        <source>Implement implicitly</source>
        <target state="translated">隐式实现</target>
        <note />
      </trans-unit>
      <trans-unit id="Implement_remaining_members_explicitly">
        <source>Implement remaining members explicitly</source>
        <target state="new">Implement remaining members explicitly</target>
        <note />
      </trans-unit>
      <trans-unit id="Implement_through_0">
        <source>Implement through '{0}'</source>
        <target state="new">Implement through '{0}'</target>
        <note />
      </trans-unit>
      <trans-unit id="Indent_all_arguments">
        <source>Indent all arguments</source>
        <target state="translated">缩进所有参数</target>
        <note />
      </trans-unit>
      <trans-unit id="Indent_all_parameters">
        <source>Indent all parameters</source>
        <target state="translated">缩进所有参数</target>
        <note />
      </trans-unit>
      <trans-unit id="Indent_wrapped_arguments">
        <source>Indent wrapped arguments</source>
        <target state="translated">缩进包装的参数</target>
        <note />
      </trans-unit>
      <trans-unit id="Indent_wrapped_parameters">
        <source>Indent wrapped parameters</source>
        <target state="translated">缩进包装参数</target>
        <note />
      </trans-unit>
      <trans-unit id="Interpolation_can_be_simplified">
        <source>Interpolation can be simplified</source>
        <target state="translated">内插可以简化</target>
        <note />
      </trans-unit>
      <trans-unit id="Introduce_constant">
        <source>Introduce constant</source>
        <target state="translated">引入常量</target>
        <note />
      </trans-unit>
      <trans-unit id="Introduce_field">
        <source>Introduce field</source>
        <target state="translated">介绍领域</target>
        <note />
      </trans-unit>
      <trans-unit id="Introduce_local">
        <source>Introduce local</source>
        <target state="translated">引入局部</target>
        <note />
      </trans-unit>
      <trans-unit id="Introduce_query_variable">
        <source>Introduce query variable</source>
        <target state="translated">引入查询变量</target>
        <note />
      </trans-unit>
      <trans-unit id="Make_member_static">
        <source>Make static</source>
        <target state="translated">设为静态</target>
        <note />
      </trans-unit>
      <trans-unit id="Make_readonly_fields_writable">
        <source>Make readonly fields writable</source>
        <target state="translated">使 readonly 字段可写</target>
        <note>{Locked="readonly"} "readonly" is C# keyword and should not be localized.</note>
      </trans-unit>
      <trans-unit id="Invert_conditional">
        <source>Invert conditional</source>
        <target state="translated">反转条件</target>
        <note />
      </trans-unit>
      <trans-unit id="Local_function_can_be_made_static">
        <source>Local function can be made static</source>
        <target state="translated">可以使本地函数成为静态函数</target>
        <note />
      </trans-unit>
      <trans-unit id="Make_local_function_static">
        <source>Make local function 'static'</source>
        <target state="translated">使本地函数成为静态函数</target>
        <note />
      </trans-unit>
      <trans-unit id="Merge_with_nested_0_statement">
        <source>Merge with nested '{0}' statement</source>
        <target state="translated">与嵌套的 "{0}" 语句合并</target>
        <note />
      </trans-unit>
      <trans-unit id="Merge_with_next_0_statement">
        <source>Merge with next '{0}' statement</source>
        <target state="translated">与下一个 "{0}" 语句合并</target>
        <note />
      </trans-unit>
      <trans-unit id="Merge_with_outer_0_statement">
        <source>Merge with outer '{0}' statement</source>
        <target state="translated">与外部 "{0}" 语句合并</target>
        <note />
      </trans-unit>
      <trans-unit id="Merge_with_previous_0_statement">
        <source>Merge with previous '{0}' statement</source>
        <target state="translated">与以前的 "{0}" 语句合并</target>
        <note />
      </trans-unit>
      <trans-unit id="MethodMustReturnStreamThatSupportsReadAndSeek">
        <source>{0} must return a stream that supports read and seek operations.</source>
        <target state="translated">{0} 必须返回支持读取和查找操作的流。</target>
        <note />
      </trans-unit>
      <trans-unit id="Modifying_0_which_contains_a_switch_expression_will_prevent_the_debug_session_from_continuing">
        <source>Modifying '{0}' which contains a switch expression will prevent the debug session from continuing.</source>
        <target state="translated">修改包含 switch 表达式的“{0}”将阻止调试会话继续执行。</target>
        <note />
      </trans-unit>
      <trans-unit id="Move_contents_to_namespace">
        <source>Move contents to namespace...</source>
        <target state="translated">将内容移动到命名空间...</target>
        <note />
      </trans-unit>
      <trans-unit id="Move_file_to_0">
        <source>Move file to '{0}'</source>
        <target state="translated">将文件移至“{0}”</target>
        <note />
      </trans-unit>
      <trans-unit id="Move_file_to_project_root_folder">
        <source>Move file to project root folder</source>
        <target state="translated">将文件移动到项目根文件夹</target>
        <note />
      </trans-unit>
      <trans-unit id="Move_to_namespace">
        <source>Move to namespace...</source>
        <target state="translated">移动到命名空间...</target>
        <note />
      </trans-unit>
      <trans-unit id="Modifying_source_file_will_prevent_the_debug_session_from_continuing_due_to_internal_error">
        <source>Modifying source file {0} will prevent the debug session from continuing due to internal error: {1}.</source>
        <target state="translated">修改源文件 {0} 将防止调试会话因内部错误 {1} 而继续进行。</target>
        <note />
      </trans-unit>
      <trans-unit id="Pull_0_up">
        <source>Pull '{0}' up</source>
        <target state="translated">向上拉 "{0}"</target>
        <note />
      </trans-unit>
      <trans-unit id="Pull_0_up_to_1">
        <source>Pull '{0}' up to '{1}'</source>
        <target state="translated">将 "{0}" 拉到 "{1}"</target>
        <note />
      </trans-unit>
      <trans-unit id="Pull_members_up_to_base_type">
        <source>Pull members up to base type...</source>
        <target state="translated">将成员拉到基本类型..。</target>
        <note />
      </trans-unit>
      <trans-unit id="Related_method_signatures_found_in_metadata_will_not_be_updated">
        <source>Related method signatures found in metadata will not be updated.</source>
        <target state="translated">不更新在元数据中发现的相关方法签名。</target>
        <note />
      </trans-unit>
      <trans-unit id="Replace_0_with_1">
        <source>Replace '{0}' with '{1}' </source>
        <target state="translated">将 "{0}" 替换为 "{1}"</target>
        <note />
      </trans-unit>
      <trans-unit id="Resolve_conflict_markers">
        <source>Resolve conflict markers</source>
        <target state="new">Resolve conflict markers</target>
        <note />
      </trans-unit>
      <trans-unit id="RudeEdit">
        <source>Rude edit</source>
        <target state="translated">原始编辑</target>
        <note />
      </trans-unit>
      <trans-unit id="Simplify_conditional_expression">
        <source>Simplify conditional expression</source>
        <target state="new">Simplify conditional expression</target>
        <note />
      </trans-unit>
      <trans-unit id="Simplify_interpolation">
        <source>Simplify interpolation</source>
        <target state="translated">简化内插</target>
        <note />
      </trans-unit>
      <trans-unit id="Split_into_consecutive_0_statements">
        <source>Split into consecutive '{0}' statements</source>
        <target state="translated">拆分为连续的 "{0}" 语句</target>
        <note />
      </trans-unit>
      <trans-unit id="Split_into_nested_0_statements">
        <source>Split into nested '{0}' statements</source>
        <target state="translated">拆分为嵌套的 "{0}" 语句</target>
        <note />
      </trans-unit>
      <trans-unit id="StreamMustSupportReadAndSeek">
        <source>Stream must support read and seek operations.</source>
        <target state="translated">流必须支持读取和搜寻操作。</target>
        <note />
      </trans-unit>
      <trans-unit id="Struct_contains_assignment_to_this_outside_of_constructor_Make_readonly_fields_writable">
        <source>Struct contains assignment to 'this' outside of constructor. Make readonly fields writable</source>
        <target state="new">Struct contains assignment to 'this' outside of constructor. Make readonly fields writable</target>
        <note>{Locked="Struct"}{Locked="this"} these are C#/VB keywords and should not be localized.</note>
      </trans-unit>
      <trans-unit id="Suppress_0">
        <source>Suppress {0}</source>
        <target state="translated">取消 {0}</target>
        <note />
      </trans-unit>
      <trans-unit id="TODO_colon_free_unmanaged_resources_unmanaged_objects_and_override_finalizer">
        <source>TODO: free unmanaged resources (unmanaged objects) and override finalizer</source>
        <target state="new">TODO: free unmanaged resources (unmanaged objects) and override finalizer</target>
        <note />
      </trans-unit>
      <trans-unit id="TODO_colon_override_finalizer_only_if_0_has_code_to_free_unmanaged_resources">
        <source>TODO: override finalizer only if '{0}' has code to free unmanaged resources</source>
        <target state="new">TODO: override finalizer only if '{0}' has code to free unmanaged resources</target>
        <note />
      </trans-unit>
      <trans-unit id="Target_type_matches">
        <source>Target type matches</source>
        <target state="translated">目标类型匹配</target>
        <note />
      </trans-unit>
      <trans-unit id="The_selection_contains_a_local_function_call_without_its_declaration">
        <source>The selection contains a local function call without its declaration.</source>
        <target state="translated">所选内容包含不带声明的本地函数调用。</target>
        <note />
      </trans-unit>
      <trans-unit id="UnableToReadSourceFileOrPdb">
        <source>Unable to read source file '{0}' or the PDB built for the containing project. Any changes made to this file while debugging won't be applied until its content matches the built source.</source>
        <target state="translated">无法读取源文件 "{0}" 或为包含项目生成的 PDB。在调试期间对此文件所做的任何更改都不会应用，直到其内容与生成的源匹配为止。</target>
        <note />
      </trans-unit>
      <trans-unit id="Unwrap_all_arguments">
        <source>Unwrap all arguments</source>
        <target state="translated">展开所有参数</target>
        <note />
      </trans-unit>
      <trans-unit id="Unwrap_all_parameters">
        <source>Unwrap all parameters</source>
        <target state="translated">展开打开所有参数</target>
        <note />
      </trans-unit>
      <trans-unit id="Unwrap_and_indent_all_arguments">
        <source>Unwrap and indent all arguments</source>
        <target state="translated">展开和缩进所有参数</target>
        <note />
      </trans-unit>
      <trans-unit id="Unwrap_and_indent_all_parameters">
        <source>Unwrap and indent all parameters</source>
        <target state="translated">展开和缩进所有参数</target>
        <note />
      </trans-unit>
      <trans-unit id="Unwrap_argument_list">
        <source>Unwrap argument list</source>
        <target state="translated">展开参数列表</target>
        <note />
      </trans-unit>
      <trans-unit id="Unwrap_call_chain">
        <source>Unwrap call chain</source>
        <target state="translated">展开调用链</target>
        <note />
      </trans-unit>
      <trans-unit id="Unwrap_expression">
        <source>Unwrap expression</source>
        <target state="translated">展开表达式</target>
        <note />
      </trans-unit>
      <trans-unit id="Unwrap_parameter_list">
        <source>Unwrap parameter list</source>
        <target state="translated">展开参数列表</target>
        <note />
      </trans-unit>
      <trans-unit id="Updating_a_0_around_an_active_statement_will_prevent_the_debug_session_from_continuing">
        <source>Updating a '{0}' around an active statement will prevent the debug session from continuing.</source>
        <target state="translated">更新活动语句周围的“{0}”将阻止调试会话继续执行。</target>
        <note />
      </trans-unit>
      <trans-unit id="UseRecommendedDisposePatternDescription">
        <source>Use recommended dispose pattern to ensure that locally scoped disposable objects are disposed on all paths. If possible, wrap the creation within a 'using' statement or a 'using' declaration. Otherwise, use a try-finally pattern, with a dedicated local variable declared before the try region and an unconditional Dispose invocation on non-null value in the 'finally' region, say 'x?.Dispose()'. If the object is explicitly disposed within the try region or the dispose ownership is transferred to another object or method, assign 'null' to the local variable just after such an operation to prevent double dispose in 'finally'</source>
        <target state="translated">使用推荐的释放模式以确保在所有路径中释放局部可释放对象。如果可能，请将创建包装在 "using" 语句或 "using" 声明中。否则，请使用 try-finally 模式，在 try 区域之前声明一个专用的局部变量，在 "finally" 区域中对非 null 值进行无条件 Dispose 调用，比如，"x?.Dispose()"。如果对象显式释放在 try 区域内或释放所有权转让给另一个对象或方法，则在这样的操作之后立即将 "null" 分配给局部变量，以防止在 "finally" 中进行双重释放。</target>
        <note />
      </trans-unit>
      <trans-unit id="Use_System_HashCode">
        <source>Use 'System.HashCode'</source>
        <target state="translated">使用 "System.HashCode"</target>
        <note />
      </trans-unit>
      <trans-unit id="Use_block_body_for_lambda_expressions">
        <source>Use block body for lambda expressions</source>
        <target state="translated">对 lambda 表达式使用块主体</target>
        <note />
      </trans-unit>
      <trans-unit id="Use_compound_assignment">
        <source>Use compound assignment</source>
        <target state="translated">使用复合分配</target>
        <note />
      </trans-unit>
      <trans-unit id="Use_expression_body_for_lambda_expressions">
        <source>Use expression body for lambda expressions</source>
        <target state="translated">对 lambda 表达式使用表达式正文</target>
        <note />
      </trans-unit>
      <trans-unit id="Use_interpolated_verbatim_string">
        <source>Use interpolated verbatim string</source>
        <target state="translated">使用内插的逐字字符串</target>
        <note />
      </trans-unit>
      <trans-unit id="Use_recommended_dispose_pattern">
        <source>Use recommended dispose pattern</source>
        <target state="translated">使用建议的释放模式</target>
        <note />
      </trans-unit>
      <trans-unit id="Use_recommended_dispose_pattern_to_ensure_that_object_created_by_0_is_disposed_on_all_paths_using_statement_declaration_or_try_finally">
        <source>Use recommended dispose pattern to ensure that object created by '{0}' is disposed on all paths: using statement/declaration or try/finally</source>
        <target state="translated">使用建议的释放模式以确保在所有路径上释放由 "{0}" 创建的对象: using 语句/声明或 try/finally</target>
        <note>{Locked="using"}{Locked="try"}{Locked="finally"} "using", "try" and "finally" are C# keywords and should not be localized.</note>
      </trans-unit>
      <trans-unit id="Use_simple_using_statement">
        <source>Use simple 'using' statement</source>
        <target state="translated">使用简单的 "using" 语句</target>
        <note />
      </trans-unit>
      <trans-unit id="Value_colon">
        <source>Value:</source>
        <target state="new">Value:</target>
        <note />
      </trans-unit>
      <trans-unit id="Warning_colon_changing_namespace_may_produce_invalid_code_and_change_code_meaning">
        <source>Warning: Changing namespace may produce invalid code and change code meaning.</source>
        <target state="translated">警告: 更改命名空间可能会产生无效的代码并更改代码的含义。</target>
        <note />
      </trans-unit>
      <trans-unit id="Warning_colon_semantics_may_change_when_converting_statement">
        <source>Warning: Semantics may change when converting statement.</source>
        <target state="translated">警告: 转换语句时，语义可能出现变化。</target>
        <note />
      </trans-unit>
      <trans-unit id="Wrap_and_align_call_chain">
        <source>Wrap and align call chain</source>
        <target state="translated">包装并对齐调用链</target>
        <note />
      </trans-unit>
      <trans-unit id="Wrap_and_align_expression">
        <source>Wrap and align expression</source>
        <target state="translated">环绕和对齐表达式</target>
        <note />
      </trans-unit>
      <trans-unit id="Wrap_and_align_long_call_chain">
        <source>Wrap and align long call chain</source>
        <target state="translated">包装并对齐长调用链</target>
        <note />
      </trans-unit>
      <trans-unit id="Wrap_call_chain">
        <source>Wrap call chain</source>
        <target state="translated">包装调用链</target>
        <note />
      </trans-unit>
      <trans-unit id="Wrap_every_argument">
        <source>Wrap every argument</source>
        <target state="translated">包装每个参数</target>
        <note />
      </trans-unit>
      <trans-unit id="Wrap_every_parameter">
        <source>Wrap every parameter</source>
        <target state="translated">包装每个参数</target>
        <note />
      </trans-unit>
      <trans-unit id="Wrap_expression">
        <source>Wrap expression</source>
        <target state="translated">包装表达式</target>
        <note />
      </trans-unit>
      <trans-unit id="Wrap_long_argument_list">
        <source>Wrap long argument list</source>
        <target state="translated">包装长参数列表</target>
        <note />
      </trans-unit>
      <trans-unit id="Wrap_long_call_chain">
        <source>Wrap long call chain</source>
        <target state="translated">包装长调用链</target>
        <note />
      </trans-unit>
      <trans-unit id="Wrap_long_parameter_list">
        <source>Wrap long parameter list</source>
        <target state="translated">包装长参数列表</target>
        <note />
      </trans-unit>
      <trans-unit id="Wrapping">
        <source>Wrapping</source>
        <target state="translated">换行</target>
        <note />
      </trans-unit>
<<<<<<< HEAD
=======
      <trans-unit id="_0_can_be_simplified">
        <source>{0} can be simplified</source>
        <target state="translated">{0} 可以简化</target>
        <note />
      </trans-unit>
      <trans-unit id="_10000000ths_of_a_second">
        <source>10,000,000ths of a second</source>
        <target state="new">10,000,000ths of a second</target>
        <note />
      </trans-unit>
      <trans-unit id="_10000000ths_of_a_second_description">
        <source>The "fffffff" custom format specifier represents the seven most significant digits of the seconds fraction; that is, it represents the ten millionths of a second in a date and time value.

Although it's possible to display the ten millionths of a second component of a time value, that value may not be meaningful. The precision of date and time values depends on the resolution of the system clock. On the Windows NT 3.5 (and later) and Windows Vista operating systems, the clock's resolution is approximately 10-15 milliseconds.</source>
        <target state="new">The "fffffff" custom format specifier represents the seven most significant digits of the seconds fraction; that is, it represents the ten millionths of a second in a date and time value.

Although it's possible to display the ten millionths of a second component of a time value, that value may not be meaningful. The precision of date and time values depends on the resolution of the system clock. On the Windows NT 3.5 (and later) and Windows Vista operating systems, the clock's resolution is approximately 10-15 milliseconds.</target>
        <note />
      </trans-unit>
      <trans-unit id="_10000000ths_of_a_second_non_zero">
        <source>10,000,000ths of a second (non-zero)</source>
        <target state="new">10,000,000ths of a second (non-zero)</target>
        <note />
      </trans-unit>
      <trans-unit id="_10000000ths_of_a_second_non_zero_description">
        <source>The "FFFFFFF" custom format specifier represents the seven most significant digits of the seconds fraction; that is, it represents the ten millionths of a second in a date and time value. However, trailing zeros or seven zero digits aren't displayed.

Although it's possible to display the ten millionths of a second component of a time value, that value may not be meaningful. The precision of date and time values depends on the resolution of the system clock. On the Windows NT 3.5 (and later) and Windows Vista operating systems, the clock's resolution is approximately 10-15 milliseconds.</source>
        <target state="new">The "FFFFFFF" custom format specifier represents the seven most significant digits of the seconds fraction; that is, it represents the ten millionths of a second in a date and time value. However, trailing zeros or seven zero digits aren't displayed.

Although it's possible to display the ten millionths of a second component of a time value, that value may not be meaningful. The precision of date and time values depends on the resolution of the system clock. On the Windows NT 3.5 (and later) and Windows Vista operating systems, the clock's resolution is approximately 10-15 milliseconds.</target>
        <note />
      </trans-unit>
      <trans-unit id="_1000000ths_of_a_second">
        <source>1,000,000ths of a second</source>
        <target state="new">1,000,000ths of a second</target>
        <note />
      </trans-unit>
      <trans-unit id="_1000000ths_of_a_second_description">
        <source>The "ffffff" custom format specifier represents the six most significant digits of the seconds fraction; that is, it represents the millionths of a second in a date and time value.

Although it's possible to display the millionths of a second component of a time value, that value may not be meaningful. The precision of date and time values depends on the resolution of the system clock. On the Windows NT 3.5 (and later) and Windows Vista operating systems, the clock's resolution is approximately 10-15 milliseconds.</source>
        <target state="new">The "ffffff" custom format specifier represents the six most significant digits of the seconds fraction; that is, it represents the millionths of a second in a date and time value.

Although it's possible to display the millionths of a second component of a time value, that value may not be meaningful. The precision of date and time values depends on the resolution of the system clock. On the Windows NT 3.5 (and later) and Windows Vista operating systems, the clock's resolution is approximately 10-15 milliseconds.</target>
        <note />
      </trans-unit>
      <trans-unit id="_1000000ths_of_a_second_non_zero">
        <source>1,000,000ths of a second (non-zero)</source>
        <target state="new">1,000,000ths of a second (non-zero)</target>
        <note />
      </trans-unit>
      <trans-unit id="_1000000ths_of_a_second_non_zero_description">
        <source>The "FFFFFF" custom format specifier represents the six most significant digits of the seconds fraction; that is, it represents the millionths of a second in a date and time value. However, trailing zeros or six zero digits aren't displayed.

Although it's possible to display the millionths of a second component of a time value, that value may not be meaningful. The precision of date and time values depends on the resolution of the system clock. On the Windows NT 3.5 (and later) and Windows Vista operating systems, the clock's resolution is approximately 10-15 milliseconds.</source>
        <target state="new">The "FFFFFF" custom format specifier represents the six most significant digits of the seconds fraction; that is, it represents the millionths of a second in a date and time value. However, trailing zeros or six zero digits aren't displayed.

Although it's possible to display the millionths of a second component of a time value, that value may not be meaningful. The precision of date and time values depends on the resolution of the system clock. On the Windows NT 3.5 (and later) and Windows Vista operating systems, the clock's resolution is approximately 10-15 milliseconds.</target>
        <note />
      </trans-unit>
      <trans-unit id="_100000ths_of_a_second">
        <source>100,000ths of a second</source>
        <target state="new">100,000ths of a second</target>
        <note />
      </trans-unit>
      <trans-unit id="_100000ths_of_a_second_description">
        <source>The "fffff" custom format specifier represents the five most significant digits of the seconds fraction; that is, it represents the hundred thousandths of a second in a date and time value.

Although it's possible to display the hundred thousandths of a second component of a time value, that value may not be meaningful. The precision of date and time values depends on the resolution of the system clock. On the Windows NT 3.5 (and later) and Windows Vista operating systems, the clock's resolution is approximately 10-15 milliseconds.</source>
        <target state="new">The "fffff" custom format specifier represents the five most significant digits of the seconds fraction; that is, it represents the hundred thousandths of a second in a date and time value.

Although it's possible to display the hundred thousandths of a second component of a time value, that value may not be meaningful. The precision of date and time values depends on the resolution of the system clock. On the Windows NT 3.5 (and later) and Windows Vista operating systems, the clock's resolution is approximately 10-15 milliseconds.</target>
        <note />
      </trans-unit>
      <trans-unit id="_100000ths_of_a_second_non_zero">
        <source>100,000ths of a second (non-zero)</source>
        <target state="new">100,000ths of a second (non-zero)</target>
        <note />
      </trans-unit>
      <trans-unit id="_100000ths_of_a_second_non_zero_description">
        <source>The "FFFFF" custom format specifier represents the five most significant digits of the seconds fraction; that is, it represents the hundred thousandths of a second in a date and time value. However, trailing zeros or five zero digits aren't displayed.

Although it's possible to display the hundred thousandths of a second component of a time value, that value may not be meaningful. The precision of date and time values depends on the resolution of the system clock. On the Windows NT 3.5 (and later) and Windows Vista operating systems, the clock's resolution is approximately 10-15 milliseconds.</source>
        <target state="new">The "FFFFF" custom format specifier represents the five most significant digits of the seconds fraction; that is, it represents the hundred thousandths of a second in a date and time value. However, trailing zeros or five zero digits aren't displayed.

Although it's possible to display the hundred thousandths of a second component of a time value, that value may not be meaningful. The precision of date and time values depends on the resolution of the system clock. On the Windows NT 3.5 (and later) and Windows Vista operating systems, the clock's resolution is approximately 10-15 milliseconds.</target>
        <note />
      </trans-unit>
      <trans-unit id="_10000ths_of_a_second">
        <source>10,000ths of a second</source>
        <target state="new">10,000ths of a second</target>
        <note />
      </trans-unit>
      <trans-unit id="_10000ths_of_a_second_description">
        <source>The "ffff" custom format specifier represents the four most significant digits of the seconds fraction; that is, it represents the ten thousandths of a second in a date and time value.

Although it's possible to display the ten thousandths of a second component of a time value, that value may not be meaningful. The precision of date and time values depends on the resolution of the system clock. On the Windows NT version 3.5 (and later) and Windows Vista operating systems, the clock's resolution is approximately 10-15 milliseconds.</source>
        <target state="new">The "ffff" custom format specifier represents the four most significant digits of the seconds fraction; that is, it represents the ten thousandths of a second in a date and time value.

Although it's possible to display the ten thousandths of a second component of a time value, that value may not be meaningful. The precision of date and time values depends on the resolution of the system clock. On the Windows NT version 3.5 (and later) and Windows Vista operating systems, the clock's resolution is approximately 10-15 milliseconds.</target>
        <note />
      </trans-unit>
      <trans-unit id="_10000ths_of_a_second_non_zero">
        <source>10,000ths of a second (non-zero)</source>
        <target state="new">10,000ths of a second (non-zero)</target>
        <note />
      </trans-unit>
      <trans-unit id="_10000ths_of_a_second_non_zero_description">
        <source>The "FFFF" custom format specifier represents the four most significant digits of the seconds fraction; that is, it represents the ten thousandths of a second in a date and time value. However, trailing zeros or four zero digits aren't displayed.

Although it's possible to display the ten thousandths of a second component of a time value, that value may not be meaningful. The precision of date and time values depends on the resolution of the system clock. On the Windows NT 3.5 (and later) and Windows Vista operating systems, the clock's resolution is approximately 10-15 milliseconds.</source>
        <target state="new">The "FFFF" custom format specifier represents the four most significant digits of the seconds fraction; that is, it represents the ten thousandths of a second in a date and time value. However, trailing zeros or four zero digits aren't displayed.

Although it's possible to display the ten thousandths of a second component of a time value, that value may not be meaningful. The precision of date and time values depends on the resolution of the system clock. On the Windows NT 3.5 (and later) and Windows Vista operating systems, the clock's resolution is approximately 10-15 milliseconds.</target>
        <note />
      </trans-unit>
      <trans-unit id="_1000ths_of_a_second">
        <source>1,000ths of a second</source>
        <target state="new">1,000ths of a second</target>
        <note />
      </trans-unit>
      <trans-unit id="_1000ths_of_a_second_description">
        <source>The "fff" custom format specifier represents the three most significant digits of the seconds fraction; that is, it represents the milliseconds in a date and time value.</source>
        <target state="new">The "fff" custom format specifier represents the three most significant digits of the seconds fraction; that is, it represents the milliseconds in a date and time value.</target>
        <note />
      </trans-unit>
      <trans-unit id="_1000ths_of_a_second_non_zero">
        <source>1,000ths of a second (non-zero)</source>
        <target state="new">1,000ths of a second (non-zero)</target>
        <note />
      </trans-unit>
      <trans-unit id="_1000ths_of_a_second_non_zero_description">
        <source>The "FFF" custom format specifier represents the three most significant digits of the seconds fraction; that is, it represents the milliseconds in a date and time value. However, trailing zeros or three zero digits aren't displayed.</source>
        <target state="new">The "FFF" custom format specifier represents the three most significant digits of the seconds fraction; that is, it represents the milliseconds in a date and time value. However, trailing zeros or three zero digits aren't displayed.</target>
        <note />
      </trans-unit>
      <trans-unit id="_100ths_of_a_second">
        <source>100ths of a second</source>
        <target state="new">100ths of a second</target>
        <note />
      </trans-unit>
      <trans-unit id="_100ths_of_a_second_description">
        <source>The "ff" custom format specifier represents the two most significant digits of the seconds fraction; that is, it represents the hundredths of a second in a date and time value.</source>
        <target state="new">The "ff" custom format specifier represents the two most significant digits of the seconds fraction; that is, it represents the hundredths of a second in a date and time value.</target>
        <note />
      </trans-unit>
      <trans-unit id="_100ths_of_a_second_non_zero">
        <source>100ths of a second (non-zero)</source>
        <target state="new">100ths of a second (non-zero)</target>
        <note />
      </trans-unit>
      <trans-unit id="_100ths_of_a_second_non_zero_description">
        <source>The "FF" custom format specifier represents the two most significant digits of the seconds fraction; that is, it represents the hundredths of a second in a date and time value. However, trailing zeros or two zero digits aren't displayed.</source>
        <target state="new">The "FF" custom format specifier represents the two most significant digits of the seconds fraction; that is, it represents the hundredths of a second in a date and time value. However, trailing zeros or two zero digits aren't displayed.</target>
        <note />
      </trans-unit>
      <trans-unit id="_10ths_of_a_second">
        <source>10ths of a second</source>
        <target state="new">10ths of a second</target>
        <note />
      </trans-unit>
      <trans-unit id="_10ths_of_a_second_description">
        <source>The "f" custom format specifier represents the most significant digit of the seconds fraction; that is, it represents the tenths of a second in a date and time value.

If the "f" format specifier is used without other format specifiers, it's interpreted as the "f" standard date and time format specifier.

When you use "f" format specifiers as part of a format string supplied to the ParseExact, TryParseExact, ParseExact, or TryParseExact method, the number of "f" format specifiers indicates the number of most significant digits of the seconds fraction that must be present to successfully parse the string.</source>
        <target state="new">The "f" custom format specifier represents the most significant digit of the seconds fraction; that is, it represents the tenths of a second in a date and time value.

If the "f" format specifier is used without other format specifiers, it's interpreted as the "f" standard date and time format specifier.

When you use "f" format specifiers as part of a format string supplied to the ParseExact, TryParseExact, ParseExact, or TryParseExact method, the number of "f" format specifiers indicates the number of most significant digits of the seconds fraction that must be present to successfully parse the string.</target>
        <note />
      </trans-unit>
      <trans-unit id="_10ths_of_a_second_non_zero">
        <source>10ths of a second (non-zero)</source>
        <target state="new">10ths of a second (non-zero)</target>
        <note />
      </trans-unit>
      <trans-unit id="_10ths_of_a_second_non_zero_description">
        <source>The "F" custom format specifier represents the most significant digit of the seconds fraction; that is, it represents the tenths of a second in a date and time value. Nothing is displayed if the digit is zero.

If the "F" format specifier is used without other format specifiers, it's interpreted as the "F" standard date and time format specifier.

The number of "F" format specifiers used with the ParseExact, TryParseExact, ParseExact, or TryParseExact method indicates the maximum number of most significant digits of the seconds fraction that can be present to successfully parse the string.</source>
        <target state="new">The "F" custom format specifier represents the most significant digit of the seconds fraction; that is, it represents the tenths of a second in a date and time value. Nothing is displayed if the digit is zero.

If the "F" format specifier is used without other format specifiers, it's interpreted as the "F" standard date and time format specifier.

The number of "F" format specifiers used with the ParseExact, TryParseExact, ParseExact, or TryParseExact method indicates the maximum number of most significant digits of the seconds fraction that can be present to successfully parse the string.</target>
        <note />
      </trans-unit>
      <trans-unit id="_12_hour_clock_1_2_digits">
        <source>12 hour clock (1-2 digits)</source>
        <target state="new">12 hour clock (1-2 digits)</target>
        <note />
      </trans-unit>
      <trans-unit id="_12_hour_clock_1_2_digits_description">
        <source>The "h" custom format specifier represents the hour as a number from 1 through 12; that is, the hour is represented by a 12-hour clock that counts the whole hours since midnight or noon. A particular hour after midnight is indistinguishable from the same hour after noon. The hour is not rounded, and a single-digit hour is formatted without a leading zero. For example, given a time of 5:43 in the morning or afternoon, this custom format specifier displays "5".

If the "h" format specifier is used without other custom format specifiers, it's interpreted as a standard date and time format specifier and throws a FormatException.</source>
        <target state="new">The "h" custom format specifier represents the hour as a number from 1 through 12; that is, the hour is represented by a 12-hour clock that counts the whole hours since midnight or noon. A particular hour after midnight is indistinguishable from the same hour after noon. The hour is not rounded, and a single-digit hour is formatted without a leading zero. For example, given a time of 5:43 in the morning or afternoon, this custom format specifier displays "5".

If the "h" format specifier is used without other custom format specifiers, it's interpreted as a standard date and time format specifier and throws a FormatException.</target>
        <note />
      </trans-unit>
      <trans-unit id="_12_hour_clock_2_digits">
        <source>12 hour clock (2 digits)</source>
        <target state="new">12 hour clock (2 digits)</target>
        <note />
      </trans-unit>
      <trans-unit id="_12_hour_clock_2_digits_description">
        <source>The "hh" custom format specifier (plus any number of additional "h" specifiers) represents the hour as a number from 01 through 12; that is, the hour is represented by a 12-hour clock that counts the whole hours since midnight or noon. A particular hour after midnight is indistinguishable from the same hour after noon. The hour is not rounded, and a single-digit hour is formatted with a leading zero. For example, given a time of 5:43 in the morning or afternoon, this format specifier displays "05".</source>
        <target state="new">The "hh" custom format specifier (plus any number of additional "h" specifiers) represents the hour as a number from 01 through 12; that is, the hour is represented by a 12-hour clock that counts the whole hours since midnight or noon. A particular hour after midnight is indistinguishable from the same hour after noon. The hour is not rounded, and a single-digit hour is formatted with a leading zero. For example, given a time of 5:43 in the morning or afternoon, this format specifier displays "05".</target>
        <note />
      </trans-unit>
      <trans-unit id="_24_hour_clock_1_2_digits">
        <source>24 hour clock (1-2 digits)</source>
        <target state="new">24 hour clock (1-2 digits)</target>
        <note />
      </trans-unit>
      <trans-unit id="_24_hour_clock_1_2_digits_description">
        <source>The "H" custom format specifier represents the hour as a number from 0 through 23; that is, the hour is represented by a zero-based 24-hour clock that counts the hours since midnight. A single-digit hour is formatted without a leading zero.

If the "H" format specifier is used without other custom format specifiers, it's interpreted as a standard date and time format specifier and throws a FormatException.</source>
        <target state="new">The "H" custom format specifier represents the hour as a number from 0 through 23; that is, the hour is represented by a zero-based 24-hour clock that counts the hours since midnight. A single-digit hour is formatted without a leading zero.

If the "H" format specifier is used without other custom format specifiers, it's interpreted as a standard date and time format specifier and throws a FormatException.</target>
        <note />
      </trans-unit>
      <trans-unit id="_24_hour_clock_2_digits">
        <source>24 hour clock (2 digits)</source>
        <target state="new">24 hour clock (2 digits)</target>
        <note />
      </trans-unit>
      <trans-unit id="_24_hour_clock_2_digits_description">
        <source>The "HH" custom format specifier (plus any number of additional "H" specifiers) represents the hour as a number from 00 through 23; that is, the hour is represented by a zero-based 24-hour clock that counts the hours since midnight. A single-digit hour is formatted with a leading zero.</source>
        <target state="new">The "HH" custom format specifier (plus any number of additional "H" specifiers) represents the hour as a number from 00 through 23; that is, the hour is represented by a zero-based 24-hour clock that counts the hours since midnight. A single-digit hour is formatted with a leading zero.</target>
        <note />
      </trans-unit>
      <trans-unit id="date_separator">
        <source>date separator</source>
        <target state="new">date separator</target>
        <note />
      </trans-unit>
      <trans-unit id="date_separator_description">
        <source>The "/" custom format specifier represents the date separator, which is used to differentiate years, months, and days. The appropriate localized date separator is retrieved from the DateTimeFormatInfo.DateSeparator property of the current or specified culture.

Note: To change the date separator for a particular date and time string, specify the separator character within a literal string delimiter. For example, the custom format string mm'/'dd'/'yyyy produces a result string in which "/" is always used as the date separator. To change the date separator for all dates for a culture, either change the value of the DateTimeFormatInfo.DateSeparator property of the current culture, or instantiate a DateTimeFormatInfo object, assign the character to its DateSeparator property, and call an overload of the formatting method that includes an IFormatProvider parameter.

If the "/" format specifier is used without other custom format specifiers, it's interpreted as a standard date and time format specifier and throws a FormatException.</source>
        <target state="new">The "/" custom format specifier represents the date separator, which is used to differentiate years, months, and days. The appropriate localized date separator is retrieved from the DateTimeFormatInfo.DateSeparator property of the current or specified culture.

Note: To change the date separator for a particular date and time string, specify the separator character within a literal string delimiter. For example, the custom format string mm'/'dd'/'yyyy produces a result string in which "/" is always used as the date separator. To change the date separator for all dates for a culture, either change the value of the DateTimeFormatInfo.DateSeparator property of the current culture, or instantiate a DateTimeFormatInfo object, assign the character to its DateSeparator property, and call an overload of the formatting method that includes an IFormatProvider parameter.

If the "/" format specifier is used without other custom format specifiers, it's interpreted as a standard date and time format specifier and throws a FormatException.</target>
        <note />
      </trans-unit>
      <trans-unit id="day_of_the_month_1_2_digits">
        <source>day of the month (1-2 digits)</source>
        <target state="new">day of the month (1-2 digits)</target>
        <note />
      </trans-unit>
      <trans-unit id="day_of_the_month_1_2_digits_description">
        <source>The "d" custom format specifier represents the day of the month as a number from 1 through 31. A single-digit day is formatted without a leading zero.

If the "d" format specifier is used without other custom format specifiers, it's interpreted as the "d" standard date and time format specifier.</source>
        <target state="new">The "d" custom format specifier represents the day of the month as a number from 1 through 31. A single-digit day is formatted without a leading zero.

If the "d" format specifier is used without other custom format specifiers, it's interpreted as the "d" standard date and time format specifier.</target>
        <note />
      </trans-unit>
      <trans-unit id="day_of_the_month_2_digits">
        <source>day of the month (2 digits)</source>
        <target state="new">day of the month (2 digits)</target>
        <note />
      </trans-unit>
      <trans-unit id="day_of_the_month_2_digits_description">
        <source>The "dd" custom format string represents the day of the month as a number from 01 through 31. A single-digit day is formatted with a leading zero.</source>
        <target state="new">The "dd" custom format string represents the day of the month as a number from 01 through 31. A single-digit day is formatted with a leading zero.</target>
        <note />
      </trans-unit>
      <trans-unit id="day_of_the_week_abbreviated">
        <source>day of the week (abbreviated)</source>
        <target state="new">day of the week (abbreviated)</target>
        <note />
      </trans-unit>
      <trans-unit id="day_of_the_week_abbreviated_description">
        <source>The "ddd" custom format specifier represents the abbreviated name of the day of the week. The localized abbreviated name of the day of the week is retrieved from the DateTimeFormatInfo.AbbreviatedDayNames property of the current or specified culture.</source>
        <target state="new">The "ddd" custom format specifier represents the abbreviated name of the day of the week. The localized abbreviated name of the day of the week is retrieved from the DateTimeFormatInfo.AbbreviatedDayNames property of the current or specified culture.</target>
        <note />
      </trans-unit>
      <trans-unit id="day_of_the_week_full">
        <source>day of the week (full)</source>
        <target state="new">day of the week (full)</target>
        <note />
      </trans-unit>
      <trans-unit id="day_of_the_week_full_description">
        <source>The "dddd" custom format specifier (plus any number of additional "d" specifiers) represents the full name of the day of the week. The localized name of the day of the week is retrieved from the DateTimeFormatInfo.DayNames property of the current or specified culture.</source>
        <target state="new">The "dddd" custom format specifier (plus any number of additional "d" specifiers) represents the full name of the day of the week. The localized name of the day of the week is retrieved from the DateTimeFormatInfo.DayNames property of the current or specified culture.</target>
        <note />
      </trans-unit>
>>>>>>> f8db044a
      <trans-unit id="discard">
        <source>discard</source>
        <target state="translated">放弃</target>
        <note />
      </trans-unit>
      <trans-unit id="full_long_date_time">
        <source>full long date/time</source>
        <target state="new">full long date/time</target>
        <note />
      </trans-unit>
      <trans-unit id="full_long_date_time_description">
        <source>The "F" standard format specifier represents a custom date and time format string that is defined by the current DateTimeFormatInfo.FullDateTimePattern property. For example, the custom format string for the invariant culture is "dddd, dd MMMM yyyy HH:mm:ss".</source>
        <target state="new">The "F" standard format specifier represents a custom date and time format string that is defined by the current DateTimeFormatInfo.FullDateTimePattern property. For example, the custom format string for the invariant culture is "dddd, dd MMMM yyyy HH:mm:ss".</target>
        <note />
      </trans-unit>
      <trans-unit id="full_short_date_time">
        <source>full short date/time</source>
        <target state="new">full short date/time</target>
        <note />
      </trans-unit>
      <trans-unit id="full_short_date_time_description">
        <source>The Full Date Short Time ("f") Format Specifier

The "f" standard format specifier represents a combination of the long date ("D") and short time ("t") patterns, separated by a space.</source>
        <target state="new">The Full Date Short Time ("f") Format Specifier

The "f" standard format specifier represents a combination of the long date ("D") and short time ("t") patterns, separated by a space.</target>
        <note />
      </trans-unit>
      <trans-unit id="general_long_date_time">
        <source>general long date/time</source>
        <target state="new">general long date/time</target>
        <note />
      </trans-unit>
      <trans-unit id="general_long_date_time_description">
        <source>The "G" standard format specifier represents a combination of the short date ("d") and long time ("T") patterns, separated by a space.</source>
        <target state="new">The "G" standard format specifier represents a combination of the short date ("d") and long time ("T") patterns, separated by a space.</target>
        <note />
      </trans-unit>
      <trans-unit id="general_short_date_time">
        <source>general short date/time</source>
        <target state="new">general short date/time</target>
        <note />
      </trans-unit>
      <trans-unit id="general_short_date_time_description">
        <source>The "g" standard format specifier represents a combination of the short date ("d") and short time ("t") patterns, separated by a space.</source>
        <target state="new">The "g" standard format specifier represents a combination of the short date ("d") and short time ("t") patterns, separated by a space.</target>
        <note />
      </trans-unit>
      <trans-unit id="generic_overload">
        <source>generic overload</source>
        <target state="translated">泛型重载</target>
        <note />
      </trans-unit>
      <trans-unit id="generic_overloads">
        <source>generic overloads</source>
        <target state="translated">多个泛型重载</target>
        <note />
      </trans-unit>
      <trans-unit id="in_Source_attribute">
        <source>in Source (attribute)</source>
        <target state="translated">在源(属性)中</target>
        <note />
      </trans-unit>
      <trans-unit id="long_date">
        <source>long date</source>
        <target state="new">long date</target>
        <note />
      </trans-unit>
      <trans-unit id="long_date_description">
        <source>The "D" standard format specifier represents a custom date and time format string that is defined by the current DateTimeFormatInfo.LongDatePattern property. For example, the custom format string for the invariant culture is "dddd, dd MMMM yyyy".</source>
        <target state="new">The "D" standard format specifier represents a custom date and time format string that is defined by the current DateTimeFormatInfo.LongDatePattern property. For example, the custom format string for the invariant culture is "dddd, dd MMMM yyyy".</target>
        <note />
      </trans-unit>
      <trans-unit id="long_time">
        <source>long time</source>
        <target state="new">long time</target>
        <note />
      </trans-unit>
      <trans-unit id="long_time_description">
        <source>The "T" standard format specifier represents a custom date and time format string that is defined by a specific culture's DateTimeFormatInfo.LongTimePattern property. For example, the custom format string for the invariant culture is "HH:mm:ss".</source>
        <target state="new">The "T" standard format specifier represents a custom date and time format string that is defined by a specific culture's DateTimeFormatInfo.LongTimePattern property. For example, the custom format string for the invariant culture is "HH:mm:ss".</target>
        <note />
      </trans-unit>
      <trans-unit id="minute_1_2_digits">
        <source>minute (1-2 digits)</source>
        <target state="new">minute (1-2 digits)</target>
        <note />
      </trans-unit>
      <trans-unit id="minute_1_2_digits_description">
        <source>The "m" custom format specifier represents the minute as a number from 0 through 59. The minute represents whole minutes that have passed since the last hour. A single-digit minute is formatted without a leading zero.

If the "m" format specifier is used without other custom format specifiers, it's interpreted as the "m" standard date and time format specifier.</source>
        <target state="new">The "m" custom format specifier represents the minute as a number from 0 through 59. The minute represents whole minutes that have passed since the last hour. A single-digit minute is formatted without a leading zero.

If the "m" format specifier is used without other custom format specifiers, it's interpreted as the "m" standard date and time format specifier.</target>
        <note />
      </trans-unit>
      <trans-unit id="minute_2_digits">
        <source>minute (2 digits)</source>
        <target state="new">minute (2 digits)</target>
        <note />
      </trans-unit>
      <trans-unit id="minute_2_digits_description">
        <source>The "mm" custom format specifier (plus any number of additional "m" specifiers) represents the minute as a number from 00 through 59. The minute represents whole minutes that have passed since the last hour. A single-digit minute is formatted with a leading zero.</source>
        <target state="new">The "mm" custom format specifier (plus any number of additional "m" specifiers) represents the minute as a number from 00 through 59. The minute represents whole minutes that have passed since the last hour. A single-digit minute is formatted with a leading zero.</target>
        <note />
      </trans-unit>
      <trans-unit id="month_1_2_digits">
        <source>month (1-2 digits)</source>
        <target state="new">month (1-2 digits)</target>
        <note />
      </trans-unit>
      <trans-unit id="month_1_2_digits_description">
        <source>The "M" custom format specifier represents the month as a number from 1 through 12 (or from 1 through 13 for calendars that have 13 months). A single-digit month is formatted without a leading zero.

If the "M" format specifier is used without other custom format specifiers, it's interpreted as the "M" standard date and time format specifier.</source>
        <target state="new">The "M" custom format specifier represents the month as a number from 1 through 12 (or from 1 through 13 for calendars that have 13 months). A single-digit month is formatted without a leading zero.

If the "M" format specifier is used without other custom format specifiers, it's interpreted as the "M" standard date and time format specifier.</target>
        <note />
      </trans-unit>
      <trans-unit id="month_2_digits">
        <source>month (2 digits)</source>
        <target state="new">month (2 digits)</target>
        <note />
      </trans-unit>
      <trans-unit id="month_2_digits_description">
        <source>The "MM" custom format specifier represents the month as a number from 01 through 12 (or from 1 through 13 for calendars that have 13 months). A single-digit month is formatted with a leading zero.</source>
        <target state="new">The "MM" custom format specifier represents the month as a number from 01 through 12 (or from 1 through 13 for calendars that have 13 months). A single-digit month is formatted with a leading zero.</target>
        <note />
      </trans-unit>
      <trans-unit id="month_abbreviated">
        <source>month (abbreviated)</source>
        <target state="new">month (abbreviated)</target>
        <note />
      </trans-unit>
      <trans-unit id="month_abbreviated_description">
        <source>The "MMM" custom format specifier represents the abbreviated name of the month. The localized abbreviated name of the month is retrieved from the DateTimeFormatInfo.AbbreviatedMonthNames property of the current or specified culture.</source>
        <target state="new">The "MMM" custom format specifier represents the abbreviated name of the month. The localized abbreviated name of the month is retrieved from the DateTimeFormatInfo.AbbreviatedMonthNames property of the current or specified culture.</target>
        <note />
      </trans-unit>
      <trans-unit id="month_day">
        <source>month day</source>
        <target state="new">month day</target>
        <note />
      </trans-unit>
      <trans-unit id="month_day_description">
        <source>The "M" or "m" standard format specifier represents a custom date and time format string that is defined by the current DateTimeFormatInfo.MonthDayPattern property. For example, the custom format string for the invariant culture is "MMMM dd".</source>
        <target state="new">The "M" or "m" standard format specifier represents a custom date and time format string that is defined by the current DateTimeFormatInfo.MonthDayPattern property. For example, the custom format string for the invariant culture is "MMMM dd".</target>
        <note />
      </trans-unit>
      <trans-unit id="month_full">
        <source>month (full)</source>
        <target state="new">month (full)</target>
        <note />
      </trans-unit>
      <trans-unit id="month_full_description">
        <source>The "MMMM" custom format specifier represents the full name of the month. The localized name of the month is retrieved from the DateTimeFormatInfo.MonthNames property of the current or specified culture.</source>
        <target state="new">The "MMMM" custom format specifier represents the full name of the month. The localized name of the month is retrieved from the DateTimeFormatInfo.MonthNames property of the current or specified culture.</target>
        <note />
      </trans-unit>
      <trans-unit id="overload">
        <source>overload</source>
        <target state="translated">重载</target>
        <note />
      </trans-unit>
      <trans-unit id="overloads_">
        <source>overloads</source>
        <target state="translated">多个重载</target>
        <note />
      </trans-unit>
      <trans-unit id="_0_Keyword">
        <source>{0} Keyword</source>
        <target state="translated">{0} 关键字</target>
        <note />
      </trans-unit>
      <trans-unit id="Encapsulate_field_colon_0_and_use_property">
        <source>Encapsulate field: '{0}' (and use property)</source>
        <target state="translated">封装字段:“{0}”(并使用属性)</target>
        <note />
      </trans-unit>
      <trans-unit id="Encapsulate_field_colon_0_but_still_use_field">
        <source>Encapsulate field: '{0}' (but still use field)</source>
        <target state="translated">封装字段:“{0}”(但仍使用字段)</target>
        <note />
      </trans-unit>
      <trans-unit id="Encapsulate_fields_and_use_property">
        <source>Encapsulate fields (and use property)</source>
        <target state="translated">封装字段 (并使用属性)</target>
        <note />
      </trans-unit>
      <trans-unit id="Encapsulate_fields_but_still_use_field">
        <source>Encapsulate fields (but still use field)</source>
        <target state="translated">封装字段 (但仍使用字段)</target>
        <note />
      </trans-unit>
      <trans-unit id="Could_not_extract_interface_colon_The_selection_is_not_inside_a_class_interface_struct">
        <source>Could not extract interface: The selection is not inside a class/interface/struct.</source>
        <target state="translated">无法提取接口:所选内容不在类/接口/结构中。</target>
        <note />
      </trans-unit>
      <trans-unit id="Could_not_extract_interface_colon_The_type_does_not_contain_any_member_that_can_be_extracted_to_an_interface">
        <source>Could not extract interface: The type does not contain any member that can be extracted to an interface.</source>
        <target state="translated">无法提取接口:此类型不含任何可以提取到接口的成员。</target>
        <note />
      </trans-unit>
      <trans-unit id="can_t_not_construct_final_tree">
        <source>can't not construct final tree</source>
        <target state="translated">不能构造最终树</target>
        <note />
      </trans-unit>
      <trans-unit id="Parameters_type_or_return_type_cannot_be_an_anonymous_type_colon_bracket_0_bracket">
        <source>Parameters' type or return type cannot be an anonymous type : [{0}]</source>
        <target state="translated">参数的类型或返回类型不能为匿名类型:[{0}]</target>
        <note />
      </trans-unit>
      <trans-unit id="The_selection_contains_no_active_statement">
        <source>The selection contains no active statement.</source>
        <target state="translated">所选内容不含活动语句。</target>
        <note />
      </trans-unit>
      <trans-unit id="The_selection_contains_an_error_or_unknown_type">
        <source>The selection contains an error or unknown type.</source>
        <target state="translated">所选内容含错误或未知类型。</target>
        <note />
      </trans-unit>
      <trans-unit id="Type_parameter_0_is_hidden_by_another_type_parameter_1">
        <source>Type parameter '{0}' is hidden by another type parameter '{1}'.</source>
        <target state="translated">类型参数“{0}”被另一类型参数“{1}”隐藏。</target>
        <note />
      </trans-unit>
      <trans-unit id="The_address_of_a_variable_is_used_inside_the_selected_code">
        <source>The address of a variable is used inside the selected code.</source>
        <target state="translated">变量的地址在选定代码内使用。</target>
        <note />
      </trans-unit>
      <trans-unit id="Assigning_to_readonly_fields_must_be_done_in_a_constructor_colon_bracket_0_bracket">
        <source>Assigning to readonly fields must be done in a constructor : [{0}].</source>
        <target state="translated">分配到只读字段必须在构造函数: [{0}] 中完成。</target>
        <note />
      </trans-unit>
      <trans-unit id="generated_code_is_overlapping_with_hidden_portion_of_the_code">
        <source>generated code is overlapping with hidden portion of the code</source>
        <target state="translated">生成的代码与代码隐藏部分重叠</target>
        <note />
      </trans-unit>
      <trans-unit id="Add_optional_parameters_to_0">
        <source>Add optional parameters to '{0}'</source>
        <target state="translated">将可选参数添加到“{0}”</target>
        <note />
      </trans-unit>
      <trans-unit id="Add_parameters_to_0">
        <source>Add parameters to '{0}'</source>
        <target state="translated">将参数添加到“{0}”</target>
        <note />
      </trans-unit>
      <trans-unit id="Generate_delegating_constructor_0_1">
        <source>Generate delegating constructor '{0}({1})'</source>
        <target state="translated">生成委托构造函数“{0}({1})”</target>
        <note />
      </trans-unit>
      <trans-unit id="Generate_constructor_0_1">
        <source>Generate constructor '{0}({1})'</source>
        <target state="translated">生成构造函数 “{0}({1})”</target>
        <note />
      </trans-unit>
      <trans-unit id="Generate_field_assigning_constructor_0_1">
        <source>Generate field assigning constructor '{0}({1})'</source>
        <target state="translated">生成字段分配构造函数“{0}({1})”</target>
        <note />
      </trans-unit>
      <trans-unit id="Generate_Equals_and_GetHashCode">
        <source>Generate Equals and GetHashCode</source>
        <target state="translated">生成 Equals 和 GetHashCode</target>
        <note />
      </trans-unit>
      <trans-unit id="Generate_Equals_object">
        <source>Generate Equals(object)</source>
        <target state="translated">生成 Equals(object)</target>
        <note />
      </trans-unit>
      <trans-unit id="Generate_GetHashCode">
        <source>Generate GetHashCode()</source>
        <target state="translated">生成 GetHashCode()</target>
        <note />
      </trans-unit>
      <trans-unit id="Generate_constructor_in_0">
        <source>Generate constructor in '{0}'</source>
        <target state="translated">在“{0}”中生成构造函数</target>
        <note />
      </trans-unit>
      <trans-unit id="Generate_all">
        <source>Generate all</source>
        <target state="translated">生成所有</target>
        <note />
      </trans-unit>
      <trans-unit id="Generate_enum_member_1_0">
        <source>Generate enum member '{1}.{0}'</source>
        <target state="translated">生成枚举成员“{1}.{0}”</target>
        <note />
      </trans-unit>
      <trans-unit id="Generate_constant_1_0">
        <source>Generate constant '{1}.{0}'</source>
        <target state="translated">生成常数“{1}.{0}”</target>
        <note />
      </trans-unit>
      <trans-unit id="Generate_read_only_property_1_0">
        <source>Generate read-only property '{1}.{0}'</source>
        <target state="translated">生成只读属性“{1}.{0}”</target>
        <note />
      </trans-unit>
      <trans-unit id="Generate_property_1_0">
        <source>Generate property '{1}.{0}'</source>
        <target state="translated">生成属性“{1}.{0}”</target>
        <note />
      </trans-unit>
      <trans-unit id="Generate_read_only_field_1_0">
        <source>Generate read-only field '{1}.{0}'</source>
        <target state="translated">生成只读字段“{1}.{0}”</target>
        <note />
      </trans-unit>
      <trans-unit id="Generate_field_1_0">
        <source>Generate field '{1}.{0}'</source>
        <target state="translated">生成字段“{1}.{0}”</target>
        <note />
      </trans-unit>
      <trans-unit id="Generate_local_0">
        <source>Generate local '{0}'</source>
        <target state="translated">生成本地“{0}”</target>
        <note />
      </trans-unit>
      <trans-unit id="Generate_0_1_in_new_file">
        <source>Generate {0} '{1}' in new file</source>
        <target state="translated">在新文件中生成 {0}“{1}”</target>
        <note />
      </trans-unit>
      <trans-unit id="Generate_nested_0_1">
        <source>Generate nested {0} '{1}'</source>
        <target state="translated">生成嵌套的 {0}“{1}”</target>
        <note />
      </trans-unit>
      <trans-unit id="Global_Namespace">
        <source>Global Namespace</source>
        <target state="translated">全局命名空间</target>
        <note />
      </trans-unit>
      <trans-unit id="Implement_interface_abstractly">
        <source>Implement interface abstractly</source>
        <target state="translated">以抽象方式实现接口</target>
        <note />
      </trans-unit>
      <trans-unit id="Implement_interface_through_0">
        <source>Implement interface through '{0}'</source>
        <target state="translated">通过“{0}”实现接口</target>
        <note />
      </trans-unit>
      <trans-unit id="Implement_interface">
        <source>Implement interface</source>
        <target state="translated">实现接口</target>
        <note />
      </trans-unit>
      <trans-unit id="Introduce_field_for_0">
        <source>Introduce field for '{0}'</source>
        <target state="translated">为“{0}”引入字段</target>
        <note />
      </trans-unit>
      <trans-unit id="Introduce_local_for_0">
        <source>Introduce local for '{0}'</source>
        <target state="translated">为“{0}”引入本地</target>
        <note />
      </trans-unit>
      <trans-unit id="Introduce_constant_for_0">
        <source>Introduce constant for '{0}'</source>
        <target state="translated">为“{0}”引入常量</target>
        <note />
      </trans-unit>
      <trans-unit id="Introduce_local_constant_for_0">
        <source>Introduce local constant for '{0}'</source>
        <target state="translated">为“{0}”引入局部常量</target>
        <note />
      </trans-unit>
      <trans-unit id="Introduce_field_for_all_occurrences_of_0">
        <source>Introduce field for all occurrences of '{0}'</source>
        <target state="translated">为出现的所有“{0}”引入字段</target>
        <note />
      </trans-unit>
      <trans-unit id="Introduce_local_for_all_occurrences_of_0">
        <source>Introduce local for all occurrences of '{0}'</source>
        <target state="translated">为出现的所有“{0}”引入本地</target>
        <note />
      </trans-unit>
      <trans-unit id="Introduce_constant_for_all_occurrences_of_0">
        <source>Introduce constant for all occurrences of '{0}'</source>
        <target state="translated">为出现的所有“{0}”引入常量</target>
        <note />
      </trans-unit>
      <trans-unit id="Introduce_local_constant_for_all_occurrences_of_0">
        <source>Introduce local constant for all occurrences of '{0}'</source>
        <target state="translated">为出现的所有“{0}”引入局部常量</target>
        <note />
      </trans-unit>
      <trans-unit id="Introduce_query_variable_for_all_occurrences_of_0">
        <source>Introduce query variable for all occurrences of '{0}'</source>
        <target state="translated">为出现的所有“{0}”引入查询变量</target>
        <note />
      </trans-unit>
      <trans-unit id="Introduce_query_variable_for_0">
        <source>Introduce query variable for '{0}'</source>
        <target state="translated">为“{0}”引入查询变量</target>
        <note />
      </trans-unit>
      <trans-unit id="Anonymous_Types_colon">
        <source>Anonymous Types:</source>
        <target state="translated">匿名类型:</target>
        <note />
      </trans-unit>
      <trans-unit id="is_">
        <source>is</source>
        <target state="translated">是</target>
        <note />
      </trans-unit>
      <trans-unit id="Represents_an_object_whose_operations_will_be_resolved_at_runtime">
        <source>Represents an object whose operations will be resolved at runtime.</source>
        <target state="translated">表示将在运行时解析其操作的对象</target>
        <note />
      </trans-unit>
      <trans-unit id="constant">
        <source>constant</source>
        <target state="translated">常量</target>
        <note />
      </trans-unit>
      <trans-unit id="field">
        <source>field</source>
        <target state="translated">字段</target>
        <note />
      </trans-unit>
      <trans-unit id="local_constant">
        <source>local constant</source>
        <target state="translated">局部常量</target>
        <note />
      </trans-unit>
      <trans-unit id="local_variable">
        <source>local variable</source>
        <target state="translated">局部变量</target>
        <note />
      </trans-unit>
      <trans-unit id="label">
        <source>label</source>
        <target state="translated">标签</target>
        <note />
      </trans-unit>
      <trans-unit id="period_era">
        <source>period/era</source>
        <target state="new">period/era</target>
        <note />
      </trans-unit>
      <trans-unit id="period_era_description">
        <source>The "g" or "gg" custom format specifiers (plus any number of additional "g" specifiers) represents the period or era, such as A.D. The formatting operation ignores this specifier if the date to be formatted doesn't have an associated period or era string.

If the "g" format specifier is used without other custom format specifiers, it's interpreted as the "g" standard date and time format specifier.</source>
        <target state="new">The "g" or "gg" custom format specifiers (plus any number of additional "g" specifiers) represents the period or era, such as A.D. The formatting operation ignores this specifier if the date to be formatted doesn't have an associated period or era string.

If the "g" format specifier is used without other custom format specifiers, it's interpreted as the "g" standard date and time format specifier.</target>
        <note />
      </trans-unit>
      <trans-unit id="range_variable">
        <source>range variable</source>
        <target state="translated">范围变量</target>
        <note />
      </trans-unit>
      <trans-unit id="parameter">
        <source>parameter</source>
        <target state="translated">参数</target>
        <note />
      </trans-unit>
      <trans-unit id="in_">
        <source>in</source>
        <target state="translated">隶属</target>
        <note />
      </trans-unit>
      <trans-unit id="Summary_colon">
        <source>Summary:</source>
        <target state="translated">摘要:</target>
        <note />
      </trans-unit>
      <trans-unit id="Locals_and_parameters">
        <source>Locals and parameters</source>
        <target state="translated">局部变量和参数</target>
        <note />
      </trans-unit>
      <trans-unit id="Type_parameters_colon">
        <source>Type parameters:</source>
        <target state="translated">类型参数:</target>
        <note />
      </trans-unit>
      <trans-unit id="Returns_colon">
        <source>Returns:</source>
        <target state="translated">返回结果:</target>
        <note />
      </trans-unit>
      <trans-unit id="Exceptions_colon">
        <source>Exceptions:</source>
        <target state="translated">异常:</target>
        <note />
      </trans-unit>
      <trans-unit id="Remarks_colon">
        <source>Remarks:</source>
        <target state="translated">言论：</target>
        <note />
      </trans-unit>
      <trans-unit id="generating_source_for_symbols_of_this_type_is_not_supported">
        <source>generating source for symbols of this type is not supported</source>
        <target state="translated">不支持为此类型符号生成源。</target>
        <note />
      </trans-unit>
      <trans-unit id="Assembly">
        <source>Assembly</source>
        <target state="translated">程序集</target>
        <note />
      </trans-unit>
      <trans-unit id="location_unknown">
        <source>location unknown</source>
        <target state="translated">未知的位置</target>
        <note />
      </trans-unit>
      <trans-unit id="Updating_0_will_prevent_the_debug_session_from_continuing">
        <source>Updating '{0}' will prevent the debug session from continuing.</source>
        <target state="translated">更新“{0}”将阻止调试会话继续。</target>
        <note />
      </trans-unit>
      <trans-unit id="Updating_a_complex_statement_containing_an_await_expression_will_prevent_the_debug_session_from_continuing">
        <source>Updating a complex statement containing an await expression will prevent the debug session from continuing.</source>
        <target state="translated">更新包含 Await 表达式的复杂语句将中止调试会话。</target>
        <note />
      </trans-unit>
      <trans-unit id="Changing_visibility_of_a_constructor_will_prevent_the_debug_session_from_continuing">
        <source>Changing visibility of a constructor will prevent the debug session from continuing.</source>
        <target state="translated">更改构造函数的可见性将会中止调试会话。</target>
        <note />
      </trans-unit>
      <trans-unit id="Capturing_variable_0_that_hasn_t_been_captured_before_will_prevent_the_debug_session_from_continuing">
        <source>Capturing variable '{0}' that hasn't been captured before will prevent the debug session from continuing.</source>
        <target state="translated">捕获之前尚未捕获过的变量“{0}”将阻止调试会话继续执行。</target>
        <note />
      </trans-unit>
      <trans-unit id="Ceasing_to_capture_variable_0_will_prevent_the_debug_session_from_continuing">
        <source>Ceasing to capture variable '{0}' will prevent the debug session from continuing.</source>
        <target state="translated">中止捕获变量“{0}”将阻止调试会话继续执行。</target>
        <note />
      </trans-unit>
      <trans-unit id="Deleting_captured_variable_0_will_prevent_the_debug_session_from_continuing">
        <source>Deleting captured variable '{0}' will prevent the debug session from continuing.</source>
        <target state="translated">删除捕获变量“{0}”将阻止调试会话继续执行。</target>
        <note />
      </trans-unit>
      <trans-unit id="Changing_the_type_of_a_captured_variable_0_previously_of_type_1_will_prevent_the_debug_session_from_continuing">
        <source>Changing the type of a captured variable '{0}' previously of type '{1}' will prevent the debug session from continuing.</source>
        <target state="translated">更改之前类型为“{1}”的捕获变量“{0}”的类型将阻止调试会话继续执行。</target>
        <note />
      </trans-unit>
      <trans-unit id="Changing_the_parameters_of_0_will_prevent_the_debug_session_from_continuing">
        <source>Changing the parameters of '{0}' will prevent the debug session from continuing.</source>
        <target state="translated">更改“{0}”的参数将阻止调试会话继续执行。</target>
        <note />
      </trans-unit>
      <trans-unit id="Changing_the_return_type_of_0_will_prevent_the_debug_session_from_continuing">
        <source>Changing the return type of '{0}' will prevent the debug session from continuing.</source>
        <target state="translated">更改“{0}”的返回类型将阻止调试会话继续执行。</target>
        <note />
      </trans-unit>
      <trans-unit id="Changing_the_type_of_0_will_prevent_the_debug_session_from_continuing">
        <source>Changing the type of '{0}' will prevent the debug session from continuing.</source>
        <target state="translated">更改“{0}”的类型将阻止调试会话继续执行。</target>
        <note />
      </trans-unit>
      <trans-unit id="Changing_the_declaration_scope_of_a_captured_variable_0_will_prevent_the_debug_session_from_continuing">
        <source>Changing the declaration scope of a captured variable '{0}' will prevent the debug session from continuing.</source>
        <target state="translated">更改捕获变量“{0}”的声明范围将阻止调试会话继续执行。</target>
        <note />
      </trans-unit>
      <trans-unit id="Accessing_captured_variable_0_that_hasn_t_been_accessed_before_in_1_will_prevent_the_debug_session_from_continuing">
        <source>Accessing captured variable '{0}' that hasn't been accessed before in {1} will prevent the debug session from continuing.</source>
        <target state="translated">访问 {1} 中之前尚未访问过的捕获变量“{0}”将阻止调试会话继续执行。</target>
        <note />
      </trans-unit>
      <trans-unit id="Ceasing_to_access_captured_variable_0_in_1_will_prevent_the_debug_session_from_continuing">
        <source>Ceasing to access captured variable '{0}' in {1} will prevent the debug session from continuing.</source>
        <target state="translated">中止访问 {1} 中的捕获变量“{0}”将阻止调试会话继续执行。</target>
        <note />
      </trans-unit>
      <trans-unit id="Adding_0_that_accesses_captured_variables_1_and_2_declared_in_different_scopes_will_prevent_the_debug_session_from_continuing">
        <source>Adding '{0}' that accesses captured variables '{1}' and '{2}' declared in different scopes will prevent the debug session from continuing.</source>
        <target state="translated">添加访问捕获变量“{1}”和“{2}”(在不同范围中声明)的“{0}”将阻止调试会话继续执行。</target>
        <note />
      </trans-unit>
      <trans-unit id="Removing_0_that_accessed_captured_variables_1_and_2_declared_in_different_scopes_will_prevent_the_debug_session_from_continuing">
        <source>Removing '{0}' that accessed captured variables '{1}' and '{2}' declared in different scopes will prevent the debug session from continuing.</source>
        <target state="translated">删除访问捕获变量“{1}”和“{2}”(在不同范围中声明)的“{0}”将阻止调试会话继续执行。</target>
        <note />
      </trans-unit>
      <trans-unit id="Adding_0_into_a_1_will_prevent_the_debug_session_from_continuing">
        <source>Adding '{0}' into a '{1}' will prevent the debug session from continuing.</source>
        <target state="translated">将“{0}”添加进“{1}”将阻止调试会话继续。</target>
        <note />
      </trans-unit>
      <trans-unit id="Adding_0_into_a_class_with_explicit_or_sequential_layout_will_prevent_the_debug_session_from_continuing">
        <source>Adding '{0}' into a class with explicit or sequential layout will prevent the debug session from continuing.</source>
        <target state="translated">将“{0}”添加到具有显式或有序布局的类将阻止调试会话继续。</target>
        <note />
      </trans-unit>
      <trans-unit id="Updating_the_modifiers_of_0_will_prevent_the_debug_session_from_continuing">
        <source>Updating the modifiers of '{0}' will prevent the debug session from continuing.</source>
        <target state="translated">更新“{0}”的修饰符将阻止调试会话继续。</target>
        <note />
      </trans-unit>
      <trans-unit id="Updating_the_Handles_clause_of_0_will_prevent_the_debug_session_from_continuing">
        <source>Updating the Handles clause of '{0}' will prevent the debug session from continuing.</source>
        <target state="translated">更新“{0}”的 Handles 子句将阻止调试会话继续。</target>
        <note />
      </trans-unit>
      <trans-unit id="Adding_0_with_the_Handles_clause_will_prevent_the_debug_session_from_continuing">
        <source>Adding '{0}' with the Handles clause will prevent the debug session from continuing.</source>
        <target state="translated">向“{0}”添加 Handles 子句将阻止调试会话继续。</target>
        <note />
      </trans-unit>
      <trans-unit id="Updating_the_Implements_clause_of_a_0_will_prevent_the_debug_session_from_continuing">
        <source>Updating the Implements clause of a '{0}' will prevent the debug session from continuing.</source>
        <target state="translated">更新“{0}”的 Implements 子句将阻止调试会话继续。</target>
        <note />
      </trans-unit>
      <trans-unit id="Changing_the_constraint_from_0_to_1_will_prevent_the_debug_session_from_continuing">
        <source>Changing the constraint from '{0}' to '{1}' will prevent the debug session from continuing.</source>
        <target state="translated">将约束从“{0}”更改为“{1}” 将阻止调试会话继续。</target>
        <note />
      </trans-unit>
      <trans-unit id="Updating_the_variance_of_0_will_prevent_the_debug_session_from_continuing">
        <source>Updating the variance of '{0}' will prevent the debug session from continuing.</source>
        <target state="translated">更新“{0}”的变型将阻止调试会话继续。</target>
        <note />
      </trans-unit>
      <trans-unit id="Updating_the_type_of_0_will_prevent_the_debug_session_from_continuing">
        <source>Updating the type of '{0}' will prevent the debug session from continuing.</source>
        <target state="translated">更新“{0}”的类型将阻止调试会话继续。</target>
        <note />
      </trans-unit>
      <trans-unit id="Updating_the_initializer_of_0_will_prevent_the_debug_session_from_continuing">
        <source>Updating the initializer of '{0}' will prevent the debug session from continuing.</source>
        <target state="translated">更新“{0}”的初始值设定项将阻止调试会话继续。</target>
        <note />
      </trans-unit>
      <trans-unit id="Updating_the_size_of_a_0_will_prevent_the_debug_session_from_continuing">
        <source>Updating the size of a '{0}' will prevent the debug session from continuing.</source>
        <target state="translated">更新“{0}”的大小将阻止调试会话继续。</target>
        <note />
      </trans-unit>
      <trans-unit id="Updating_the_underlying_type_of_0_will_prevent_the_debug_session_from_continuing">
        <source>Updating the underlying type of '{0}' will prevent the debug session from continuing.</source>
        <target state="translated">更新“{0}”的基础类型将阻止调试会话继续。</target>
        <note />
      </trans-unit>
      <trans-unit id="Updating_the_base_class_and_or_base_interface_s_of_0_will_prevent_the_debug_session_from_continuing">
        <source>Updating the base class and/or base interface(s) of '{0}' will prevent the debug session from continuing.</source>
        <target state="translated">更新“{0}”的基类和/或基接口将阻止调试会话继续。</target>
        <note />
      </trans-unit>
      <trans-unit id="Updating_a_field_to_an_event_or_vice_versa_will_prevent_the_debug_session_from_continuing">
        <source>Updating a field to an event or vice versa will prevent the debug session from continuing.</source>
        <target state="translated">更新事件的字段或更新字段的事件都将阻止调试会话继续。</target>
        <note />
      </trans-unit>
      <trans-unit id="Updating_the_kind_of_a_type_will_prevent_the_debug_session_from_continuing">
        <source>Updating the kind of a type will prevent the debug session from continuing.</source>
        <target state="translated">更新类型的种类将阻止调试会话继续。</target>
        <note />
      </trans-unit>
      <trans-unit id="Updating_the_kind_of_an_property_event_accessor_will_prevent_the_debug_session_from_continuing">
        <source>Updating the kind of an property/event accessor will prevent the debug session from continuing.</source>
        <target state="translated">更新一个属性/事件访问器的种类将阻止调试会话继续。</target>
        <note />
      </trans-unit>
      <trans-unit id="Updating_the_kind_of_a_method_Sub_Function_will_prevent_the_debug_session_from_continuing">
        <source>Updating the kind of a method (Sub/Function) will prevent the debug session from continuing.</source>
        <target state="translated">更新方法 (Sub/Function) 的种类将阻止调试会话继续。</target>
        <note />
      </trans-unit>
      <trans-unit id="Updating_the_library_name_of_Declare_Statement_will_prevent_the_debug_session_from_continuing">
        <source>Updating the library name of Declare Statement will prevent the debug session from continuing.</source>
        <target state="translated">更新 Declare 语句的库名将阻止调试会话继续。</target>
        <note />
      </trans-unit>
      <trans-unit id="Updating_the_alias_of_Declare_Statement_will_prevent_the_debug_session_from_continuing">
        <source>Updating the alias of Declare Statement will prevent the debug session from continuing.</source>
        <target state="translated">更新“Declare 语句”的别名将阻止调试会话继续。</target>
        <note />
      </trans-unit>
      <trans-unit id="Renaming_0_will_prevent_the_debug_session_from_continuing">
        <source>Renaming '{0}' will prevent the debug session from continuing.</source>
        <target state="translated">重命名“{0}”将阻止调试会话继续。</target>
        <note />
      </trans-unit>
      <trans-unit id="Adding_0_will_prevent_the_debug_session_from_continuing">
        <source>Adding '{0}' will prevent the debug session from continuing.</source>
        <target state="translated">添加“{0}”将阻止调试会话继续。</target>
        <note />
      </trans-unit>
      <trans-unit id="Adding_an_abstract_0_or_overriding_an_inherited_0_will_prevent_the_debug_session_from_continuing">
        <source>Adding an abstract '{0}' or overriding an inherited '{0}' will prevent the debug session from continuing.</source>
        <target state="translated">添加摘要“{0}”或替代继承的“{0}”将会中止调试会话。</target>
        <note />
      </trans-unit>
      <trans-unit id="Adding_a_MustOverride_0_or_overriding_an_inherited_0_will_prevent_the_debug_session_from_continuing">
        <source>Adding a MustOverride '{0}' or overriding an inherited '{0}' will prevent the debug session from continuing.</source>
        <target state="translated">添加 MustOverride“{0}”或替代继承的“{0}”将会中止调试会话。</target>
        <note />
      </trans-unit>
      <trans-unit id="Adding_an_extern_0_will_prevent_the_debug_session_from_continuing">
        <source>Adding an extern '{0}' will prevent the debug session from continuing.</source>
        <target state="translated">添加外部“{0}”将阻止调试会话继续。</target>
        <note />
      </trans-unit>
      <trans-unit id="Adding_an_imported_method_will_prevent_the_debug_session_from_continuing">
        <source>Adding an imported method will prevent the debug session from continuing.</source>
        <target state="translated">添加导入的方法将阻止调试会话继续。</target>
        <note />
      </trans-unit>
      <trans-unit id="Adding_a_user_defined_0_will_prevent_the_debug_session_from_continuing">
        <source>Adding a user defined '{0}' will prevent the debug session from continuing.</source>
        <target state="translated">添加用户定义的“{0}”将阻止调试会话继续。</target>
        <note />
      </trans-unit>
      <trans-unit id="Adding_a_generic_0_will_prevent_the_debug_session_from_continuing">
        <source>Adding a generic '{0}' will prevent the debug session from continuing.</source>
        <target state="translated">添加泛型“{0}”将阻止调试会话继续。</target>
        <note />
      </trans-unit>
      <trans-unit id="Adding_0_around_an_active_statement_will_prevent_the_debug_session_from_continuing">
        <source>Adding '{0}' around an active statement will prevent the debug session from continuing.</source>
        <target state="translated">在活动语句周围添加“{0}”将阻止调试会话继续。</target>
        <note />
      </trans-unit>
      <trans-unit id="Moving_0_will_prevent_the_debug_session_from_continuing">
        <source>Moving '{0}' will prevent the debug session from continuing.</source>
        <target state="translated">移动“{0}”将阻止调试会话继续。</target>
        <note />
      </trans-unit>
      <trans-unit id="Deleting_0_will_prevent_the_debug_session_from_continuing">
        <source>Deleting '{0}' will prevent the debug session from continuing.</source>
        <target state="translated">删除“{0}”将阻止调试会话继续。</target>
        <note />
      </trans-unit>
      <trans-unit id="Deleting_0_around_an_active_statement_will_prevent_the_debug_session_from_continuing">
        <source>Deleting '{0}' around an active statement will prevent the debug session from continuing.</source>
        <target state="translated">删除活动语句周围的“{0}”将阻止调试会话继续。</target>
        <note />
      </trans-unit>
      <trans-unit id="Adding_a_method_body_will_prevent_the_debug_session_from_continuing">
        <source>Adding a method body will prevent the debug session from continuing.</source>
        <target state="translated">添加方法主体将阻止调试会话继续。</target>
        <note />
      </trans-unit>
      <trans-unit id="Deleting_a_method_body_will_prevent_the_debug_session_from_continuing">
        <source>Deleting a method body will prevent the debug session from continuing.</source>
        <target state="translated">删除方法主体将阻止调试会话继续。</target>
        <note />
      </trans-unit>
      <trans-unit id="An_active_statement_has_been_removed_from_its_original_method_You_must_revert_your_changes_to_continue_or_restart_the_debugging_session">
        <source>An active statement has been removed from its original method. You must revert your changes to continue or restart the debugging session.</source>
        <target state="translated">活动语句已从其初始方法中删除。必须还原更改才能继续或重新启动调试会话。</target>
        <note />
      </trans-unit>
      <trans-unit id="Updating_async_or_iterator_modifier_around_an_active_statement_will_prevent_the_debug_session_from_continuing">
        <source>Updating async or iterator modifier around an active statement will prevent the debug session from continuing.</source>
        <target state="translated">更新当前语句的 async 或 iterator 修饰符可以阻止调试会话继续。</target>
        <note>{Locked="async"}{Locked="iterator"} "async" and "iterator" are C#/VB keywords and should not be localized.</note>
      </trans-unit>
      <trans-unit id="Modifying_a_generic_method_will_prevent_the_debug_session_from_continuing">
        <source>Modifying a generic method will prevent the debug session from continuing.</source>
        <target state="translated">修改泛型方法将阻止调试会话继续。</target>
        <note />
      </trans-unit>
      <trans-unit id="Modifying_whitespace_or_comments_in_a_generic_0_will_prevent_the_debug_session_from_continuing">
        <source>Modifying whitespace or comments in a generic '{0}' will prevent the debug session from continuing.</source>
        <target state="translated">修改泛型“{0}”中的空白或注释将阻止调试会话继续。</target>
        <note />
      </trans-unit>
      <trans-unit id="Modifying_a_method_inside_the_context_of_a_generic_type_will_prevent_the_debug_session_from_continuing">
        <source>Modifying a method inside the context of a generic type will prevent the debug session from continuing.</source>
        <target state="translated">修改某个泛型类型上下文内的方法将阻止调试会话继续。</target>
        <note />
      </trans-unit>
      <trans-unit id="Modifying_whitespace_or_comments_in_0_inside_the_context_of_a_generic_type_will_prevent_the_debug_session_from_continuing">
        <source>Modifying whitespace or comments in '{0}' inside the context of a generic type will prevent the debug session from continuing.</source>
        <target state="translated">修改泛型类型上下文内“{0}”的空白或注释将阻止调试会话继续。</target>
        <note />
      </trans-unit>
      <trans-unit id="Modifying_the_initializer_of_0_in_a_generic_type_will_prevent_the_debug_session_from_continuing">
        <source>Modifying the initializer of '{0}' in a generic type will prevent the debug session from continuing.</source>
        <target state="translated">修改泛型类型中的“{0}”的初始值设定项将阻止调试会话继续。</target>
        <note />
      </trans-unit>
      <trans-unit id="Modifying_the_initializer_of_0_in_a_partial_type_will_prevent_the_debug_session_from_continuing">
        <source>Modifying the initializer of '{0}' in a partial type will prevent the debug session from continuing.</source>
        <target state="translated">修改分部类型中“{0}”的初始值设定项将阻止调试会话继续。</target>
        <note />
      </trans-unit>
      <trans-unit id="Adding_a_constructor_to_a_type_with_a_field_or_property_initializer_that_contains_an_anonymous_function_will_prevent_the_debug_session_from_continuing">
        <source>Adding a constructor to a type with a field or property initializer that contains an anonymous function will prevent the debug session from continuing.</source>
        <target state="translated">使用包含匿名类型的字段或属性初始值设定项向类型添加构造函数将阻止调试会话继续。</target>
        <note />
      </trans-unit>
      <trans-unit id="Renaming_a_captured_variable_from_0_to_1_will_prevent_the_debug_session_from_continuing">
        <source>Renaming a captured variable, from '{0}' to '{1}' will prevent the debug session from continuing.</source>
        <target state="translated">如果将捕获变量从“{0}”重命名为“{1}”，调试会话将不能继续。</target>
        <note />
      </trans-unit>
      <trans-unit id="Modifying_a_catch_finally_handler_with_an_active_statement_in_the_try_block_will_prevent_the_debug_session_from_continuing">
        <source>Modifying a catch/finally handler with an active statement in the try block will prevent the debug session from continuing.</source>
        <target state="translated">修改带有 try 块中的活动语句的 catch/finally 处理程序将阻止调试会话继续。</target>
        <note />
      </trans-unit>
      <trans-unit id="Modifying_a_try_catch_finally_statement_when_the_finally_block_is_active_will_prevent_the_debug_session_from_continuing">
        <source>Modifying a try/catch/finally statement when the finally block is active will prevent the debug session from continuing.</source>
        <target state="translated">在 finally 块处于活动状态时修改 try/catch/finally 语句将阻止调试会话继续。</target>
        <note />
      </trans-unit>
      <trans-unit id="Modifying_a_catch_handler_around_an_active_statement_will_prevent_the_debug_session_from_continuing">
        <source>Modifying a catch handler around an active statement will prevent the debug session from continuing.</source>
        <target state="translated">修改活动语句周围的 catch 处理程序将阻止调试会话继续。</target>
        <note />
      </trans-unit>
      <trans-unit id="Modifying_0_which_contains_the_stackalloc_operator_will_prevent_the_debug_session_from_continuing">
        <source>Modifying '{0}' which contains the 'stackalloc' operator will prevent the debug session from continuing.</source>
        <target state="translated">修改含“stackalloc”运算符的“{0}”将阻止调试会话继续。</target>
        <note />
      </trans-unit>
      <trans-unit id="Modifying_an_active_0_which_contains_On_Error_or_Resume_statements_will_prevent_the_debug_session_from_continuing">
        <source>Modifying an active '{0}' which contains 'On Error' or 'Resume' statements will prevent the debug session from continuing.</source>
        <target state="translated">修改含“On Error”或“Resume”语句的活动“{0}”将阻止调试会话继续。</target>
        <note />
      </trans-unit>
      <trans-unit id="Modifying_0_which_contains_an_Aggregate_Group_By_or_Join_query_clauses_will_prevent_the_debug_session_from_continuing">
        <source>Modifying '{0}' which contains an Aggregate, Group By, or Join query clauses will prevent the debug session from continuing.</source>
        <target state="translated">修改包含 Aggregate、Group By 或 Join 查询子句的“{0}”将阻止调试会话继续执行。</target>
        <note />
      </trans-unit>
      <trans-unit id="Modifying_source_with_experimental_language_features_enabled_will_prevent_the_debug_session_from_continuing">
        <source>Modifying source with experimental language features enabled will prevent the debug session from continuing.</source>
        <target state="translated">修改已启用实验性语言功能的源将阻止调试会话继续。</target>
        <note />
      </trans-unit>
      <trans-unit id="Updating_an_active_statement_will_prevent_the_debug_session_from_continuing">
        <source>Updating an active statement will prevent the debug session from continuing.</source>
        <target state="translated">更新活动语句将阻止调试会话继续。</target>
        <note />
      </trans-unit>
      <trans-unit id="Removing_0_that_contains_an_active_statement_will_prevent_the_debug_session_from_continuing">
        <source>Removing '{0}' that contains an active statement will prevent the debug session from continuing.</source>
        <target state="translated">删除含活动语句的“{0}”将阻止调试会话继续。</target>
        <note />
      </trans-unit>
      <trans-unit id="Adding_a_new_file_will_prevent_the_debug_session_from_continuing">
        <source>Adding a new file will prevent the debug session from continuing.</source>
        <target state="translated">添加一个新文件将阻止调试会话继续。</target>
        <note />
      </trans-unit>
      <trans-unit id="Attribute_0_is_missing_Updating_an_async_method_or_an_iterator_will_prevent_the_debug_session_from_continuing">
        <source>Attribute '{0}' is missing. Updating an async method or an iterator will prevent the debug session from continuing.</source>
        <target state="translated">特性“{0}”缺失。更新异步方法或迭代器将阻止调试会话继续。</target>
        <note />
      </trans-unit>
      <trans-unit id="Unexpected_interface_member_kind_colon_0">
        <source>Unexpected interface member kind: {0}</source>
        <target state="translated">意外的接口成员种类:{0}</target>
        <note />
      </trans-unit>
      <trans-unit id="Unknown_symbol_kind">
        <source>Unknown symbol kind</source>
        <target state="translated">未知符号种类</target>
        <note />
      </trans-unit>
      <trans-unit id="Generate_abstract_property_1_0">
        <source>Generate abstract property '{1}.{0}'</source>
        <target state="translated">生成抽象属性“{1}.{0}”</target>
        <note />
      </trans-unit>
      <trans-unit id="Generate_abstract_method_1_0">
        <source>Generate abstract method '{1}.{0}'</source>
        <target state="translated">生成抽象方法“{1}.{0}”</target>
        <note />
      </trans-unit>
      <trans-unit id="Generate_method_1_0">
        <source>Generate method '{1}.{0}'</source>
        <target state="translated">生成方法“{1}.{0}”</target>
        <note />
      </trans-unit>
      <trans-unit id="Requested_assembly_already_loaded_from_0">
        <source>Requested assembly already loaded from '{0}'.</source>
        <target state="translated">已从“{0}”中加载请求的程序集。</target>
        <note />
      </trans-unit>
      <trans-unit id="The_symbol_does_not_have_an_icon">
        <source>The symbol does not have an icon.</source>
        <target state="translated">此符号无图标。</target>
        <note />
      </trans-unit>
      <trans-unit id="Unknown">
        <source>Unknown</source>
        <target state="translated">未知</target>
        <note />
      </trans-unit>
      <trans-unit id="Asynchronous_method_cannot_have_ref_out_parameters_colon_bracket_0_bracket">
        <source>Asynchronous method cannot have ref/out parameters : [{0}]</source>
        <target state="translated">异步方法不能包含 ref/out 参数:[{0}]</target>
        <note />
      </trans-unit>
      <trans-unit id="The_member_is_defined_in_metadata">
        <source>The member is defined in metadata.</source>
        <target state="translated">此成员是在元数据中定义的。</target>
        <note />
      </trans-unit>
      <trans-unit id="You_can_only_change_the_signature_of_a_constructor_indexer_method_or_delegate">
        <source>You can only change the signature of a constructor, indexer, method or delegate.</source>
        <target state="translated">只能更改构造函数、索引器、方法或委托的签名。</target>
        <note />
      </trans-unit>
      <trans-unit id="This_symbol_has_related_definitions_or_references_in_metadata_Changing_its_signature_may_result_in_build_errors_Do_you_want_to_continue">
        <source>This symbol has related definitions or references in metadata. Changing its signature may result in build errors.

Do you want to continue?</source>
        <target state="translated">此符号在元数据中有相关定义或引用。更它的签名可能会造成生成错误。

想要继续吗?</target>
        <note />
      </trans-unit>
      <trans-unit id="Change_signature">
        <source>Change signature...</source>
        <target state="translated">更改签名...</target>
        <note />
      </trans-unit>
      <trans-unit id="Generate_new_type">
        <source>Generate new type...</source>
        <target state="translated">生成新类型...</target>
        <note />
      </trans-unit>
      <trans-unit id="User_Diagnostic_Analyzer_Failure">
        <source>User Diagnostic Analyzer Failure.</source>
        <target state="translated">用户诊断分析器失败。</target>
        <note />
      </trans-unit>
      <trans-unit id="Analyzer_0_threw_an_exception_of_type_1_with_message_2">
        <source>Analyzer '{0}' threw an exception of type '{1}' with message '{2}'.</source>
        <target state="translated">分析器“{0}”抛出类型为“{1}”的异常，并显示消息“{2}”。</target>
        <note />
      </trans-unit>
      <trans-unit id="Analyzer_0_threw_the_following_exception_colon_1">
        <source>Analyzer '{0}' threw the following exception:
'{1}'.</source>
        <target state="translated">分析器“{0}”引发了以下异常:
“{1}”。</target>
        <note />
      </trans-unit>
      <trans-unit id="Simplify_Names">
        <source>Simplify Names</source>
        <target state="translated">简化名称</target>
        <note />
      </trans-unit>
      <trans-unit id="Simplify_Member_Access">
        <source>Simplify Member Access</source>
        <target state="translated">简化成员访问</target>
        <note />
      </trans-unit>
      <trans-unit id="Remove_qualification">
        <source>Remove qualification</source>
        <target state="translated">删除限定</target>
        <note />
      </trans-unit>
      <trans-unit id="Unknown_error_occurred">
        <source>Unknown error occurred</source>
        <target state="translated">发生未知错误</target>
        <note />
      </trans-unit>
      <trans-unit id="Available">
        <source>Available</source>
        <target state="translated">可用</target>
        <note />
      </trans-unit>
      <trans-unit id="Not_Available">
        <source>Not Available</source>
        <target state="translated">不可用</target>
        <note />
      </trans-unit>
      <trans-unit id="_0_1">
        <source>    {0} - {1}</source>
        <target state="translated">    {0} - {1}</target>
        <note />
      </trans-unit>
      <trans-unit id="You_can_use_the_navigation_bar_to_switch_context">
        <source>You can use the navigation bar to switch context.</source>
        <target state="translated">你可以使用导航栏切换上下文。</target>
        <note />
      </trans-unit>
      <trans-unit id="in_Source">
        <source>in Source</source>
        <target state="translated">在源中</target>
        <note />
      </trans-unit>
      <trans-unit id="in_Suppression_File">
        <source>in Suppression File</source>
        <target state="translated">在禁止显示文件中</target>
        <note />
      </trans-unit>
      <trans-unit id="Remove_Suppression_0">
        <source>Remove Suppression {0}</source>
        <target state="translated">删除禁止显示 {0}</target>
        <note />
      </trans-unit>
      <trans-unit id="Remove_Suppression">
        <source>Remove Suppression</source>
        <target state="translated">删除禁止显示</target>
        <note />
      </trans-unit>
      <trans-unit id="Pending">
        <source>&lt;Pending&gt;</source>
        <target state="translated">&lt;挂起&gt;</target>
        <note />
      </trans-unit>
      <trans-unit id="Note_colon_Tab_twice_to_insert_the_0_snippet">
        <source>Note: Tab twice to insert the '{0}' snippet.</source>
        <target state="translated">注意: 两次 Tab 插入“{0}”片段。</target>
        <note />
      </trans-unit>
      <trans-unit id="Implement_interface_explicitly_with_Dispose_pattern">
        <source>Implement interface explicitly with Dispose pattern</source>
        <target state="translated">通过释放模式显式实现接口</target>
        <note />
      </trans-unit>
      <trans-unit id="Implement_interface_with_Dispose_pattern">
        <source>Implement interface with Dispose pattern</source>
        <target state="translated">通过释放模式实现接口</target>
        <note />
      </trans-unit>
      <trans-unit id="Re_triage_0_currently_1">
        <source>Re-triage {0}(currently '{1}')</source>
        <target state="translated">对 {0}(当前为“{1}”) 进行重新分类</target>
        <note />
      </trans-unit>
      <trans-unit id="Argument_cannot_have_a_null_element">
        <source>Argument cannot have a null element.</source>
        <target state="translated">参数不能具有 null 元素。</target>
        <note />
      </trans-unit>
      <trans-unit id="Argument_cannot_be_empty">
        <source>Argument cannot be empty.</source>
        <target state="translated">参数不能为空。</target>
        <note />
      </trans-unit>
      <trans-unit id="Reported_diagnostic_with_ID_0_is_not_supported_by_the_analyzer">
        <source>Reported diagnostic with ID '{0}' is not supported by the analyzer.</source>
        <target state="translated">分析器不支持 ID 为“{0}”的报告的诊断。</target>
        <note />
      </trans-unit>
      <trans-unit id="Computing_fix_all_occurrences_code_fix">
        <source>Computing fix all occurrences code fix...</source>
        <target state="translated">正在计算“修复所有出现的地方”代码修复...</target>
        <note />
      </trans-unit>
      <trans-unit id="Fix_all_occurrences">
        <source>Fix all occurrences</source>
        <target state="translated">修复所有出现的地方</target>
        <note />
      </trans-unit>
      <trans-unit id="Document">
        <source>Document</source>
        <target state="translated">文档</target>
        <note />
      </trans-unit>
      <trans-unit id="Project">
        <source>Project</source>
        <target state="translated">项目</target>
        <note />
      </trans-unit>
      <trans-unit id="Solution">
        <source>Solution</source>
        <target state="translated">解决方案</target>
        <note />
      </trans-unit>
      <trans-unit id="TODO_colon_dispose_managed_state_managed_objects">
        <source>TODO: dispose managed state (managed objects)</source>
        <target state="needs-review-translation">TODO: 释放托管状态(托管对象)。</target>
        <note />
      </trans-unit>
      <trans-unit id="TODO_colon_set_large_fields_to_null">
        <source>TODO: set large fields to null</source>
        <target state="needs-review-translation">TODO: 将大型字段设置为 null。</target>
        <note />
      </trans-unit>
      <trans-unit id="Modifying_0_which_contains_a_static_variable_will_prevent_the_debug_session_from_continuing">
        <source>Modifying '{0}' which contains a static variable will prevent the debug session from continuing.</source>
        <target state="translated">修改包含静态变量的“{0}”将阻止调试会话继续执行。</target>
        <note />
      </trans-unit>
      <trans-unit id="Compiler2">
        <source>Compiler</source>
        <target state="translated">编译器</target>
        <note />
      </trans-unit>
      <trans-unit id="Live">
        <source>Live</source>
        <target state="translated">活动</target>
        <note />
      </trans-unit>
      <trans-unit id="enum_value">
        <source>enum value</source>
        <target state="translated">enum 值</target>
        <note>{Locked="enum"} "enum" is a C#/VB keyword and should not be localized.</note>
      </trans-unit>
      <trans-unit id="const_field">
        <source>const field</source>
        <target state="translated">const 字段</target>
        <note>{Locked="const"} "const" is a C#/VB keyword and should not be localized.</note>
      </trans-unit>
      <trans-unit id="method">
        <source>method</source>
        <target state="translated">方法</target>
        <note />
      </trans-unit>
      <trans-unit id="operator_">
        <source>operator</source>
        <target state="translated">运算符</target>
        <note />
      </trans-unit>
      <trans-unit id="constructor">
        <source>constructor</source>
        <target state="translated">构造函数</target>
        <note />
      </trans-unit>
      <trans-unit id="auto_property">
        <source>auto-property</source>
        <target state="translated">自动属性</target>
        <note />
      </trans-unit>
      <trans-unit id="property_">
        <source>property</source>
        <target state="translated">属性</target>
        <note />
      </trans-unit>
      <trans-unit id="event_accessor">
        <source>event accessor</source>
        <target state="translated">事件访问器</target>
        <note />
      </trans-unit>
      <trans-unit id="rfc1123_date_time">
        <source>rfc1123 date/time</source>
        <target state="new">rfc1123 date/time</target>
        <note />
      </trans-unit>
      <trans-unit id="rfc1123_date_time_description">
        <source>The "R" or "r" standard format specifier represents a custom date and time format string that is defined by the DateTimeFormatInfo.RFC1123Pattern property. The pattern reflects a defined standard, and the property is read-only. Therefore, it is always the same, regardless of the culture used or the format provider supplied. The custom format string is "ddd, dd MMM yyyy HH':'mm':'ss 'GMT'". When this standard format specifier is used, the formatting or parsing operation always uses the invariant culture.</source>
        <target state="new">The "R" or "r" standard format specifier represents a custom date and time format string that is defined by the DateTimeFormatInfo.RFC1123Pattern property. The pattern reflects a defined standard, and the property is read-only. Therefore, it is always the same, regardless of the culture used or the format provider supplied. The custom format string is "ddd, dd MMM yyyy HH':'mm':'ss 'GMT'". When this standard format specifier is used, the formatting or parsing operation always uses the invariant culture.</target>
        <note />
      </trans-unit>
      <trans-unit id="round_trip_date_time">
        <source>round-trip date/time</source>
        <target state="new">round-trip date/time</target>
        <note />
      </trans-unit>
      <trans-unit id="round_trip_date_time_description">
        <source>The "O" or "o" standard format specifier represents a custom date and time format string using a pattern that preserves time zone information and emits a result string that complies with ISO 8601. For DateTime values, this format specifier is designed to preserve date and time values along with the DateTime.Kind property in text. The formatted string can be parsed back by using the DateTime.Parse(String, IFormatProvider, DateTimeStyles) or DateTime.ParseExact method if the styles parameter is set to DateTimeStyles.RoundtripKind.

The "O" or "o" standard format specifier corresponds to the "yyyy'-'MM'-'dd'T'HH':'mm':'ss'.'fffffffK" custom format string for DateTime values and to the "yyyy'-'MM'-'dd'T'HH':'mm':'ss'.'fffffffzzz" custom format string for DateTimeOffset values. In this string, the pairs of single quotation marks that delimit individual characters, such as the hyphens, the colons, and the letter "T", indicate that the individual character is a literal that cannot be changed. The apostrophes do not appear in the output string.

The "O" or "o" standard format specifier (and the "yyyy'-'MM'-'dd'T'HH':'mm':'ss'.'fffffffK" custom format string) takes advantage of the three ways that ISO 8601 represents time zone information to preserve the Kind property of DateTime values:

    The time zone component of DateTimeKind.Local date and time values is an offset from UTC (for example, +01:00, -07:00). All DateTimeOffset values are also represented in this format.

    The time zone component of DateTimeKind.Utc date and time values uses "Z" (which stands for zero offset) to represent UTC.

    DateTimeKind.Unspecified date and time values have no time zone information.

Because the "O" or "o" standard format specifier conforms to an international standard, the formatting or parsing operation that uses the specifier always uses the invariant culture and the Gregorian calendar.

Strings that are passed to the Parse, TryParse, ParseExact, and TryParseExact methods of DateTime and DateTimeOffset can be parsed by using the "O" or "o" format specifier if they are in one of these formats. In the case of DateTime objects, the parsing overload that you call should also include a styles parameter with a value of DateTimeStyles.RoundtripKind. Note that if you call a parsing method with the custom format string that corresponds to the "O" or "o" format specifier, you won't get the same results as "O" or "o". This is because parsing methods that use a custom format string can't parse the string representation of date and time values that lack a time zone component or use "Z" to indicate UTC.</source>
        <target state="new">The "O" or "o" standard format specifier represents a custom date and time format string using a pattern that preserves time zone information and emits a result string that complies with ISO 8601. For DateTime values, this format specifier is designed to preserve date and time values along with the DateTime.Kind property in text. The formatted string can be parsed back by using the DateTime.Parse(String, IFormatProvider, DateTimeStyles) or DateTime.ParseExact method if the styles parameter is set to DateTimeStyles.RoundtripKind.

The "O" or "o" standard format specifier corresponds to the "yyyy'-'MM'-'dd'T'HH':'mm':'ss'.'fffffffK" custom format string for DateTime values and to the "yyyy'-'MM'-'dd'T'HH':'mm':'ss'.'fffffffzzz" custom format string for DateTimeOffset values. In this string, the pairs of single quotation marks that delimit individual characters, such as the hyphens, the colons, and the letter "T", indicate that the individual character is a literal that cannot be changed. The apostrophes do not appear in the output string.

The "O" or "o" standard format specifier (and the "yyyy'-'MM'-'dd'T'HH':'mm':'ss'.'fffffffK" custom format string) takes advantage of the three ways that ISO 8601 represents time zone information to preserve the Kind property of DateTime values:

    The time zone component of DateTimeKind.Local date and time values is an offset from UTC (for example, +01:00, -07:00). All DateTimeOffset values are also represented in this format.

    The time zone component of DateTimeKind.Utc date and time values uses "Z" (which stands for zero offset) to represent UTC.

    DateTimeKind.Unspecified date and time values have no time zone information.

Because the "O" or "o" standard format specifier conforms to an international standard, the formatting or parsing operation that uses the specifier always uses the invariant culture and the Gregorian calendar.

Strings that are passed to the Parse, TryParse, ParseExact, and TryParseExact methods of DateTime and DateTimeOffset can be parsed by using the "O" or "o" format specifier if they are in one of these formats. In the case of DateTime objects, the parsing overload that you call should also include a styles parameter with a value of DateTimeStyles.RoundtripKind. Note that if you call a parsing method with the custom format string that corresponds to the "O" or "o" format specifier, you won't get the same results as "O" or "o". This is because parsing methods that use a custom format string can't parse the string representation of date and time values that lack a time zone component or use "Z" to indicate UTC.</target>
        <note />
      </trans-unit>
      <trans-unit id="second_1_2_digits">
        <source>second (1-2 digits)</source>
        <target state="new">second (1-2 digits)</target>
        <note />
      </trans-unit>
      <trans-unit id="second_1_2_digits_description">
        <source>The "s" custom format specifier represents the seconds as a number from 0 through 59. The result represents whole seconds that have passed since the last minute. A single-digit second is formatted without a leading zero.

If the "s" format specifier is used without other custom format specifiers, it's interpreted as the "s" standard date and time format specifier.</source>
        <target state="new">The "s" custom format specifier represents the seconds as a number from 0 through 59. The result represents whole seconds that have passed since the last minute. A single-digit second is formatted without a leading zero.

If the "s" format specifier is used without other custom format specifiers, it's interpreted as the "s" standard date and time format specifier.</target>
        <note />
      </trans-unit>
      <trans-unit id="second_2_digits">
        <source>second (2 digits)</source>
        <target state="new">second (2 digits)</target>
        <note />
      </trans-unit>
      <trans-unit id="second_2_digits_description">
        <source>The "ss" custom format specifier (plus any number of additional "s" specifiers) represents the seconds as a number from 00 through 59. The result represents whole seconds that have passed since the last minute. A single-digit second is formatted with a leading zero.</source>
        <target state="new">The "ss" custom format specifier (plus any number of additional "s" specifiers) represents the seconds as a number from 00 through 59. The result represents whole seconds that have passed since the last minute. A single-digit second is formatted with a leading zero.</target>
        <note />
      </trans-unit>
      <trans-unit id="short_date">
        <source>short date</source>
        <target state="new">short date</target>
        <note />
      </trans-unit>
      <trans-unit id="short_date_description">
        <source>The "d" standard format specifier represents a custom date and time format string that is defined by a specific culture's DateTimeFormatInfo.ShortDatePattern property. For example, the custom format string that is returned by the ShortDatePattern property of the invariant culture is "MM/dd/yyyy".</source>
        <target state="new">The "d" standard format specifier represents a custom date and time format string that is defined by a specific culture's DateTimeFormatInfo.ShortDatePattern property. For example, the custom format string that is returned by the ShortDatePattern property of the invariant culture is "MM/dd/yyyy".</target>
        <note />
      </trans-unit>
      <trans-unit id="short_time">
        <source>short time</source>
        <target state="new">short time</target>
        <note />
      </trans-unit>
      <trans-unit id="short_time_description">
        <source>The "t" standard format specifier represents a custom date and time format string that is defined by the current DateTimeFormatInfo.ShortTimePattern property. For example, the custom format string for the invariant culture is "HH:mm".</source>
        <target state="new">The "t" standard format specifier represents a custom date and time format string that is defined by the current DateTimeFormatInfo.ShortTimePattern property. For example, the custom format string for the invariant culture is "HH:mm".</target>
        <note />
      </trans-unit>
      <trans-unit id="sortable_date_time">
        <source>sortable date/time</source>
        <target state="new">sortable date/time</target>
        <note />
      </trans-unit>
      <trans-unit id="sortable_date_time_description">
        <source>The "s" standard format specifier represents a custom date and time format string that is defined by the DateTimeFormatInfo.SortableDateTimePattern property. The pattern reflects a defined standard (ISO 8601), and the property is read-only. Therefore, it is always the same, regardless of the culture used or the format provider supplied. The custom format string is "yyyy'-'MM'-'dd'T'HH':'mm':'ss".

The purpose of the "s" format specifier is to produce result strings that sort consistently in ascending or descending order based on date and time values. As a result, although the "s" standard format specifier represents a date and time value in a consistent format, the formatting operation does not modify the value of the date and time object that is being formatted to reflect its DateTime.Kind property or its DateTimeOffset.Offset value. For example, the result strings produced by formatting the date and time values 2014-11-15T18:32:17+00:00 and 2014-11-15T18:32:17+08:00 are identical.

When this standard format specifier is used, the formatting or parsing operation always uses the invariant culture.</source>
        <target state="new">The "s" standard format specifier represents a custom date and time format string that is defined by the DateTimeFormatInfo.SortableDateTimePattern property. The pattern reflects a defined standard (ISO 8601), and the property is read-only. Therefore, it is always the same, regardless of the culture used or the format provider supplied. The custom format string is "yyyy'-'MM'-'dd'T'HH':'mm':'ss".

The purpose of the "s" format specifier is to produce result strings that sort consistently in ascending or descending order based on date and time values. As a result, although the "s" standard format specifier represents a date and time value in a consistent format, the formatting operation does not modify the value of the date and time object that is being formatted to reflect its DateTime.Kind property or its DateTimeOffset.Offset value. For example, the result strings produced by formatting the date and time values 2014-11-15T18:32:17+00:00 and 2014-11-15T18:32:17+08:00 are identical.

When this standard format specifier is used, the formatting or parsing operation always uses the invariant culture.</target>
        <note />
      </trans-unit>
      <trans-unit id="time_separator">
        <source>time separator</source>
        <target state="new">time separator</target>
        <note />
      </trans-unit>
      <trans-unit id="time_separator_description">
        <source>The ":" custom format specifier represents the time separator, which is used to differentiate hours, minutes, and seconds. The appropriate localized time separator is retrieved from the DateTimeFormatInfo.TimeSeparator property of the current or specified culture.

Note: To change the time separator for a particular date and time string, specify the separator character within a literal string delimiter. For example, the custom format string hh'_'dd'_'ss produces a result string in which "_" (an underscore) is always used as the time separator. To change the time separator for all dates for a culture, either change the value of the DateTimeFormatInfo.TimeSeparator property of the current culture, or instantiate a DateTimeFormatInfo object, assign the character to its TimeSeparator property, and call an overload of the formatting method that includes an IFormatProvider parameter.

If the ":" format specifier is used without other custom format specifiers, it's interpreted as a standard date and time format specifier and throws a FormatException.</source>
        <target state="new">The ":" custom format specifier represents the time separator, which is used to differentiate hours, minutes, and seconds. The appropriate localized time separator is retrieved from the DateTimeFormatInfo.TimeSeparator property of the current or specified culture.

Note: To change the time separator for a particular date and time string, specify the separator character within a literal string delimiter. For example, the custom format string hh'_'dd'_'ss produces a result string in which "_" (an underscore) is always used as the time separator. To change the time separator for all dates for a culture, either change the value of the DateTimeFormatInfo.TimeSeparator property of the current culture, or instantiate a DateTimeFormatInfo object, assign the character to its TimeSeparator property, and call an overload of the formatting method that includes an IFormatProvider parameter.

If the ":" format specifier is used without other custom format specifiers, it's interpreted as a standard date and time format specifier and throws a FormatException.</target>
        <note />
      </trans-unit>
      <trans-unit id="time_zone">
        <source>time zone</source>
        <target state="new">time zone</target>
        <note />
      </trans-unit>
      <trans-unit id="time_zone_description">
        <source>The "K" custom format specifier represents the time zone information of a date and time value. When this format specifier is used with DateTime values, the result string is defined by the value of the DateTime.Kind property:

    For the local time zone (a DateTime.Kind property value of DateTimeKind.Local), this specifier is equivalent to the "zzz" specifier and produces a result string containing the local offset from Coordinated Universal Time (UTC); for example, "-07:00".

    For a UTC time (a DateTime.Kind property value of DateTimeKind.Utc), the result string includes a "Z" character to represent a UTC date.

    For a time from an unspecified time zone (a time whose DateTime.Kind property equals DateTimeKind.Unspecified), the result is equivalent to String.Empty.

For DateTimeOffset values, the "K" format specifier is equivalent to the "zzz" format specifier, and produces a result string containing the DateTimeOffset value's offset from UTC.

If the "K" format specifier is used without other custom format specifiers, it's interpreted as a standard date and time format specifier and throws a FormatException.</source>
        <target state="new">The "K" custom format specifier represents the time zone information of a date and time value. When this format specifier is used with DateTime values, the result string is defined by the value of the DateTime.Kind property:

    For the local time zone (a DateTime.Kind property value of DateTimeKind.Local), this specifier is equivalent to the "zzz" specifier and produces a result string containing the local offset from Coordinated Universal Time (UTC); for example, "-07:00".

    For a UTC time (a DateTime.Kind property value of DateTimeKind.Utc), the result string includes a "Z" character to represent a UTC date.

    For a time from an unspecified time zone (a time whose DateTime.Kind property equals DateTimeKind.Unspecified), the result is equivalent to String.Empty.

For DateTimeOffset values, the "K" format specifier is equivalent to the "zzz" format specifier, and produces a result string containing the DateTimeOffset value's offset from UTC.

If the "K" format specifier is used without other custom format specifiers, it's interpreted as a standard date and time format specifier and throws a FormatException.</target>
        <note />
      </trans-unit>
      <trans-unit id="type_constraint">
        <source>type constraint</source>
        <target state="translated">类型约束</target>
        <note />
      </trans-unit>
      <trans-unit id="type_parameter">
        <source>type parameter</source>
        <target state="translated">类型形参</target>
        <note />
      </trans-unit>
      <trans-unit id="attribute">
        <source>attribute</source>
        <target state="translated">属性</target>
        <note />
      </trans-unit>
      <trans-unit id="Use_auto_property">
        <source>Use auto property</source>
        <target state="translated">使用自动属性</target>
        <note />
      </trans-unit>
      <trans-unit id="Replace_0_and_1_with_property">
        <source>Replace '{0}' and '{1}' with property</source>
        <target state="translated">使用属性替代“{0}”和“{1}”</target>
        <note />
      </trans-unit>
      <trans-unit id="Replace_0_with_property">
        <source>Replace '{0}' with property</source>
        <target state="translated">使用属性替代“{0}”</target>
        <note />
      </trans-unit>
      <trans-unit id="Method_referenced_implicitly">
        <source>Method referenced implicitly</source>
        <target state="translated">隐式引用的方法</target>
        <note />
      </trans-unit>
      <trans-unit id="Generate_type_0">
        <source>Generate type '{0}'</source>
        <target state="translated">生成类型“{0}”</target>
        <note />
      </trans-unit>
      <trans-unit id="Generate_0_1">
        <source>Generate {0} '{1}'</source>
        <target state="translated">生成 {0}“{1}”</target>
        <note />
      </trans-unit>
      <trans-unit id="Change_0_to_1">
        <source>Change '{0}' to '{1}'.</source>
        <target state="translated">将“{0}”更改为“{1}”。</target>
        <note />
      </trans-unit>
      <trans-unit id="Non_invoked_method_cannot_be_replaced_with_property">
        <source>Non-invoked method cannot be replaced with property.</source>
        <target state="translated">无法使用属性替代非被调用方法。</target>
        <note />
      </trans-unit>
      <trans-unit id="Only_methods_with_a_single_argument_which_is_not_an_out_variable_declaration_can_be_replaced_with_a_property">
        <source>Only methods with a single argument, which is not an out variable declaration, can be replaced with a property.</source>
        <target state="translated">只有带一个参数，不是化出变量声明的方法可以使用属性进行替换。</target>
        <note />
      </trans-unit>
      <trans-unit id="Roslyn_HostError">
        <source>Roslyn.HostError</source>
        <target state="translated">Roslyn.HostError</target>
        <note />
      </trans-unit>
      <trans-unit id="An_instance_of_analyzer_0_cannot_be_created_from_1_colon_2">
        <source>An instance of analyzer {0} cannot be created from {1}: {2}.</source>
        <target state="translated">无法从 {1}: {2} 创建分析器实例 {0}。</target>
        <note />
      </trans-unit>
      <trans-unit id="The_assembly_0_does_not_contain_any_analyzers">
        <source>The assembly {0} does not contain any analyzers.</source>
        <target state="translated">程序集 {0} 不包含任何分析器。</target>
        <note />
      </trans-unit>
      <trans-unit id="Unable_to_load_Analyzer_assembly_0_colon_1">
        <source>Unable to load Analyzer assembly {0}: {1}</source>
        <target state="translated">无法加载分析器程序集 {0}: {1}</target>
        <note />
      </trans-unit>
      <trans-unit id="Make_method_synchronous">
        <source>Make method synchronous</source>
        <target state="translated">使方法同步</target>
        <note />
      </trans-unit>
      <trans-unit id="from_0">
        <source>from {0}</source>
        <target state="translated">自 {0}</target>
        <note />
      </trans-unit>
      <trans-unit id="Find_and_install_latest_version">
        <source>Find and install latest version</source>
        <target state="translated">查找并安装最新版本</target>
        <note />
      </trans-unit>
      <trans-unit id="Use_local_version_0">
        <source>Use local version '{0}'</source>
        <target state="translated">使用本地版本“{0}”</target>
        <note />
      </trans-unit>
      <trans-unit id="Use_locally_installed_0_version_1_This_version_used_in_colon_2">
        <source>Use locally installed '{0}' version '{1}'
This version used in: {2}</source>
        <target state="translated">使用本地安装的“{0}”版本“{1}”
此版本用于: {2}</target>
        <note />
      </trans-unit>
      <trans-unit id="Find_and_install_latest_version_of_0">
        <source>Find and install latest version of '{0}'</source>
        <target state="translated">查找并安装最新版本的“{0}”</target>
        <note />
      </trans-unit>
      <trans-unit id="Install_with_package_manager">
        <source>Install with package manager...</source>
        <target state="translated">使用包管理器安装...</target>
        <note />
      </trans-unit>
      <trans-unit id="Install_0_1">
        <source>Install '{0} {1}'</source>
        <target state="translated">安装“{0} {1}”</target>
        <note />
      </trans-unit>
      <trans-unit id="Install_version_0">
        <source>Install version '{0}'</source>
        <target state="translated">安装版本“{0}”</target>
        <note />
      </trans-unit>
      <trans-unit id="Generate_variable_0">
        <source>Generate variable '{0}'</source>
        <target state="translated">生成变量 {0}</target>
        <note />
      </trans-unit>
      <trans-unit id="Classes">
        <source>Classes</source>
        <target state="translated">类</target>
        <note />
      </trans-unit>
      <trans-unit id="Constants">
        <source>Constants</source>
        <target state="translated">常量</target>
        <note />
      </trans-unit>
      <trans-unit id="Delegates">
        <source>Delegates</source>
        <target state="translated">委托</target>
        <note />
      </trans-unit>
      <trans-unit id="Enums">
        <source>Enums</source>
        <target state="translated">枚举</target>
        <note />
      </trans-unit>
      <trans-unit id="Events">
        <source>Events</source>
        <target state="translated">事件</target>
        <note />
      </trans-unit>
      <trans-unit id="Extension_methods">
        <source>Extension methods</source>
        <target state="translated">扩展方法</target>
        <note />
      </trans-unit>
      <trans-unit id="Fields">
        <source>Fields</source>
        <target state="translated">字段</target>
        <note />
      </trans-unit>
      <trans-unit id="Interfaces">
        <source>Interfaces</source>
        <target state="translated">接口</target>
        <note />
      </trans-unit>
      <trans-unit id="Locals">
        <source>Locals</source>
        <target state="translated">局部变量</target>
        <note />
      </trans-unit>
      <trans-unit id="Methods">
        <source>Methods</source>
        <target state="translated">方法</target>
        <note />
      </trans-unit>
      <trans-unit id="Modules">
        <source>Modules</source>
        <target state="translated">模块</target>
        <note />
      </trans-unit>
      <trans-unit id="Namespaces">
        <source>Namespaces</source>
        <target state="translated">命名空间</target>
        <note />
      </trans-unit>
      <trans-unit id="Properties">
        <source>Properties</source>
        <target state="translated">属性</target>
        <note />
      </trans-unit>
      <trans-unit id="Structures">
        <source>Structures</source>
        <target state="translated">结构</target>
        <note />
      </trans-unit>
      <trans-unit id="Parameters_colon">
        <source>Parameters:</source>
        <target state="translated">参数:</target>
        <note />
      </trans-unit>
      <trans-unit id="Variadic_SignatureHelpItem_must_have_at_least_one_parameter">
        <source>Variadic SignatureHelpItem must have at least one parameter.</source>
        <target state="translated">可变参数 SignatureHelpItem 必须有至少一个参数。</target>
        <note />
      </trans-unit>
      <trans-unit id="Replace_0_with_method">
        <source>Replace '{0}' with method</source>
        <target state="translated">将“{0}”替换为方法</target>
        <note />
      </trans-unit>
      <trans-unit id="Replace_0_with_methods">
        <source>Replace '{0}' with methods</source>
        <target state="translated">将“{0}”替换为方法</target>
        <note />
      </trans-unit>
      <trans-unit id="Property_referenced_implicitly">
        <source>Property referenced implicitly</source>
        <target state="translated">隐式引用的属性</target>
        <note />
      </trans-unit>
      <trans-unit id="Property_cannot_safely_be_replaced_with_a_method_call">
        <source>Property cannot safely be replaced with a method call</source>
        <target state="translated">不能将属性安全地替换为方法调用</target>
        <note />
      </trans-unit>
      <trans-unit id="Convert_to_interpolated_string">
        <source>Convert to interpolated string</source>
        <target state="translated">转换为插补字符串</target>
        <note />
      </trans-unit>
      <trans-unit id="Move_type_to_0">
        <source>Move type to {0}</source>
        <target state="translated">将类型移动到 {0}</target>
        <note />
      </trans-unit>
      <trans-unit id="Rename_file_to_0">
        <source>Rename file to {0}</source>
        <target state="translated">将文件重命名为 {0}</target>
        <note />
      </trans-unit>
      <trans-unit id="Rename_type_to_0">
        <source>Rename type to {0}</source>
        <target state="translated">将类型重命名为 {0}</target>
        <note />
      </trans-unit>
      <trans-unit id="Remove_tag">
        <source>Remove tag</source>
        <target state="translated">删除标记</target>
        <note />
      </trans-unit>
      <trans-unit id="Add_missing_param_nodes">
        <source>Add missing param nodes</source>
        <target state="translated">添加缺少的参数节点</target>
        <note />
      </trans-unit>
      <trans-unit id="Make_containing_scope_async">
        <source>Make containing scope async</source>
        <target state="translated">将包含范围改为 Async</target>
        <note />
      </trans-unit>
      <trans-unit id="Make_containing_scope_async_return_Task">
        <source>Make containing scope async (return Task)</source>
        <target state="translated">将包含范围改为 Async (返回“任务”)</target>
        <note />
      </trans-unit>
      <trans-unit id="paren_Unknown_paren">
        <source>(Unknown)</source>
        <target state="translated">(未知)</target>
        <note />
      </trans-unit>
      <trans-unit id="Use_framework_type">
        <source>Use framework type</source>
        <target state="translated">使用框架类型</target>
        <note />
      </trans-unit>
      <trans-unit id="Install_package_0">
        <source>Install package '{0}'</source>
        <target state="translated">安装包“{0}”</target>
        <note />
      </trans-unit>
      <trans-unit id="project_0">
        <source>project {0}</source>
        <target state="translated">项目 {0}</target>
        <note />
      </trans-unit>
      <trans-unit id="Inline_variable_declaration">
        <source>Inline variable declaration</source>
        <target state="translated">内联变量声明</target>
        <note />
      </trans-unit>
      <trans-unit id="Fully_qualify_0">
        <source>Fully qualify '{0}'</source>
        <target state="translated">完全限定“{0}”</target>
        <note />
      </trans-unit>
      <trans-unit id="Remove_reference_to_0">
        <source>Remove reference to '{0}'.</source>
        <target state="translated">删除对“{0}”的引用。</target>
        <note />
      </trans-unit>
      <trans-unit id="Keywords">
        <source>Keywords</source>
        <target state="translated">关键字</target>
        <note />
      </trans-unit>
      <trans-unit id="Snippets">
        <source>Snippets</source>
        <target state="translated">片段</target>
        <note />
      </trans-unit>
      <trans-unit id="All_lowercase">
        <source>All lowercase</source>
        <target state="translated">全部小写</target>
        <note />
      </trans-unit>
      <trans-unit id="All_uppercase">
        <source>All uppercase</source>
        <target state="translated">全部大写</target>
        <note />
      </trans-unit>
      <trans-unit id="First_word_capitalized">
        <source>First word capitalized</source>
        <target state="translated">第一个单词首字母大写</target>
        <note />
      </trans-unit>
      <trans-unit id="Pascal_Case">
        <source>Pascal Case</source>
        <target state="translated">帕斯卡拼写法</target>
        <note />
      </trans-unit>
      <trans-unit id="Variable_declaration_can_be_inlined">
        <source>Variable declaration can be inlined</source>
        <target state="translated">可以内联变量声明</target>
        <note />
      </trans-unit>
      <trans-unit id="Remove_document_0">
        <source>Remove document '{0}'</source>
        <target state="translated">删除文档“{0}”</target>
        <note />
      </trans-unit>
      <trans-unit id="Add_document_0">
        <source>Add document '{0}'</source>
        <target state="translated">添加文档“{0}”</target>
        <note />
      </trans-unit>
      <trans-unit id="Add_argument_name_0">
        <source>Add argument name '{0}'</source>
        <target state="translated">添加参数名“{0}”</target>
        <note />
      </trans-unit>
      <trans-unit id="Take_0">
        <source>Take '{0}'</source>
        <target state="translated">采用“{0}”</target>
        <note />
      </trans-unit>
      <trans-unit id="Take_both">
        <source>Take both</source>
        <target state="translated">二者均采用</target>
        <note />
      </trans-unit>
      <trans-unit id="Take_bottom">
        <source>Take bottom</source>
        <target state="translated">采用底值</target>
        <note />
      </trans-unit>
      <trans-unit id="Take_top">
        <source>Take top</source>
        <target state="translated">采用顶值</target>
        <note />
      </trans-unit>
      <trans-unit id="Remove_unused_variable">
        <source>Remove unused variable</source>
        <target state="translated">删除未使用的变量</target>
        <note />
      </trans-unit>
      <trans-unit id="Convert_to_binary">
        <source>Convert to binary</source>
        <target state="translated">转换为二进制</target>
        <note />
      </trans-unit>
      <trans-unit id="Convert_to_decimal">
        <source>Convert to decimal</source>
        <target state="translated">转换为十进制</target>
        <note />
      </trans-unit>
      <trans-unit id="Convert_to_hex">
        <source>Convert to hex</source>
        <target state="translated">转换为十六进制</target>
        <note />
      </trans-unit>
      <trans-unit id="Separate_thousands">
        <source>Separate thousands</source>
        <target state="translated">分隔千分位</target>
        <note />
      </trans-unit>
      <trans-unit id="Separate_words">
        <source>Separate words</source>
        <target state="translated">分隔单词</target>
        <note />
      </trans-unit>
      <trans-unit id="Separate_nibbles">
        <source>Separate nibbles</source>
        <target state="translated">分隔半字节</target>
        <note />
      </trans-unit>
      <trans-unit id="Remove_separators">
        <source>Remove separators</source>
        <target state="translated">删除分隔符</target>
        <note />
      </trans-unit>
      <trans-unit id="Add_parameter_to_0">
        <source>Add parameter to '{0}'</source>
        <target state="translated">将参数添加到“{0}”</target>
        <note />
      </trans-unit>
      <trans-unit id="Generate_constructor">
        <source>Generate constructor...</source>
        <target state="translated">生成构造函数...</target>
        <note />
      </trans-unit>
      <trans-unit id="Pick_members_to_be_used_as_constructor_parameters">
        <source>Pick members to be used as constructor parameters</source>
        <target state="translated">选择成员用作构造函数参数</target>
        <note />
      </trans-unit>
      <trans-unit id="Pick_members_to_be_used_in_Equals_GetHashCode">
        <source>Pick members to be used in Equals/GetHashCode</source>
        <target state="translated">选择成员用于 Equals/GetHashCode</target>
        <note />
      </trans-unit>
      <trans-unit id="Generate_overrides">
        <source>Generate overrides...</source>
        <target state="translated">生成重写...</target>
        <note />
      </trans-unit>
      <trans-unit id="Pick_members_to_override">
        <source>Pick members to override</source>
        <target state="translated">选择成员进行重写</target>
        <note />
      </trans-unit>
      <trans-unit id="Add_null_check">
        <source>Add null check</source>
        <target state="translated">添加 null 检查</target>
        <note />
      </trans-unit>
      <trans-unit id="Add_string_IsNullOrEmpty_check">
        <source>Add 'string.IsNullOrEmpty' check</source>
        <target state="translated">添加 "string.IsNullOrEmpty" 检查</target>
        <note />
      </trans-unit>
      <trans-unit id="Add_string_IsNullOrWhiteSpace_check">
        <source>Add 'string.IsNullOrWhiteSpace' check</source>
        <target state="translated">添加 "string.IsNullOrWhiteSpace" 检查</target>
        <note />
      </trans-unit>
      <trans-unit id="Initialize_field_0">
        <source>Initialize field '{0}'</source>
        <target state="translated">初始化字段“{0}”</target>
        <note />
      </trans-unit>
      <trans-unit id="Initialize_property_0">
        <source>Initialize property '{0}'</source>
        <target state="translated">初始化属性“{0}”</target>
        <note />
      </trans-unit>
      <trans-unit id="Add_null_checks">
        <source>Add null checks</source>
        <target state="translated">添加 null 检查</target>
        <note />
      </trans-unit>
      <trans-unit id="Generate_operators">
        <source>Generate operators</source>
        <target state="translated">生成运算符</target>
        <note />
      </trans-unit>
      <trans-unit id="Implement_0">
        <source>Implement {0}</source>
        <target state="translated">实现 {0}</target>
        <note />
      </trans-unit>
      <trans-unit id="Use_inferred_member_name">
        <source>Use inferred member name</source>
        <target state="translated">使用推断的成员名称</target>
        <note />
      </trans-unit>
      <trans-unit id="Member_name_can_be_simplified">
        <source>Member name can be simplified</source>
        <target state="translated">可简化成员名称</target>
        <note />
      </trans-unit>
      <trans-unit id="Reported_diagnostic_0_has_a_source_location_in_file_1_which_is_not_part_of_the_compilation_being_analyzed">
        <source>Reported diagnostic '{0}' has a source location in file '{1}', which is not part of the compilation being analyzed.</source>
        <target state="translated">报告的诊断“{0}”的源位置位于文件“{1}”中，后者不是要分析的编译的一部分。</target>
        <note />
      </trans-unit>
      <trans-unit id="Reported_diagnostic_0_has_a_source_location_1_in_file_2_which_is_outside_of_the_given_file">
        <source>Reported diagnostic '{0}' has a source location '{1}' in file '{2}', which is outside of the given file.</source>
        <target state="translated">报告的诊断“{0}”的源位置“{1}”位于文件“{2}”中，后者不是给定文件。</target>
        <note />
      </trans-unit>
      <trans-unit id="in_0_project_1">
        <source>in {0} (project {1})</source>
        <target state="translated">在 {0} (项目 {1})中</target>
        <note />
      </trans-unit>
      <trans-unit id="Add_accessibility_modifiers">
        <source>Add accessibility modifiers</source>
        <target state="translated">添加可访问性修饰符</target>
        <note />
      </trans-unit>
      <trans-unit id="Use_local_function">
        <source>Use local function</source>
        <target state="translated">使用本地函数</target>
        <note />
      </trans-unit>
      <trans-unit id="Move_declaration_near_reference">
        <source>Move declaration near reference</source>
        <target state="translated">将声明移动至引用附近</target>
        <note />
      </trans-unit>
      <trans-unit id="Convert_to_full_property">
        <source>Convert to full property</source>
        <target state="translated">转换为完整属性</target>
        <note />
      </trans-unit>
      <trans-unit id="Generate_constructor_in_0_without_fields">
        <source>Generate constructor in '{0}' (without fields)</source>
        <target state="translated">在“{0}”中生成构造函数(不包含字段)</target>
        <note />
      </trans-unit>
      <trans-unit id="Warning_Method_overrides_symbol_from_metadata">
        <source>Warning: Method overrides symbol from metadata</source>
        <target state="translated">警告: 方法将替代元数据中的符号</target>
        <note />
      </trans-unit>
      <trans-unit id="Use_0">
        <source>Use {0}</source>
        <target state="translated">使用 {0}</target>
        <note />
      </trans-unit>
      <trans-unit id="Switching_between_lambda_and_local_function_will_prevent_the_debug_session_from_continuing">
        <source>Switching between a lambda and a local function will prevent the debug session from continuing.</source>
        <target state="translated">在 lambda 与本地函数之间切换可能会导致无法继续调试会话。</target>
        <note />
      </trans-unit>
      <trans-unit id="Add_argument_name_0_including_trailing_arguments">
        <source>Add argument name '{0}' (including trailing arguments)</source>
        <target state="translated">添加参数名“{0}”(包括尾随参数)</target>
        <note />
      </trans-unit>
      <trans-unit id="local_function">
        <source>local function</source>
        <target state="translated">本地函数</target>
        <note />
      </trans-unit>
      <trans-unit id="indexer_">
        <source>indexer</source>
        <target state="translated">索引器</target>
        <note />
      </trans-unit>
      <trans-unit id="Alias_ambiguous_type_0">
        <source>Alias ambiguous type '{0}'</source>
        <target state="translated">别名多义类型“{0}”</target>
        <note />
      </trans-unit>
      <trans-unit id="Warning_colon_Collection_was_modified_during_iteration">
        <source>Warning: Collection was modified during iteration.</source>
        <target state="translated">警告: 迭代期间已修改集合。</target>
        <note />
      </trans-unit>
      <trans-unit id="Warning_colon_Iteration_variable_crossed_function_boundary">
        <source>Warning: Iteration variable crossed function boundary.</source>
        <target state="translated">警告: 迭代变量跨函数边界。</target>
        <note />
      </trans-unit>
      <trans-unit id="Warning_colon_Collection_may_be_modified_during_iteration">
        <source>Warning: Collection may be modified during iteration.</source>
        <target state="translated">警告: 迭代期间可能修改集合。</target>
        <note />
      </trans-unit>
      <trans-unit id="universal_full_date_time">
        <source>universal full date/time</source>
        <target state="new">universal full date/time</target>
        <note />
      </trans-unit>
      <trans-unit id="universal_full_date_time_description">
        <source>The "U" standard format specifier represents a custom date and time format string that is defined by a specified culture's DateTimeFormatInfo.FullDateTimePattern property. The pattern is the same as the "F" pattern. However, the DateTime value is automatically converted to UTC before it is formatted.</source>
        <target state="new">The "U" standard format specifier represents a custom date and time format string that is defined by a specified culture's DateTimeFormatInfo.FullDateTimePattern property. The pattern is the same as the "F" pattern. However, the DateTime value is automatically converted to UTC before it is formatted.</target>
        <note />
      </trans-unit>
      <trans-unit id="universal_sortable_date_time">
        <source>universal sortable date/time</source>
        <target state="new">universal sortable date/time</target>
        <note />
      </trans-unit>
      <trans-unit id="universal_sortable_date_time_description">
        <source>The "u" standard format specifier represents a custom date and time format string that is defined by the DateTimeFormatInfo.UniversalSortableDateTimePattern property. The pattern reflects a defined standard, and the property is read-only. Therefore, it is always the same, regardless of the culture used or the format provider supplied. The custom format string is "yyyy'-'MM'-'dd HH':'mm':'ss'Z'". When this standard format specifier is used, the formatting or parsing operation always uses the invariant culture.

Although the result string should express a time as Coordinated Universal Time (UTC), no conversion of the original DateTime value is performed during the formatting operation. Therefore, you must convert a DateTime value to UTC by calling the DateTime.ToUniversalTime method before formatting it.</source>
        <target state="new">The "u" standard format specifier represents a custom date and time format string that is defined by the DateTimeFormatInfo.UniversalSortableDateTimePattern property. The pattern reflects a defined standard, and the property is read-only. Therefore, it is always the same, regardless of the culture used or the format provider supplied. The custom format string is "yyyy'-'MM'-'dd HH':'mm':'ss'Z'". When this standard format specifier is used, the formatting or parsing operation always uses the invariant culture.

Although the result string should express a time as Coordinated Universal Time (UTC), no conversion of the original DateTime value is performed during the formatting operation. Therefore, you must convert a DateTime value to UTC by calling the DateTime.ToUniversalTime method before formatting it.</target>
        <note />
      </trans-unit>
      <trans-unit id="updating_usages_in_containing_member">
        <source>updating usages in containing member</source>
        <target state="translated">更新包含成员的用法</target>
        <note />
      </trans-unit>
      <trans-unit id="updating_usages_in_containing_project">
        <source>updating usages in containing project</source>
        <target state="translated">更新包含项目中的用法</target>
        <note />
      </trans-unit>
      <trans-unit id="updating_usages_in_containing_type">
        <source>updating usages in containing type</source>
        <target state="translated">更新包含类型中的用法</target>
        <note />
      </trans-unit>
      <trans-unit id="updating_usages_in_dependent_projects">
        <source>updating usages in dependent projects</source>
        <target state="translated">更新相关项目中的用法</target>
        <note />
      </trans-unit>
      <trans-unit id="using_statement_can_be_simplified">
        <source>'using' statement can be simplified</source>
        <target state="translated">可简化 "using" 语句</target>
        <note />
      </trans-unit>
      <trans-unit id="utc_hour_and_minute_offset">
        <source>utc hour and minute offset</source>
        <target state="new">utc hour and minute offset</target>
        <note />
      </trans-unit>
      <trans-unit id="utc_hour_and_minute_offset_description">
        <source>With DateTime values, the "zzz" custom format specifier represents the signed offset of the local operating system's time zone from UTC, measured in hours and minutes. It doesn't reflect the value of an instance's DateTime.Kind property. For this reason, the "zzz" format specifier is not recommended for use with DateTime values.

With DateTimeOffset values, this format specifier represents the DateTimeOffset value's offset from UTC in hours and minutes.

The offset is always displayed with a leading sign. A plus sign (+) indicates hours ahead of UTC, and a minus sign (-) indicates hours behind UTC. A single-digit offset is formatted with a leading zero.</source>
        <target state="new">With DateTime values, the "zzz" custom format specifier represents the signed offset of the local operating system's time zone from UTC, measured in hours and minutes. It doesn't reflect the value of an instance's DateTime.Kind property. For this reason, the "zzz" format specifier is not recommended for use with DateTime values.

With DateTimeOffset values, this format specifier represents the DateTimeOffset value's offset from UTC in hours and minutes.

The offset is always displayed with a leading sign. A plus sign (+) indicates hours ahead of UTC, and a minus sign (-) indicates hours behind UTC. A single-digit offset is formatted with a leading zero.</target>
        <note />
      </trans-unit>
      <trans-unit id="utc_hour_offset_1_2_digits">
        <source>utc hour offset (1-2 digits)</source>
        <target state="new">utc hour offset (1-2 digits)</target>
        <note />
      </trans-unit>
      <trans-unit id="utc_hour_offset_1_2_digits_description">
        <source>With DateTime values, the "z" custom format specifier represents the signed offset of the local operating system's time zone from Coordinated Universal Time (UTC), measured in hours. It doesn't reflect the value of an instance's DateTime.Kind property. For this reason, the "z" format specifier is not recommended for use with DateTime values.

With DateTimeOffset values, this format specifier represents the DateTimeOffset value's offset from UTC in hours.

The offset is always displayed with a leading sign. A plus sign (+) indicates hours ahead of UTC, and a minus sign (-) indicates hours behind UTC. A single-digit offset is formatted without a leading zero.

If the "z" format specifier is used without other custom format specifiers, it's interpreted as a standard date and time format specifier and throws a FormatException.</source>
        <target state="new">With DateTime values, the "z" custom format specifier represents the signed offset of the local operating system's time zone from Coordinated Universal Time (UTC), measured in hours. It doesn't reflect the value of an instance's DateTime.Kind property. For this reason, the "z" format specifier is not recommended for use with DateTime values.

With DateTimeOffset values, this format specifier represents the DateTimeOffset value's offset from UTC in hours.

The offset is always displayed with a leading sign. A plus sign (+) indicates hours ahead of UTC, and a minus sign (-) indicates hours behind UTC. A single-digit offset is formatted without a leading zero.

If the "z" format specifier is used without other custom format specifiers, it's interpreted as a standard date and time format specifier and throws a FormatException.</target>
        <note />
      </trans-unit>
      <trans-unit id="utc_hour_offset_2_digits">
        <source>utc hour offset (2 digits)</source>
        <target state="new">utc hour offset (2 digits)</target>
        <note />
      </trans-unit>
      <trans-unit id="utc_hour_offset_2_digits_description">
        <source>With DateTime values, the "zz" custom format specifier represents the signed offset of the local operating system's time zone from UTC, measured in hours. It doesn't reflect the value of an instance's DateTime.Kind property. For this reason, the "zz" format specifier is not recommended for use with DateTime values.

With DateTimeOffset values, this format specifier represents the DateTimeOffset value's offset from UTC in hours.

The offset is always displayed with a leading sign. A plus sign (+) indicates hours ahead of UTC, and a minus sign (-) indicates hours behind UTC. A single-digit offset is formatted with a leading zero.</source>
        <target state="new">With DateTime values, the "zz" custom format specifier represents the signed offset of the local operating system's time zone from UTC, measured in hours. It doesn't reflect the value of an instance's DateTime.Kind property. For this reason, the "zz" format specifier is not recommended for use with DateTime values.

With DateTimeOffset values, this format specifier represents the DateTimeOffset value's offset from UTC in hours.

The offset is always displayed with a leading sign. A plus sign (+) indicates hours ahead of UTC, and a minus sign (-) indicates hours behind UTC. A single-digit offset is formatted with a leading zero.</target>
        <note />
      </trans-unit>
      <trans-unit id="year_1_2_digits">
        <source>year (1-2 digits)</source>
        <target state="new">year (1-2 digits)</target>
        <note />
      </trans-unit>
      <trans-unit id="year_1_2_digits_description">
        <source>The "y" custom format specifier represents the year as a one-digit or two-digit number. If the year has more than two digits, only the two low-order digits appear in the result. If the first digit of a two-digit year begins with a zero (for example, 2008), the number is formatted without a leading zero.

If the "y" format specifier is used without other custom format specifiers, it's interpreted as the "y" standard date and time format specifier.</source>
        <target state="new">The "y" custom format specifier represents the year as a one-digit or two-digit number. If the year has more than two digits, only the two low-order digits appear in the result. If the first digit of a two-digit year begins with a zero (for example, 2008), the number is formatted without a leading zero.

If the "y" format specifier is used without other custom format specifiers, it's interpreted as the "y" standard date and time format specifier.</target>
        <note />
      </trans-unit>
      <trans-unit id="year_2_digits">
        <source>year (2 digits)</source>
        <target state="new">year (2 digits)</target>
        <note />
      </trans-unit>
      <trans-unit id="year_2_digits_description">
        <source>The "yy" custom format specifier represents the year as a two-digit number. If the year has more than two digits, only the two low-order digits appear in the result. If the two-digit year has fewer than two significant digits, the number is padded with leading zeros to produce two digits.

In a parsing operation, a two-digit year that is parsed using the "yy" custom format specifier is interpreted based on the Calendar.TwoDigitYearMax property of the format provider's current calendar. The following example parses the string representation of a date that has a two-digit year by using the default Gregorian calendar of the en-US culture, which, in this case, is the current culture. It then changes the current culture's CultureInfo object to use a GregorianCalendar object whose TwoDigitYearMax property has been modified.</source>
        <target state="new">The "yy" custom format specifier represents the year as a two-digit number. If the year has more than two digits, only the two low-order digits appear in the result. If the two-digit year has fewer than two significant digits, the number is padded with leading zeros to produce two digits.

In a parsing operation, a two-digit year that is parsed using the "yy" custom format specifier is interpreted based on the Calendar.TwoDigitYearMax property of the format provider's current calendar. The following example parses the string representation of a date that has a two-digit year by using the default Gregorian calendar of the en-US culture, which, in this case, is the current culture. It then changes the current culture's CultureInfo object to use a GregorianCalendar object whose TwoDigitYearMax property has been modified.</target>
        <note />
      </trans-unit>
      <trans-unit id="year_3_4_digits">
        <source>year (3-4 digits)</source>
        <target state="new">year (3-4 digits)</target>
        <note />
      </trans-unit>
      <trans-unit id="year_3_4_digits_description">
        <source>The "yyy" custom format specifier represents the year with a minimum of three digits. If the year has more than three significant digits, they are included in the result string. If the year has fewer than three digits, the number is padded with leading zeros to produce three digits.</source>
        <target state="new">The "yyy" custom format specifier represents the year with a minimum of three digits. If the year has more than three significant digits, they are included in the result string. If the year has fewer than three digits, the number is padded with leading zeros to produce three digits.</target>
        <note />
      </trans-unit>
      <trans-unit id="year_4_digits">
        <source>year (4 digits)</source>
        <target state="new">year (4 digits)</target>
        <note />
      </trans-unit>
      <trans-unit id="year_4_digits_description">
        <source>The "yyyy" custom format specifier represents the year with a minimum of four digits. If the year has more than four significant digits, they are included in the result string. If the year has fewer than four digits, the number is padded with leading zeros to produce four digits.</source>
        <target state="new">The "yyyy" custom format specifier represents the year with a minimum of four digits. If the year has more than four significant digits, they are included in the result string. If the year has fewer than four digits, the number is padded with leading zeros to produce four digits.</target>
        <note />
      </trans-unit>
      <trans-unit id="year_5_digits">
        <source>year (5 digits)</source>
        <target state="new">year (5 digits)</target>
        <note />
      </trans-unit>
      <trans-unit id="year_5_digits_description">
        <source>The "yyyyy" custom format specifier (plus any number of additional "y" specifiers) represents the year with a minimum of five digits. If the year has more than five significant digits, they are included in the result string. If the year has fewer than five digits, the number is padded with leading zeros to produce five digits.

If there are additional "y" specifiers, the number is padded with as many leading zeros as necessary to produce the number of "y" specifiers.</source>
        <target state="new">The "yyyyy" custom format specifier (plus any number of additional "y" specifiers) represents the year with a minimum of five digits. If the year has more than five significant digits, they are included in the result string. If the year has fewer than five digits, the number is padded with leading zeros to produce five digits.

If there are additional "y" specifiers, the number is padded with as many leading zeros as necessary to produce the number of "y" specifiers.</target>
        <note />
      </trans-unit>
      <trans-unit id="year_month">
        <source>year month</source>
        <target state="new">year month</target>
        <note />
      </trans-unit>
      <trans-unit id="year_month_description">
        <source>The "Y" or "y" standard format specifier represents a custom date and time format string that is defined by the DateTimeFormatInfo.YearMonthPattern property of a specified culture. For example, the custom format string for the invariant culture is "yyyy MMMM".</source>
        <target state="new">The "Y" or "y" standard format specifier represents a custom date and time format string that is defined by the DateTimeFormatInfo.YearMonthPattern property of a specified culture. For example, the custom format string for the invariant culture is "yyyy MMMM".</target>
        <note />
      </trans-unit>
    </body>
  </file>
</xliff><|MERGE_RESOLUTION|>--- conflicted
+++ resolved
@@ -205,8 +205,6 @@
         <target state="translated">转换为结构</target>
         <note />
       </trans-unit>
-<<<<<<< HEAD
-=======
       <trans-unit id="Convert_to_tuple">
         <source>Convert to tuple</source>
         <target state="translated">转换为元组</target>
@@ -232,7 +230,6 @@
         <target state="new">Create and assign remaining as properties</target>
         <note />
       </trans-unit>
->>>>>>> f8db044a
       <trans-unit id="DisposableFieldsShouldBeDisposedDescription">
         <source>A type that implements System.IDisposable declares fields that are of types that also implement IDisposable. The Dispose method of the field is not called by the Dispose method of the declaring type. To fix a violation of this rule, call Dispose on fields that are of types that implement IDisposable if you are responsible for allocating and releasing the unmanaged resources held by the field.</source>
         <target state="translated">实现 System.IDisposable 的类型将声明一些字段，这些字段所属的类型还实现 IDisposable。字段的 Dispose 方法不由声明类型的 Dispose 方法调用。若要修复此规则的违规行为，如果你负责分配和释放该字段持有的非托管资源，请在其所属类型实现 IDisposable 的字段上调用 Dispose。</target>
@@ -778,8 +775,6 @@
         <target state="translated">换行</target>
         <note />
       </trans-unit>
-<<<<<<< HEAD
-=======
       <trans-unit id="_0_can_be_simplified">
         <source>{0} can be simplified</source>
         <target state="translated">{0} 可以简化</target>
@@ -1083,7 +1078,6 @@
         <target state="new">The "dddd" custom format specifier (plus any number of additional "d" specifiers) represents the full name of the day of the week. The localized name of the day of the week is retrieved from the DateTimeFormatInfo.DayNames property of the current or specified culture.</target>
         <note />
       </trans-unit>
->>>>>>> f8db044a
       <trans-unit id="discard">
         <source>discard</source>
         <target state="translated">放弃</target>
