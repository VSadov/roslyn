--- conflicted
+++ resolved
@@ -83,10 +83,6 @@
         {
             var documentIds = GetDocumentIds(solution, documentUri);
 
-<<<<<<< HEAD
-            // We don't call GetRequiredDocument here as the id could be referring to an additional document.
-=======
->>>>>>> aae160a4
             var documents = documentIds
                 .Select(solution.GetDocument)
                 .Concat(documentIds.Select(solution.GetAdditionalDocument))
