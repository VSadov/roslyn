﻿// Licensed to the .NET Foundation under one or more agreements.
// The .NET Foundation licenses this file to you under the MIT license.
// See the LICENSE file in the project root for more information.

using System;
using System.Collections.Immutable;
using System.Threading;
using System.Threading.Tasks;
using Microsoft.CodeAnalysis.Options;

namespace Microsoft.CodeAnalysis.Diagnostics
{
    /// <summary>
    /// Aggregates events from various diagnostic sources.
    /// </summary>
    internal interface IDiagnosticService
    {
        /// <summary>
        /// Event to get notified as new diagnostics are discovered by IDiagnosticUpdateSource
        /// 
        /// Notifications for this event are serialized to preserve order.
        /// However, individual event notifications may occur on any thread.
        /// </summary>
        event EventHandler<DiagnosticsUpdatedArgs> DiagnosticsUpdated;

        /// <summary>
<<<<<<< HEAD
        /// This call is equivalent to <see cref="GetPullDiagnosticsAsync"/> and immediately blocking on the result.
        /// </summary>
        [Obsolete("Legacy overload for TypeScript.  Use GetPullDiagnosticsAsync instead.", error: false)]
        ImmutableArray<DiagnosticData> GetDiagnostics(
            Workspace workspace, ProjectId? projectId, DocumentId? documentId, object? id, bool includeSuppressedDiagnostics, CancellationToken cancellationToken);

        /// <summary>
        /// Get current diagnostics stored in IDiagnosticUpdateSource.
        /// </summary>
        ValueTask<ImmutableArray<DiagnosticData>> GetPullDiagnosticsAsync(
            Workspace workspace, ProjectId? projectId, DocumentId? documentId, object? id, bool includeSuppressedDiagnostics, CancellationToken cancellationToken);

        /// <summary>
        /// Get current buckets storing our grouped diagnostics.  Specific buckets can be retrieved by calling <see
        /// cref="IDiagnosticServiceExtensions.GetPullDiagnosticsAsync(IDiagnosticService, DiagnosticBucket, bool, CancellationToken)"/>.
=======
        /// Get current diagnostics stored in IDiagnosticUpdateSource.
        /// </summary>
        /// <param name="diagnosticMode">Option controlling if pull diagnostics are allowed for the client.  The
        /// <see cref="IDiagnosticService"/> only provides diagnostics for either push or pull purposes (but not both).
        /// If the caller's desired purpose doesn't match the option value, then this will return nothing, otherwise it
        /// will return the requested diagnostics.</param>
        ValueTask<ImmutableArray<DiagnosticData>> GetPushDiagnosticsAsync(
            Workspace workspace, ProjectId? projectId, DocumentId? documentId, object? id, bool includeSuppressedDiagnostics,
            DiagnosticMode diagnosticMode, CancellationToken cancellationToken);

        /// <summary>
        /// Get current buckets storing our grouped diagnostics.
>>>>>>> 6cc2376a
        /// </summary>
        ImmutableArray<DiagnosticBucket> GetPullDiagnosticBuckets(
<<<<<<< HEAD
            Workspace workspace, ProjectId? projectId, DocumentId? documentId, CancellationToken cancellationToken);
=======
            Workspace workspace, ProjectId? projectId, DocumentId? documentId,
            DiagnosticMode diagnosticMode, CancellationToken cancellationToken);

        /// <summary>
        /// Get current buckets storing our grouped diagnostics.
        /// </summary>
        /// <param name="diagnosticMode">Option controlling if pull diagnostics are allowed for the client.  The <see
        /// cref="IDiagnosticService"/> only provides diagnostics for either push or pull purposes (but not both).  If
        /// the caller's desired purpose doesn't match the option value, then this will return nothing, otherwise it
        /// will return the requested buckets.</param>
        ImmutableArray<DiagnosticBucket> GetPushDiagnosticBuckets(
            Workspace workspace, ProjectId? projectId, DocumentId? documentId,
            DiagnosticMode diagnosticMode, CancellationToken cancellationToken);
>>>>>>> 6cc2376a
    }
}<|MERGE_RESOLUTION|>--- conflicted
+++ resolved
@@ -6,7 +6,6 @@
 using System.Collections.Immutable;
 using System.Threading;
 using System.Threading.Tasks;
-using Microsoft.CodeAnalysis.Options;
 
 namespace Microsoft.CodeAnalysis.Diagnostics
 {
@@ -24,54 +23,15 @@
         event EventHandler<DiagnosticsUpdatedArgs> DiagnosticsUpdated;
 
         /// <summary>
-<<<<<<< HEAD
-        /// This call is equivalent to <see cref="GetPullDiagnosticsAsync"/> and immediately blocking on the result.
-        /// </summary>
-        [Obsolete("Legacy overload for TypeScript.  Use GetPullDiagnosticsAsync instead.", error: false)]
-        ImmutableArray<DiagnosticData> GetDiagnostics(
-            Workspace workspace, ProjectId? projectId, DocumentId? documentId, object? id, bool includeSuppressedDiagnostics, CancellationToken cancellationToken);
-
-        /// <summary>
         /// Get current diagnostics stored in IDiagnosticUpdateSource.
         /// </summary>
         ValueTask<ImmutableArray<DiagnosticData>> GetPullDiagnosticsAsync(
             Workspace workspace, ProjectId? projectId, DocumentId? documentId, object? id, bool includeSuppressedDiagnostics, CancellationToken cancellationToken);
 
         /// <summary>
-        /// Get current buckets storing our grouped diagnostics.  Specific buckets can be retrieved by calling <see
-        /// cref="IDiagnosticServiceExtensions.GetPullDiagnosticsAsync(IDiagnosticService, DiagnosticBucket, bool, CancellationToken)"/>.
-=======
-        /// Get current diagnostics stored in IDiagnosticUpdateSource.
-        /// </summary>
-        /// <param name="diagnosticMode">Option controlling if pull diagnostics are allowed for the client.  The
-        /// <see cref="IDiagnosticService"/> only provides diagnostics for either push or pull purposes (but not both).
-        /// If the caller's desired purpose doesn't match the option value, then this will return nothing, otherwise it
-        /// will return the requested diagnostics.</param>
-        ValueTask<ImmutableArray<DiagnosticData>> GetPushDiagnosticsAsync(
-            Workspace workspace, ProjectId? projectId, DocumentId? documentId, object? id, bool includeSuppressedDiagnostics,
-            DiagnosticMode diagnosticMode, CancellationToken cancellationToken);
-
-        /// <summary>
         /// Get current buckets storing our grouped diagnostics.
->>>>>>> 6cc2376a
         /// </summary>
         ImmutableArray<DiagnosticBucket> GetPullDiagnosticBuckets(
-<<<<<<< HEAD
             Workspace workspace, ProjectId? projectId, DocumentId? documentId, CancellationToken cancellationToken);
-=======
-            Workspace workspace, ProjectId? projectId, DocumentId? documentId,
-            DiagnosticMode diagnosticMode, CancellationToken cancellationToken);
-
-        /// <summary>
-        /// Get current buckets storing our grouped diagnostics.
-        /// </summary>
-        /// <param name="diagnosticMode">Option controlling if pull diagnostics are allowed for the client.  The <see
-        /// cref="IDiagnosticService"/> only provides diagnostics for either push or pull purposes (but not both).  If
-        /// the caller's desired purpose doesn't match the option value, then this will return nothing, otherwise it
-        /// will return the requested buckets.</param>
-        ImmutableArray<DiagnosticBucket> GetPushDiagnosticBuckets(
-            Workspace workspace, ProjectId? projectId, DocumentId? documentId,
-            DiagnosticMode diagnosticMode, CancellationToken cancellationToken);
->>>>>>> 6cc2376a
     }
 }