﻿// Licensed to the .NET Foundation under one or more agreements.
// The .NET Foundation licenses this file to you under the MIT license.
// See the LICENSE file in the project root for more information.

using System.Globalization;
using Microsoft.CodeAnalysis.Options;

namespace Microsoft.CodeAnalysis.QuickInfo
{
    internal static class QuickInfoOptionsStorage
    {
        public static QuickInfoOptions GetQuickInfoOptions(this IGlobalOptionService globalOptions, string language)
          => new()
          {
              ShowRemarksInQuickInfo = globalOptions.GetOption(ShowRemarksInQuickInfo, language),
              IncludeNavigationHintsInQuickInfo = globalOptions.GetOption(IncludeNavigationHintsInQuickInfo),
          };

<<<<<<< HEAD
        private static readonly OptionGroup s_quickInfoGroup = new(
            FeaturesResources.Symbol_Description,
            int.MaxValue,
            null,
            FeaturesResources.ResourceManager.GetString(nameof(FeaturesResources.Symbol_Description), new CultureInfo("en")));

        public static readonly PerLanguageOption2<bool> ShowRemarksInQuickInfo = new(
            "dotnet_show_remarks", QuickInfoOptions.Default.ShowRemarksInQuickInfo, group: s_quickInfoGroup);
=======
        private static readonly OptionGroup s_quickInfoGroup = new(name: "Quick Info", description: "");

        public static readonly PerLanguageOption2<bool> ShowRemarksInQuickInfo = new(
            "dotnet_include_remarks_in_quick_info", QuickInfoOptions.Default.ShowRemarksInQuickInfo, group: s_quickInfoGroup);
>>>>>>> de7c9dc8

        public static readonly Option2<bool> IncludeNavigationHintsInQuickInfo = new(
            "dotnet_include_navigation_hints", QuickInfoOptions.Default.IncludeNavigationHintsInQuickInfo);
    }
}<|MERGE_RESOLUTION|>--- conflicted
+++ resolved
@@ -16,21 +16,10 @@
               IncludeNavigationHintsInQuickInfo = globalOptions.GetOption(IncludeNavigationHintsInQuickInfo),
           };
 
-<<<<<<< HEAD
-        private static readonly OptionGroup s_quickInfoGroup = new(
-            FeaturesResources.Symbol_Description,
-            int.MaxValue,
-            null,
-            FeaturesResources.ResourceManager.GetString(nameof(FeaturesResources.Symbol_Description), new CultureInfo("en")));
-
-        public static readonly PerLanguageOption2<bool> ShowRemarksInQuickInfo = new(
-            "dotnet_show_remarks", QuickInfoOptions.Default.ShowRemarksInQuickInfo, group: s_quickInfoGroup);
-=======
         private static readonly OptionGroup s_quickInfoGroup = new(name: "Quick Info", description: "");
 
         public static readonly PerLanguageOption2<bool> ShowRemarksInQuickInfo = new(
             "dotnet_include_remarks_in_quick_info", QuickInfoOptions.Default.ShowRemarksInQuickInfo, group: s_quickInfoGroup);
->>>>>>> de7c9dc8
 
         public static readonly Option2<bool> IncludeNavigationHintsInQuickInfo = new(
             "dotnet_include_navigation_hints", QuickInfoOptions.Default.IncludeNavigationHintsInQuickInfo);
