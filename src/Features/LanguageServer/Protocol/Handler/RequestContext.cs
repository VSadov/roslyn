﻿// Licensed to the .NET Foundation under one or more agreements.
// The .NET Foundation licenses this file to you under the MIT license.
// See the LICENSE file in the project root for more information.

using System;
using System.Collections.Generic;
using System.Collections.Immutable;
using System.Diagnostics.CodeAnalysis;
using System.Linq;
using Microsoft.CodeAnalysis.Options;
using Microsoft.CodeAnalysis.Shared.Extensions;
using Microsoft.CodeAnalysis.Text;
using Microsoft.VisualStudio.LanguageServer.Protocol;
using Roslyn.Utilities;
using static Microsoft.CodeAnalysis.LanguageServer.Handler.RequestExecutionQueue;

namespace Microsoft.CodeAnalysis.LanguageServer.Handler
{
    /// <summary>
    /// Context for requests handled by <see cref="IRequestHandler"/>
    /// </summary>
    internal readonly struct RequestContext
    {
        /// <summary>
        /// This will be null for non-mutating requests because they're not allowed to change documents
        /// </summary>
        private readonly IDocumentChangeTracker _documentChangeTracker;

        /// <summary>
        /// Manages the workspaces registered for LSP and handles updates from both LSP text sync and workspace updates.
        /// </summary>
        private readonly LspWorkspaceManager _lspWorkspaceManager;

        /// <summary>
        /// The solution state that the request should operate on, if the handler requires an LSP solution, or <see langword="null"/> otherwise
        /// </summary>
        public readonly Solution? Solution;

        /// <summary>
        /// The client capabilities for the request.
        /// </summary>
        public readonly ClientCapabilities ClientCapabilities;

        /// <summary>
        /// The LSP client making the request
        /// </summary>
        public readonly string? ClientName;

        /// <summary>
        /// The document that the request is for, if applicable. This comes from the <see cref="TextDocumentIdentifier"/> returned from the handler itself via a call to <see cref="IRequestHandler{RequestType, ResponseType}.GetTextDocumentIdentifier(RequestType)"/>.
        /// </summary>
        public readonly Document? Document;

        /// <summary>
        /// The languages supported by the server making the request.
        /// </summary>
        public readonly ImmutableArray<string> SupportedLanguages;

        public readonly IGlobalOptionService GlobalOptions;

        /// <summary>
        /// Tracing object that can be used to log information about the status of requests.
        /// </summary>
        private readonly Action<string> _traceInformation;

        public RequestContext(
            Solution? solution,
            Action<string> traceInformation,
            ClientCapabilities clientCapabilities,
            string? clientName,
            Document? document,
            IDocumentChangeTracker documentChangeTracker,
            LspWorkspaceManager lspWorkspaceManager,
            ImmutableArray<string> supportedLanguages,
            IGlobalOptionService globalOptions)
        {
            Document = document;
            Solution = solution;
            ClientCapabilities = clientCapabilities;
            ClientName = clientName;
            SupportedLanguages = supportedLanguages;
            GlobalOptions = globalOptions;
            _documentChangeTracker = documentChangeTracker;
            _traceInformation = traceInformation;
            _lspWorkspaceManager = lspWorkspaceManager;
        }

<<<<<<< HEAD
        public static (RequestContext? context, Workspace? workspace) Create(
=======
        public static RequestContext? Create(
>>>>>>> 6da8bc3a
            bool requiresLSPSolution,
            TextDocumentIdentifier? textDocument,
            string? clientName,
            ILspLogger logger,
            ClientCapabilities clientCapabilities,
<<<<<<< HEAD
            ILspWorkspaceRegistrationService lspWorkspaceRegistrationService,
            LspMiscellaneousFilesWorkspace? lspMiscellaneousFilesWorkspace,
            Dictionary<Workspace, (Solution workspaceSolution, Solution lspSolution)>? solutionCache,
            IDocumentChangeTracker? documentChangeTracker,
            ImmutableArray<string> supportedLanguages,
            IGlobalOptionService globalOptions)
        {
            // Go through each registered workspace, find the solution that contains the document that
            // this request is for, and then updates it based on the state of the world as we know it, based on the
            // text content in the document change tracker.

            Document? document = null;
            var workspaceSolution = lspWorkspaceRegistrationService.TryGetHostWorkspace()?.CurrentSolution;
            if (textDocument is not null)
            {
                // we were given a request associated with a document.  Find the corresponding roslyn
                // document for this.  If we can't, we cannot proceed.
                document = FindDocument(logger, telemetryLogger, lspWorkspaceRegistrationService, lspMiscellaneousFilesWorkspace, textDocument, clientName);
                if (document != null)
                    workspaceSolution = document.Project.Solution;
            }

            if (workspaceSolution == null)
            {
                logger.TraceError("Could not find appropriate solution for operation");
                return default;
            }

            documentChangeTracker ??= new NoOpDocumentChangeTracker();

=======
            LspWorkspaceManager lspWorkspaceManager,
            IDocumentChangeTracker documentChangeTracker,
            ImmutableArray<string> supportedLanguages,
            IGlobalOptionService globalOptions)
        {
>>>>>>> 6da8bc3a
            // If the handler doesn't need an LSP solution we do two important things:
            // 1. We don't bother building the LSP solution for perf reasons
            // 2. We explicitly don't give the handler a solution or document, even if we could
            //    so they're not accidentally operating on stale solution state.
            if (!requiresLSPSolution)
            {
<<<<<<< HEAD
                var context = new RequestContext(solution: null, logger.TraceInformation, clientCapabilities, clientName, document: null, documentChangeTracker, supportedLanguages, globalOptions);
                return (context, workspaceSolution.Workspace);
=======
                return new RequestContext(solution: null, logger.TraceInformation, clientCapabilities, clientName, document: null, documentChangeTracker, lspWorkspaceManager, supportedLanguages, globalOptions);
>>>>>>> 6da8bc3a
            }
            else
            {
                var lspSolution = BuildLSPSolution(solutionCache, workspaceSolution, documentChangeTracker);

<<<<<<< HEAD
                // If we got a document back, we need pull it out of our updated solution so the handler is operating on the
                // latest document text.
                if (document != null)
                    document = lspSolution.GetRequiredDocument(document.Id);

                var context = new RequestContext(lspSolution, logger.TraceInformation, clientCapabilities, clientName, document, documentChangeTracker, supportedLanguages, globalOptions);
                return (context, lspSolution.Workspace);
            }
        }

        private static Document? FindDocument(
            ILspLogger logger,
            RequestTelemetryLogger telemetryLogger,
            ILspWorkspaceRegistrationService lspWorkspaceRegistrationService,
            LspMiscellaneousFilesWorkspace? lspMiscFilesWorkspace,
            TextDocumentIdentifier textDocument,
            string? clientName)
        {
            logger.TraceInformation($"Finding document corresponding to {textDocument.Uri}");

            var document = TryGetDocumentFromRegisteredWorkspaces(textDocument, clientName, lspWorkspaceRegistrationService, telemetryLogger, logger);
            if (document != null)
            {
                return document;
            }

            // If the document was not in a registered workspace, try to retrieve from the LSP misc files workspace.
            if (lspMiscFilesWorkspace is not null)
            {
                document = TryGetDocumentFromWorkspace(textDocument, clientName, lspMiscFilesWorkspace);
            }

            return document;

            static Document? TryGetDocumentFromRegisteredWorkspaces(
                TextDocumentIdentifier textDocument,
                string? clientName,
                ILspWorkspaceRegistrationService lspWorkspaceRegistrationService,
                RequestTelemetryLogger telemetryLogger,
                ILspLogger logger)
            {
                var registeredWorkspaces = lspWorkspaceRegistrationService.GetAllRegistrations();
                foreach (var workspace in registeredWorkspaces)
                {
                    var document = TryGetDocumentFromWorkspace(textDocument, clientName, workspace);
                    if (document != null)
                    {
                        telemetryLogger.UpdateFindDocumentTelemetryData(success: true, workspace.Kind);
                        logger.TraceInformation($"Using document from workspace {workspace.Kind}: {document.FilePath}");
                        return document;
                    }
                }

                // We didn't find the document in a registered workspace, record a telemetry notification that we did not find it.
                var searchedWorkspaceKinds = string.Join(";", registeredWorkspaces.SelectAsArray(w => w.Kind));
                logger.TraceWarning($"Creating a miscellaneous file for '{textDocument.Uri}' as it was found in a registered workspace (searched {searchedWorkspaceKinds}, with client name '{clientName}'.");
                telemetryLogger.UpdateFindDocumentTelemetryData(success: false, workspaceKind: null);

                return null;
            }

            static Document? TryGetDocumentFromWorkspace(TextDocumentIdentifier identifier, string? clientName, Workspace workspace)
            {
                var documents = workspace.CurrentSolution.GetDocuments(identifier.Uri, clientName);

                if (!documents.IsEmpty)
                {
                    var document = documents.FindDocumentInProjectContext(identifier);
                    return document;
                }

                return null;
            }
=======
            // Go through each registered workspace, find the solution that contains the document that
            // this request is for, and then updates it based on the state of the world as we know it, based on the
            // text content in the document change tracker.

            Document? document = null;
            var workspaceSolution = lspWorkspaceManager.TryGetHostLspSolution();
            if (textDocument is not null)
            {
                // we were given a request associated with a document.  Find the corresponding roslyn
                // document for this.  If we can't, we cannot proceed.
                document = lspWorkspaceManager.GetLspDocument(textDocument, clientName);
                if (document != null)
                    workspaceSolution = document.Project.Solution;
            }

            if (workspaceSolution == null)
            {
                logger.TraceError("Could not find appropriate solution for operation");
                return null;
            }

            var context = new RequestContext(
                workspaceSolution,
                logger.TraceInformation,
                clientCapabilities,
                clientName,
                document,
                documentChangeTracker,
                lspWorkspaceManager,
                supportedLanguages,
                globalOptions);
            return context;
>>>>>>> 6da8bc3a
        }

        /// <summary>
        /// Allows a mutating request to open a document and start it being tracked.
        /// Mutating requests are serialized by the execution queue in order to prevent concurrent access.
        /// </summary>
        public void StartTracking(Uri uri, SourceText initialText)
        {
            _documentChangeTracker.StartTracking(uri, initialText);
            _lspWorkspaceManager.TrackLspDocument(uri, initialText);
        }

        /// <summary>
        /// Allows a mutating request to update the contents of a tracked document.
        /// Mutating requests are serialized by the execution queue in order to prevent concurrent access.
        /// </summary>
        public void UpdateTrackedDocument(Uri uri, SourceText changedText)
        {
            _documentChangeTracker.UpdateTrackedDocument(uri, changedText);
            _lspWorkspaceManager.UpdateLspDocument(uri, changedText);
        }

        public SourceText GetTrackedDocumentSourceText(Uri documentUri)
            => _documentChangeTracker.GetTrackedDocumentSourceText(documentUri);

        /// <summary>
        /// Allows a mutating request to close a document and stop it being tracked.
        /// Mutating requests are serialized by the execution queue in order to prevent concurrent access.
        /// </summary>
        public void StopTracking(Uri uri)
        {
            _documentChangeTracker.StopTracking(uri);
            _lspWorkspaceManager.StopTrackingLspDocument(uri);
        }

        public bool IsTracking(Uri documentUri)
            => _documentChangeTracker.IsTracking(documentUri);

        /// <summary>
        /// Logs an informational message.
        /// </summary>
        public void TraceInformation(string message)
            => _traceInformation(message);
    }
}<|MERGE_RESOLUTION|>--- conflicted
+++ resolved
@@ -85,146 +85,26 @@
             _lspWorkspaceManager = lspWorkspaceManager;
         }
 
-<<<<<<< HEAD
-        public static (RequestContext? context, Workspace? workspace) Create(
-=======
         public static RequestContext? Create(
->>>>>>> 6da8bc3a
             bool requiresLSPSolution,
             TextDocumentIdentifier? textDocument,
             string? clientName,
             ILspLogger logger,
             ClientCapabilities clientCapabilities,
-<<<<<<< HEAD
-            ILspWorkspaceRegistrationService lspWorkspaceRegistrationService,
-            LspMiscellaneousFilesWorkspace? lspMiscellaneousFilesWorkspace,
-            Dictionary<Workspace, (Solution workspaceSolution, Solution lspSolution)>? solutionCache,
-            IDocumentChangeTracker? documentChangeTracker,
-            ImmutableArray<string> supportedLanguages,
-            IGlobalOptionService globalOptions)
-        {
-            // Go through each registered workspace, find the solution that contains the document that
-            // this request is for, and then updates it based on the state of the world as we know it, based on the
-            // text content in the document change tracker.
-
-            Document? document = null;
-            var workspaceSolution = lspWorkspaceRegistrationService.TryGetHostWorkspace()?.CurrentSolution;
-            if (textDocument is not null)
-            {
-                // we were given a request associated with a document.  Find the corresponding roslyn
-                // document for this.  If we can't, we cannot proceed.
-                document = FindDocument(logger, telemetryLogger, lspWorkspaceRegistrationService, lspMiscellaneousFilesWorkspace, textDocument, clientName);
-                if (document != null)
-                    workspaceSolution = document.Project.Solution;
-            }
-
-            if (workspaceSolution == null)
-            {
-                logger.TraceError("Could not find appropriate solution for operation");
-                return default;
-            }
-
-            documentChangeTracker ??= new NoOpDocumentChangeTracker();
-
-=======
             LspWorkspaceManager lspWorkspaceManager,
             IDocumentChangeTracker documentChangeTracker,
             ImmutableArray<string> supportedLanguages,
             IGlobalOptionService globalOptions)
         {
->>>>>>> 6da8bc3a
             // If the handler doesn't need an LSP solution we do two important things:
             // 1. We don't bother building the LSP solution for perf reasons
             // 2. We explicitly don't give the handler a solution or document, even if we could
             //    so they're not accidentally operating on stale solution state.
             if (!requiresLSPSolution)
             {
-<<<<<<< HEAD
-                var context = new RequestContext(solution: null, logger.TraceInformation, clientCapabilities, clientName, document: null, documentChangeTracker, supportedLanguages, globalOptions);
-                return (context, workspaceSolution.Workspace);
-=======
                 return new RequestContext(solution: null, logger.TraceInformation, clientCapabilities, clientName, document: null, documentChangeTracker, lspWorkspaceManager, supportedLanguages, globalOptions);
->>>>>>> 6da8bc3a
-            }
-            else
-            {
-                var lspSolution = BuildLSPSolution(solutionCache, workspaceSolution, documentChangeTracker);
-
-<<<<<<< HEAD
-                // If we got a document back, we need pull it out of our updated solution so the handler is operating on the
-                // latest document text.
-                if (document != null)
-                    document = lspSolution.GetRequiredDocument(document.Id);
-
-                var context = new RequestContext(lspSolution, logger.TraceInformation, clientCapabilities, clientName, document, documentChangeTracker, supportedLanguages, globalOptions);
-                return (context, lspSolution.Workspace);
-            }
-        }
-
-        private static Document? FindDocument(
-            ILspLogger logger,
-            RequestTelemetryLogger telemetryLogger,
-            ILspWorkspaceRegistrationService lspWorkspaceRegistrationService,
-            LspMiscellaneousFilesWorkspace? lspMiscFilesWorkspace,
-            TextDocumentIdentifier textDocument,
-            string? clientName)
-        {
-            logger.TraceInformation($"Finding document corresponding to {textDocument.Uri}");
-
-            var document = TryGetDocumentFromRegisteredWorkspaces(textDocument, clientName, lspWorkspaceRegistrationService, telemetryLogger, logger);
-            if (document != null)
-            {
-                return document;
             }
 
-            // If the document was not in a registered workspace, try to retrieve from the LSP misc files workspace.
-            if (lspMiscFilesWorkspace is not null)
-            {
-                document = TryGetDocumentFromWorkspace(textDocument, clientName, lspMiscFilesWorkspace);
-            }
-
-            return document;
-
-            static Document? TryGetDocumentFromRegisteredWorkspaces(
-                TextDocumentIdentifier textDocument,
-                string? clientName,
-                ILspWorkspaceRegistrationService lspWorkspaceRegistrationService,
-                RequestTelemetryLogger telemetryLogger,
-                ILspLogger logger)
-            {
-                var registeredWorkspaces = lspWorkspaceRegistrationService.GetAllRegistrations();
-                foreach (var workspace in registeredWorkspaces)
-                {
-                    var document = TryGetDocumentFromWorkspace(textDocument, clientName, workspace);
-                    if (document != null)
-                    {
-                        telemetryLogger.UpdateFindDocumentTelemetryData(success: true, workspace.Kind);
-                        logger.TraceInformation($"Using document from workspace {workspace.Kind}: {document.FilePath}");
-                        return document;
-                    }
-                }
-
-                // We didn't find the document in a registered workspace, record a telemetry notification that we did not find it.
-                var searchedWorkspaceKinds = string.Join(";", registeredWorkspaces.SelectAsArray(w => w.Kind));
-                logger.TraceWarning($"Creating a miscellaneous file for '{textDocument.Uri}' as it was found in a registered workspace (searched {searchedWorkspaceKinds}, with client name '{clientName}'.");
-                telemetryLogger.UpdateFindDocumentTelemetryData(success: false, workspaceKind: null);
-
-                return null;
-            }
-
-            static Document? TryGetDocumentFromWorkspace(TextDocumentIdentifier identifier, string? clientName, Workspace workspace)
-            {
-                var documents = workspace.CurrentSolution.GetDocuments(identifier.Uri, clientName);
-
-                if (!documents.IsEmpty)
-                {
-                    var document = documents.FindDocumentInProjectContext(identifier);
-                    return document;
-                }
-
-                return null;
-            }
-=======
             // Go through each registered workspace, find the solution that contains the document that
             // this request is for, and then updates it based on the state of the world as we know it, based on the
             // text content in the document change tracker.
@@ -257,7 +137,6 @@
                 supportedLanguages,
                 globalOptions);
             return context;
->>>>>>> 6da8bc3a
         }
 
         /// <summary>
