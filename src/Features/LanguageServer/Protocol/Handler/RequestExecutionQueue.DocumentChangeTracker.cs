--- conflicted
+++ resolved
@@ -24,38 +24,10 @@
             void StartTracking(Uri documentUri, SourceText initialText);
             void UpdateTrackedDocument(Uri documentUri, SourceText text);
             void StopTracking(Uri documentUri);
-<<<<<<< HEAD
-            bool IsTracking(Uri documentUri);
-            IEnumerable<(Uri DocumentUri, SourceText Text)> GetTrackedDocuments();
-            SourceText GetTrackedDocumentSourceText(Uri documentUri);
-=======
->>>>>>> 67d940c4
         }
 
         private class NonMutatingDocumentChangeTracker : IDocumentChangeTracker
         {
-<<<<<<< HEAD
-            private readonly DocumentChangeTracker _tracker;
-
-            public NonMutatingDocumentChangeTracker(DocumentChangeTracker tracker)
-            {
-                _tracker = tracker;
-            }
-
-            public IEnumerable<(Uri DocumentUri, SourceText Text)> GetTrackedDocuments()
-                => _tracker.GetTrackedDocuments();
-
-            public SourceText GetTrackedDocumentSourceText(Uri documentUri)
-            {
-                Contract.Fail("Mutating documents not allowed in a non-mutating request handler");
-                throw new NotImplementedException();
-            }
-
-            public bool IsTracking(Uri documentUri)
-                => _tracker.IsTracking(documentUri);
-
-=======
->>>>>>> 67d940c4
             public void StartTracking(Uri documentUri, SourceText initialText)
             {
                 throw new InvalidOperationException("Mutating documents not allowed in a non-mutating request handler");
@@ -68,27 +40,7 @@
 
             public void UpdateTrackedDocument(Uri documentUri, SourceText text)
             {
-<<<<<<< HEAD
-                Contract.ThrowIfFalse(_trackedDocuments.ContainsKey(documentUri), $"didChange received for {documentUri} which is not open.");
-
-                _trackedDocuments[documentUri] = text;
-            }
-
-            public SourceText GetTrackedDocumentSourceText(Uri documentUri)
-            {
-                Contract.ThrowIfFalse(_trackedDocuments.ContainsKey(documentUri), "didChange received for a document that isn't open.");
-
-                return _trackedDocuments[documentUri];
-            }
-
-            public void StopTracking(Uri documentUri)
-            {
-                Contract.ThrowIfFalse(_trackedDocuments.ContainsKey(documentUri), $"didClose received for {documentUri} which is not open.");
-
-                _trackedDocuments.Remove(documentUri);
-=======
                 throw new InvalidOperationException("Mutating documents not allowed in a non-mutating request handler");
->>>>>>> 67d940c4
             }
         }
 
@@ -102,12 +54,6 @@
             public TestAccessor(RequestExecutionQueue queue)
                 => _queue = queue;
 
-<<<<<<< HEAD
-            public List<SourceText> GetTrackedTexts()
-                => _queue._documentChangeTracker.GetTrackedDocuments().Select(i => i.Text).ToList();
-
-            public bool IsComplete() => _queue._queue.IsCompleted && _queue._queue.IsEmpty;
-=======
             public ImmutableArray<SourceText> GetTrackedTexts()
                 => _queue._lspWorkspaceManager.GetTrackedLspText().Select(i => i.Value).ToImmutableArray();
 
@@ -138,7 +84,6 @@
 
                 return true;
             }
->>>>>>> 67d940c4
         }
     }
 }