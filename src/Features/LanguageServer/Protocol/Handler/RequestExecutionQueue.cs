﻿// Licensed to the .NET Foundation under one or more agreements.
// The .NET Foundation licenses this file to you under the MIT license.
// See the LICENSE file in the project root for more information.

using System;
using System.Collections.Generic;
using System.Linq;
using System.Diagnostics;
using System.Threading;
using System.Threading.Tasks;
using Microsoft.CodeAnalysis.ErrorReporting;
using Microsoft.VisualStudio.LanguageServer.Protocol;
using Microsoft.VisualStudio.Threading;
using Roslyn.Utilities;
using System.Collections.Immutable;
using Microsoft.CodeAnalysis.Options;
<<<<<<< HEAD
=======
using System.Diagnostics.CodeAnalysis;
using Microsoft.CodeAnalysis.Shared.TestHooks;
>>>>>>> 67d940c4

namespace Microsoft.CodeAnalysis.LanguageServer.Handler
{
    /// <summary>
    /// Coordinates the exectution of LSP messages to ensure correct results are sent back.
    /// </summary>
    /// <remarks>
    /// <para>
    /// When a request comes in for some data the handler must be able to access a solution state that is correct
    /// at the time of the request, that takes into account any text change requests that have come in  previously
    /// (via textDocument/didChange for example).
    /// </para>
    /// <para>
    /// This class acheives this by distinguishing between mutating and non-mutating requests, and ensuring that
    /// when a mutating request comes in, its processing blocks all subsequent requests. As each request comes in
    /// it is added to a queue, and a queue item will not be retrieved while a mutating request is running. Before
    /// any request is handled the solution state is created by merging workspace solution state, which could have
    /// changes from non-LSP means (eg, adding a project reference), with the current "mutated" state.
    /// When a non-mutating work item is retrieved from the queue, it is given the current solution state, but then
    /// run in a fire-and-forget fashion.
    /// </para>
    /// <para>
    /// Regardless of whether a request is mutating or not, or blocking or not, is an implementation detail of this class
    /// and any consumers observing the results of the task returned from <see cref="ExecuteAsync{TRequestType, TResponseType}(bool, bool, IRequestHandler{TRequestType, TResponseType}, TRequestType, ClientCapabilities, string?, string, CancellationToken)"/>
    /// will see the results of the handling of the request, whenever it occurred.
    /// </para>
    /// <para>
    /// Exceptions in the handling of non-mutating requests are sent back to callers. Exceptions in the processing of
    /// the queue will close the LSP connection so that the client can reconnect. Exceptions in the handling of mutating
    /// requests will also close the LSP connection, as at that point the mutated solution is in an unknown state.
    /// </para>
    /// <para>
    /// After shutdown is called, or an error causes the closing of the connection, the queue will not accept any
    /// more messages, and a new queue will need to be created.
    /// </para>
    /// </remarks>
    internal partial class RequestExecutionQueue
    {
        private readonly string _serverName;
        private readonly ImmutableArray<string> _supportedLanguages;

<<<<<<< HEAD
        private readonly AsyncQueue<QueueItem> _queue;
        private readonly CancellationTokenSource _cancelSource;
        private readonly DocumentChangeTracker _documentChangeTracker;
=======
        /// <summary>
        /// The queue containing the ordered LSP requests along with a combined cancellation token
        /// representing the queue's cancellation token and the individual request cancellation token.
        /// </summary>
        private readonly AsyncQueue<(IQueueItem queueItem, CancellationToken cancellationToken)> _queue = new();
        private readonly CancellationTokenSource _cancelSource = new CancellationTokenSource();
>>>>>>> 67d940c4
        private readonly RequestTelemetryLogger _requestTelemetryLogger;
        private readonly IGlobalOptionService _globalOptions;

        private readonly ILspLogger _logger;
        private readonly LspWorkspaceManager _lspWorkspaceManager;

        /// <summary>
        /// For test purposes only.
        /// A task that completes when the queue processing stops.
        /// </summary>
        private readonly Task _queueProcessingTask;

        public CancellationToken CancellationToken => _cancelSource.Token;

        /// <summary>
        /// Raised when the execution queue has failed, or the solution state its tracking is in an unknown state
        /// and so the only course of action is to shutdown the server so that the client re-connects and we can
        /// start over again.
        /// </summary>
        /// <remarks>
        /// Once this event has been fired all currently active and pending work items in the queue will be cancelled.
        /// </remarks>
        public event EventHandler<RequestShutdownEventArgs>? RequestServerShutdown;

        public RequestExecutionQueue(
            ILspLogger logger,
<<<<<<< HEAD
            ILspWorkspaceRegistrationService workspaceRegistrationService,
=======
            LspWorkspaceRegistrationService lspWorkspaceRegistrationService,
            LspMiscellaneousFilesWorkspace? lspMiscellaneousFilesWorkspace,
>>>>>>> 67d940c4
            IGlobalOptionService globalOptions,
            ImmutableArray<string> supportedLanguages,
            string serverName,
            string serverTypeName)
        {
            _logger = logger;
<<<<<<< HEAD
            _workspaceRegistrationService = workspaceRegistrationService;
=======
>>>>>>> 67d940c4
            _globalOptions = globalOptions;
            _supportedLanguages = supportedLanguages;
            _serverName = serverName;

            // Pass the language client instance type name to the telemetry logger to ensure we can
            // differentiate between the different C# LSP servers that have the same client name.
            // We also don't use the language client's name property as it is a localized user facing string
            // which is difficult to write telemetry queries for.
            _requestTelemetryLogger = new RequestTelemetryLogger(serverTypeName);

            _lspWorkspaceManager = new LspWorkspaceManager(logger, lspMiscellaneousFilesWorkspace, lspWorkspaceRegistrationService, _requestTelemetryLogger);

            // Pass the language client instance type name to the telemetry logger to ensure we can
            // differentiate between the different C# LSP servers that have the same client name.
            // We also don't use the language client's name property as it is a localized user facing string
            // which is difficult to write telemetry queries for.
            _requestTelemetryLogger = new RequestTelemetryLogger(serverTypeName);

            // Start the queue processing
            _queueProcessingTask = ProcessQueueAsync();
        }

        /// <summary>
        /// Shuts down the queue, stops accepting new messages, and cancels any in-progress or queued tasks. Calling
        /// this multiple times won't cause any issues.
        /// </summary>
        public void Shutdown()
        {
            _cancelSource.Cancel();
<<<<<<< HEAD
            DrainQueue();
            _requestTelemetryLogger.Dispose();
=======

            // Tell the queue not to accept any more items.
            // Note: We do not need to spin through the queue manually and cancel items as
            // 1.  New queue instances are created for each server, so items in the queue would be gc'd.
            // 2.  Their cancellation tokens are linked to the queue's _cancelSource so are also cancelled.
            _queue.Complete();

            _requestTelemetryLogger.Dispose();
            _lspWorkspaceManager.Dispose();
>>>>>>> 67d940c4
        }

        /// <summary>
        /// Queues a request to be handled by the specified handler, with mutating requests blocking subsequent requests
        /// from starting until the mutation is complete.
        /// </summary>
        /// <param name="mutatesSolutionState">Whether or not handling this method results in changes to the current solution state.
        /// Mutating requests will block all subsequent requests from starting until after they have
        /// completed and mutations have been applied.</param>
        /// <param name="requiresLSPSolution">Whether or not to build a solution that represents the LSP view of the world. If this
        /// is set to false, the default workspace's current solution will be used.</param>
        /// <param name="handler">The handler that will handle the request.</param>
        /// <param name="request">The request to handle.</param>
        /// <param name="clientCapabilities">The client capabilities.</param>
        /// <param name="clientName">The client name.</param>
        /// <param name="methodName">The name of the LSP method.</param>
        /// <param name="requestCancellationToken">A cancellation token that will cancel the handing of this request.
        /// The request could also be cancelled by the queue shutting down.</param>
        /// <returns>A task that can be awaited to observe the results of the handing of this request.</returns>
        public Task<TResponseType?> ExecuteAsync<TRequestType, TResponseType>(
            bool mutatesSolutionState,
            bool requiresLSPSolution,
            IRequestHandler<TRequestType, TResponseType> handler,
            TRequestType request,
            ClientCapabilities clientCapabilities,
            string? clientName,
            string methodName,
            CancellationToken requestCancellationToken)
            where TRequestType : class
        {
            // Note: If the queue is not accepting any more items then TryEnqueue below will fail.

            var textDocument = handler.GetTextDocumentIdentifier(request);

            // Create a combined cancellation token so either the client cancelling it's token or the queue
            // shutting down cancels the request.
            var combinedTokenSource = _cancelSource.Token.CombineWith(requestCancellationToken);
            var combinedCancellationToken = combinedTokenSource.Token;

            var (item, resultTask) = QueueItem<TRequestType, TResponseType>.Create(
                mutatesSolutionState,
                requiresLSPSolution,
                clientCapabilities,
                clientName,
                methodName,
                textDocument,
                request,
                handler,
                Trace.CorrelationManager.ActivityId,
                _logger,
                _requestTelemetryLogger,
<<<<<<< HEAD
                callbackAsync: async (context, cancellationToken) =>
                {
                    // Check if cancellation was requested while this was waiting in the queue
                    if (cancellationToken.IsCancellationRequested)
                    {
                        completion.SetCanceled();

                        return;
                    }

                    try
                    {
                        var result = await handler.HandleRequestAsync(request, context, cancellationToken).ConfigureAwait(false);
                        completion.SetResult(result);
                    }
                    catch (OperationCanceledException ex)
                    {
                        completion.TrySetCanceled(ex.CancellationToken);
                    }
                    catch (Exception exception)
                    {
                        // Pass the exception to the task completion source, so the caller of the ExecuteAsync method can react
                        completion.SetException(exception);

                        // Also allow the exception to flow back to the request queue to handle as appropriate
                        throw new InvalidOperationException($"Error handling '{methodName}' request: {exception.Message}", exception);
                    }
                }, requestCancellationToken);
=======
                combinedCancellationToken);
>>>>>>> 67d940c4

            var didEnqueue = _queue.TryEnqueue((item, combinedCancellationToken));

            // If the queue has been shut down the enqueue will fail, so we just fault the task immediately.
            // The queue itself is threadsafe (_queue.TryEnqueue and _queue.Complete use the same lock).
            if (!didEnqueue)
            {
                return Task.FromException<TResponseType?>(new InvalidOperationException($"{_serverName} was requested to shut down."));
            }

            return resultTask;
        }

        private async Task ProcessQueueAsync()
        {
            try
            {
                while (!_cancelSource.IsCancellationRequested)
                {
<<<<<<< HEAD
                    var work = await _queue.DequeueAsync(_cancelSource.Token).ConfigureAwait(false);

                    // Record when the work item was been de-queued and the request context preparation started.
                    work.Metrics.RecordExecutionStart();

                    // Restore our activity id so that logging/tracking works across asynchronous calls.
                    Trace.CorrelationManager.ActivityId = work.ActivityId;
                    var context = CreateRequestContext(work, out var workspace);
=======

                    // First attempt to de-queue the work item in its own try-catch.
                    // This is because before we de-queue we do not have access to the queue item's linked cancellation token.
                    (IQueueItem work, CancellationToken cancellationToken) queueItem;
                    try
                    {
                        queueItem = await _queue.DequeueAsync(_cancelSource.Token).ConfigureAwait(false);
                    }
                    catch (OperationCanceledException ex) when (ex.CancellationToken == _cancelSource.Token)
                    {
                        // The queue's cancellation token was invoked which means we are shutting down the queue.
                        // Exit out of the loop so we stop processing new items.
                        return;
                    }
>>>>>>> 67d940c4

                    try
                    {
<<<<<<< HEAD
                        // Mutating requests block other requests from starting to ensure an up to date snapshot is used.
                        await ExecuteCallbackAsync(work, context, _cancelSource.Token).ConfigureAwait(false);

                        // Now that we've mutated our solution, clear out our saved state to ensure it gets recalculated
                        _lspSolutionCache.Remove(workspace);
=======
                        var (work, cancellationToken) = queueItem;
                        // Record when the work item was been de-queued and the request context preparation started.
                        work.Metrics.RecordExecutionStart();

                        // Restore our activity id so that logging/tracking works across asynchronous calls.
                        Trace.CorrelationManager.ActivityId = work.ActivityId;
                        var context = CreateRequestContext(work);

                        if (work.MutatesSolutionState)
                        {
                            // Mutating requests block other requests from starting to ensure an up to date snapshot is used.
                            // Since we're explicitly awaiting exceptions to mutating requests will bubble up here.
                            await work.CallbackAsync(context, cancellationToken).ConfigureAwait(false);
                        }
                        else
                        {
                            // Non mutating are fire-and-forget because they are by definition readonly. Any errors
                            // will be sent back to the client but we can still capture errors in queue processing
                            // via NFW, though these errors don't put us into a bad state as far as the rest of the queue goes.
                            // Furthermore we use Task.Run here to protect ourselves against synchronous execution of work
                            // blocking the request queue for longer periods of time (it enforces parallelizabilty).
                            _ = Task.Run(() => work.CallbackAsync(context, cancellationToken), cancellationToken).ReportNonFatalErrorAsync();
                        }
>>>>>>> 67d940c4
                    }
                    catch (OperationCanceledException ex) when (ex.CancellationToken == queueItem.cancellationToken)
                    {
<<<<<<< HEAD
                        // Non mutating are fire-and-forget because they are by definition readonly. Any errors
                        // will be sent back to the client but we can still capture errors in queue processing
                        // via NFW, though these errors don't put us into a bad state as far as the rest of the queue goes.
                        // Furthermore we use Task.Run here to protect ourselves against synchronous execution of work
                        // blocking the request queue for longer periods of time (it enforces parallelizabilty).
                        _ = Task.Run(() => ExecuteCallbackAsync(work, context, _cancelSource.Token), _cancelSource.Token).ReportNonFatalErrorAsync();
=======
                        // Explicitly ignore this exception as cancellation occured as a result of our linked cancellation token.
                        // This means either the queue is shutting down or the request itself was cancelled.
                        //   1.  If the queue is shutting down, then while loop will exit before the next iteration since it checks for cancellation.
                        //   2.  Request cancellations are normal so no need to report anything there.
>>>>>>> 67d940c4
                    }
                }
            }
            catch (Exception ex) when (FatalError.ReportAndCatch(ex))
            {
<<<<<<< HEAD
                // If cancellation occurs as a result of our token, then it was either because we cancelled it in the Shutdown
                // method, if it happened during a mutating request, or because the queue was completed in the Shutdown method
                // if it happened while waiting to dequeue the next item. Either way, we're already shutting down so we don't
                // want to log it.
            }
            catch (Exception e) when (FatalError.ReportAndCatch(e))
            {
                _logger.TraceException(e);
                OnRequestServerShutdown($"Error occurred processing queue in {_serverName}: {e.Message}.");
=======
                // We encountered an unexpected exception in processing the queue or in a mutating request.
                // Log it, shutdown the queue, and exit the loop.
                _logger.TraceException(ex);
                OnRequestServerShutdown($"Error occurred processing queue in {_serverName}: {ex.Message}.");
                return;
>>>>>>> 67d940c4
            }
        }

        private static Task ExecuteCallbackAsync(QueueItem work, RequestContext context, CancellationToken queueCancellationToken)
        {
            // Create a combined cancellation token to cancel any requests in progress when this shuts down
            using var combinedTokenSource = queueCancellationToken.CombineWith(work.CancellationToken);

            return work.CallbackAsync(context, combinedTokenSource.Token);
        }

        private void OnRequestServerShutdown(string message)
        {
            RequestServerShutdown?.Invoke(this, new RequestShutdownEventArgs(message));

            Shutdown();
        }

<<<<<<< HEAD
        /// <summary>
        /// Cancels all requests in the queue and stops the queue from accepting any more requests. After this method
        /// is called this queue is essentially useless.
        /// </summary>
        private void DrainQueue()
        {
            // Tell the queue not to accept any more items
            _queue.Complete();

            // Spin through the queue and pass in our cancelled token, so that the waiting tasks are cancelled.
            // NOTE: This only really works because the first thing that CallbackAsync does is check for cancellation
            // but generics make it annoying to store the TaskCompletionSource<TResult> on the QueueItem so this
            // is the best we can do for now. Ideally we would manipulate the TaskCompletionSource directly here
            // and just call SetCanceled
            while (_queue.TryDequeue(out var item))
            {
                _ = item.CallbackAsync(default, new CancellationToken(true));
            }
        }

        private RequestContext CreateRequestContext(QueueItem queueItem, out Workspace workspace)
=======
        private RequestContext? CreateRequestContext(IQueueItem queueItem)
>>>>>>> 67d940c4
        {
            var trackerToUse = queueItem.MutatesSolutionState
                ? (IDocumentChangeTracker)_lspWorkspaceManager
                : new NonMutatingDocumentChangeTracker();

            return RequestContext.Create(
                queueItem.RequiresLSPSolution,
                queueItem.TextDocument,
                queueItem.ClientName,
                _logger,
                _requestTelemetryLogger,
                queueItem.ClientCapabilities,
<<<<<<< HEAD
                _workspaceRegistrationService,
                _lspSolutionCache,
                trackerToUse,
                _supportedLanguages,
                _globalOptions,
                out workspace);
=======
                _lspWorkspaceManager,
                trackerToUse,
                _supportedLanguages,
                _globalOptions);
>>>>>>> 67d940c4
        }
    }
}<|MERGE_RESOLUTION|>--- conflicted
+++ resolved
@@ -14,11 +14,8 @@
 using Roslyn.Utilities;
 using System.Collections.Immutable;
 using Microsoft.CodeAnalysis.Options;
-<<<<<<< HEAD
-=======
 using System.Diagnostics.CodeAnalysis;
 using Microsoft.CodeAnalysis.Shared.TestHooks;
->>>>>>> 67d940c4
 
 namespace Microsoft.CodeAnalysis.LanguageServer.Handler
 {
@@ -60,18 +57,12 @@
         private readonly string _serverName;
         private readonly ImmutableArray<string> _supportedLanguages;
 
-<<<<<<< HEAD
-        private readonly AsyncQueue<QueueItem> _queue;
-        private readonly CancellationTokenSource _cancelSource;
-        private readonly DocumentChangeTracker _documentChangeTracker;
-=======
         /// <summary>
         /// The queue containing the ordered LSP requests along with a combined cancellation token
         /// representing the queue's cancellation token and the individual request cancellation token.
         /// </summary>
         private readonly AsyncQueue<(IQueueItem queueItem, CancellationToken cancellationToken)> _queue = new();
         private readonly CancellationTokenSource _cancelSource = new CancellationTokenSource();
->>>>>>> 67d940c4
         private readonly RequestTelemetryLogger _requestTelemetryLogger;
         private readonly IGlobalOptionService _globalOptions;
 
@@ -98,22 +89,14 @@
 
         public RequestExecutionQueue(
             ILspLogger logger,
-<<<<<<< HEAD
-            ILspWorkspaceRegistrationService workspaceRegistrationService,
-=======
             LspWorkspaceRegistrationService lspWorkspaceRegistrationService,
             LspMiscellaneousFilesWorkspace? lspMiscellaneousFilesWorkspace,
->>>>>>> 67d940c4
             IGlobalOptionService globalOptions,
             ImmutableArray<string> supportedLanguages,
             string serverName,
             string serverTypeName)
         {
             _logger = logger;
-<<<<<<< HEAD
-            _workspaceRegistrationService = workspaceRegistrationService;
-=======
->>>>>>> 67d940c4
             _globalOptions = globalOptions;
             _supportedLanguages = supportedLanguages;
             _serverName = serverName;
@@ -126,12 +109,6 @@
 
             _lspWorkspaceManager = new LspWorkspaceManager(logger, lspMiscellaneousFilesWorkspace, lspWorkspaceRegistrationService, _requestTelemetryLogger);
 
-            // Pass the language client instance type name to the telemetry logger to ensure we can
-            // differentiate between the different C# LSP servers that have the same client name.
-            // We also don't use the language client's name property as it is a localized user facing string
-            // which is difficult to write telemetry queries for.
-            _requestTelemetryLogger = new RequestTelemetryLogger(serverTypeName);
-
             // Start the queue processing
             _queueProcessingTask = ProcessQueueAsync();
         }
@@ -143,10 +120,6 @@
         public void Shutdown()
         {
             _cancelSource.Cancel();
-<<<<<<< HEAD
-            DrainQueue();
-            _requestTelemetryLogger.Dispose();
-=======
 
             // Tell the queue not to accept any more items.
             // Note: We do not need to spin through the queue manually and cancel items as
@@ -156,7 +129,6 @@
 
             _requestTelemetryLogger.Dispose();
             _lspWorkspaceManager.Dispose();
->>>>>>> 67d940c4
         }
 
         /// <summary>
@@ -208,38 +180,7 @@
                 Trace.CorrelationManager.ActivityId,
                 _logger,
                 _requestTelemetryLogger,
-<<<<<<< HEAD
-                callbackAsync: async (context, cancellationToken) =>
-                {
-                    // Check if cancellation was requested while this was waiting in the queue
-                    if (cancellationToken.IsCancellationRequested)
-                    {
-                        completion.SetCanceled();
-
-                        return;
-                    }
-
-                    try
-                    {
-                        var result = await handler.HandleRequestAsync(request, context, cancellationToken).ConfigureAwait(false);
-                        completion.SetResult(result);
-                    }
-                    catch (OperationCanceledException ex)
-                    {
-                        completion.TrySetCanceled(ex.CancellationToken);
-                    }
-                    catch (Exception exception)
-                    {
-                        // Pass the exception to the task completion source, so the caller of the ExecuteAsync method can react
-                        completion.SetException(exception);
-
-                        // Also allow the exception to flow back to the request queue to handle as appropriate
-                        throw new InvalidOperationException($"Error handling '{methodName}' request: {exception.Message}", exception);
-                    }
-                }, requestCancellationToken);
-=======
                 combinedCancellationToken);
->>>>>>> 67d940c4
 
             var didEnqueue = _queue.TryEnqueue((item, combinedCancellationToken));
 
@@ -259,16 +200,6 @@
             {
                 while (!_cancelSource.IsCancellationRequested)
                 {
-<<<<<<< HEAD
-                    var work = await _queue.DequeueAsync(_cancelSource.Token).ConfigureAwait(false);
-
-                    // Record when the work item was been de-queued and the request context preparation started.
-                    work.Metrics.RecordExecutionStart();
-
-                    // Restore our activity id so that logging/tracking works across asynchronous calls.
-                    Trace.CorrelationManager.ActivityId = work.ActivityId;
-                    var context = CreateRequestContext(work, out var workspace);
-=======
 
                     // First attempt to de-queue the work item in its own try-catch.
                     // This is because before we de-queue we do not have access to the queue item's linked cancellation token.
@@ -283,17 +214,9 @@
                         // Exit out of the loop so we stop processing new items.
                         return;
                     }
->>>>>>> 67d940c4
 
                     try
                     {
-<<<<<<< HEAD
-                        // Mutating requests block other requests from starting to ensure an up to date snapshot is used.
-                        await ExecuteCallbackAsync(work, context, _cancelSource.Token).ConfigureAwait(false);
-
-                        // Now that we've mutated our solution, clear out our saved state to ensure it gets recalculated
-                        _lspSolutionCache.Remove(workspace);
-=======
                         var (work, cancellationToken) = queueItem;
                         // Record when the work item was been de-queued and the request context preparation started.
                         work.Metrics.RecordExecutionStart();
@@ -317,56 +240,26 @@
                             // blocking the request queue for longer periods of time (it enforces parallelizabilty).
                             _ = Task.Run(() => work.CallbackAsync(context, cancellationToken), cancellationToken).ReportNonFatalErrorAsync();
                         }
->>>>>>> 67d940c4
                     }
                     catch (OperationCanceledException ex) when (ex.CancellationToken == queueItem.cancellationToken)
                     {
-<<<<<<< HEAD
-                        // Non mutating are fire-and-forget because they are by definition readonly. Any errors
-                        // will be sent back to the client but we can still capture errors in queue processing
-                        // via NFW, though these errors don't put us into a bad state as far as the rest of the queue goes.
-                        // Furthermore we use Task.Run here to protect ourselves against synchronous execution of work
-                        // blocking the request queue for longer periods of time (it enforces parallelizabilty).
-                        _ = Task.Run(() => ExecuteCallbackAsync(work, context, _cancelSource.Token), _cancelSource.Token).ReportNonFatalErrorAsync();
-=======
                         // Explicitly ignore this exception as cancellation occured as a result of our linked cancellation token.
                         // This means either the queue is shutting down or the request itself was cancelled.
                         //   1.  If the queue is shutting down, then while loop will exit before the next iteration since it checks for cancellation.
                         //   2.  Request cancellations are normal so no need to report anything there.
->>>>>>> 67d940c4
                     }
                 }
             }
             catch (Exception ex) when (FatalError.ReportAndCatch(ex))
             {
-<<<<<<< HEAD
-                // If cancellation occurs as a result of our token, then it was either because we cancelled it in the Shutdown
-                // method, if it happened during a mutating request, or because the queue was completed in the Shutdown method
-                // if it happened while waiting to dequeue the next item. Either way, we're already shutting down so we don't
-                // want to log it.
-            }
-            catch (Exception e) when (FatalError.ReportAndCatch(e))
-            {
-                _logger.TraceException(e);
-                OnRequestServerShutdown($"Error occurred processing queue in {_serverName}: {e.Message}.");
-=======
                 // We encountered an unexpected exception in processing the queue or in a mutating request.
                 // Log it, shutdown the queue, and exit the loop.
                 _logger.TraceException(ex);
                 OnRequestServerShutdown($"Error occurred processing queue in {_serverName}: {ex.Message}.");
                 return;
->>>>>>> 67d940c4
             }
         }
 
-        private static Task ExecuteCallbackAsync(QueueItem work, RequestContext context, CancellationToken queueCancellationToken)
-        {
-            // Create a combined cancellation token to cancel any requests in progress when this shuts down
-            using var combinedTokenSource = queueCancellationToken.CombineWith(work.CancellationToken);
-
-            return work.CallbackAsync(context, combinedTokenSource.Token);
-        }
-
         private void OnRequestServerShutdown(string message)
         {
             RequestServerShutdown?.Invoke(this, new RequestShutdownEventArgs(message));
@@ -374,31 +267,7 @@
             Shutdown();
         }
 
-<<<<<<< HEAD
-        /// <summary>
-        /// Cancels all requests in the queue and stops the queue from accepting any more requests. After this method
-        /// is called this queue is essentially useless.
-        /// </summary>
-        private void DrainQueue()
-        {
-            // Tell the queue not to accept any more items
-            _queue.Complete();
-
-            // Spin through the queue and pass in our cancelled token, so that the waiting tasks are cancelled.
-            // NOTE: This only really works because the first thing that CallbackAsync does is check for cancellation
-            // but generics make it annoying to store the TaskCompletionSource<TResult> on the QueueItem so this
-            // is the best we can do for now. Ideally we would manipulate the TaskCompletionSource directly here
-            // and just call SetCanceled
-            while (_queue.TryDequeue(out var item))
-            {
-                _ = item.CallbackAsync(default, new CancellationToken(true));
-            }
-        }
-
-        private RequestContext CreateRequestContext(QueueItem queueItem, out Workspace workspace)
-=======
         private RequestContext? CreateRequestContext(IQueueItem queueItem)
->>>>>>> 67d940c4
         {
             var trackerToUse = queueItem.MutatesSolutionState
                 ? (IDocumentChangeTracker)_lspWorkspaceManager
@@ -409,21 +278,11 @@
                 queueItem.TextDocument,
                 queueItem.ClientName,
                 _logger,
-                _requestTelemetryLogger,
                 queueItem.ClientCapabilities,
-<<<<<<< HEAD
-                _workspaceRegistrationService,
-                _lspSolutionCache,
-                trackerToUse,
-                _supportedLanguages,
-                _globalOptions,
-                out workspace);
-=======
                 _lspWorkspaceManager,
                 trackerToUse,
                 _supportedLanguages,
                 _globalOptions);
->>>>>>> 67d940c4
         }
     }
 }