﻿// Licensed to the .NET Foundation under one or more agreements.
// The .NET Foundation licenses this file to you under the MIT license.
// See the LICENSE file in the project root for more information.

using System;
using System.Collections.Generic;
using System.Collections.Immutable;
using System.Composition;
using System.Linq;
using System.ServiceModel.Syndication;
using System.Threading;
using System.Threading.Tasks;
using Microsoft.CodeAnalysis.CodeStyle;
using Microsoft.CodeAnalysis.Diagnostics;
using Microsoft.CodeAnalysis.EditAndContinue;
using Microsoft.CodeAnalysis.Editor.Test;
using Microsoft.CodeAnalysis.LanguageServer.Handler;
using Microsoft.CodeAnalysis.LanguageServer.Handler.Diagnostics.Experimental;
using Microsoft.CodeAnalysis.Options;
using Microsoft.CodeAnalysis.Shared.Extensions;
using Microsoft.CodeAnalysis.Shared.TestHooks;
using Microsoft.CodeAnalysis.SolutionCrawler;
using Microsoft.CodeAnalysis.Test.Utilities;
using Microsoft.CodeAnalysis.Text;
using Microsoft.VisualStudio.LanguageServer.Protocol;
using Roslyn.Test.Utilities;
using Roslyn.Test.Utilities.TestGenerators;
using Roslyn.Utilities;
using Xunit;
using Xunit.Abstractions;
using LSP = Microsoft.VisualStudio.LanguageServer.Protocol;

namespace Microsoft.CodeAnalysis.LanguageServer.UnitTests.Diagnostics
{
    public class PullDiagnosticTests : AbstractPullDiagnosticTestsBase
    {
        public PullDiagnosticTests(ITestOutputHelper testOutputHelper) : base(testOutputHelper)
        {
        }
        #region Document Diagnostics

        [Theory, CombinatorialData]
        public async Task TestNoDocumentDiagnosticsForClosedFilesWithFSAOff(bool useVSDiagnostics)
        {
            var markup =
@"class A {";
            await using var testLspServer = await CreateTestWorkspaceWithDiagnosticsAsync(markup, BackgroundAnalysisScope.OpenFiles, useVSDiagnostics);

            var document = testLspServer.GetCurrentSolution().Projects.Single().Documents.Single();

            var results = await RunGetDocumentPullDiagnosticsAsync(testLspServer, document.GetURI(), useVSDiagnostics);

            Assert.Empty(results);
        }

        [Theory, CombinatorialData]
        public async Task TestDocumentDiagnosticsForOpenFilesWithFSAOff(bool useVSDiagnostics)
        {
            var markup =
@"class A {";
            await using var testLspServer = await CreateTestWorkspaceWithDiagnosticsAsync(markup, BackgroundAnalysisScope.OpenFiles, useVSDiagnostics);

            // Calling GetTextBuffer will effectively open the file.
            testLspServer.TestWorkspace.Documents.Single().GetTextBuffer();

            var document = testLspServer.GetCurrentSolution().Projects.Single().Documents.Single();

            await OpenDocumentAsync(testLspServer, document);

            var results = await RunGetDocumentPullDiagnosticsAsync(
                testLspServer, document.GetURI(), useVSDiagnostics);

            Assert.Equal("CS1513", results.Single().Diagnostics.Single().Code);
            Assert.NotNull(results.Single().Diagnostics.Single().CodeDescription!.Href);
        }

        [Theory, CombinatorialData]
        public async Task TestDocumentTodoCommentsDiagnosticsForOpenFile(bool useVSDiagnostics)
        {
            var markup =
@"
// todo: goo
class A {
}";
            await using var testLspServer = await CreateTestWorkspaceWithDiagnosticsAsync(markup, BackgroundAnalysisScope.OpenFiles, useVSDiagnostics);

            // Calling GetTextBuffer will effectively open the file.
            testLspServer.TestWorkspace.Documents.Single().GetTextBuffer();

            var document = testLspServer.GetCurrentSolution().Projects.Single().Documents.Single();

            await OpenDocumentAsync(testLspServer, document);

            var results = await RunGetDocumentPullDiagnosticsAsync(
                testLspServer, document.GetURI(), useVSDiagnostics);

            Assert.Equal("TODO", results.Single().Diagnostics.Single().Code);
            Assert.Equal("todo: goo", results.Single().Diagnostics.Single().Message);
        }

        [Theory, CombinatorialData]
<<<<<<< HEAD
=======
        public async Task TestNoDocumentDiagnosticsForOpenFilesWithFSAOffIfInPushMode(bool useVSDiagnostics)
        {
            var markup =
@"class A {";
            await using var testLspServer = await CreateTestWorkspaceWithDiagnosticsAsync(markup, BackgroundAnalysisScope.OpenFiles, useVSDiagnostics, pullDiagnostics: false);

            // Calling GetTextBuffer will effectively open the file.
            testLspServer.TestWorkspace.Documents.Single().GetTextBuffer();

            var document = testLspServer.GetCurrentSolution().Projects.Single().Documents.Single();

            await OpenDocumentAsync(testLspServer, document);

            await Assert.ThrowsAsync<StreamJsonRpc.RemoteInvocationException>(async () => await RunGetDocumentPullDiagnosticsAsync(testLspServer, document.GetURI(), useVSDiagnostics));
        }

        [Theory, CombinatorialData]
>>>>>>> a001bb84
        public async Task TestNoDocumentDiagnosticsForOpenFilesIfDefaultAndFeatureFlagOff(bool useVSDiagnostics)
        {
            var markup =
@"class A {";
<<<<<<< HEAD
            using var testLspServer = await CreateTestLspServerAsync(markup,
                GetInitializationOptions(BackgroundAnalysisScope.OpenFiles, useVSDiagnostics));
=======
            await using var testLspServer = await CreateTestLspServerAsync(markup,
                GetInitializationOptions(BackgroundAnalysisScope.OpenFiles, useVSDiagnostics, DiagnosticMode.Default));
>>>>>>> a001bb84

            // Calling GetTextBuffer will effectively open the file.
            testLspServer.TestWorkspace.Documents.Single().GetTextBuffer();
            var document = testLspServer.GetCurrentSolution().Projects.Single().Documents.Single();
            await OpenDocumentAsync(testLspServer, document);

            // Ensure we get no diagnostics when feature flag is off.
            testLspServer.TestWorkspace.GlobalOptions.SetGlobalOption(new OptionKey(DiagnosticOptionsStorage.LspPullDiagnosticsFeatureFlag), false);

            await Assert.ThrowsAsync<StreamJsonRpc.RemoteInvocationException>(async () => await RunGetDocumentPullDiagnosticsAsync(testLspServer, document.GetURI(), useVSDiagnostics));
        }

        [Theory, CombinatorialData]
        public async Task TestDocumentDiagnosticsForOpenFilesIfDefaultAndFeatureFlagOn(bool useVSDiagnostics)
        {
            var markup =
@"class A {";
<<<<<<< HEAD
            using var testLspServer = await CreateTestLspServerAsync(markup,
                GetInitializationOptions(BackgroundAnalysisScope.OpenFiles, useVSDiagnostics));
=======
            await using var testLspServer = await CreateTestLspServerAsync(markup,
                GetInitializationOptions(BackgroundAnalysisScope.OpenFiles, useVSDiagnostics, DiagnosticMode.Default));
>>>>>>> a001bb84

            // Calling GetTextBuffer will effectively open the file.
            testLspServer.TestWorkspace.Documents.Single().GetTextBuffer();
            var document = testLspServer.GetCurrentSolution().Projects.Single().Documents.Single();
            await OpenDocumentAsync(testLspServer, document);

            testLspServer.TestWorkspace.GlobalOptions.SetGlobalOption(new OptionKey(DiagnosticOptionsStorage.LspPullDiagnosticsFeatureFlag), true);

            var results = await RunGetDocumentPullDiagnosticsAsync(testLspServer, document.GetURI(), useVSDiagnostics);
            Assert.Equal("CS1513", results.Single().Diagnostics.Single().Code);
        }

        [Theory, CombinatorialData]
        public async Task TestDocumentDiagnosticsForRemovedDocument(bool useVSDiagnostics)
        {
            var markup =
@"class A {";
            await using var testLspServer = await CreateTestWorkspaceWithDiagnosticsAsync(markup, BackgroundAnalysisScope.OpenFiles, useVSDiagnostics);
            var workspace = testLspServer.TestWorkspace;

            // Calling GetTextBuffer will effectively open the file.
            workspace.Documents.Single().GetTextBuffer();

            var document = testLspServer.GetCurrentSolution().Projects.Single().Documents.Single();

            // Get the diagnostics for the solution containing the doc.
            var solution = document.Project.Solution;

            await OpenDocumentAsync(testLspServer, document);

            var results = await RunGetDocumentPullDiagnosticsAsync(testLspServer, document.GetURI(), useVSDiagnostics).ConfigureAwait(false);

            Assert.Equal("CS1513", results.Single().Diagnostics.Single().Code);

            // Now remove the doc.
            workspace.OnDocumentRemoved(workspace.Documents.Single().Id);
            await CloseDocumentAsync(testLspServer, document);

            results = await RunGetDocumentPullDiagnosticsAsync(testLspServer, document.GetURI(), useVSDiagnostics, results.Single().ResultId).ConfigureAwait(false);

            Assert.Equal(useVSDiagnostics ? null : Array.Empty<LSP.Diagnostic>(), results.Single().Diagnostics);
            Assert.Null(results.Single().ResultId);
        }

        [Theory, CombinatorialData]
        public async Task TestNoChangeIfDocumentDiagnosticsCalledTwice(bool useVSDiagnostics)
        {
            var markup =
@"class A {";
            await using var testLspServer = await CreateTestWorkspaceWithDiagnosticsAsync(markup, BackgroundAnalysisScope.OpenFiles, useVSDiagnostics);

            // Calling GetTextBuffer will effectively open the file.
            testLspServer.TestWorkspace.Documents.Single().GetTextBuffer();

            var document = testLspServer.GetCurrentSolution().Projects.Single().Documents.Single();

            await OpenDocumentAsync(testLspServer, document);

            var results = await RunGetDocumentPullDiagnosticsAsync(testLspServer, document.GetURI(), useVSDiagnostics);

            Assert.Equal("CS1513", results.Single().Diagnostics.Single().Code);

            var resultId = results.Single().ResultId;
            results = await RunGetDocumentPullDiagnosticsAsync(
                testLspServer, document.GetURI(), useVSDiagnostics, previousResultId: resultId);

            Assert.Null(results.Single().Diagnostics);
            Assert.Equal(resultId, results.Single().ResultId);
        }

        [Theory, CombinatorialData]
        [WorkItem(1481208, "https://devdiv.visualstudio.com/DevDiv/_workitems/edit/1481208")]
        public async Task TestDocumentDiagnosticsWhenEnCVersionChanges(bool useVSDiagnostics)
        {
            var markup =
@"class A {";
            await using var testLspServer = await CreateTestWorkspaceWithDiagnosticsAsync(markup, BackgroundAnalysisScope.OpenFiles, useVSDiagnostics);

            // Calling GetTextBuffer will effectively open the file.
            testLspServer.TestWorkspace.Documents.Single().GetTextBuffer();

            var document = testLspServer.GetCurrentSolution().Projects.Single().Documents.Single();

            await OpenDocumentAsync(testLspServer, document);

            var results = await RunGetDocumentPullDiagnosticsAsync(testLspServer, document.GetURI(), useVSDiagnostics);

            Assert.Equal("CS1513", results.Single().Diagnostics.Single().Code);

            var resultId = results.Single().ResultId;

            // Create a fake diagnostic to trigger a change in edit and continue, without a document change
            var encDiagnosticsSource = testLspServer.TestWorkspace.ExportProvider.GetExportedValue<EditAndContinueDiagnosticUpdateSource>();
            var rudeEdits = ImmutableArray.Create((document.Id, ImmutableArray.Create(new RudeEditDiagnostic(RudeEditKind.Update, default))));
            encDiagnosticsSource.ReportDiagnostics(testLspServer.TestWorkspace, testLspServer.TestWorkspace.CurrentSolution, ImmutableArray<DiagnosticData>.Empty, rudeEdits);

            results = await RunGetDocumentPullDiagnosticsAsync(
                testLspServer, document.GetURI(), useVSDiagnostics, previousResultId: resultId);

            // Result should be different, but diagnostics should be the same
            Assert.NotEqual(resultId, results.Single().ResultId);
            Assert.Equal("CS1513", results.Single().Diagnostics.Single().Code);
        }

        [Theory, CombinatorialData]
        public async Task TestDocumentDiagnosticsRemovedAfterErrorIsFixed(bool useVSDiagnostics)
        {
            var markup =
@"class A {";
            await using var testLspServer = await CreateTestWorkspaceWithDiagnosticsAsync(markup, BackgroundAnalysisScope.OpenFiles, useVSDiagnostics);

            // Calling GetTextBuffer will effectively open the file.
            var buffer = testLspServer.TestWorkspace.Documents.Single().GetTextBuffer();

            var document = testLspServer.GetCurrentSolution().Projects.Single().Documents.Single();

            await OpenDocumentAsync(testLspServer, document);

            var results = await RunGetDocumentPullDiagnosticsAsync(testLspServer, document.GetURI(), useVSDiagnostics);
            Assert.Equal("CS1513", results[0].Diagnostics.Single().Code);

            await InsertTextAsync(testLspServer, document, buffer.CurrentSnapshot.Length, "}");

            results = await RunGetDocumentPullDiagnosticsAsync(testLspServer, document.GetURI(), useVSDiagnostics, results.Single().ResultId);
            Assert.Empty(results[0].Diagnostics);
        }

        [Theory, CombinatorialData]
        public async Task TestDocumentDiagnosticsRemainAfterErrorIsNotFixed(bool useVSDiagnostics)
        {
            var markup =
@"class A {";
            await using var testLspServer = await CreateTestWorkspaceWithDiagnosticsAsync(markup, BackgroundAnalysisScope.OpenFiles, useVSDiagnostics);

            // Calling GetTextBuffer will effectively open the file.
            var buffer = testLspServer.TestWorkspace.Documents.Single().GetTextBuffer();

            var document = testLspServer.GetCurrentSolution().Projects.Single().Documents.Single();

            await OpenDocumentAsync(testLspServer, document);
            var results = await RunGetDocumentPullDiagnosticsAsync(testLspServer, document.GetURI(), useVSDiagnostics);
            Assert.Equal("CS1513", results[0].Diagnostics.Single().Code);
            Assert.Equal(new Position { Line = 0, Character = 9 }, results[0].Diagnostics.Single().Range.Start);

            buffer.Insert(0, " ");
            await InsertTextAsync(testLspServer, document, position: 0, text: " ");

            results = await RunGetDocumentPullDiagnosticsAsync(
                testLspServer, document.GetURI(),
                useVSDiagnostics,
                previousResultId: results[0].ResultId);
            Assert.Equal("CS1513", results[0].Diagnostics.Single().Code);
            Assert.Equal(new Position { Line = 0, Character = 10 }, results[0].Diagnostics.Single().Range.Start);
        }

        [Theory, CombinatorialData]
        public async Task TestDocumentDiagnosticsAreNotMapped(bool useVSDiagnostics)
        {
            var markup =
@"#line 1 ""test.txt""
class A {";
            await using var testLspServer = await CreateTestWorkspaceWithDiagnosticsAsync(markup, BackgroundAnalysisScope.OpenFiles, useVSDiagnostics);

            // Calling GetTextBuffer will effectively open the file.
            testLspServer.TestWorkspace.Documents.Single().GetTextBuffer();

            var document = testLspServer.GetCurrentSolution().Projects.Single().Documents.Single();

            await OpenDocumentAsync(testLspServer, document);

            var results = await RunGetDocumentPullDiagnosticsAsync(
                testLspServer, document.GetURI(), useVSDiagnostics);

            Assert.Equal("CS1513", results.Single().Diagnostics.Single().Code);
            Assert.Equal(1, results.Single().Diagnostics.Single().Range.Start.Line);
        }

        [Theory, CombinatorialData]
        public async Task TestStreamingDocumentDiagnostics(bool useVSDiagnostics)
        {
            var markup =
@"class A {";
            await using var testLspServer = await CreateTestWorkspaceWithDiagnosticsAsync(markup, BackgroundAnalysisScope.OpenFiles, useVSDiagnostics);

            // Calling GetTextBuffer will effectively open the file.
            testLspServer.TestWorkspace.Documents.Single().GetTextBuffer();

            var document = testLspServer.GetCurrentSolution().Projects.Single().Documents.Single();

            await OpenDocumentAsync(testLspServer, document);

            var results = await RunGetDocumentPullDiagnosticsAsync(testLspServer, document.GetURI(), useVSDiagnostics, useProgress: true);

            Assert.Equal("CS1513", results!.Single().Diagnostics.Single().Code);
        }

        [Theory, CombinatorialData]
        public async Task TestDocumentDiagnosticsForOpenFilesUsesActiveContext(bool useVSDiagnostics)
        {
            var documentText =
@"#if ONE
class A {
#endif
class B {";
            var workspaceXml =
@$"<Workspace>
    <Project Language=""C#"" CommonReferences=""true"" AssemblyName=""CSProj1"" PreprocessorSymbols=""ONE"">
        <Document FilePath=""C:\C.cs"">{documentText}</Document>
    </Project>
    <Project Language=""C#"" CommonReferences=""true"" AssemblyName=""CSProj2"">
        <Document IsLinkFile=""true"" LinkFilePath=""C:\C.cs"" LinkAssemblyName=""CSProj1"">{documentText}</Document>
    </Project>
</Workspace>";

            await using var testLspServer = await CreateTestWorkspaceFromXmlAsync(workspaceXml, BackgroundAnalysisScope.OpenFiles, useVSDiagnostics);

            var csproj1Document = testLspServer.GetCurrentSolution().Projects.Where(p => p.Name == "CSProj1").Single().Documents.First();
            var csproj2Document = testLspServer.GetCurrentSolution().Projects.Where(p => p.Name == "CSProj2").Single().Documents.First();

            // Open either of the documents via LSP, we're tracking the URI and text.
            await OpenDocumentAsync(testLspServer, csproj1Document);

            // This opens all documents in the workspace and ensures buffers are created.
            testLspServer.TestWorkspace.GetTestDocument(csproj1Document.Id).GetTextBuffer();

            // Set CSProj2 as the active context and get diagnostics.
            testLspServer.TestWorkspace.SetDocumentContext(csproj2Document.Id);
            var results = await RunGetDocumentPullDiagnosticsAsync(testLspServer, csproj2Document.GetURI(), useVSDiagnostics);
            Assert.Equal("CS1513", results.Single().Diagnostics.Single().Code);
            if (useVSDiagnostics)
            {
                // Only VSDiagnostics will have the project.
                var vsDiagnostic = (LSP.VSDiagnostic)results.Single().Diagnostics.Single();
                Assert.Equal("CSProj2", vsDiagnostic.Projects.Single().ProjectName);
            }

            // Set CSProj1 as the active context and get diagnostics.
            testLspServer.TestWorkspace.SetDocumentContext(csproj1Document.Id);
            results = await RunGetDocumentPullDiagnosticsAsync(testLspServer, csproj1Document.GetURI(), useVSDiagnostics);
            Assert.Equal(2, results.Single().Diagnostics!.Length);
            Assert.All(results.Single().Diagnostics, d => Assert.Equal("CS1513", d.Code));

            if (useVSDiagnostics)
            {
                Assert.All(results.Single().Diagnostics, d => Assert.Equal("CSProj1", ((VSDiagnostic)d).Projects.Single().ProjectName));
            }
        }

        [Fact]
        public async Task TestDocumentDiagnosticsHasSameIdentifierForLinkedFile()
        {
            var documentText =
@"class A { err }";
            var workspaceXml =
@$"<Workspace>
    <Project Language=""C#"" CommonReferences=""true"" AssemblyName=""CSProj1"" PreprocessorSymbols=""ONE"">
        <Document FilePath=""C:\C.cs"">{documentText}</Document>
    </Project>
    <Project Language=""C#"" CommonReferences=""true"" AssemblyName=""CSProj2"">
        <Document IsLinkFile=""true"" LinkFilePath=""C:\C.cs"" LinkAssemblyName=""CSProj1"">{documentText}</Document>
    </Project>
</Workspace>";

            await using var testLspServer = await CreateTestWorkspaceFromXmlAsync(workspaceXml, BackgroundAnalysisScope.OpenFiles, useVSDiagnostics: false);

            var csproj1Document = testLspServer.GetCurrentSolution().Projects.Where(p => p.Name == "CSProj1").Single().Documents.First();
            var csproj2Document = testLspServer.GetCurrentSolution().Projects.Where(p => p.Name == "CSProj2").Single().Documents.First();

            // Open either of the documents via LSP, we're tracking the URI and text.
            await OpenDocumentAsync(testLspServer, csproj1Document);

            var csproj1Results = await RunGetDocumentPullDiagnosticsAsync(testLspServer, GetVsTextDocumentIdentifier(csproj1Document), useVSDiagnostics: true);
            var csproj1Diagnostic = (VSDiagnostic)csproj1Results.Single().Diagnostics.Single();
            var csproj2Results = await RunGetDocumentPullDiagnosticsAsync(testLspServer, GetVsTextDocumentIdentifier(csproj2Document), useVSDiagnostics: true);
            var csproj2Diagnostic = (VSDiagnostic)csproj2Results.Single().Diagnostics.Single();
            Assert.Equal(csproj1Diagnostic.Identifier, csproj2Diagnostic.Identifier);

            static VSTextDocumentIdentifier GetVsTextDocumentIdentifier(Document document)
            {
                var projectContext = new VSProjectContext
                {
                    Id = ProtocolConversions.ProjectIdToProjectContextId(document.Project.Id),
                    Label = document.Project.Name
                };
                return new VSTextDocumentIdentifier
                {
                    ProjectContext = projectContext,
                    Uri = document.GetURI(),
                };
            }
        }

        [Theory, CombinatorialData]
        public async Task TestDocumentDiagnosticsWithChangeInReferencedProject(bool useVSDiagnostics)
        {
            var markup1 =
@"namespace M
{
    class A : B { }
}";
            var markup2 =
@"namespace M
{
    public class {|caret:|} { }
}";

            var workspaceXml =
@$"<Workspace>
    <Project Language=""C#"" CommonReferences=""true"" AssemblyName=""CSProj1"">
        <Document FilePath=""C:\A.cs"">{markup1}</Document>
        <ProjectReference>CSProj2</ProjectReference>
    </Project>
    <Project Language=""C#"" CommonReferences=""true"" AssemblyName=""CSProj2"">
        <Document FilePath=""C:\B.cs"">{markup2}</Document>
    </Project>
</Workspace>";

            await using var testLspServer = await CreateTestWorkspaceFromXmlAsync(workspaceXml, BackgroundAnalysisScope.FullSolution, useVSDiagnostics).ConfigureAwait(false);
            var csproj1Document = testLspServer.GetCurrentSolution().Projects.Where(p => p.Name == "CSProj1").Single().Documents.First();
            var csproj2Document = testLspServer.GetCurrentSolution().Projects.Where(p => p.Name == "CSProj2").Single().Documents.First();

            await testLspServer.OpenDocumentAsync(csproj1Document.GetURI());
            await testLspServer.OpenDocumentAsync(csproj2Document.GetURI());

            // Verify we a diagnostic in A.cs since B does not exist.
            var results = await RunGetDocumentPullDiagnosticsAsync(testLspServer, csproj1Document.GetURI(), useVSDiagnostics);
            Assert.Single(results);
            Assert.Equal("CS0246", results.Single().Diagnostics.Single().Code);

            // Insert B into B.cs and verify that the error in A.cs is now gone.
            var locationToReplace = testLspServer.GetLocations("caret").Single().Range;
            await testLspServer.ReplaceTextAsync(csproj2Document.GetURI(), (locationToReplace, "B"));
            var originalResultId = results.Single().ResultId;
            results = await RunGetDocumentPullDiagnosticsAsync(testLspServer, csproj1Document.GetURI(), useVSDiagnostics, originalResultId);
            Assert.Single(results);
            Assert.Empty(results.Single().Diagnostics);
            Assert.NotEqual(originalResultId, results.Single().ResultId);
        }

        [Theory, CombinatorialData]
        public async Task TestDocumentDiagnosticsWithChangeInNotReferencedProject(bool useVSDiagnostics)
        {
            var markup1 =
@"namespace M
{
    class A : B { }
}";
            var markup2 =
@"namespace M
{
    public class {|caret:|} { }
}";

            var workspaceXml =
@$"<Workspace>
    <Project Language=""C#"" CommonReferences=""true"" AssemblyName=""CSProj1"">
        <Document FilePath=""C:\A.cs"">{markup1}</Document>
    </Project>
    <Project Language=""C#"" CommonReferences=""true"" AssemblyName=""CSProj2"">
        <Document FilePath=""C:\B.cs"">{markup2}</Document>
    </Project>
</Workspace>";

            await using var testLspServer = await CreateTestWorkspaceFromXmlAsync(workspaceXml, BackgroundAnalysisScope.FullSolution, useVSDiagnostics).ConfigureAwait(false);
            var csproj1Document = testLspServer.GetCurrentSolution().Projects.Where(p => p.Name == "CSProj1").Single().Documents.First();
            var csproj2Document = testLspServer.GetCurrentSolution().Projects.Where(p => p.Name == "CSProj2").Single().Documents.First();

            await testLspServer.OpenDocumentAsync(csproj1Document.GetURI());
            await testLspServer.OpenDocumentAsync(csproj2Document.GetURI());

            // Verify we get a diagnostic in A since the class B does not exist.
            var results = await RunGetDocumentPullDiagnosticsAsync(testLspServer, csproj1Document.GetURI(), useVSDiagnostics);
            Assert.Single(results);
            Assert.Equal("CS0246", results.Single().Diagnostics.Single().Code);

            // Add B to CSProj2 and verify that we get an unchanged result (still has diagnostic) for A.cs
            // since CSProj1 does not reference CSProj2
            var locationToReplace = testLspServer.GetLocations("caret").Single().Range;
            await testLspServer.ReplaceTextAsync(csproj2Document.GetURI(), (locationToReplace, "B"));
            var originalResultId = results.Single().ResultId;
            results = await RunGetDocumentPullDiagnosticsAsync(testLspServer, csproj1Document.GetURI(), useVSDiagnostics, originalResultId);
            Assert.Single(results);
            Assert.Null(results.Single().Diagnostics);
            Assert.Equal(originalResultId, results.Single().ResultId);
        }

        [Theory, CombinatorialData]
        public async Task TestDocumentDiagnosticsFromRazorServer(bool useVSDiagnostics)
        {
            var markup =
@"class A {";

            // Turn off pull diagnostics by default, but send a request to the razor LSP server which is always pull.
<<<<<<< HEAD
            using var testLspServer = await CreateTestLspServerAsync(markup,
                GetInitializationOptions(BackgroundAnalysisScope.OpenFiles, useVSDiagnostics, WellKnownLspServerKinds.RazorLspServer));
=======
            await using var testLspServer = await CreateTestLspServerAsync(markup,
                GetInitializationOptions(BackgroundAnalysisScope.OpenFiles, useVSDiagnostics, DiagnosticMode.Push, WellKnownLspServerKinds.RazorLspServer));
>>>>>>> a001bb84

            // Calling GetTextBuffer will effectively open the file.
            testLspServer.TestWorkspace.Documents.Single().GetTextBuffer();

            var document = testLspServer.GetCurrentSolution().Projects.Single().Documents.Single();

            await OpenDocumentAsync(testLspServer, document);

            var results = await RunGetDocumentPullDiagnosticsAsync(
                testLspServer, document.GetURI(), useVSDiagnostics);

            // Assert that we have diagnostics even though the option is set to push.
            Assert.Equal("CS1513", results.Single().Diagnostics.Single().Code);
            Assert.NotNull(results.Single().Diagnostics.Single().CodeDescription!.Href);
        }

        [Theory, CombinatorialData]
        public async Task TestDocumentDiagnosticsFromLiveShareServer(bool useVSDiagnostics)
        {
            var markup =
@"class A {";

            // Turn off pull diagnostics by default, but send a request to the razor LSP server which is always pull.
<<<<<<< HEAD
            using var testLspServer = await CreateTestLspServerAsync(markup,
                GetInitializationOptions(BackgroundAnalysisScope.OpenFiles, useVSDiagnostics, WellKnownLspServerKinds.LiveShareLspServer));
=======
            await using var testLspServer = await CreateTestLspServerAsync(markup,
                GetInitializationOptions(BackgroundAnalysisScope.OpenFiles, useVSDiagnostics, DiagnosticMode.Push, WellKnownLspServerKinds.LiveShareLspServer));
>>>>>>> a001bb84

            // Calling GetTextBuffer will effectively open the file.
            testLspServer.TestWorkspace.Documents.Single().GetTextBuffer();

            var document = testLspServer.GetCurrentSolution().Projects.Single().Documents.Single();

            await OpenDocumentAsync(testLspServer, document);

            var results = await RunGetDocumentPullDiagnosticsAsync(
                testLspServer, document.GetURI(), useVSDiagnostics);

            // Assert that we have diagnostics even though the option is set to push.
            Assert.Equal("CS1513", results.Single().Diagnostics.Single().Code);
            Assert.NotNull(results.Single().Diagnostics.Single().CodeDescription!.Href);
        }

        [Theory, CombinatorialData]
        public async Task TestDocumentDiagnosticsIncludesSourceGeneratorDiagnostics(bool useVSDiagnostics)
        {
            var markup = "// Hello, World";
<<<<<<< HEAD
            using var testLspServer = await CreateTestWorkspaceWithDiagnosticsAsync(markup, BackgroundAnalysisScope.OpenFiles, useVSDiagnostics);
=======
            await using var testLspServer = await CreateTestWorkspaceWithDiagnosticsAsync(markup, BackgroundAnalysisScope.OpenFiles, useVSDiagnostics, pullDiagnostics: true);
>>>>>>> a001bb84

            // Calling GetTextBuffer will effectively open the file.
            testLspServer.TestWorkspace.Documents.Single().GetTextBuffer();

            var document = testLspServer.GetCurrentSolution().Projects.Single().Documents.Single();

            var generator = new DiagnosticProducingGenerator(context => Location.Create(context.Compilation.SyntaxTrees.Single(), new TextSpan(0, 10)));

            testLspServer.TestWorkspace.OnAnalyzerReferenceAdded(
                document.Project.Id,
                new TestGeneratorReference(generator));

            await OpenDocumentAsync(testLspServer, document);

            var results = await RunGetDocumentPullDiagnosticsAsync(
                testLspServer, document.GetURI(), useVSDiagnostics);

            var diagnostic = Assert.Single(results.Single().Diagnostics);
            Assert.Equal(DiagnosticProducingGenerator.Descriptor.Id, diagnostic.Code);
        }

        [Theory, CombinatorialData]
        public async Task TestDocumentDiagnosticsWithFadingOptionOn(bool useVSDiagnostics)
        {
            var markup =
@"
{|first:using System.Linq;
using System.Threading;|}
class A
{
}";
            await using var testLspServer = await CreateTestWorkspaceWithDiagnosticsAsync(markup, BackgroundAnalysisScope.OpenFiles, useVSDiagnostics);
            var firstLocation = testLspServer.GetLocations("first").Single().Range;
            testLspServer.TestWorkspace.GlobalOptions.SetGlobalOption(new OptionKey(FadingOptions.FadeOutUnusedImports, LanguageNames.CSharp), true);

            var document = testLspServer.GetCurrentSolution().Projects.Single().Documents.Single();

            await OpenDocumentAsync(testLspServer, document);

            var results = await RunGetDocumentPullDiagnosticsAsync(
                testLspServer, document.GetURI(), useVSDiagnostics);

            // We should have an unnecessary diagnostic marking all the usings.
            Assert.True(results.Single().Diagnostics![0].Tags!.Contains(DiagnosticTag.Unnecessary));
            Assert.Equal(firstLocation, results.Single().Diagnostics![1].Range);

            // We should have a regular diagnostic marking all the usings that doesn't fade.
            Assert.False(results.Single().Diagnostics![1].Tags!.Contains(DiagnosticTag.Unnecessary));
            Assert.Equal(firstLocation, results.Single().Diagnostics![1].Range);
        }

        [Theory, CombinatorialData]
        public async Task TestDocumentDiagnosticsWithFadingOptionOff(bool useVSDiagnostics)
        {
            var markup =
@"
{|first:using System.Linq;
using System.Threading;|}
class A
{
}";
            await using var testLspServer = await CreateTestWorkspaceWithDiagnosticsAsync(markup, BackgroundAnalysisScope.OpenFiles, useVSDiagnostics);
            var firstLocation = testLspServer.GetLocations("first").Single().Range;
            testLspServer.TestWorkspace.GlobalOptions.SetGlobalOption(new OptionKey(FadingOptions.FadeOutUnusedImports, LanguageNames.CSharp), false);

            var document = testLspServer.GetCurrentSolution().Projects.Single().Documents.Single();

            await OpenDocumentAsync(testLspServer, document);

            var results = await RunGetDocumentPullDiagnosticsAsync(
                testLspServer, document.GetURI(), useVSDiagnostics);

            Assert.All(results.Single().Diagnostics, d => Assert.False(d.Tags!.Contains(DiagnosticTag.Unnecessary)));
        }

        [Theory, CombinatorialData]
        public async Task TestDocumentDiagnosticsWithNotConfigurableFading(bool useVSDiagnostics)
        {
            var markup =
@"class A
{
    void M()
    {
        _ = {|line:{|open:(|}1 + 2 +|}
            3 + 4{|close:)|};
    }
}";
            await using var testLspServer = await CreateTestWorkspaceWithDiagnosticsAsync(markup, BackgroundAnalysisScope.OpenFiles, useVSDiagnostics);
            var openLocation = testLspServer.GetLocations("open").Single().Range;
            var closeLocation = testLspServer.GetLocations("close").Single().Range;
            var lineLocation = testLspServer.GetLocations("line").Single().Range;

            var document = testLspServer.GetCurrentSolution().Projects.Single().Documents.Single();

            await OpenDocumentAsync(testLspServer, document);

            var results = await RunGetDocumentPullDiagnosticsAsync(
                testLspServer, document.GetURI(), useVSDiagnostics);

            // The first line should have a diagnostic on it that is not marked as unnecessary.
            Assert.False(results.Single().Diagnostics![0].Tags!.Contains(DiagnosticTag.Unnecessary));
            Assert.Equal(lineLocation, results.Single().Diagnostics![0].Range);

            // The open paren should have an unnecessary diagnostic.
            Assert.True(results.Single().Diagnostics![1].Tags!.Contains(DiagnosticTag.Unnecessary));
            Assert.Equal(openLocation, results.Single().Diagnostics![1].Range);

            // The close paren should have an unnecessary diagnostic.
            Assert.True(results.Single().Diagnostics![2].Tags!.Contains(DiagnosticTag.Unnecessary));
            Assert.Equal(closeLocation, results.Single().Diagnostics![2].Range);
        }

        #endregion

        #region Workspace Diagnostics

        [Theory, CombinatorialData]
        public async Task TestNoWorkspaceDiagnosticsForClosedFilesWithFSAOff(bool useVSDiagnostics)
        {
            var markup1 =
@"class A {";
            var markup2 = "";
            await using var testLspServer = await CreateTestWorkspaceWithDiagnosticsAsync(
                new[] { markup1, markup2 }, BackgroundAnalysisScope.OpenFiles, useVSDiagnostics);

            var results = await RunGetWorkspacePullDiagnosticsAsync(testLspServer, useVSDiagnostics);

            Assert.Empty(results);
        }

        [Theory, CombinatorialData]
        public async Task TestWorkspaceDiagnosticsForClosedFilesWithFSAOn(bool useVSDiagnostics)
        {
            var markup1 =
@"class A {";
            var markup2 = "";
            await using var testLspServer = await CreateTestWorkspaceWithDiagnosticsAsync(
                new[] { markup1, markup2 }, BackgroundAnalysisScope.FullSolution, useVSDiagnostics);

            var results = await RunGetWorkspacePullDiagnosticsAsync(testLspServer, useVSDiagnostics);

            Assert.Equal(3, results.Length);
            Assert.Equal("CS1513", results[0].Diagnostics.Single().Code);
            Assert.Empty(results[1].Diagnostics);
            Assert.Empty(results[2].Diagnostics);
        }

        [Theory, CombinatorialData]
        public async Task TestWorkspaceTodoForClosedFilesWithFSAOffAndTodoOff(bool useVSDiagnostics)
        {
            var markup1 =
@"
// todo: goo
class A {
}";
            await using var testLspServer = await CreateTestWorkspaceWithDiagnosticsAsync(
                new[] { markup1 }, BackgroundAnalysisScope.OpenFiles, useVSDiagnostics);

            var results = await RunGetWorkspacePullDiagnosticsAsync(testLspServer, useVSDiagnostics, includeTaskListItems: false);

            Assert.Equal(0, results.Length);
        }

        [Theory, CombinatorialData]
        public async Task TestWorkspaceTodoForClosedFilesWithFSAOffAndTodoOn(bool useVSDiagnostics)
        {
            var markup1 =
@"
// todo: goo
class A {
}";
            await using var testLspServer = await CreateTestWorkspaceWithDiagnosticsAsync(
                new[] { markup1 }, BackgroundAnalysisScope.OpenFiles, useVSDiagnostics);

            var results = await RunGetWorkspacePullDiagnosticsAsync(testLspServer, useVSDiagnostics, includeTaskListItems: true);

            Assert.Equal(1, results.Length);
            Assert.Equal("TODO", results[0].Diagnostics.Single().Code);
            Assert.Equal("todo: goo", results[0].Diagnostics.Single().Message);
        }

        [Theory, CombinatorialData]
        public async Task TestWorkspaceTodoForClosedFilesWithFSAOnAndTodoOff(bool useVSDiagnostics)
        {
            var markup1 =
@"
// todo: goo
class A {
}";
            await using var testLspServer = await CreateTestWorkspaceWithDiagnosticsAsync(
                new[] { markup1 }, BackgroundAnalysisScope.FullSolution, useVSDiagnostics);

            var results = await RunGetWorkspacePullDiagnosticsAsync(testLspServer, useVSDiagnostics, includeTaskListItems: false);

            Assert.Equal(2, results.Length);

            Assert.Equal("TODO", results[0].Diagnostics.Single().Code);
            Assert.Equal("todo: goo", results[0].Diagnostics.Single().Message);
            Assert.Empty(results[1].Diagnostics);
        }

        [Theory, CombinatorialData]
        public async Task TestWorkspaceTodoForClosedFilesWithFSAOnAndTodoOn(bool useVSDiagnostics)
        {
            var markup1 =
@"
// todo: goo
class A {
}";
            await using var testLspServer = await CreateTestWorkspaceWithDiagnosticsAsync(
                new[] { markup1 }, BackgroundAnalysisScope.FullSolution, useVSDiagnostics);

            var results = await RunGetWorkspacePullDiagnosticsAsync(testLspServer, useVSDiagnostics, includeTaskListItems: true);

            Assert.Equal(2, results.Length);

            Assert.Equal("TODO", results[0].Diagnostics.Single().Code);
            Assert.Equal("todo: goo", results[0].Diagnostics.Single().Message);
            Assert.Empty(results[1].Diagnostics);
        }

        [Theory, CombinatorialData]
        public async Task TestWorkspaceTodoAndDiagnosticForClosedFilesWithFSAOnAndTodoOn(bool useVSDiagnostics)
        {
            var markup1 =
@"
// todo: goo
class A {
";
            await using var testLspServer = await CreateTestWorkspaceWithDiagnosticsAsync(
                new[] { markup1 }, BackgroundAnalysisScope.FullSolution, useVSDiagnostics);

            var results = await RunGetWorkspacePullDiagnosticsAsync(testLspServer, useVSDiagnostics, includeTaskListItems: true);

            Assert.Equal(2, results.Length);

            Assert.Equal("TODO", results[0].Diagnostics![0].Code);
            Assert.Equal("todo: goo", results[0].Diagnostics![0].Message);
            Assert.Equal("CS1513", results[0].Diagnostics![1].Code);

            Assert.Empty(results[1].Diagnostics);
        }

        [Theory, CombinatorialData]
        public async Task TestNoWorkspaceDiagnosticsForClosedFilesWithFSAOffWithFileInProjectOpen(bool useVSDiagnostics)
        {
            var markup1 =
@"class A {";
            var markup2 = "";
<<<<<<< HEAD
            using var testLspServer = await CreateTestWorkspaceWithDiagnosticsAsync(
                new[] { markup1, markup2 }, BackgroundAnalysisScope.OpenFiles, useVSDiagnostics);
=======
            await using var testLspServer = await CreateTestWorkspaceWithDiagnosticsAsync(
                new[] { markup1, markup2 }, BackgroundAnalysisScope.OpenFiles, useVSDiagnostics, pullDiagnostics: true);
>>>>>>> a001bb84

            var firstDocument = testLspServer.GetCurrentSolution().Projects.Single().Documents.First();
            await OpenDocumentAsync(testLspServer, firstDocument);

            var results = await RunGetWorkspacePullDiagnosticsAsync(testLspServer, useVSDiagnostics);

            Assert.Empty(results);
        }

        [Theory, CombinatorialData]
        public async Task TestWorkspaceDiagnosticsIncludesSourceGeneratorDiagnosticsClosedFSAOn(bool useVSDiagnostics)
        {
            var markup = "// Hello, World";
<<<<<<< HEAD
            using var testLspServer = await CreateTestWorkspaceWithDiagnosticsAsync(markup, BackgroundAnalysisScope.FullSolution, useVSDiagnostics);
=======
            await using var testLspServer = await CreateTestWorkspaceWithDiagnosticsAsync(markup, BackgroundAnalysisScope.FullSolution, useVSDiagnostics, pullDiagnostics: true);
>>>>>>> a001bb84

            var document = testLspServer.GetCurrentSolution().Projects.Single().Documents.Single();

            var generator = new DiagnosticProducingGenerator(context => Location.Create(context.Compilation.SyntaxTrees.Single(), new TextSpan(0, 10)));

            testLspServer.TestWorkspace.OnAnalyzerReferenceAdded(
                document.Project.Id,
                new TestGeneratorReference(generator));

            var results = await RunGetWorkspacePullDiagnosticsAsync(testLspServer, useVSDiagnostics);

            Assert.Equal(DiagnosticProducingGenerator.Descriptor.Id, results[0].Diagnostics.Single().Code);
            Assert.Empty(results[1].Diagnostics);
        }

        [Theory, CombinatorialData]
        public async Task TestWorkspaceDiagnosticsDoesNotIncludeSourceGeneratorDiagnosticsClosedFSAOffAndNoFilesOpen(bool useVSDiagnostics)
        {
            var markup = "// Hello, World";
<<<<<<< HEAD
            using var testLspServer = await CreateTestWorkspaceWithDiagnosticsAsync(markup, BackgroundAnalysisScope.OpenFiles, useVSDiagnostics);
=======
            await using var testLspServer = await CreateTestWorkspaceWithDiagnosticsAsync(markup, BackgroundAnalysisScope.OpenFiles, useVSDiagnostics, pullDiagnostics: true);
>>>>>>> a001bb84

            var generator = new DiagnosticProducingGenerator(
                context => Location.Create(
                    context.Compilation.SyntaxTrees.Single(),
                    new TextSpan(0, 10)));

            testLspServer.TestWorkspace.OnAnalyzerReferenceAdded(
                testLspServer.GetCurrentSolution().Projects.Single().Id,
                new TestGeneratorReference(generator));

            var results = await RunGetWorkspacePullDiagnosticsAsync(testLspServer, useVSDiagnostics);
            Assert.Empty(results);
        }

<<<<<<< HEAD
//        [Theory, CombinatorialData]
//        public async Task TestNoWorkspaceDiagnosticsForClosedFilesWithFSAOnAndInPushMode(bool useVSDiagnostics)
//        {
//            var markup1 =
//@"class A {";
//            var markup2 = "";
//            using var testLspServer = await CreateTestWorkspaceWithDiagnosticsAsync(
//                new[] { markup1, markup2 }, BackgroundAnalysisScope.FullSolution, useVSDiagnostics, pullDiagnostics: false);
=======
        [Theory, CombinatorialData]
        public async Task TestNoWorkspaceDiagnosticsForClosedFilesWithFSAOnAndInPushMode(bool useVSDiagnostics)
        {
            var markup1 =
@"class A {";
            var markup2 = "";
            await using var testLspServer = await CreateTestWorkspaceWithDiagnosticsAsync(
                new[] { markup1, markup2 }, BackgroundAnalysisScope.FullSolution, useVSDiagnostics, pullDiagnostics: false);
>>>>>>> a001bb84

//            await Assert.ThrowsAsync<StreamJsonRpc.RemoteInvocationException>(async () => await RunGetWorkspacePullDiagnosticsAsync(testLspServer, useVSDiagnostics));
//        }

        [Theory, CombinatorialData]
        public async Task TestNoWorkspaceDiagnosticsForClosedFilesInProjectsWithIncorrectLanguage(bool useVSDiagnostics)
        {
            var csharpMarkup =
@"class A {";
            var typeScriptMarkup = "???";

            var workspaceXml =
@$"<Workspace>
    <Project Language=""C#"" CommonReferences=""true"" AssemblyName=""CSProj1"" FilePath=""C:\CSProj1.csproj"">
        <Document FilePath=""C:\C.cs"">{csharpMarkup}</Document>
    </Project>
    <Project Language=""TypeScript"" CommonReferences=""true"" AssemblyName=""TypeScriptProj"" FilePath=""C:\TypeScriptProj.csproj"">
        <Document FilePath=""C:\T.ts"">{typeScriptMarkup}</Document>
    </Project>
</Workspace>";

            await using var testLspServer = await CreateTestWorkspaceFromXmlAsync(workspaceXml, BackgroundAnalysisScope.FullSolution, useVSDiagnostics).ConfigureAwait(false);

            var results = await RunGetWorkspacePullDiagnosticsAsync(testLspServer, useVSDiagnostics);

            Assert.False(results.Any(r => r.TextDocument!.Uri.LocalPath.Contains(".ts")));
        }

        [Theory, CombinatorialData]
        public async Task TestWorkspaceDiagnosticsForSourceGeneratedFiles(bool useVSDiagnostics)
        {
            var markup1 =
@"class A {";
            var markup2 = "";
            await using var testLspServer = await CreateTestLspServerAsync(
                markups: Array.Empty<string>(),
                GetInitializationOptions(BackgroundAnalysisScope.FullSolution, useVSDiagnostics, sourceGeneratedMarkups: new[] { markup1, markup2 }));

            var results = await RunGetWorkspacePullDiagnosticsAsync(testLspServer, useVSDiagnostics);

            // Project.GetSourceGeneratedDocumentsAsync may not return documents in a deterministic order, so we sort
            // the results here to ensure subsequent assertions are not dependent on the order of items provided by the
            // project.
            results = results.Sort((x, y) => x.Uri.ToString().CompareTo(y.Uri.ToString()));

            Assert.Equal(3, results.Length);
            // Since we sorted above by URI the first result is the project.
            Assert.Empty(results[0].Diagnostics);
            Assert.Equal("CS1513", results[1].Diagnostics.Single().Code);
            Assert.Empty(results[2].Diagnostics);
        }

        [Theory, CombinatorialData]
        public async Task TestWorkspaceDiagnosticsForRemovedDocument(bool useVSDiagnostics)
        {
            var markup1 =
@"class A {";
            var markup2 = "";
            await using var testLspServer = await CreateTestWorkspaceWithDiagnosticsAsync(
                new[] { markup1, markup2 }, BackgroundAnalysisScope.FullSolution, useVSDiagnostics);

            var results = await RunGetWorkspacePullDiagnosticsAsync(testLspServer, useVSDiagnostics);

            Assert.Equal(3, results.Length);
            Assert.Equal("CS1513", results[0].Diagnostics.Single().Code);
            Assert.Empty(results[1].Diagnostics);
            Assert.Empty(results[2].Diagnostics);

            testLspServer.TestWorkspace.OnDocumentRemoved(testLspServer.TestWorkspace.Documents.First().Id);

            var results2 = await RunGetWorkspacePullDiagnosticsAsync(testLspServer, useVSDiagnostics, previousResults: CreateDiagnosticParamsFromPreviousReports(results));

            // First doc should show up as removed.
            Assert.Equal(3, results2.Length);
            Assert.Equal(useVSDiagnostics ? null : Array.Empty<LSP.Diagnostic>(), results2[0].Diagnostics);
            Assert.Null(results2[0].ResultId);

            // Second and third doc should be changed as the project has changed.
            Assert.Empty(results2[1].Diagnostics);
            Assert.NotEqual(results[1].ResultId, results2[1].ResultId);
            Assert.Empty(results2[2].Diagnostics);
            Assert.NotEqual(results[2].ResultId, results2[2].ResultId);
        }

        [Theory, CombinatorialData]
        public async Task TestNoChangeIfWorkspaceDiagnosticsCalledTwice(bool useVSDiagnostics)
        {
            var markup1 =
@"class A {";
            var markup2 = "";
            await using var testLspServer = await CreateTestWorkspaceWithDiagnosticsAsync(
                 new[] { markup1, markup2 }, BackgroundAnalysisScope.FullSolution, useVSDiagnostics);

            var results = await RunGetWorkspacePullDiagnosticsAsync(testLspServer, useVSDiagnostics);

            Assert.Equal(3, results.Length);
            Assert.Equal("CS1513", results[0].Diagnostics.Single().Code);
            Assert.Empty(results[1].Diagnostics);
            Assert.Empty(results[2].Diagnostics);

            var results2 = await RunGetWorkspacePullDiagnosticsAsync(testLspServer, useVSDiagnostics, previousResults: CreateDiagnosticParamsFromPreviousReports(results));

            Assert.Equal(3, results2.Length);
            Assert.Null(results2[0].Diagnostics);
            Assert.Null(results2[1].Diagnostics);
            Assert.Null(results2[2].Diagnostics);

            Assert.Equal(results[0].ResultId, results2[0].ResultId);
            Assert.Equal(results[1].ResultId, results2[1].ResultId);
            Assert.Equal(results[2].ResultId, results2[2].ResultId);
        }

        [Theory, CombinatorialData]
        public async Task TestWorkspaceDiagnosticsRemovedAfterErrorIsFixed(bool useVSDiagnostics)
        {
            var markup1 =
@"class A {";
            var markup2 = "";
            await using var testLspServer = await CreateTestWorkspaceWithDiagnosticsAsync(
                 new[] { markup1, markup2 }, BackgroundAnalysisScope.FullSolution, useVSDiagnostics);

            var results = await RunGetWorkspacePullDiagnosticsAsync(testLspServer, useVSDiagnostics);

            Assert.Equal(3, results.Length);
            Assert.Equal("CS1513", results[0].Diagnostics.Single().Code);
            Assert.Empty(results[1].Diagnostics);
            Assert.Empty(results[2].Diagnostics);

            var buffer = testLspServer.TestWorkspace.Documents.First().GetTextBuffer();
            buffer.Insert(buffer.CurrentSnapshot.Length, "}");

            var results2 = await RunGetWorkspacePullDiagnosticsAsync(testLspServer, useVSDiagnostics, previousResults: CreateDiagnosticParamsFromPreviousReports(results));

            Assert.Equal(3, results2.Length);
            Assert.Empty(results2[0].Diagnostics);
            // Project has changed, so we re-computed diagnostics as changes in the first file
            // may have changed results in the second.
            Assert.Empty(results2[1].Diagnostics);
            Assert.Empty(results2[2].Diagnostics);

            Assert.NotEqual(results[0].ResultId, results2[0].ResultId);
            Assert.NotEqual(results[1].ResultId, results2[1].ResultId);
            Assert.NotEqual(results[2].ResultId, results2[2].ResultId);
        }

        [Theory, CombinatorialData]
        public async Task TestWorkspaceDiagnosticsRemainAfterErrorIsNotFixed(bool useVSDiagnostics)
        {
            var markup1 =
@"class A {";
            var markup2 = "";
            await using var testLspServer = await CreateTestWorkspaceWithDiagnosticsAsync(
                 new[] { markup1, markup2 }, BackgroundAnalysisScope.FullSolution, useVSDiagnostics);

            var results = await RunGetWorkspacePullDiagnosticsAsync(testLspServer, useVSDiagnostics);

            Assert.Equal(3, results.Length);
            Assert.Equal("CS1513", results[0].Diagnostics.Single().Code);
            Assert.Equal(new Position { Line = 0, Character = 9 }, results[0].Diagnostics.Single().Range.Start);

            Assert.Empty(results[1].Diagnostics);
            Assert.Empty(results[2].Diagnostics);

            var buffer = testLspServer.TestWorkspace.Documents.First().GetTextBuffer();
            buffer.Insert(0, " ");

            var document = testLspServer.GetCurrentSolution().Projects.Single().Documents.First();
            var text = await document.GetTextAsync();

            // Hacky, but we need to close the document manually since editing the text-buffer will open it in the
            // test-workspace.
            testLspServer.TestWorkspace.OnDocumentClosed(
                document.Id, TextLoader.From(TextAndVersion.Create(text, VersionStamp.Create())));

            var results2 = await RunGetWorkspacePullDiagnosticsAsync(testLspServer, useVSDiagnostics);

            Assert.Equal("CS1513", results2[0].Diagnostics.Single().Code);
            Assert.Equal(new Position { Line = 0, Character = 10 }, results2[0].Diagnostics.Single().Range.Start);

            Assert.Empty(results2[1].Diagnostics);
            Assert.NotEqual(results[1].ResultId, results2[1].ResultId);
            Assert.Empty(results2[2].Diagnostics);
            Assert.NotEqual(results[2].ResultId, results2[2].ResultId);
        }

        [Theory, CombinatorialData]
        public async Task TestStreamingWorkspaceDiagnostics(bool useVSDiagnostics)
        {
            var markup1 =
@"class A {";
            var markup2 = "";
            await using var testLspServer = await CreateTestWorkspaceWithDiagnosticsAsync(
                 new[] { markup1, markup2 }, BackgroundAnalysisScope.FullSolution, useVSDiagnostics);

            var results = await RunGetWorkspacePullDiagnosticsAsync(testLspServer, useVSDiagnostics);

            Assert.Equal(3, results.Length);
            Assert.Equal("CS1513", results[0].Diagnostics.Single().Code);
            Assert.Equal(new Position { Line = 0, Character = 9 }, results[0].Diagnostics.Single().Range.Start);

            results = await RunGetWorkspacePullDiagnosticsAsync(testLspServer, useVSDiagnostics, useProgress: true);

            Assert.Equal("CS1513", results[0].Diagnostics![0].Code);
        }

        [Theory, CombinatorialData]
        public async Task TestWorkspaceDiagnosticsAreNotMapped(bool useVSDiagnostics)
        {
            var markup1 =
@"#line 1 ""test.txt""
class A {";
            var markup2 = "";
            await using var testLspServer = await CreateTestWorkspaceWithDiagnosticsAsync(
                new[] { markup1, markup2 }, BackgroundAnalysisScope.FullSolution, useVSDiagnostics);

            var results = await RunGetWorkspacePullDiagnosticsAsync(testLspServer, useVSDiagnostics);
            Assert.Equal(3, results.Length);
            Assert.Equal(new Uri("C:/test1.cs"), results[0].TextDocument!.Uri);
            Assert.Equal("CS1513", results[0].Diagnostics.Single().Code);
            Assert.Equal(1, results[0].Diagnostics.Single().Range.Start.Line);
            Assert.Empty(results[1].Diagnostics);
            Assert.Empty(results[2].Diagnostics);
        }

        [Theory, CombinatorialData]
        public async Task TestWorkspaceDiagnosticsWithChangeInReferencedProject(bool useVSDiagnostics)
        {
            var markup1 =
@"namespace M
{
    class A : B { }
}";
            var markup2 =
@"namespace M
{
    public class {|caret:|} { }
}";

            var workspaceXml =
@$"<Workspace>
    <Project Language=""C#"" CommonReferences=""true"" AssemblyName=""CSProj1"" FilePath=""C:\CSProj1.csproj"">
        <Document FilePath=""C:\A.cs"">{markup1}</Document>
        <ProjectReference>CSProj2</ProjectReference>
    </Project>
    <Project Language=""C#"" CommonReferences=""true"" AssemblyName=""CSProj2"" FilePath=""C:\CSProj2.csproj"">
        <Document FilePath=""C:\B.cs"">{markup2}</Document>
    </Project>
</Workspace>";

            await using var testLspServer = await CreateTestWorkspaceFromXmlAsync(workspaceXml, BackgroundAnalysisScope.FullSolution, useVSDiagnostics).ConfigureAwait(false);
            var csproj2Document = testLspServer.GetCurrentSolution().Projects.Where(p => p.Name == "CSProj2").Single().Documents.First();

            // Verify we a diagnostic in A.cs since B does not exist
            // and a diagnostic in B.cs since it is missing the class name.
            var results = await RunGetWorkspacePullDiagnosticsAsync(testLspServer, useVSDiagnostics);
            AssertEx.NotNull(results);
            Assert.Equal(4, results.Length);
            Assert.Equal("CS0246", results[0].Diagnostics.Single().Code);
            Assert.Equal("CS1001", results[2].Diagnostics.Single().Code);

            // Insert B into B.cs via the workspace.
            var caretLocation = testLspServer.GetLocations("caret").First().Range;
            var csproj2DocumentText = await csproj2Document.GetTextAsync();
            var newCsProj2Document = csproj2Document.WithText(csproj2DocumentText.WithChanges(new TextChange(ProtocolConversions.RangeToTextSpan(caretLocation, csproj2DocumentText), "B")));
            await testLspServer.TestWorkspace.ChangeDocumentAsync(csproj2Document.Id, newCsProj2Document.Project.Solution);

            // Get updated workspace diagnostics for the change.
            var previousResultIds = CreateDiagnosticParamsFromPreviousReports(results);
            results = await RunGetWorkspacePullDiagnosticsAsync(testLspServer, useVSDiagnostics, previousResults: previousResultIds);
            AssertEx.NotNull(results);
            Assert.Equal(4, results.Length);

            // Verify diagnostics for A.cs are updated as the type B now exists.
            Assert.Empty(results[0].Diagnostics);
            Assert.NotEqual(previousResultIds[0].resultId, results[0].ResultId);

            // Verify diagnostics for B.cs are updated as the class definition is now correct.
            Assert.Empty(results[2].Diagnostics);
            Assert.NotEqual(previousResultIds[2].resultId, results[2].ResultId);
        }

        [Theory, CombinatorialData]
        public async Task TestWorkspaceDiagnosticsWithChangeInRecursiveReferencedProject(bool useVSDiagnostics)
        {
            var markup1 =
@"namespace M
{
    public class A
    {
    }
}";
            var markup2 =
@"namespace M
{
    public class B
    {
    }
}";
            var markup3 =
@"namespace M
{
    public class {|caret:|}
    {
    }
}";

            var workspaceXml =
@$"<Workspace>
    <Project Language=""C#"" CommonReferences=""true"" AssemblyName=""CSProj1"" FilePath=""C:\CSProj1.csproj"">
        <ProjectReference>CSProj2</ProjectReference>
        <Document FilePath=""C:\A.cs"">{markup1}</Document>
    </Project>
    <Project Language=""C#"" CommonReferences=""true"" AssemblyName=""CSProj2"" FilePath=""C:\CSProj2.csproj"">
        <ProjectReference>CSProj3</ProjectReference>
        <Document FilePath=""C:\B.cs"">{markup2}</Document>
    </Project>
    <Project Language=""C#"" CommonReferences=""true"" AssemblyName=""CSProj3"" FilePath=""C:\CSProj3.csproj"">
        <Document FilePath=""C:\C.cs"">{markup3}</Document>
    </Project>
</Workspace>";

            await using var testLspServer = await CreateTestWorkspaceFromXmlAsync(workspaceXml, BackgroundAnalysisScope.FullSolution, useVSDiagnostics).ConfigureAwait(false);
            var csproj3Document = testLspServer.GetCurrentSolution().Projects.Where(p => p.Name == "CSProj3").Single().Documents.First();

            // Verify we have a diagnostic in C.cs initially.
            var results = await RunGetWorkspacePullDiagnosticsAsync(testLspServer, useVSDiagnostics);
            AssertEx.NotNull(results);
            Assert.Equal(6, results.Length);
            Assert.Empty(results[0].Diagnostics);
            Assert.Empty(results[1].Diagnostics);
            Assert.Empty(results[2].Diagnostics);
            Assert.Empty(results[3].Diagnostics);
            Assert.Equal("CS1001", results[4].Diagnostics.Single().Code);
            Assert.Empty(results[5].Diagnostics);

            // Insert C into C.cs via the workspace.
            var caretLocation = testLspServer.GetLocations("caret").First().Range;
            var csproj3DocumentText = await csproj3Document.GetTextAsync().ConfigureAwait(false);
            var newCsProj3Document = csproj3Document.WithText(csproj3DocumentText.WithChanges(new TextChange(ProtocolConversions.RangeToTextSpan(caretLocation, csproj3DocumentText), "C")));
            await testLspServer.TestWorkspace.ChangeDocumentAsync(csproj3Document.Id, newCsProj3Document.Project.Solution).ConfigureAwait(false);

            // Get updated workspace diagnostics for the change.
            var previousResultIds = CreateDiagnosticParamsFromPreviousReports(results);
            results = await RunGetWorkspacePullDiagnosticsAsync(testLspServer, useVSDiagnostics, previousResults: previousResultIds).ConfigureAwait(false);
            AssertEx.NotNull(results);
            Assert.Equal(6, results.Length);

            // Verify that new diagnostics are returned for all files (even though the diagnostics for the first two files are the same)
            // since we re-calculate when transitive project dependencies change.
            Assert.Empty(results[0].Diagnostics);
            Assert.NotEqual(previousResultIds[0].resultId, results[0].ResultId);
            Assert.Empty(results[1].Diagnostics);
            Assert.NotEqual(previousResultIds[1].resultId, results[1].ResultId);

            Assert.Empty(results[2].Diagnostics);
            Assert.NotEqual(previousResultIds[2].resultId, results[2].ResultId);
            Assert.Empty(results[3].Diagnostics);
            Assert.NotEqual(previousResultIds[3].resultId, results[3].ResultId);

            Assert.Empty(results[4].Diagnostics);
            Assert.NotEqual(previousResultIds[4].resultId, results[4].ResultId);
            Assert.Empty(results[5].Diagnostics);
            Assert.NotEqual(previousResultIds[5].resultId, results[5].ResultId);
        }

        [Theory, CombinatorialData]
        public async Task TestWorkspaceDiagnosticsWithChangeInNotReferencedProject(bool useVSDiagnostics)
        {
            var markup1 =
@"namespace M
{
    class A : B { }
}";
            var markup2 =
@"namespace M
{
    public class {|caret:|} { }
}";

            var workspaceXml =
@$"<Workspace>
    <Project Language=""C#"" CommonReferences=""true"" AssemblyName=""CSProj1"" FilePath=""C:\CSProj1.csproj"">
        <Document FilePath=""C:\A.cs"">{markup1}</Document>
    </Project>
    <Project Language=""C#"" CommonReferences=""true"" AssemblyName=""CSProj2"" FilePath=""C:\CSProj2.csproj"">
        <Document FilePath=""C:\B.cs"">{markup2}</Document>
    </Project>
</Workspace>";

            await using var testLspServer = await CreateTestWorkspaceFromXmlAsync(workspaceXml, BackgroundAnalysisScope.FullSolution, useVSDiagnostics).ConfigureAwait(false);
            var csproj2Document = testLspServer.GetCurrentSolution().Projects.Where(p => p.Name == "CSProj2").Single().Documents.First();

            // Verify we a diagnostic in A.cs since B does not exist
            // and a diagnostic in B.cs since it is missing the class name.
            var results = await RunGetWorkspacePullDiagnosticsAsync(testLspServer, useVSDiagnostics);
            AssertEx.NotNull(results);
            Assert.Equal(4, results.Length);
            Assert.Equal("CS0246", results[0].Diagnostics.Single().Code);
            Assert.Empty(results[1].Diagnostics);
            Assert.Equal("CS1001", results[2].Diagnostics.Single().Code);
            Assert.Empty(results[3].Diagnostics);

            // Insert B into B.cs via the workspace.
            var caretLocation = testLspServer.GetLocations("caret").First().Range;
            var csproj2DocumentText = await csproj2Document.GetTextAsync();
            var newCsProj2Document = csproj2Document.WithText(csproj2DocumentText.WithChanges(new TextChange(ProtocolConversions.RangeToTextSpan(caretLocation, csproj2DocumentText), "B")));
            await testLspServer.TestWorkspace.ChangeDocumentAsync(csproj2Document.Id, newCsProj2Document.Project.Solution);

            // Get updated workspace diagnostics for the change.
            var previousResultIds = CreateDiagnosticParamsFromPreviousReports(results);
            results = await RunGetWorkspacePullDiagnosticsAsync(testLspServer, useVSDiagnostics, previousResultIds);
            AssertEx.NotNull(results);
            Assert.Equal(4, results.Length);

            // Verify the diagnostic result for A.cs is unchanged as A.cs does not reference CSProj2.
            Assert.Null(results[0].Diagnostics);
            Assert.Equal(previousResultIds[0].resultId, results[0].ResultId);
            Assert.Null(results[1].Diagnostics);
            Assert.Equal(previousResultIds[1].resultId, results[1].ResultId);

            // Verify that the diagnostics result for B.cs reflects the change we made to it.
            Assert.Empty(results[2].Diagnostics);
            Assert.NotEqual(previousResultIds[2].resultId, results[2].ResultId);
            Assert.Empty(results[3].Diagnostics);
            Assert.NotEqual(previousResultIds[3].resultId, results[3].ResultId);
        }

        [Theory, CombinatorialData]
        public async Task TestWorkspaceDiagnosticsWithDependentProjectReloadedAndChanged(bool useVSDiagnostics)
        {
            var markup1 =
@"namespace M
{
    class A : B { }
}";
            var markup2 =
@"namespace M
{
    public class {|caret:|} { }
}";

            var workspaceXml =
@$"<Workspace>
    <Project Language=""C#"" CommonReferences=""true"" AssemblyName=""CSProj1"" FilePath=""C:\CSProj1.csproj"">
        <Document FilePath=""C:\A.cs"">{markup1}</Document>
        <ProjectReference>CSProj2</ProjectReference>
    </Project>
    <Project Language=""C#"" CommonReferences=""true"" AssemblyName=""CSProj2"" FilePath=""C:\CSProj2.csproj"">
        <Document FilePath=""C:\B.cs"">{markup2}</Document>
    </Project>
</Workspace>";

            await using var testLspServer = await CreateTestWorkspaceFromXmlAsync(workspaceXml, BackgroundAnalysisScope.FullSolution, useVSDiagnostics).ConfigureAwait(false);
            var csproj2Document = testLspServer.GetCurrentSolution().Projects.Where(p => p.Name == "CSProj2").Single().Documents.First();

            // Verify we a diagnostic in A.cs since B does not exist
            // and a diagnostic in B.cs since it is missing the class name.
            var results = await RunGetWorkspacePullDiagnosticsAsync(testLspServer, useVSDiagnostics);
            AssertEx.NotNull(results);
            Assert.Equal(4, results.Length);
            Assert.Equal("CS0246", results[0].Diagnostics.Single().Code);
            Assert.Equal("CS1001", results[2].Diagnostics.Single().Code);

            // Change and reload the project via the workspace.
            var projectInfo = testLspServer.TestWorkspace.Projects.Where(p => p.AssemblyName == "CSProj2").Single().ToProjectInfo();
            projectInfo = projectInfo.WithCompilationOptions(projectInfo.CompilationOptions!.WithPlatform(Platform.X64));
            testLspServer.TestWorkspace.OnProjectReloaded(projectInfo);
            var operations = testLspServer.TestWorkspace.ExportProvider.GetExportedValue<AsynchronousOperationListenerProvider>();
            await operations.GetWaiter(FeatureAttribute.Workspace).ExpeditedWaitAsync();

            // Get updated workspace diagnostics for the change.
            var previousResultIds = CreateDiagnosticParamsFromPreviousReports(results);
            results = await RunGetWorkspacePullDiagnosticsAsync(testLspServer, useVSDiagnostics, previousResults: previousResultIds);

            AssertEx.NotNull(results);
            Assert.Equal(4, results.Length);

            // The diagnostics should have been recalculated for both projects as a referenced project changed.
            Assert.Equal("CS0246", results[0].Diagnostics.Single().Code);
            Assert.Equal("CS1001", results[2].Diagnostics.Single().Code);
        }

        [Theory, CombinatorialData]
        public async Task TestWorkspaceDiagnosticsWithDependentProjectReloadedUnChanged(bool useVSDiagnostics)
        {
            var markup1 =
@"namespace M
{
    class A : B { }
}";
            var markup2 =
@"namespace M
{
    public class {|caret:|} { }
}";

            var workspaceXml =
@$"<Workspace>
    <Project Language=""C#"" CommonReferences=""true"" AssemblyName=""CSProj1"" FilePath=""C:\CSProj1.csproj"">
        <Document FilePath=""C:\A.cs"">{markup1}</Document>
        <ProjectReference>CSProj2</ProjectReference>
    </Project>
    <Project Language=""C#"" CommonReferences=""true"" AssemblyName=""CSProj2"" FilePath=""C:\CSProj2.csproj"">
        <Document FilePath=""C:\B.cs"">{markup2}</Document>
    </Project>
</Workspace>";

            await using var testLspServer = await CreateTestWorkspaceFromXmlAsync(workspaceXml, BackgroundAnalysisScope.FullSolution, useVSDiagnostics).ConfigureAwait(false);
            var csproj2Document = testLspServer.GetCurrentSolution().Projects.Where(p => p.Name == "CSProj2").Single().Documents.First();

            // Verify we a diagnostic in A.cs since B does not exist
            // and a diagnostic in B.cs since it is missing the class name.
            var results = await RunGetWorkspacePullDiagnosticsAsync(testLspServer, useVSDiagnostics);
            AssertEx.NotNull(results);
            Assert.Equal(4, results.Length);
            Assert.Equal("CS0246", results[0].Diagnostics.Single().Code);
            Assert.Equal("CS1001", results[2].Diagnostics.Single().Code);

            // Reload the project via the workspace.
            var projectInfo = testLspServer.TestWorkspace.Projects.Where(p => p.AssemblyName == "CSProj2").Single().ToProjectInfo();
            testLspServer.TestWorkspace.OnProjectReloaded(projectInfo);
            var operations = testLspServer.TestWorkspace.ExportProvider.GetExportedValue<AsynchronousOperationListenerProvider>();
            await operations.GetWaiter(FeatureAttribute.Workspace).ExpeditedWaitAsync();

            // Get updated workspace diagnostics for the change.
            var previousResultIds = CreateDiagnosticParamsFromPreviousReports(results);
            results = await RunGetWorkspacePullDiagnosticsAsync(testLspServer, useVSDiagnostics, previousResults: previousResultIds);

            // Verify that since no actual changes have been made we report unchanged diagnostics.
            AssertEx.NotNull(results);
            Assert.Equal(4, results.Length);

            // Diagnostics should be unchanged as the referenced project was only unloaded / reloaded, but did not actually change.
            Assert.Null(results[0].Diagnostics);
            Assert.Equal(previousResultIds[0].resultId, results[0].ResultId);
            Assert.Null(results[2].Diagnostics);
            Assert.Equal(previousResultIds[2].resultId, results[2].ResultId);
        }

        [Theory, CombinatorialData]
        public async Task TestWorkspaceDiagnosticsOrderOfReferencedProjectsReloadedDoesNotMatter(bool useVSDiagnostics)
        {
            var markup1 =
@"namespace M
{
    class A : B { }
}";

            var workspaceXml =
@$"<Workspace>
    <Project Language=""C#"" CommonReferences=""true"" AssemblyName=""CSProj1"" FilePath=""C:\CSProj1.csproj"">
        <Document FilePath=""C:\A.cs"">{markup1}</Document>
        <ProjectReference>CSProj2</ProjectReference>
        <ProjectReference>CSProj3</ProjectReference>
    </Project>
    <Project Language=""C#"" CommonReferences=""true"" AssemblyName=""CSProj2"" FilePath=""C:\CSProj2.csproj"">
        <Document FilePath=""C:\B.cs""></Document>
    </Project>
<Project Language=""C#"" CommonReferences=""true"" AssemblyName=""CSProj3"" FilePath=""C:\CSProj3.csproj"">
        <Document FilePath=""C:\C.cs""></Document>
    </Project>
</Workspace>";

            await using var testLspServer = await CreateTestWorkspaceFromXmlAsync(workspaceXml, BackgroundAnalysisScope.FullSolution, useVSDiagnostics).ConfigureAwait(false);
            var csproj2Document = testLspServer.GetCurrentSolution().Projects.Where(p => p.Name == "CSProj2").Single().Documents.First();

            // Verify we a diagnostic in A.cs since B does not exist
            // and a diagnostic in B.cs since it is missing the class name.
            var results = await RunGetWorkspacePullDiagnosticsAsync(testLspServer, useVSDiagnostics);
            AssertEx.NotNull(results);
            Assert.Equal(6, results.Length);
            Assert.Equal("CS0246", results[0].Diagnostics.Single().Code);

            // Reload the project via the workspace.
            var projectInfo = testLspServer.TestWorkspace.Projects.Where(p => p.AssemblyName == "CSProj2").Single().ToProjectInfo();
            testLspServer.TestWorkspace.OnProjectReloaded(projectInfo);
            var operations = testLspServer.TestWorkspace.ExportProvider.GetExportedValue<AsynchronousOperationListenerProvider>();
            await operations.GetWaiter(FeatureAttribute.Workspace).ExpeditedWaitAsync();

            // Get updated workspace diagnostics for the change.
            var previousResults = CreateDiagnosticParamsFromPreviousReports(results);
            var previousResultIds = previousResults.Select(param => param.resultId).ToImmutableArray();
            results = await RunGetWorkspacePullDiagnosticsAsync(testLspServer, useVSDiagnostics, previousResults: previousResults);

            // Verify that since no actual changes have been made we report unchanged diagnostics.
            AssertEx.NotNull(results);
            Assert.Equal(6, results.Length);

            // Diagnostics should be unchanged as a referenced project was unloaded and reloaded.  Order should not matter.
            Assert.Null(results[0].Diagnostics);
            Assert.All(results, result => Assert.Null(result.Diagnostics));
            Assert.All(results, result => Assert.True(previousResultIds.Contains(result.ResultId)));
        }

        #endregion
    }
}<|MERGE_RESOLUTION|>--- conflicted
+++ resolved
@@ -99,40 +99,15 @@
         }
 
         [Theory, CombinatorialData]
-<<<<<<< HEAD
-=======
-        public async Task TestNoDocumentDiagnosticsForOpenFilesWithFSAOffIfInPushMode(bool useVSDiagnostics)
-        {
-            var markup =
-@"class A {";
-            await using var testLspServer = await CreateTestWorkspaceWithDiagnosticsAsync(markup, BackgroundAnalysisScope.OpenFiles, useVSDiagnostics, pullDiagnostics: false);
+        public async Task TestNoDocumentDiagnosticsForOpenFilesIfDefaultAndFeatureFlagOff(bool useVSDiagnostics)
+        {
+            var markup =
+@"class A {";
+            await using var testLspServer = await CreateTestLspServerAsync(markup,
+                GetInitializationOptions(BackgroundAnalysisScope.OpenFiles, useVSDiagnostics));
 
             // Calling GetTextBuffer will effectively open the file.
             testLspServer.TestWorkspace.Documents.Single().GetTextBuffer();
-
-            var document = testLspServer.GetCurrentSolution().Projects.Single().Documents.Single();
-
-            await OpenDocumentAsync(testLspServer, document);
-
-            await Assert.ThrowsAsync<StreamJsonRpc.RemoteInvocationException>(async () => await RunGetDocumentPullDiagnosticsAsync(testLspServer, document.GetURI(), useVSDiagnostics));
-        }
-
-        [Theory, CombinatorialData]
->>>>>>> a001bb84
-        public async Task TestNoDocumentDiagnosticsForOpenFilesIfDefaultAndFeatureFlagOff(bool useVSDiagnostics)
-        {
-            var markup =
-@"class A {";
-<<<<<<< HEAD
-            using var testLspServer = await CreateTestLspServerAsync(markup,
-                GetInitializationOptions(BackgroundAnalysisScope.OpenFiles, useVSDiagnostics));
-=======
-            await using var testLspServer = await CreateTestLspServerAsync(markup,
-                GetInitializationOptions(BackgroundAnalysisScope.OpenFiles, useVSDiagnostics, DiagnosticMode.Default));
->>>>>>> a001bb84
-
-            // Calling GetTextBuffer will effectively open the file.
-            testLspServer.TestWorkspace.Documents.Single().GetTextBuffer();
             var document = testLspServer.GetCurrentSolution().Projects.Single().Documents.Single();
             await OpenDocumentAsync(testLspServer, document);
 
@@ -147,13 +122,8 @@
         {
             var markup =
 @"class A {";
-<<<<<<< HEAD
-            using var testLspServer = await CreateTestLspServerAsync(markup,
+            await using var testLspServer = await CreateTestLspServerAsync(markup,
                 GetInitializationOptions(BackgroundAnalysisScope.OpenFiles, useVSDiagnostics));
-=======
-            await using var testLspServer = await CreateTestLspServerAsync(markup,
-                GetInitializationOptions(BackgroundAnalysisScope.OpenFiles, useVSDiagnostics, DiagnosticMode.Default));
->>>>>>> a001bb84
 
             // Calling GetTextBuffer will effectively open the file.
             testLspServer.TestWorkspace.Documents.Single().GetTextBuffer();
@@ -547,13 +517,8 @@
 @"class A {";
 
             // Turn off pull diagnostics by default, but send a request to the razor LSP server which is always pull.
-<<<<<<< HEAD
-            using var testLspServer = await CreateTestLspServerAsync(markup,
+            await using var testLspServer = await CreateTestLspServerAsync(markup,
                 GetInitializationOptions(BackgroundAnalysisScope.OpenFiles, useVSDiagnostics, WellKnownLspServerKinds.RazorLspServer));
-=======
-            await using var testLspServer = await CreateTestLspServerAsync(markup,
-                GetInitializationOptions(BackgroundAnalysisScope.OpenFiles, useVSDiagnostics, DiagnosticMode.Push, WellKnownLspServerKinds.RazorLspServer));
->>>>>>> a001bb84
 
             // Calling GetTextBuffer will effectively open the file.
             testLspServer.TestWorkspace.Documents.Single().GetTextBuffer();
@@ -577,13 +542,8 @@
 @"class A {";
 
             // Turn off pull diagnostics by default, but send a request to the razor LSP server which is always pull.
-<<<<<<< HEAD
-            using var testLspServer = await CreateTestLspServerAsync(markup,
+            await using var testLspServer = await CreateTestLspServerAsync(markup,
                 GetInitializationOptions(BackgroundAnalysisScope.OpenFiles, useVSDiagnostics, WellKnownLspServerKinds.LiveShareLspServer));
-=======
-            await using var testLspServer = await CreateTestLspServerAsync(markup,
-                GetInitializationOptions(BackgroundAnalysisScope.OpenFiles, useVSDiagnostics, DiagnosticMode.Push, WellKnownLspServerKinds.LiveShareLspServer));
->>>>>>> a001bb84
 
             // Calling GetTextBuffer will effectively open the file.
             testLspServer.TestWorkspace.Documents.Single().GetTextBuffer();
@@ -604,11 +564,7 @@
         public async Task TestDocumentDiagnosticsIncludesSourceGeneratorDiagnostics(bool useVSDiagnostics)
         {
             var markup = "// Hello, World";
-<<<<<<< HEAD
-            using var testLspServer = await CreateTestWorkspaceWithDiagnosticsAsync(markup, BackgroundAnalysisScope.OpenFiles, useVSDiagnostics);
-=======
-            await using var testLspServer = await CreateTestWorkspaceWithDiagnosticsAsync(markup, BackgroundAnalysisScope.OpenFiles, useVSDiagnostics, pullDiagnostics: true);
->>>>>>> a001bb84
+            await using var testLspServer = await CreateTestWorkspaceWithDiagnosticsAsync(markup, BackgroundAnalysisScope.OpenFiles, useVSDiagnostics);
 
             // Calling GetTextBuffer will effectively open the file.
             testLspServer.TestWorkspace.Documents.Single().GetTextBuffer();
@@ -858,13 +814,8 @@
             var markup1 =
 @"class A {";
             var markup2 = "";
-<<<<<<< HEAD
-            using var testLspServer = await CreateTestWorkspaceWithDiagnosticsAsync(
+            await using var testLspServer = await CreateTestWorkspaceWithDiagnosticsAsync(
                 new[] { markup1, markup2 }, BackgroundAnalysisScope.OpenFiles, useVSDiagnostics);
-=======
-            await using var testLspServer = await CreateTestWorkspaceWithDiagnosticsAsync(
-                new[] { markup1, markup2 }, BackgroundAnalysisScope.OpenFiles, useVSDiagnostics, pullDiagnostics: true);
->>>>>>> a001bb84
 
             var firstDocument = testLspServer.GetCurrentSolution().Projects.Single().Documents.First();
             await OpenDocumentAsync(testLspServer, firstDocument);
@@ -878,11 +829,7 @@
         public async Task TestWorkspaceDiagnosticsIncludesSourceGeneratorDiagnosticsClosedFSAOn(bool useVSDiagnostics)
         {
             var markup = "// Hello, World";
-<<<<<<< HEAD
-            using var testLspServer = await CreateTestWorkspaceWithDiagnosticsAsync(markup, BackgroundAnalysisScope.FullSolution, useVSDiagnostics);
-=======
-            await using var testLspServer = await CreateTestWorkspaceWithDiagnosticsAsync(markup, BackgroundAnalysisScope.FullSolution, useVSDiagnostics, pullDiagnostics: true);
->>>>>>> a001bb84
+            await using var testLspServer = await CreateTestWorkspaceWithDiagnosticsAsync(markup, BackgroundAnalysisScope.FullSolution, useVSDiagnostics);
 
             var document = testLspServer.GetCurrentSolution().Projects.Single().Documents.Single();
 
@@ -902,11 +849,7 @@
         public async Task TestWorkspaceDiagnosticsDoesNotIncludeSourceGeneratorDiagnosticsClosedFSAOffAndNoFilesOpen(bool useVSDiagnostics)
         {
             var markup = "// Hello, World";
-<<<<<<< HEAD
-            using var testLspServer = await CreateTestWorkspaceWithDiagnosticsAsync(markup, BackgroundAnalysisScope.OpenFiles, useVSDiagnostics);
-=======
-            await using var testLspServer = await CreateTestWorkspaceWithDiagnosticsAsync(markup, BackgroundAnalysisScope.OpenFiles, useVSDiagnostics, pullDiagnostics: true);
->>>>>>> a001bb84
+            await using var testLspServer = await CreateTestWorkspaceWithDiagnosticsAsync(markup, BackgroundAnalysisScope.OpenFiles, useVSDiagnostics);
 
             var generator = new DiagnosticProducingGenerator(
                 context => Location.Create(
@@ -921,28 +864,17 @@
             Assert.Empty(results);
         }
 
-<<<<<<< HEAD
-//        [Theory, CombinatorialData]
-//        public async Task TestNoWorkspaceDiagnosticsForClosedFilesWithFSAOnAndInPushMode(bool useVSDiagnostics)
-//        {
-//            var markup1 =
-//@"class A {";
-//            var markup2 = "";
-//            using var testLspServer = await CreateTestWorkspaceWithDiagnosticsAsync(
-//                new[] { markup1, markup2 }, BackgroundAnalysisScope.FullSolution, useVSDiagnostics, pullDiagnostics: false);
-=======
-        [Theory, CombinatorialData]
-        public async Task TestNoWorkspaceDiagnosticsForClosedFilesWithFSAOnAndInPushMode(bool useVSDiagnostics)
-        {
-            var markup1 =
-@"class A {";
-            var markup2 = "";
-            await using var testLspServer = await CreateTestWorkspaceWithDiagnosticsAsync(
-                new[] { markup1, markup2 }, BackgroundAnalysisScope.FullSolution, useVSDiagnostics, pullDiagnostics: false);
->>>>>>> a001bb84
-
-//            await Assert.ThrowsAsync<StreamJsonRpc.RemoteInvocationException>(async () => await RunGetWorkspacePullDiagnosticsAsync(testLspServer, useVSDiagnostics));
-//        }
+        //        [Theory, CombinatorialData]
+        //        public async Task TestNoWorkspaceDiagnosticsForClosedFilesWithFSAOnAndInPushMode(bool useVSDiagnostics)
+        //        {
+        //            var markup1 =
+        //@"class A {";
+        //            var markup2 = "";
+        //            await using var testLspServer = await CreateTestWorkspaceWithDiagnosticsAsync(
+        //                new[] { markup1, markup2 }, BackgroundAnalysisScope.FullSolution, useVSDiagnostics, pullDiagnostics: false);
+
+        //            await Assert.ThrowsAsync<StreamJsonRpc.RemoteInvocationException>(async () => await RunGetWorkspacePullDiagnosticsAsync(testLspServer, useVSDiagnostics));
+        //        }
 
         [Theory, CombinatorialData]
         public async Task TestNoWorkspaceDiagnosticsForClosedFilesInProjectsWithIncorrectLanguage(bool useVSDiagnostics)
