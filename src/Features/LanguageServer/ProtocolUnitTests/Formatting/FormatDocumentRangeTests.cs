--- conflicted
+++ resolved
@@ -34,13 +34,8 @@
             int i = 1;
     }
 }";
-<<<<<<< HEAD
-            using var testLspServer = CreateTestLspServer(markup, out var locations);
-            var rangeToFormat = locations["format"].Single();
-=======
             using var testLspServer = await CreateTestLspServerAsync(markup);
             var rangeToFormat = testLspServer.GetLocations("format").Single();
->>>>>>> 67d940c4
             var documentText = await testLspServer.GetCurrentSolution().GetDocuments(rangeToFormat.Uri).Single().GetTextAsync();
 
             var results = await RunFormatDocumentRangeAsync(testLspServer, rangeToFormat);
@@ -67,13 +62,8 @@
 			int i = 1;
 	}
 }";
-<<<<<<< HEAD
-            using var testLspServer = CreateTestLspServer(markup, out var locations);
-            var rangeToFormat = locations["format"].Single();
-=======
             using var testLspServer = await CreateTestLspServerAsync(markup);
             var rangeToFormat = testLspServer.GetLocations("format").Single();
->>>>>>> 67d940c4
             var documentText = await testLspServer.GetCurrentSolution().GetDocuments(rangeToFormat.Uri).Single().GetTextAsync();
 
             var results = await RunFormatDocumentRangeAsync(testLspServer, rangeToFormat, insertSpaces: false, tabSize: 4);
