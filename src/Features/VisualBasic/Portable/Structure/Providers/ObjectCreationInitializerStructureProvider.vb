--- conflicted
+++ resolved
@@ -3,12 +3,7 @@
 ' See the LICENSE file in the project root for more information.
 
 Imports System.Threading
-<<<<<<< HEAD
-Imports Microsoft.CodeAnalysis.Options
 Imports Microsoft.CodeAnalysis.[Shared].Collections
-=======
-Imports Microsoft.CodeAnalysis.PooledObjects
->>>>>>> 72e1f823
 Imports Microsoft.CodeAnalysis.Structure
 Imports Microsoft.CodeAnalysis.Text
 Imports Microsoft.CodeAnalysis.VisualBasic.Syntax
@@ -19,14 +14,8 @@
         Inherits AbstractSyntaxNodeStructureProvider(Of ObjectCreationInitializerSyntax)
 
         Protected Overrides Sub CollectBlockSpans(node As ObjectCreationInitializerSyntax,
-<<<<<<< HEAD
                                                   ByRef spans As TemporaryArray(Of BlockSpan),
-                                                  isMetadataAsSource As Boolean,
-                                                  options As OptionSet,
-=======
-                                                  spans As ArrayBuilder(Of BlockSpan),
                                                   optionProvider As BlockStructureOptionProvider,
->>>>>>> 72e1f823
                                                   cancellationToken As CancellationToken)
 
             ' ObjectCreationInitializerSyntax is either "With { ... }" or "From { ... }"
