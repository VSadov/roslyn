﻿<?xml version="1.0" encoding="utf-8"?>
<root>
  <!-- 
    Microsoft ResX Schema 
    
    Version 2.0
    
    The primary goals of this format is to allow a simple XML format 
    that is mostly human readable. The generation and parsing of the 
    various data types are done through the TypeConverter classes 
    associated with the data types.
    
    Example:
    
    ... ado.net/XML headers & schema ...
    <resheader name="resmimetype">text/microsoft-resx</resheader>
    <resheader name="version">2.0</resheader>
    <resheader name="reader">System.Resources.ResXResourceReader, System.Windows.Forms, ...</resheader>
    <resheader name="writer">System.Resources.ResXResourceWriter, System.Windows.Forms, ...</resheader>
    <data name="Name1"><value>this is my long string</value><comment>this is a comment</comment></data>
    <data name="Color1" type="System.Drawing.Color, System.Drawing">Blue</data>
    <data name="Bitmap1" mimetype="application/x-microsoft.net.object.binary.base64">
        <value>[base64 mime encoded serialized .NET Framework object]</value>
    </data>
    <data name="Icon1" type="System.Drawing.Icon, System.Drawing" mimetype="application/x-microsoft.net.object.bytearray.base64">
        <value>[base64 mime encoded string representing a byte array form of the .NET Framework object]</value>
        <comment>This is a comment</comment>
    </data>
                
    There are any number of "resheader" rows that contain simple 
    name/value pairs.
    
    Each data row contains a name, and value. The row also contains a 
    type or mimetype. Type corresponds to a .NET class that support 
    text/value conversion through the TypeConverter architecture. 
    Classes that don't support this are serialized and stored with the 
    mimetype set.
    
    The mimetype is used for serialized objects, and tells the 
    ResXResourceReader how to depersist the object. This is currently not 
    extensible. For a given mimetype the value must be set accordingly:
    
    Note - application/x-microsoft.net.object.binary.base64 is the format 
    that the ResXResourceWriter will generate, however the reader can 
    read any of the formats listed below.
    
    mimetype: application/x-microsoft.net.object.binary.base64
    value   : The object must be serialized with 
            : System.Runtime.Serialization.Formatters.Binary.BinaryFormatter
            : and then encoded with base64 encoding.
    
    mimetype: application/x-microsoft.net.object.soap.base64
    value   : The object must be serialized with 
            : System.Runtime.Serialization.Formatters.Soap.SoapFormatter
            : and then encoded with base64 encoding.

    mimetype: application/x-microsoft.net.object.bytearray.base64
    value   : The object must be serialized into a byte array 
            : using a System.ComponentModel.TypeConverter
            : and then encoded with base64 encoding.
    -->
  <xsd:schema id="root" xmlns="" xmlns:xsd="http://www.w3.org/2001/XMLSchema" xmlns:msdata="urn:schemas-microsoft-com:xml-msdata">
    <xsd:import namespace="http://www.w3.org/XML/1998/namespace" />
    <xsd:element name="root" msdata:IsDataSet="true">
      <xsd:complexType>
        <xsd:choice maxOccurs="unbounded">
          <xsd:element name="metadata">
            <xsd:complexType>
              <xsd:sequence>
                <xsd:element name="value" type="xsd:string" minOccurs="0" />
              </xsd:sequence>
              <xsd:attribute name="name" use="required" type="xsd:string" />
              <xsd:attribute name="type" type="xsd:string" />
              <xsd:attribute name="mimetype" type="xsd:string" />
              <xsd:attribute ref="xml:space" />
            </xsd:complexType>
          </xsd:element>
          <xsd:element name="assembly">
            <xsd:complexType>
              <xsd:attribute name="alias" type="xsd:string" />
              <xsd:attribute name="name" type="xsd:string" />
            </xsd:complexType>
          </xsd:element>
          <xsd:element name="data">
            <xsd:complexType>
              <xsd:sequence>
                <xsd:element name="value" type="xsd:string" minOccurs="0" msdata:Ordinal="1" />
                <xsd:element name="comment" type="xsd:string" minOccurs="0" msdata:Ordinal="2" />
              </xsd:sequence>
              <xsd:attribute name="name" type="xsd:string" use="required" msdata:Ordinal="1" />
              <xsd:attribute name="type" type="xsd:string" msdata:Ordinal="3" />
              <xsd:attribute name="mimetype" type="xsd:string" msdata:Ordinal="4" />
              <xsd:attribute ref="xml:space" />
            </xsd:complexType>
          </xsd:element>
          <xsd:element name="resheader">
            <xsd:complexType>
              <xsd:sequence>
                <xsd:element name="value" type="xsd:string" minOccurs="0" msdata:Ordinal="1" />
              </xsd:sequence>
              <xsd:attribute name="name" type="xsd:string" use="required" />
            </xsd:complexType>
          </xsd:element>
        </xsd:choice>
      </xsd:complexType>
    </xsd:element>
  </xsd:schema>
  <resheader name="resmimetype">
    <value>text/microsoft-resx</value>
  </resheader>
  <resheader name="version">
    <value>2.0</value>
  </resheader>
  <resheader name="reader">
    <value>System.Resources.ResXResourceReader, System.Windows.Forms, Version=4.0.0.0, Culture=neutral, PublicKeyToken=b77a5c561934e089</value>
  </resheader>
  <resheader name="writer">
    <value>System.Resources.ResXResourceWriter, System.Windows.Forms, Version=4.0.0.0, Culture=neutral, PublicKeyToken=b77a5c561934e089</value>
  </resheader>
  <data name="Insert_0" xml:space="preserve">
    <value>Insert '{0}'.</value>
  </data>
  <data name="Delete_the_0_statement1" xml:space="preserve">
    <value>Delete the '{0}' statement.</value>
  </data>
  <data name="Create_event_0_in_1" xml:space="preserve">
    <value>Create event {0} in {1}</value>
  </data>
  <data name="Insert_the_missing_End_Property_statement" xml:space="preserve">
    <value>Insert the missing 'End Property' statement.</value>
  </data>
  <data name="Insert_the_missing_0" xml:space="preserve">
    <value>Insert the missing '{0}'.</value>
  </data>
  <data name="Inline_temporary_variable" xml:space="preserve">
    <value>Inline temporary variable</value>
  </data>
  <data name="Conflict_s_detected" xml:space="preserve">
    <value>Conflict(s) detected.</value>
  </data>
  <data name="Invert_If" xml:space="preserve">
    <value>Invert If</value>
  </data>
  <data name="Add_Await" xml:space="preserve">
    <value>Add Await</value>
  </data>
  <data name="Add_Await_and_ConfigureAwaitFalse" xml:space="preserve">
    <value>Add Await and 'ConfigureAwait(false)'</value>
  </data>
  <data name="Move_the_0_statement_to_line_1" xml:space="preserve">
    <value>Move the '{0}' statement to line {1}.</value>
  </data>
  <data name="Delete_the_0_statement2" xml:space="preserve">
    <value>Delete the '{0}' statement.</value>
  </data>
  <data name="Type_a_name_here_to_declare_a_new_field" xml:space="preserve">
    <value>Type a name here to declare a new field.</value>
  </data>
  <data name="Note_colon_Space_completion_is_disabled_to_avoid_potential_interference_To_insert_a_name_from_the_list_use_tab" xml:space="preserve">
    <value>Note: Space completion is disabled to avoid potential interference. To insert a name from the list, use tab.</value>
  </data>
  <data name="new_field" xml:space="preserve">
    <value>&lt;new field&gt;</value>
  </data>
  <data name="Type_a_name_here_to_declare_a_parameter_If_no_preceding_keyword_is_used_ByVal_will_be_assumed_and_the_argument_will_be_passed_by_value" xml:space="preserve">
    <value>Type a name here to declare a parameter. If no preceding keyword is used; 'ByVal' will be assumed and the argument will be passed by value.</value>
  </data>
  <data name="parameter_name" xml:space="preserve">
    <value>&lt;parameter name&gt;</value>
  </data>
  <data name="Type_a_new_name_for_the_column_followed_by_Otherwise_the_original_column_name_with_be_used" xml:space="preserve">
    <value>Type a new name for the column, followed by '='. Otherwise, the original column name with be used.</value>
  </data>
  <data name="Note_colon_Use_tab_for_automatic_completion_space_completion_is_disabled_to_avoid_interfering_with_a_new_name" xml:space="preserve">
    <value>Note: Use tab for automatic completion; space completion is disabled to avoid interfering with a new name.</value>
  </data>
  <data name="result_alias" xml:space="preserve">
    <value>&lt;result alias&gt;</value>
  </data>
  <data name="Type_a_new_variable_name" xml:space="preserve">
    <value>Type a new variable name</value>
  </data>
  <data name="Note_colon_Space_and_completion_are_disabled_to_avoid_potential_interference_To_insert_a_name_from_the_list_use_tab" xml:space="preserve">
    <value>Note: Space and '=' completion are disabled to avoid potential interference. To insert a name from the list, use tab.</value>
  </data>
  <data name="new_resource" xml:space="preserve">
    <value>&lt;new resource&gt;</value>
  </data>
  <data name="AddHandler_statement" xml:space="preserve">
    <value>AddHandler statement</value>
  </data>
  <data name="RemoveHandler_statement" xml:space="preserve">
    <value>RemoveHandler statement</value>
  </data>
  <data name="_0_function" xml:space="preserve">
    <value>{0} function</value>
  </data>
  <data name="CType_function" xml:space="preserve">
    <value>CType function</value>
  </data>
  <data name="DirectCast_function" xml:space="preserve">
    <value>DirectCast function</value>
  </data>
  <data name="TryCast_function" xml:space="preserve">
    <value>TryCast function</value>
  </data>
  <data name="GetType_function" xml:space="preserve">
    <value>GetType function</value>
  </data>
  <data name="GetXmlNamespace_function" xml:space="preserve">
    <value>GetXmlNamespace function</value>
  </data>
  <data name="Mid_statement" xml:space="preserve">
    <value>Mid statement</value>
  </data>
  <data name="Fix_Incorrect_Function_Return_Type" xml:space="preserve">
    <value>Fix Incorrect Function Return Type</value>
  </data>
  <data name="Simplify_name_0" xml:space="preserve">
    <value>Simplify name '{0}'</value>
  </data>
  <data name="Simplify_member_access_0" xml:space="preserve">
    <value>Simplify member access '{0}'</value>
  </data>
  <data name="Remove_Me_qualification" xml:space="preserve">
    <value>Remove 'Me' qualification</value>
  </data>
  <data name="Name_can_be_simplified" xml:space="preserve">
    <value>Name can be simplified</value>
  </data>
  <data name="can_t_determine_valid_range_of_statements_to_extract_out" xml:space="preserve">
    <value>can't determine valid range of statements to extract out</value>
  </data>
  <data name="Not_all_code_paths_return" xml:space="preserve">
    <value>Not all code paths return</value>
  </data>
  <data name="contains_invalid_selection" xml:space="preserve">
    <value>contains invalid selection</value>
  </data>
  <data name="the_selection_contains_syntactic_errors" xml:space="preserve">
    <value>the selection contains syntactic errors</value>
  </data>
  <data name="Selection_can_t_be_crossed_over_preprocessors" xml:space="preserve">
    <value>Selection can't be crossed over preprocessors</value>
  </data>
  <data name="Selection_can_t_contain_throw_without_enclosing_catch_block" xml:space="preserve">
    <value>Selection can't contain throw without enclosing catch block</value>
  </data>
  <data name="Selection_can_t_be_parts_of_constant_initializer_expression" xml:space="preserve">
    <value>Selection can't be parts of constant initializer expression</value>
  </data>
  <data name="Argument_used_for_ByRef_parameter_can_t_be_extracted_out" xml:space="preserve">
    <value>Argument used for ByRef parameter can't be extracted out</value>
  </data>
  <data name="all_static_local_usages_defined_in_the_selection_must_be_included_in_the_selection" xml:space="preserve">
    <value>all static local usages defined in the selection must be included in the selection</value>
  </data>
  <data name="Implicit_member_access_can_t_be_included_in_the_selection_without_containing_statement" xml:space="preserve">
    <value>Implicit member access can't be included in the selection without containing statement</value>
  </data>
  <data name="Selection_must_be_part_of_executable_statements" xml:space="preserve">
    <value>Selection must be part of executable statements</value>
  </data>
  <data name="next_statement_control_variable_doesn_t_have_matching_declaration_statement" xml:space="preserve">
    <value>next statement control variable doesn't have matching declaration statement</value>
  </data>
  <data name="Selection_doesn_t_contain_any_valid_node" xml:space="preserve">
    <value>Selection doesn't contain any valid node</value>
  </data>
  <data name="no_valid_statement_range_to_extract_out" xml:space="preserve">
    <value>no valid statement range to extract out</value>
  </data>
  <data name="Invalid_selection" xml:space="preserve">
    <value>Invalid selection</value>
  </data>
  <data name="Selection_doesn_t_contain_any_valid_token" xml:space="preserve">
    <value>Selection doesn't contain any valid token</value>
  </data>
  <data name="No_valid_selection_to_perform_extraction" xml:space="preserve">
    <value>No valid selection to perform extraction</value>
  </data>
  <data name="No_common_root_node_for_extraction" xml:space="preserve">
    <value>No common root node for extraction</value>
  </data>
  <data name="Deprecated" xml:space="preserve">
    <value>Deprecated</value>
  </data>
  <data name="Extension" xml:space="preserve">
    <value>Extension</value>
  </data>
  <data name="Awaitable" xml:space="preserve">
    <value>Awaitable</value>
  </data>
  <data name="Awaitable_Extension" xml:space="preserve">
    <value>Awaitable, Extension</value>
  </data>
  <data name="new_variable" xml:space="preserve">
    <value>&lt;new variable&gt;</value>
  </data>
  <data name="Creates_a_delegate_procedure_instance_that_references_the_specified_procedure_AddressOf_procedureName" xml:space="preserve">
    <value>Creates a delegate procedure instance that references the specified procedure.
AddressOf &lt;procedureName&gt;</value>
  </data>
  <data name="Indicates_that_an_external_procedure_has_another_name_in_its_DLL" xml:space="preserve">
    <value>Indicates that an external procedure has another name in its DLL.</value>
  </data>
  <data name="Performs_a_short_circuit_logical_conjunction_on_two_expressions_Returns_True_if_both_operands_evaluate_to_True_If_the_first_expression_evaluates_to_False_the_second_is_not_evaluated_result_expression1_AndAlso_expression2" xml:space="preserve">
    <value>Performs a short-circuit logical conjunction on two expressions. Returns True if both operands evaluate to True. If the first expression evaluates to False, the second is not evaluated.
&lt;result&gt; = &lt;expression1&gt; AndAlso &lt;expression2&gt;</value>
  </data>
  <data name="Performs_a_logical_conjunction_on_two_Boolean_expressions_or_a_bitwise_conjunction_on_two_numeric_expressions_For_Boolean_expressions_returns_True_if_both_operands_evaluate_to_True_Both_expressions_are_always_evaluated_result_expression1_And_expression2" xml:space="preserve">
    <value>Performs a logical conjunction on two Boolean expressions, or a bitwise conjunction on two numeric expressions. For Boolean expressions, returns True if both operands evaluate to True. Both expressions are always evaluated.
&lt;result&gt; = &lt;expression1&gt; And &lt;expression2&gt;</value>
  </data>
  <data name="Used_in_a_Declare_statement_The_Ansi_modifier_specifies_that_Visual_Basic_should_marshal_all_strings_to_ANSI_values_and_should_look_up_the_procedure_without_modifying_its_name_during_the_search_If_no_character_set_is_specified_ANSI_is_the_default" xml:space="preserve">
    <value>Used in a Declare statement. The Ansi modifier specifies that Visual Basic should marshal all strings to ANSI values, and should look up the procedure without modifying its name during the search. If no character set is specified, ANSI is the default.</value>
  </data>
  <data name="Specifies_a_data_type_in_a_declaration_statement" xml:space="preserve">
    <value>Specifies a data type in a declaration statement.</value>
  </data>
  <data name="Specifies_that_an_attribute_at_the_beginning_of_a_source_file_applies_to_the_entire_assembly_Otherwise_the_attribute_will_apply_only_to_an_individual_programming_element_such_as_a_class_or_property" xml:space="preserve">
    <value>Specifies that an attribute at the beginning of a source file applies to the entire assembly. Otherwise the attribute will apply only to an individual programming element, such as a class or property.</value>
  </data>
  <data name="Indicates_an_asynchronous_method_that_can_use_the_Await_operator" xml:space="preserve">
    <value>Indicates an asynchronous method that can use the Await operator.</value>
  </data>
  <data name="Used_in_a_Declare_statement_The_Auto_modifier_specifies_that_Visual_Basic_should_marshal_strings_according_to_NET_Framework_rules_and_should_determine_the_base_character_set_of_the_run_time_platform_and_possibly_modify_the_external_procedure_name_if_the_initial_search_fails" xml:space="preserve">
    <value>Used in a Declare statement. The Auto modifier specifies that Visual Basic should marshal strings according to .NET Framework rules, and should determine the base character set of the run-time platform and possibly modify the external procedure name if the initial search fails.</value>
  </data>
  <data name="Specifies_that_an_argument_is_passed_in_such_a_way_that_the_called_procedure_can_change_the_underlying_value_of_the_argument_in_the_calling_code" xml:space="preserve">
    <value>Specifies that an argument is passed in such a way that the called procedure can change the underlying value of the argument in the calling code.</value>
  </data>
  <data name="Specifies_that_an_argument_is_passed_in_such_a_way_that_the_called_procedure_or_property_cannot_change_the_underlying_value_of_the_argument_in_the_calling_code" xml:space="preserve">
    <value>Specifies that an argument is passed in such a way that the called procedure or property cannot change the underlying value of the argument in the calling code.</value>
  </data>
  <data name="Declares_the_name_of_a_class_and_introduces_the_definitions_of_the_variables_properties_and_methods_that_make_up_the_class" xml:space="preserve">
    <value>Declares the name of a class and introduces the definitions of the variables, properties, and methods that make up the class.</value>
  </data>
  <data name="Generates_a_string_concatenation_of_two_expressions" xml:space="preserve">
    <value>Generates a string concatenation of two expressions.</value>
  </data>
  <data name="Declares_and_defines_one_or_more_constants" xml:space="preserve">
    <value>Declares and defines one or more constants.</value>
  </data>
  <data name="Use_In_for_a_type_that_will_only_be_used_for_ByVal_arguments_to_functions" xml:space="preserve">
    <value>Use 'In' for a type that will only be used for ByVal arguments to functions.</value>
  </data>
  <data name="Use_Out_for_a_type_that_will_only_be_used_as_a_return_from_functions" xml:space="preserve">
    <value>Use 'Out' for a type that will only be used as a return from functions.</value>
  </data>
  <data name="Returns_the_result_of_explicitly_converting_an_expression_to_a_specified_data_type_object_structure_class_or_interface_CType_Object_As_Expression_Object_As_Type_As_Type" xml:space="preserve">
    <value>Returns the result of explicitly converting an expression to a specified data type, object, structure, class, or interface.
CType(Object As Expression, Object As Type) As Type</value>
  </data>
  <data name="Specifies_that_an_event_has_additional_specialized_code_for_adding_handlers_removing_handlers_and_raising_events" xml:space="preserve">
    <value>Specifies that an event has additional, specialized code for adding handlers, removing handlers, and raising events.</value>
  </data>
  <data name="Declares_a_reference_to_a_procedure_implemented_in_an_external_file" xml:space="preserve">
    <value>Declares a reference to a procedure implemented in an external file.</value>
  </data>
  <data name="Identifies_a_property_as_the_default_property_of_its_class_structure_or_interface" xml:space="preserve">
    <value>Identifies a property as the default property of its class, structure, or interface.</value>
  </data>
  <data name="Used_to_declare_a_delegate_A_delegate_is_a_reference_type_that_refers_to_a_shared_method_of_a_type_or_to_an_instance_method_of_an_object_Any_procedure_that_is_convertible_or_that_has_matching_parameter_types_and_return_type_may_be_used_to_create_an_instance_of_this_delegate_class" xml:space="preserve">
    <value>Used to declare a delegate. A delegate is a reference type that refers to a shared method of a type or to an instance method of an object. Any procedure that is convertible, or that has matching parameter types and return type may be used to create an instance of this delegate class.</value>
  </data>
  <data name="Declares_and_allocates_storage_space_for_one_or_more_variables_Dim_var_bracket_As_bracket_New_bracket_dataType_bracket_boundList_bracket_bracket_bracket_initializer_bracket_bracket_var2_bracket" xml:space="preserve">
    <value>Declares and allocates storage space for one or more variables.
Dim {&lt;var&gt; [As [New] dataType [(boundList)]][= initializer]}[, var2]</value>
  </data>
  <data name="Divides_two_numbers_and_returns_a_floating_point_result" xml:space="preserve">
    <value>Divides two numbers and returns a floating-point result.</value>
  </data>
  <data name="Terminates_a_0_block" xml:space="preserve">
    <value>Terminates a {0} block.</value>
  </data>
  <data name="Terminates_an_0_block" xml:space="preserve">
    <value>Terminates an {0} block.</value>
  </data>
  <data name="Terminates_the_definition_of_a_0_statement" xml:space="preserve">
    <value>Terminates the definition of a {0} statement.</value>
  </data>
  <data name="Terminates_the_definition_of_an_0_statement" xml:space="preserve">
    <value>Terminates the definition of an {0} statement.</value>
  </data>
  <data name="Declares_an_enumeration_and_defines_the_values_of_its_members" xml:space="preserve">
    <value>Declares an enumeration and defines the values of its members.</value>
  </data>
  <data name="Compares_two_expressions_and_returns_True_if_they_are_equal_Otherwise_returns_False" xml:space="preserve">
    <value>Compares two expressions and returns True if they are equal. Otherwise, returns False.</value>
  </data>
  <data name="Used_to_release_array_variables_and_deallocate_the_memory_used_for_their_elements" xml:space="preserve">
    <value>Used to release array variables and deallocate the memory used for their elements.</value>
  </data>
  <data name="Declares_a_user_defined_event" xml:space="preserve">
    <value>Declares a user-defined event.</value>
  </data>
  <data name="Exits_a_Sub_procedure_and_transfers_execution_immediately_to_the_statement_following_the_call_to_the_Sub_procedure" xml:space="preserve">
    <value>Exits a Sub procedure and transfers execution immediately to the statement following the call to the Sub procedure.</value>
  </data>
  <data name="Raises_a_number_to_the_power_of_another_number" xml:space="preserve">
    <value>Raises a number to the power of another number.</value>
  </data>
  <data name="Specifies_that_the_external_procedure_being_referenced_in_the_Declare_statement_is_a_Function" xml:space="preserve">
    <value>Specifies that the external procedure being referenced in the Declare statement is a Function.</value>
  </data>
  <data name="Specifies_that_the_external_procedure_being_referenced_in_the_Declare_statement_is_a_Sub" xml:space="preserve">
    <value>Specifies that the external procedure being referenced in the Declare statement is a Sub.</value>
  </data>
  <data name="Specifies_that_one_or_more_declared_programming_elements_are_accessible_only_from_within_the_assembly_that_contains_their_declaration" xml:space="preserve">
    <value>Specifies that one or more declared programming elements are accessible only from within the assembly that contains their declaration.</value>
  </data>
  <data name="Specifies_a_collection_and_a_range_variable_to_use_in_a_query" xml:space="preserve">
    <value>Specifies a collection and a range variable to use in a query.</value>
  </data>
  <data name="Declares_the_name_parameters_and_code_that_define_a_Function_procedure_that_is_a_procedure_that_returns_a_value_to_the_calling_code" xml:space="preserve">
    <value>Declares the name, parameters, and code that define a Function procedure, that is, a procedure that returns a value to the calling code.</value>
  </data>
  <data name="Constrains_a_generic_type_parameter_to_require_that_any_type_argument_passed_to_it_be_a_reference_type" xml:space="preserve">
    <value>Constrains a generic type parameter to require that any type argument passed to it be a reference type.</value>
  </data>
  <data name="Specifies_a_constructor_constraint_on_a_generic_type_parameter" xml:space="preserve">
    <value>Specifies a constructor constraint on a generic type parameter.</value>
  </data>
  <data name="Constrains_a_generic_type_parameter_to_require_that_any_type_argument_passed_to_it_be_a_value_type" xml:space="preserve">
    <value>Constrains a generic type parameter to require that any type argument passed to it be a value type.</value>
  </data>
  <data name="Declares_a_Get_property_procedure_that_is_used_to_return_the_current_value_of_a_property" xml:space="preserve">
    <value>Declares a Get property procedure that is used to return the current value of a property.</value>
  </data>
  <data name="Compares_two_expressions_and_returns_True_if_the_first_is_greater_than_the_second_Otherwise_returns_False" xml:space="preserve">
    <value>Compares two expressions and returns True if the first is greater than the second. Otherwise, returns False.</value>
  </data>
  <data name="Compares_two_expressions_and_returns_True_if_the_first_is_greater_than_or_equal_to_the_second_Otherwise_returns_False" xml:space="preserve">
    <value>Compares two expressions and returns True if the first is greater than or equal to the second. Otherwise, returns False.</value>
  </data>
  <data name="Declares_that_a_procedure_handles_a_specified_event" xml:space="preserve">
    <value>Declares that a procedure handles a specified event.</value>
  </data>
  <data name="Indicates_that_a_class_or_structure_member_is_providing_the_implementation_for_a_member_defined_in_an_interface" xml:space="preserve">
    <value>Indicates that a class or structure member is providing the implementation for a member defined in an interface.</value>
  </data>
  <data name="Specifies_one_or_more_interfaces_or_interface_members_that_must_be_implemented_in_the_class_or_structure_definition_in_which_the_Implements_statement_appears" xml:space="preserve">
    <value>Specifies one or more interfaces, or interface members, that must be implemented in the class or structure definition in which the Implements statement appears.</value>
  </data>
  <data name="Imports_all_or_specified_elements_of_a_namespace_into_a_file" xml:space="preserve">
    <value>Imports all or specified elements of a namespace into a file.</value>
  </data>
  <data name="Specifies_the_group_that_the_loop_variable_in_a_For_Each_statement_is_to_traverse" xml:space="preserve">
    <value>Specifies the group that the loop variable in a For Each statement is to traverse.</value>
  </data>
  <data name="Specifies_the_group_that_the_loop_variable_is_to_traverse_in_a_For_Each_statement_or_specifies_the_range_variable_in_a_query" xml:space="preserve">
    <value>Specifies the group that the loop variable is to traverse in a For Each statement, or specifies the range variable in a query.</value>
  </data>
  <data name="Causes_the_current_class_or_interface_to_inherit_the_attributes_variables_properties_procedures_and_events_from_another_class_or_set_of_interfaces" xml:space="preserve">
    <value>Causes the current class or interface to inherit the attributes, variables, properties, procedures, and events from another class or set of interfaces.</value>
  </data>
  <data name="Specifies_the_group_that_the_range_variable_is_to_traverse_in_a_query" xml:space="preserve">
    <value>Specifies the group that the range variable is to traverse in a query.</value>
  </data>
  <data name="Divides_two_numbers_and_returns_an_integer_result" xml:space="preserve">
    <value>Divides two numbers and returns an integer result.</value>
  </data>
  <data name="Declares_the_name_of_an_interface_and_the_definitions_of_the_members_of_the_interface" xml:space="preserve">
    <value>Declares the name of an interface and the definitions of the members of the interface.</value>
  </data>
  <data name="Determines_whether_an_expression_is_false_If_instances_of_any_class_or_structure_will_be_used_in_an_OrElse_clause_you_must_define_IsFalse_on_that_class_or_structure" xml:space="preserve">
    <value>Determines whether an expression is false. If instances of any class or structure will be used in an OrElse clause, you must define IsFalse on that class or structure.</value>
  </data>
  <data name="Compares_two_object_reference_variables_and_returns_True_if_the_objects_are_equal_result_object1_Is_object2" xml:space="preserve">
    <value>Compares two object reference variables and returns True if the objects are equal.
&lt;result&gt; = &lt;object1&gt; Is &lt;object2&gt;</value>
  </data>
  <data name="Compares_two_object_reference_variables_and_returns_True_if_the_objects_are_not_equal_result_object1_IsNot_object2" xml:space="preserve">
    <value>Compares two object reference variables and returns True if the objects are not equal.
&lt;result&gt; = &lt;object1&gt; IsNot &lt;object2&gt;</value>
  </data>
  <data name="Determines_whether_an_expression_is_true_If_instances_of_any_class_or_structure_will_be_used_in_an_OrElse_clause_you_must_define_IsTrue_on_that_class_or_structure" xml:space="preserve">
    <value>Determines whether an expression is true. If instances of any class or structure will be used in an OrElse clause, you must define IsTrue on that class or structure.</value>
  </data>
  <data name="Indicates_an_iterator_method_that_can_use_the_Yield_statement" xml:space="preserve">
    <value>Indicates an iterator method that can use the Yield statement.</value>
  </data>
  <data name="Defines_an_iterator_lambda_expression_that_can_use_the_Yield_statement_Iterator_Function_parameterList_As_IEnumerable_Of_T" xml:space="preserve">
    <value>Defines an iterator lambda expression that can use the Yield statement.
Iterator Function(&lt;parameterList&gt;) As IEnumerable(Of &lt;T&gt;)</value>
  </data>
  <data name="Performs_an_arithmetic_left_shift_on_a_bit_pattern" xml:space="preserve">
    <value>Performs an arithmetic left shift on a bit pattern.</value>
  </data>
  <data name="Compares_two_expressions_and_returns_True_if_the_first_is_less_than_the_second_Otherwise_returns_False" xml:space="preserve">
    <value>Compares two expressions and returns True if the first is less than the second. Otherwise, returns False.</value>
  </data>
  <data name="Compares_two_expressions_and_returns_True_if_the_first_is_less_than_or_equal_to_the_second_Otherwise_returns_False" xml:space="preserve">
    <value>Compares two expressions and returns True if the first is less than or equal to the second. Otherwise, returns False.</value>
  </data>
  <data name="Introduces_a_clause_that_identifies_the_external_file_DLL_or_code_resource_containing_an_external_procedure" xml:space="preserve">
    <value>Introduces a clause that identifies the external file (DLL or code resource) containing an external procedure.</value>
  </data>
  <data name="Compares_a_string_against_a_pattern_Wildcards_available_include_to_match_1_character_and_to_match_0_or_more_characters_result_string_Like_pattern" xml:space="preserve">
    <value>Compares a string against a pattern. Wildcards available include ? to match 1 character and * to match 0 or more characters.
&lt;result&gt; = &lt;string&gt; Like &lt;pattern&gt;</value>
  </data>
  <data name="Returns_the_difference_between_two_numeric_expressions_or_the_negative_value_of_a_numeric_expression" xml:space="preserve">
    <value>Returns the difference between two numeric expressions, or the negative value of a numeric expression.</value>
  </data>
  <data name="Divides_two_numbers_and_returns_only_the_remainder_number1_Mod_number2" xml:space="preserve">
    <value>Divides two numbers and returns only the remainder.
&lt;number1&gt; Mod &lt;number2&gt;</value>
  </data>
  <data name="Specifies_that_an_attribute_at_the_beginning_of_a_source_file_applies_to_the_entire_module_Otherwise_the_attribute_will_apply_only_to_an_individual_programming_element_such_as_a_class_or_property" xml:space="preserve">
    <value>Specifies that an attribute at the beginning of a source file applies to the entire module. Otherwise the attribute will apply only to an individual programming element, such as a class or property.</value>
  </data>
  <data name="Multiplies_two_numbers_and_returns_the_product" xml:space="preserve">
    <value>Multiplies two numbers and returns the product.</value>
  </data>
  <data name="Specifies_that_a_class_can_be_used_only_as_a_base_class_and_that_you_cannot_create_an_object_directly_from_it" xml:space="preserve">
    <value>Specifies that a class can be used only as a base class, and that you cannot create an object directly from it.</value>
  </data>
  <data name="Specifies_that_a_property_or_procedure_is_not_implemented_in_the_class_and_must_be_overridden_in_a_derived_class_before_it_can_be_used" xml:space="preserve">
    <value>Specifies that a property or procedure is not implemented in the class and must be overridden in a derived class before it can be used.</value>
  </data>
  <data name="Declares_the_name_of_a_namespace_and_causes_the_source_code_following_the_declaration_to_be_compiled_within_that_namespace" xml:space="preserve">
    <value>Declares the name of a namespace, and causes the source code following the declaration to be compiled within that namespace.</value>
  </data>
  <data name="Indicates_that_a_conversion_operator_CType_converts_a_class_or_structure_to_a_type_that_might_not_be_able_to_hold_some_of_the_possible_values_of_the_original_class_or_structure" xml:space="preserve">
    <value>Indicates that a conversion operator (CType) converts a class or structure to a type that might not be able to hold some of the possible values of the original class or structure.</value>
  </data>
  <data name="Compares_two_expressions_and_returns_True_if_they_are_not_equal_Otherwise_returns_False" xml:space="preserve">
    <value>Compares two expressions and returns True if they are not equal. Otherwise, returns False.</value>
  </data>
  <data name="Specifies_that_a_class_cannot_be_used_as_a_base_class" xml:space="preserve">
    <value>Specifies that a class cannot be used as a base class.</value>
  </data>
  <data name="Performs_logical_negation_on_a_Boolean_expression_or_bitwise_negation_on_a_numeric_expression_result_Not_expression" xml:space="preserve">
    <value>Performs logical negation on a Boolean expression, or bitwise negation on a numeric expression.
&lt;result&gt; = Not &lt;expression&gt;</value>
  </data>
  <data name="Specifies_that_a_property_or_procedure_cannot_be_overridden_in_a_derived_class" xml:space="preserve">
    <value>Specifies that a property or procedure cannot be overridden in a derived class.</value>
  </data>
  <data name="Identifies_a_type_parameter_on_a_generic_class_structure_interface_delegate_or_procedure" xml:space="preserve">
    <value>Identifies a type parameter on a generic class, structure, interface, delegate, or procedure.</value>
  </data>
  <data name="Declares_the_operator_symbol_operands_and_code_that_define_an_operator_procedure_on_a_class_or_structure" xml:space="preserve">
    <value>Declares the operator symbol, operands, and code that define an operator procedure on a class or structure.</value>
  </data>
  <data name="Specifies_that_a_procedure_argument_can_be_omitted_when_the_procedure_is_called" xml:space="preserve">
    <value>Specifies that a procedure argument can be omitted when the procedure is called.</value>
  </data>
  <data name="Introduces_a_statement_that_specifies_a_compiler_option_that_applies_to_the_entire_source_file" xml:space="preserve">
    <value>Introduces a statement that specifies a compiler option that applies to the entire source file.</value>
  </data>
  <data name="Performs_short_circuit_inclusive_logical_disjunction_on_two_expressions_Returns_True_if_either_operand_evaluates_to_True_If_the_first_expression_evaluates_to_True_the_second_expression_is_not_evaluated_result_expression1_OrElse_expression2" xml:space="preserve">
    <value>Performs short-circuit inclusive logical disjunction on two expressions. Returns True if either operand evaluates to True. If the first expression evaluates to True, the second expression is not evaluated.
&lt;result&gt; = &lt;expression1&gt; OrElse &lt;expression2&gt;</value>
  </data>
  <data name="Performs_an_inclusive_logical_disjunction_on_two_Boolean_expressions_or_a_bitwise_disjunction_on_two_numeric_expressions_For_Boolean_expressions_returns_True_if_at_least_one_operand_evaluates_to_True_Both_expressions_are_always_evaluated_result_expression1_Or_expression2" xml:space="preserve">
    <value>Performs an inclusive logical disjunction on two Boolean expressions, or a bitwise disjunction on two numeric expressions. For Boolean expressions, returns True if at least one operand evaluates to True. Both expressions are always evaluated.
&lt;result&gt; = &lt;expression1&gt; Or &lt;expression2&gt;</value>
  </data>
  <data name="Specifies_that_a_property_or_procedure_re_declares_one_or_more_existing_properties_or_procedures_with_the_same_name" xml:space="preserve">
    <value>Specifies that a property or procedure re-declares one or more existing properties or procedures with the same name.</value>
  </data>
  <data name="Specifies_that_a_property_or_procedure_can_be_overridden_by_an_identically_named_property_or_procedure_in_a_derived_class" xml:space="preserve">
    <value>Specifies that a property or procedure can be overridden by an identically named property or procedure in a derived class.</value>
  </data>
  <data name="Specifies_that_a_property_or_procedure_overrides_an_identically_named_property_or_procedure_inherited_from_a_base_class" xml:space="preserve">
    <value>Specifies that a property or procedure overrides an identically named property or procedure inherited from a base class.</value>
  </data>
  <data name="Specifies_that_a_procedure_parameter_takes_an_optional_array_of_elements_of_the_specified_type" xml:space="preserve">
    <value>Specifies that a procedure parameter takes an optional array of elements of the specified type.</value>
  </data>
  <data name="Indicates_that_a_method_class_or_structure_declaration_is_a_partial_definition_of_the_method_class_or_structure" xml:space="preserve">
    <value>Indicates that a method, class, or structure declaration is a partial definition of the method, class, or structure.</value>
  </data>
  <data name="Returns_the_sum_of_two_numbers_or_the_positive_value_of_a_numeric_expression" xml:space="preserve">
    <value>Returns the sum of two numbers, or the positive value of a numeric expression.</value>
  </data>
  <data name="Prevents_the_contents_of_an_array_from_being_cleared_when_the_dimensions_of_the_array_are_changed" xml:space="preserve">
    <value>Prevents the contents of an array from being cleared when the dimensions of the array are changed.</value>
  </data>
  <data name="Specifies_that_one_or_more_declared_programming_elements_are_accessible_only_from_within_their_module_class_or_structure" xml:space="preserve">
    <value>Specifies that one or more declared programming elements are accessible only from within their module, class, or structure.</value>
  </data>
  <data name="Declares_the_name_of_a_property_and_the_property_procedures_used_to_store_and_retrieve_the_value_of_the_property" xml:space="preserve">
    <value>Declares the name of a property, and the property procedures used to store and retrieve the value of the property.</value>
  </data>
  <data name="Specifies_that_one_or_more_declared_members_of_a_class_are_accessible_from_anywhere_in_the_same_assembly_their_own_classes_and_derived_classes" xml:space="preserve">
    <value>Specifies that one or more declared members of a class are accessible from anywhere in the same assembly, their own classes, and derived classes.</value>
  </data>
  <data name="Specifies_that_one_or_more_declared_programming_elements_are_accessible_only_from_within_their_own_class_or_from_a_derived_class" xml:space="preserve">
    <value>Specifies that one or more declared programming elements are accessible only from within their own class or from a derived class.</value>
  </data>
  <data name="Specifies_that_one_or_more_declared_programming_elements_have_no_access_restrictions" xml:space="preserve">
    <value>Specifies that one or more declared programming elements have no access restrictions.</value>
  </data>
  <data name="Specifies_that_a_variable_or_property_can_be_read_but_not_written_to" xml:space="preserve">
    <value>Specifies that a variable or property can be read but not written to.</value>
  </data>
  <data name="Reallocates_storage_space_for_an_array_variable" xml:space="preserve">
    <value>Reallocates storage space for an array variable.</value>
  </data>
  <data name="Performs_an_arithmetic_right_shift_on_a_bit_pattern" xml:space="preserve">
    <value>Performs an arithmetic right shift on a bit pattern</value>
  </data>
  <data name="Declares_a_Set_property_procedure_that_is_used_to_assign_a_value_to_a_property" xml:space="preserve">
    <value>Declares a Set property procedure that is used to assign a value to a property.</value>
  </data>
  <data name="Specifies_that_a_declared_programming_element_redeclares_and_hides_an_identically_named_element_in_a_base_class" xml:space="preserve">
    <value>Specifies that a declared programming element redeclares and hides an identically named element in a base class.</value>
  </data>
  <data name="Specifies_that_one_or_more_declared_programming_elements_are_associated_with_all_instances_of_a_class_or_structure" xml:space="preserve">
    <value>Specifies that one or more declared programming elements are associated with all instances of a class or structure.</value>
  </data>
  <data name="Specifies_that_one_or_more_declared_local_variables_are_to_remain_in_existence_and_retain_their_latest_values_after_the_procedure_in_which_they_are_declared_terminates" xml:space="preserve">
    <value>Specifies that one or more declared local variables are to remain in existence and retain their latest values after the procedure in which they are declared terminates.</value>
  </data>
  <data name="Declares_the_name_of_a_structure_and_introduces_the_definition_of_the_variables_properties_events_and_procedures_that_make_up_the_structure" xml:space="preserve">
    <value>Declares the name of a structure and introduces the definition of the variables, properties, events, and procedures that make up the structure.</value>
  </data>
  <data name="Declares_the_name_parameters_and_code_that_define_a_Sub_procedure_that_is_a_procedure_that_does_not_return_a_value_to_the_calling_code" xml:space="preserve">
    <value>Declares the name, parameters, and code that define a Sub procedure, that is, a procedure that does not return a value to the calling code.</value>
  </data>
  <data name="Separates_the_beginning_and_ending_values_of_a_loop_counter_or_array_bounds_or_that_of_a_value_match_range" xml:space="preserve">
    <value>Separates the beginning and ending values of a loop counter or array bounds or that of a value match range.</value>
  </data>
  <data name="Determines_the_run_time_type_of_an_object_reference_variable_and_compares_it_to_a_data_type_Returns_True_or_False_depending_on_whether_the_two_types_are_compatible_result_TypeOf_objectExpression_Is_typeName" xml:space="preserve">
    <value>Determines the run-time type of an object reference variable and compares it to a data type. Returns True or False depending, on whether the two types are compatible.
&lt;result&gt; = TypeOf &lt;objectExpression&gt; Is &lt;typeName&gt;</value>
  </data>
  <data name="Used_in_a_Declare_statement_Specifies_that_Visual_Basic_should_marshal_all_strings_to_Unicode_values_in_a_call_into_an_external_procedure_and_should_look_up_the_procedure_without_modifying_its_name" xml:space="preserve">
    <value>Used in a Declare statement. Specifies that Visual Basic should marshal all strings to Unicode values in a call into an external procedure, and should look up the procedure without modifying its name.</value>
  </data>
  <data name="Indicates_that_a_conversion_operator_CType_converts_a_class_or_structure_to_a_type_that_can_hold_all_possible_values_of_the_original_class_or_structure" xml:space="preserve">
    <value>Indicates that a conversion operator (CType) converts a class or structure to a type that can hold all possible values of the original class or structure.</value>
  </data>
  <data name="Specifies_that_one_or_more_declared_member_variables_refer_to_an_instance_of_a_class_that_can_raise_events" xml:space="preserve">
    <value>Specifies that one or more declared member variables refer to an instance of a class that can raise events</value>
  </data>
  <data name="Specifies_that_a_property_can_be_written_to_but_not_read" xml:space="preserve">
    <value>Specifies that a property can be written to but not read.</value>
  </data>
  <data name="Performs_a_logical_exclusion_on_two_Boolean_expressions_or_a_bitwise_exclusion_on_two_numeric_expressions_For_Boolean_expressions_returns_True_if_exactly_one_of_the_expressions_evaluates_to_True_Both_expressions_are_always_evaluated_result_expression1_Xor_expression2" xml:space="preserve">
    <value>Performs a logical exclusion on two Boolean expressions, or a bitwise exclusion on two numeric expressions. For Boolean expressions, returns True if exactly one of the expressions evaluates to True. Both expressions are always evaluated.
&lt;result&gt; = &lt;expression1&gt; Xor &lt;expression2&gt;</value>
  </data>
  <data name="Applies_an_aggregation_function_such_as_Sum_Average_or_Count_to_a_sequence" xml:space="preserve">
    <value>Applies an aggregation function, such as Sum, Average, or Count to a sequence.</value>
  </data>
  <data name="Specifies_the_sort_order_for_an_Order_By_clause_in_a_query_The_smallest_element_will_appear_first" xml:space="preserve">
    <value>Specifies the sort order for an Order By clause in a query. The smallest element will appear first.</value>
  </data>
  <data name="Asynchronously_waits_for_the_task_to_finish" xml:space="preserve">
    <value>Asynchronously waits for the task to finish.</value>
  </data>
  <data name="Sets_the_string_comparison_method_specified_in_Option_Compare_to_a_strict_binary_sort_order" xml:space="preserve">
    <value>Sets the string comparison method specified in Option Compare to a strict binary sort order.</value>
  </data>
  <data name="Specifies_the_element_keys_used_for_grouping_in_Group_By_or_sort_order_in_Order_By" xml:space="preserve">
    <value>Specifies the element keys used for grouping (in Group By) or sort order (in Order By).</value>
  </data>
  <data name="Transfers_execution_to_a_Function_Sub_or_dynamic_link_library_DLL_procedure_bracket_Call_bracket_procedureName_bracket_argumentList_bracket" xml:space="preserve">
    <value>Transfers execution to a Function, Sub, or dynamic-link library (DLL) procedure.
[Call] &lt;procedureName&gt; [(&lt;argumentList&gt;)]</value>
  </data>
  <data name="Introduces_the_statements_to_run_if_none_of_the_previous_cases_in_the_Select_Case_statement_returns_True" xml:space="preserve">
    <value>Introduces the statements to run if none of the previous cases in the Select Case statement returns True.</value>
  </data>
  <data name="Followed_by_a_comparison_operator_and_then_an_expression_Case_Is_introduces_the_statements_to_run_if_the_Select_Case_expression_combined_with_the_Case_Is_expression_evaluates_to_True" xml:space="preserve">
    <value>Followed by a comparison operator and then an expression, Case Is introduces the statements to run if the Select Case expression combined with the Case Is expression evaluates to True.</value>
  </data>
  <data name="Introduces_a_value_or_set_of_values_against_which_the_value_of_an_expression_in_a_Select_Case_statement_is_to_be_tested_Case_expression_expression1_To_expression2_bracket_Is_bracket_comparisonOperator_expression" xml:space="preserve">
    <value>Introduces a value, or set of values, against which the value of an expression in a Select Case statement is to be tested.
Case {&lt;expression&gt;|&lt;expression1&gt; To &lt;expression2&gt;|[Is] &lt;comparisonOperator&gt; &lt;expression&gt;}</value>
  </data>
  <data name="Introduces_a_statement_block_to_be_run_if_the_specified_exception_occurs_inside_a_Try_block" xml:space="preserve">
    <value>Introduces a statement block to be run if the specified exception occurs inside a Try block.</value>
  </data>
  <data name="Sets_the_default_comparison_method_to_use_when_comparing_string_data_When_set_to_Text_uses_a_text_sort_order_that_is_not_case_sensitive_When_set_to_Binary_uses_a_strict_binary_sort_order_Option_Compare_Binary_Text" xml:space="preserve">
    <value>Sets the default comparison method to use when comparing string data. When set to Text, uses a text sort order that is not case sensitive. When set to Binary, uses a strict binary sort order.
Option Compare {Binary | Text}</value>
  </data>
  <data name="Defines_a_conditional_compiler_constant_Conditional_compiler_constants_are_always_private_to_the_file_in_which_they_appear_The_expressions_used_to_initialize_them_can_contain_only_conditional_compiler_constants_and_literals" xml:space="preserve">
    <value>Defines a conditional compiler constant. Conditional compiler constants are always private to the file in which they appear. The expressions used to initialize them can contain only conditional compiler constants and literals.</value>
  </data>
  <data name="Transfers_execution_immediately_to_the_next_iteration_of_the_Do_loop" xml:space="preserve">
    <value>Transfers execution immediately to the next iteration of the Do loop.</value>
  </data>
  <data name="Transfers_execution_immediately_to_the_next_iteration_of_the_For_loop" xml:space="preserve">
    <value>Transfers execution immediately to the next iteration of the For loop.</value>
  </data>
  <data name="Transfers_execution_immediately_to_the_next_iteration_of_the_loop_Can_be_used_in_a_Do_loop_a_For_loop_or_a_While_loop" xml:space="preserve">
    <value>Transfers execution immediately to the next iteration of the loop. Can be used in a Do loop, a For loop, or a While loop.</value>
  </data>
  <data name="Transfers_execution_immediately_to_the_next_iteration_of_the_While_loop" xml:space="preserve">
    <value>Transfers execution immediately to the next iteration of the While loop.</value>
  </data>
  <data name="Specifies_the_sort_order_for_an_Order_By_clause_in_a_query_The_largest_element_will_appear_first" xml:space="preserve">
    <value>Specifies the sort order for an Order By clause in a query. The largest element will appear first.</value>
  </data>
  <data name="Restricts_the_values_of_a_query_result_to_eliminate_duplicate_values" xml:space="preserve">
    <value>Restricts the values of a query result to eliminate duplicate values.</value>
  </data>
  <data name="Repeats_a_block_of_statements_while_a_Boolean_condition_is_true_or_until_the_condition_becomes_true_Do_Loop_While_Until_condition" xml:space="preserve">
    <value>Repeats a block of statements while a Boolean condition is true, or until the condition becomes true.
Do...Loop {While | Until} &lt;condition&gt;</value>
  </data>
  <data name="Repeats_a_block_of_statements_until_a_Boolean_condition_becomes_true_Do_Until_condition_Loop" xml:space="preserve">
    <value>Repeats a block of statements until a Boolean condition becomes true.
Do Until &lt;condition&gt;...Loop</value>
  </data>
  <data name="Repeats_a_block_of_statements_while_a_Boolean_condition_is_true_Do_While_condition_Loop" xml:space="preserve">
    <value>Repeats a block of statements while a Boolean condition is true.
Do While &lt;condition&gt;...Loop</value>
  </data>
  <data name="Introduces_a_group_of_statements_in_an_SharpIf_statement_that_is_compiled_if_no_previous_condition_evaluates_to_True" xml:space="preserve">
    <value>Introduces a group of statements in an #If statement that is compiled if no previous condition evaluates to True.</value>
  </data>
  <data name="Introduces_a_condition_in_an_SharpIf_statement_that_is_tested_if_the_previous_conditional_test_evaluates_to_False" xml:space="preserve">
    <value>Introduces a condition in an #If statement that is tested if the previous conditional test evaluates to False.</value>
  </data>
  <data name="Introduces_a_condition_in_an_If_statement_that_is_to_be_tested_if_the_previous_conditional_test_fails" xml:space="preserve">
    <value>Introduces a condition in an If statement that is to be tested if the previous conditional test fails.</value>
  </data>
  <data name="Introduces_a_group_of_statements_in_an_If_statement_that_is_executed_if_no_previous_condition_evaluates_to_True" xml:space="preserve">
    <value>Introduces a group of statements in an If statement that is executed if no previous condition evaluates to True.</value>
  </data>
  <data name="Terminates_the_definition_of_an_SharpIf_block" xml:space="preserve">
    <value>Terminates the definition of an #If block.</value>
  </data>
  <data name="Stops_execution_immediately" xml:space="preserve">
    <value>Stops execution immediately.</value>
  </data>
  <data name="Terminates_a_SharpRegion_block" xml:space="preserve">
    <value>Terminates a #Region block.</value>
  </data>
  <data name="Specifies_the_relationship_between_element_keys_to_use_as_the_basis_of_a_join_operation" xml:space="preserve">
    <value>Specifies the relationship between element keys to use as the basis of a join operation.</value>
  </data>
  <data name="Simulates_the_occurrence_of_an_error" xml:space="preserve">
    <value>Simulates the occurrence of an error.</value>
  </data>
  <data name="Exits_a_Do_loop_and_transfers_execution_immediately_to_the_statement_following_the_Loop_statement" xml:space="preserve">
    <value>Exits a Do loop and transfers execution immediately to the statement following the Loop statement.</value>
  </data>
  <data name="Exits_a_For_loop_and_transfers_execution_immediately_to_the_statement_following_the_Next_statement" xml:space="preserve">
    <value>Exits a For loop and transfers execution immediately to the statement following the Next statement.</value>
  </data>
  <data name="Exits_a_procedure_or_block_and_transfers_execution_immediately_to_the_statement_following_the_procedure_call_or_block_definition_Exit_Do_For_Function_Property_Select_Sub_Try_While" xml:space="preserve">
    <value>Exits a procedure or block and transfers execution immediately to the statement following the procedure call or block definition.
Exit {Do | For | Function | Property | Select | Sub | Try | While}</value>
  </data>
  <data name="Exits_a_Select_block_and_transfers_execution_immediately_to_the_statement_following_the_End_Select_statement" xml:space="preserve">
    <value>Exits a Select block and transfers execution immediately to the statement following the End Select statement.</value>
  </data>
  <data name="Exits_a_Try_block_and_transfers_execution_immediately_to_the_statement_following_the_End_Try_statement" xml:space="preserve">
    <value>Exits a Try block and transfers execution immediately to the statement following the End Try statement.</value>
  </data>
  <data name="Exits_a_While_loop_and_transfers_execution_immediately_to_the_statement_following_the_End_While_statement" xml:space="preserve">
    <value>Exits a While loop and transfers execution immediately to the statement following the End While statement.</value>
  </data>
  <data name="When_set_to_On_requires_explicit_declaration_of_all_variables_using_a_Dim_Private_Public_or_ReDim_statement_Option_Explicit_On_Off" xml:space="preserve">
    <value>When set to On, requires explicit declaration of all variables, using a Dim, Private, Public, or ReDim statement.
Option Explicit {On | Off}</value>
  </data>
  <data name="Represents_a_Boolean_value_that_fails_a_conditional_test" xml:space="preserve">
    <value>Represents a Boolean value that fails a conditional test.</value>
  </data>
  <data name="Introduces_a_statement_block_to_be_run_before_exiting_a_Try_structure" xml:space="preserve">
    <value>Introduces a statement block to be run before exiting a Try structure.</value>
  </data>
  <data name="Introduces_a_loop_that_is_repeated_for_each_element_in_a_collection" xml:space="preserve">
    <value>Introduces a loop that is repeated for each element in a collection.</value>
  </data>
  <data name="Introduces_a_loop_that_is_iterated_a_specified_number_of_times" xml:space="preserve">
    <value>Introduces a loop that is iterated a specified number of times.</value>
  </data>
  <data name="Identifies_a_list_of_values_as_a_collection_initializer" xml:space="preserve">
    <value>Identifies a list of values as a collection initializer</value>
  </data>
  <data name="Branches_unconditionally_to_a_specified_line_in_a_procedure" xml:space="preserve">
    <value>Branches unconditionally to a specified line in a procedure.</value>
  </data>
  <data name="Groups_elements_that_have_a_common_key" xml:space="preserve">
    <value>Groups elements that have a common key.</value>
  </data>
  <data name="Combines_the_elements_of_two_sequences_and_groups_the_results_The_join_operation_is_based_on_matching_keys" xml:space="preserve">
    <value>Combines the elements of two sequences and groups the results. The join operation is based on matching keys.</value>
  </data>
  <data name="Use_Group_to_specify_that_a_group_named_0_should_be_created" xml:space="preserve">
    <value>Use 'Group' to specify that a group named '{0}' should be created.</value>
  </data>
  <data name="Use_Group_to_specify_that_a_group_named_Group_should_be_created" xml:space="preserve">
    <value>Use 'Group' to specify that a group named 'Group' should be created.</value>
  </data>
  <data name="Conditionally_compiles_selected_blocks_of_code_depending_on_the_value_of_an_expression" xml:space="preserve">
    <value>Conditionally compiles selected blocks of code, depending on the value of an expression.</value>
  </data>
  <data name="Conditionally_executes_a_group_of_statements_depending_on_the_value_of_an_expression" xml:space="preserve">
    <value>Conditionally executes a group of statements, depending on the value of an expression.</value>
  </data>
  <data name="When_set_to_On_allows_the_use_of_local_type_inference_in_declaring_variables_Option_Infer_On_Off" xml:space="preserve">
    <value>When set to On, allows the use of local type inference in declaring variables.
Option Infer {On | Off}</value>
  </data>
  <data name="Specifies_an_identifier_that_can_serve_as_a_reference_to_the_results_of_a_join_or_grouping_subexpression" xml:space="preserve">
    <value>Specifies an identifier that can serve as a reference to the results of a join or grouping subexpression.</value>
  </data>
  <data name="Combines_the_elements_of_two_sequences_The_join_operation_is_based_on_matching_keys" xml:space="preserve">
    <value>Combines the elements of two sequences. The join operation is based on matching keys.</value>
  </data>
  <data name="Identifies_a_key_field_in_an_anonymous_type_definition" xml:space="preserve">
    <value>Identifies a key field in an anonymous type definition.</value>
  </data>
  <data name="Computes_a_value_for_each_item_in_the_query_and_assigns_the_value_to_a_new_range_variable" xml:space="preserve">
    <value>Computes a value for each item in the query, and assigns the value to a new range variable.</value>
  </data>
  <data name="Terminates_a_loop_that_is_introduced_with_a_Do_statement" xml:space="preserve">
    <value>Terminates a loop that is introduced with a Do statement.</value>
  </data>
  <data name="Repeats_a_block_of_statements_until_a_Boolean_condition_becomes_true_Do_Loop_Until_condition" xml:space="preserve">
    <value>Repeats a block of statements until a Boolean condition becomes true.
Do...Loop Until &lt;condition&gt;</value>
  </data>
  <data name="Repeats_a_block_of_statements_while_a_Boolean_condition_is_true_Do_Loop_While_condition" xml:space="preserve">
    <value>Repeats a block of statements while a Boolean condition is true.
Do...Loop While &lt;condition&gt;</value>
  </data>
  <data name="Provides_a_way_to_refer_to_the_current_instance_of_a_class_or_structure_that_is_the_instance_in_which_the_code_is_running" xml:space="preserve">
    <value>Provides a way to refer to the current instance of a class or structure, that is, the instance in which the code is running.</value>
  </data>
  <data name="Provides_a_way_to_refer_to_the_base_class_of_the_current_class_instance_You_cannot_use_MyBase_to_call_MustOverride_base_methods" xml:space="preserve">
    <value>Provides a way to refer to the base class of the current class instance. You cannot use MyBase to call MustOverride base methods.</value>
  </data>
  <data name="Provides_a_way_to_refer_to_the_class_instance_members_as_originally_implemented_ignoring_any_derived_class_overrides" xml:space="preserve">
    <value>Provides a way to refer to the class instance members as originally implemented, ignoring any derived class overrides.</value>
  </data>
  <data name="Creates_a_new_object_instance" xml:space="preserve">
    <value>Creates a new object instance.</value>
  </data>
  <data name="Terminates_a_loop_that_iterates_through_the_values_of_a_loop_variable" xml:space="preserve">
    <value>Terminates a loop that iterates through the values of a loop variable.</value>
  </data>
  <data name="Represents_the_default_value_of_any_data_type" xml:space="preserve">
    <value>Represents the default value of any data type.</value>
  </data>
  <data name="Turns_a_compiler_option_off" xml:space="preserve">
    <value>Turns a compiler option off.</value>
  </data>
  <data name="Enables_the_error_handling_routine_that_starts_at_the_line_specified_in_the_line_argument_The_specified_line_must_be_in_the_same_procedure_as_the_On_Error_statement_On_Error_GoTo_bracket_label_0_1_bracket" xml:space="preserve">
    <value>Enables the error-handling routine that starts at the line specified in the line argument.
The specified line must be in the same procedure as the On Error statement.
On Error GoTo [&lt;label&gt; | 0 | -1]</value>
  </data>
  <data name="When_a_run_time_error_occurs_execution_transfers_to_the_statement_following_the_statement_or_procedure_call_that_resulted_in_the_error" xml:space="preserve">
    <value>When a run-time error occurs, execution transfers to the statement following the statement or procedure call that resulted in the error.</value>
  </data>
  <data name="Turns_a_compiler_option_on" xml:space="preserve">
    <value>Turns a compiler option on.</value>
  </data>
  <data name="Specifies_the_element_keys_used_to_correlate_sequences_for_a_join_operation" xml:space="preserve">
    <value>Specifies the element keys used to correlate sequences for a join operation.</value>
  </data>
  <data name="Specifies_the_sort_order_for_columns_in_a_query_Can_be_followed_by_either_the_Ascending_or_the_Descending_keyword_If_neither_is_specified_Ascending_is_used" xml:space="preserve">
    <value>Specifies the sort order for columns in a query. Can be followed by either the Ascending or the Descending keyword. If neither is specified, Ascending is used.</value>
  </data>
  <data name="Specifies_the_statements_to_run_when_the_event_is_raised_by_the_RaiseEvent_statement_RaiseEvent_delegateSignature_End_RaiseEvent" xml:space="preserve">
    <value>Specifies the statements to run when the event is raised by the RaiseEvent statement.
RaiseEvent(&lt;delegateSignature&gt;)...End RaiseEvent</value>
  </data>
  <data name="Triggers_an_event_declared_at_module_level_within_a_class_form_or_document_RaiseEvent_eventName_bracket_argumentList_bracket" xml:space="preserve">
    <value>Triggers an event declared at module level within a class, form, or document.
RaiseEvent &lt;eventName&gt; [(&lt;argumentList&gt;)]</value>
  </data>
  <data name="Collapses_and_hides_sections_of_code_in_Visual_Basic_files" xml:space="preserve">
    <value>Collapses and hides sections of code in Visual Basic files.</value>
  </data>
  <data name="Returns_execution_to_the_code_that_called_the_Function_Sub_Get_Set_or_Operator_procedure_Return_or_Return_expression" xml:space="preserve">
    <value>Returns execution to the code that called the Function, Sub, Get, Set, or Operator procedure.
Return -or- Return &lt;expression&gt;</value>
  </data>
  <data name="Runs_one_of_several_groups_of_statements_depending_on_the_value_of_an_expression" xml:space="preserve">
    <value>Runs one of several groups of statements, depending on the value of an expression.</value>
  </data>
  <data name="Specifies_which_columns_to_include_in_the_result_of_a_query" xml:space="preserve">
    <value>Specifies which columns to include in the result of a query.</value>
  </data>
  <data name="Skips_elements_up_to_a_specified_position_in_the_collection" xml:space="preserve">
    <value>Skips elements up to a specified position in the collection.</value>
  </data>
  <data name="Specifies_how_much_to_increment_between_each_loop_iteration" xml:space="preserve">
    <value>Specifies how much to increment between each loop iteration.</value>
  </data>
  <data name="Suspends_program_execution" xml:space="preserve">
    <value>Suspends program execution.</value>
  </data>
  <data name="When_set_to_On_restricts_implicit_data_type_conversions_to_only_widening_conversions_Option_Strict_On_Off" xml:space="preserve">
    <value>When set to On, restricts implicit data type conversions to only widening conversions.
Option Strict {On | Off}</value>
  </data>
  <data name="Ensures_that_multiple_threads_do_not_execute_the_statement_block_at_the_same_time_SyncLock_object_End_Synclock" xml:space="preserve">
    <value>Ensures that multiple threads do not execute the statement block at the same time.
SyncLock &lt;object&gt;...End Synclock</value>
  </data>
  <data name="Includes_elements_up_to_a_specified_position_in_the_collection" xml:space="preserve">
    <value>Includes elements up to a specified position in the collection.</value>
  </data>
  <data name="Sets_the_string_comparison_method_specified_in_Option_Compare_to_a_text_sort_order_that_is_not_case_sensitive" xml:space="preserve">
    <value>Sets the string comparison method specified in Option Compare to a text sort order that is not case sensitive.</value>
  </data>
  <data name="Introduces_a_statement_block_to_be_compiled_or_executed_if_a_tested_condition_is_true" xml:space="preserve">
    <value>Introduces a statement block to be compiled or executed if a tested condition is true.</value>
  </data>
  <data name="Throws_an_exception_within_a_procedure_so_that_you_can_handle_it_with_structured_or_unstructured_exception_handling_code" xml:space="preserve">
    <value>Throws an exception within a procedure so that you can handle it with structured or unstructured exception-handling code.</value>
  </data>
  <data name="Represents_a_Boolean_value_that_passes_a_conditional_test" xml:space="preserve">
    <value>Represents a Boolean value that passes a conditional test.</value>
  </data>
  <data name="Provides_a_way_to_handle_some_or_all_possible_errors_that_might_occur_in_a_given_block_of_code_while_still_running_the_code_Try_bracket_Catch_bracket_Catch_Finally_End_Try" xml:space="preserve">
    <value>Provides a way to handle some or all possible errors that might occur in a given block of code, while still running the code.
Try...[Catch]...{Catch | Finally}...End Try</value>
  </data>
  <data name="A_Using_block_does_three_things_colon_it_creates_and_initializes_variables_in_the_resource_list_it_runs_the_code_in_the_block_and_it_disposes_of_the_variables_before_exiting_Resources_used_in_the_Using_block_must_implement_System_IDisposable_Using_resource1_bracket_resource2_bracket_End_Using" xml:space="preserve">
    <value>A Using block does three things: it creates and initializes variables in the resource list, it runs the code in the block, and it disposes of the variables before exiting. Resources used in the Using block must implement System.IDisposable.
Using &lt;resource1&gt;[, &lt;resource2&gt;]...End Using</value>
  </data>
  <data name="Adds_a_conditional_test_to_a_Catch_statement_Exceptions_are_caught_by_that_Catch_statement_only_when_the_conditional_test_that_follows_the_When_keyword_evaluates_to_True" xml:space="preserve">
    <value>Adds a conditional test to a Catch statement. Exceptions are caught by that Catch statement only when the conditional test that follows the When keyword evaluates to True.</value>
  </data>
  <data name="Specifies_the_filtering_condition_for_a_range_variable_in_a_query" xml:space="preserve">
    <value>Specifies the filtering condition for a range variable in a query.</value>
  </data>
  <data name="Runs_a_series_of_statements_as_long_as_a_given_condition_is_true" xml:space="preserve">
    <value>Runs a series of statements as long as a given condition is true.</value>
  </data>
  <data name="Specifies_a_condition_for_Skip_and_Take_operations_Elements_will_be_bypassed_or_included_as_long_as_the_condition_is_true" xml:space="preserve">
    <value>Specifies a condition for Skip and Take operations. Elements will be bypassed or included as long as the condition is true.</value>
  </data>
  <data name="Specifies_the_declaration_of_property_initializations_in_an_object_initializer_New_typeName_With_bracket_property_expression_bracket_bracket_bracket" xml:space="preserve">
    <value>Specifies the declaration of property initializations in an object initializer.
New &lt;typeName&gt; With {[.&lt;property&gt; = &lt;expression&gt;][,...]}</value>
  </data>
  <data name="Runs_a_series_of_statements_that_refer_to_a_single_object_or_structure_With_object_End_With" xml:space="preserve">
    <value>Runs a series of statements that refer to a single object or structure.
With &lt;object&gt;...End With</value>
  </data>
  <data name="Produces_an_element_of_an_IEnumerable_or_IEnumerator" xml:space="preserve">
    <value>Produces an element of an IEnumerable or IEnumerator.</value>
  </data>
  <data name="Defines_an_asynchronous_lambda_expression_that_can_use_the_Await_operator_Can_be_used_wherever_a_delegate_type_is_expected_Async_Sub_Function_parameterList_expression" xml:space="preserve">
    <value>Defines an asynchronous lambda expression that can use the Await operator. Can be used wherever a delegate type is expected.
Async Sub/Function(&lt;parameterList&gt;) &lt;expression&gt;</value>
  </data>
  <data name="Defines_a_lambda_expression_that_calculates_and_returns_a_single_value_Can_be_used_wherever_a_delegate_type_is_expected_Function_parameterList_expression" xml:space="preserve">
    <value>Defines a lambda expression that calculates and returns a single value. Can be used wherever a delegate type is expected.
Function(&lt;parameterList&gt;) &lt;expression&gt;</value>
  </data>
  <data name="Defines_a_lambda_expression_that_can_execute_statements_and_does_not_return_a_value_Can_be_used_wherever_a_delegate_type_is_expected_Sub_parameterList_statement" xml:space="preserve">
    <value>Defines a lambda expression that can execute statements and does not return a value. Can be used wherever a delegate type is expected.
Sub(&lt;parameterList&gt;) &lt;statement&gt;</value>
  </data>
  <data name="Disables_reporting_of_specified_warnings_in_the_portion_of_the_source_file_below_the_current_line" xml:space="preserve">
    <value>Disables reporting of specified warnings in the portion of the source file below the current line.</value>
  </data>
  <data name="Enables_reporting_of_specified_warnings_in_the_portion_of_the_source_file_below_the_current_line" xml:space="preserve">
    <value>Enables reporting of specified warnings in the portion of the source file below the current line.</value>
  </data>
  <data name="Insert_Await" xml:space="preserve">
    <value>Insert 'Await'.</value>
  </data>
  <data name="Make_0_an_Async_Function" xml:space="preserve">
    <value>Make {0} an Async Function.</value>
  </data>
  <data name="Convert_0_to_Iterator" xml:space="preserve">
    <value>Convert {0} to Iterator</value>
  </data>
  <data name="Replace_Return_with_Yield" xml:space="preserve">
    <value>Replace 'Return' with 'Yield</value>
  </data>
  <data name="Use_the_correct_control_variable" xml:space="preserve">
    <value>Use the correct control variable</value>
  </data>
  <data name="NameOf_function" xml:space="preserve">
    <value>NameOf function</value>
  </data>
  <data name="Generate_narrowing_conversion_in_0" xml:space="preserve">
    <value>Generate narrowing conversion in '{0}'</value>
  </data>
  <data name="Generate_widening_conversion_in_0" xml:space="preserve">
    <value>Generate widening conversion in '{0}'</value>
  </data>
  <data name="Try_block" xml:space="preserve">
    <value>Try block</value>
    <comment>{Locked="Try"} "Try" is a VB keyword and should not be localized.</comment>
  </data>
  <data name="Catch_clause" xml:space="preserve">
    <value>Catch clause</value>
    <comment>{Locked="Catch"} "Catch" is a VB keyword and should not be localized.</comment>
  </data>
  <data name="Finally_clause" xml:space="preserve">
    <value>Finally clause</value>
    <comment>{Locked="Finally"} "Finally" is a VB keyword and should not be localized.</comment>
  </data>
  <data name="Using_statement" xml:space="preserve">
    <value>Using statement</value>
    <comment>{Locked="Using"} "Using" is a VB keyword and should not be localized.</comment>
  </data>
  <data name="Using_block" xml:space="preserve">
    <value>Using block</value>
    <comment>{Locked="Using"} "Using" is a VB keyword and should not be localized.</comment>
  </data>
  <data name="With_statement" xml:space="preserve">
    <value>With statement</value>
    <comment>{Locked="With"} "With" is a VB keyword and should not be localized.</comment>
  </data>
  <data name="With_block" xml:space="preserve">
    <value>With block</value>
    <comment>{Locked="With"} "With" is a VB keyword and should not be localized.</comment>
  </data>
  <data name="SyncLock_statement" xml:space="preserve">
    <value>SyncLock statement</value>
    <comment>{Locked="SyncLock"} "SyncLock" is a VB keyword and should not be localized.</comment>
  </data>
  <data name="SyncLock_block" xml:space="preserve">
    <value>SyncLock block</value>
    <comment>{Locked="SyncLock"} "SyncLock" is a VB keyword and should not be localized.</comment>
  </data>
  <data name="For_Each_statement" xml:space="preserve">
    <value>For Each statement</value>
    <comment>{Locked="For Each"} "For Each" is a VB keyword and should not be localized.</comment>
  </data>
  <data name="For_Each_block" xml:space="preserve">
    <value>For Each block</value>
    <comment>{Locked="For Each"} "For Each" is a VB keyword and should not be localized.</comment>
  </data>
  <data name="On_Error_statement" xml:space="preserve">
    <value>On Error statement</value>
    <comment>{Locked="On Error"} "On Error" is a VB keyword and should not be localized.</comment>
  </data>
  <data name="Resume_statement" xml:space="preserve">
    <value>Resume statement</value>
    <comment>{Locked="Resume"} "Resume" is a VB keyword and should not be localized.</comment>
  </data>
  <data name="Yield_statement" xml:space="preserve">
    <value>Yield statement</value>
    <comment>{Locked="Yield"} "Yield" is a VB keyword and should not be localized.</comment>
  </data>
  <data name="Await_expression" xml:space="preserve">
    <value>Await expression</value>
    <comment>{Locked="Await"} "Await" is a VB keyword and should not be localized.</comment>
  </data>
  <data name="Lambda" xml:space="preserve">
    <value>Lambda</value>
  </data>
  <data name="Where_clause" xml:space="preserve">
    <value>Where clause</value>
    <comment>{Locked="Where"} "Where" is a VB keyword and should not be localized.</comment>
  </data>
  <data name="Select_clause" xml:space="preserve">
    <value>Select clause</value>
    <comment>{Locked="Select"} "Select" is a VB keyword and should not be localized.</comment>
  </data>
  <data name="From_clause" xml:space="preserve">
    <value>From clause</value>
    <comment>{Locked="From"} "From" is a VB keyword and should not be localized.</comment>
  </data>
  <data name="Aggregate_clause" xml:space="preserve">
    <value>Aggregate clause</value>
    <comment>{Locked="Aggregate"} "Aggregate" is a VB keyword and should not be localized.</comment>
  </data>
  <data name="Let_clause" xml:space="preserve">
    <value>Let clause</value>
    <comment>{Locked="Let"} "Let" is a VB keyword and should not be localized.</comment>
  </data>
  <data name="Join_clause" xml:space="preserve">
    <value>Join clause</value>
    <comment>{Locked="Join"} "Join" is a VB keyword and should not be localized.</comment>
  </data>
  <data name="Group_Join_clause" xml:space="preserve">
    <value>Group Join clause</value>
    <comment>{Locked="Group Join"} "Group Join" is a VB keyword and should not be localized.</comment>
  </data>
  <data name="Group_By_clause" xml:space="preserve">
    <value>Group By clause</value>
    <comment>{Locked="Group By"} "Group By" is a VB keyword and should not be localized.</comment>
  </data>
  <data name="Function_aggregation" xml:space="preserve">
    <value>Function aggregation</value>
  </data>
  <data name="Take_While_clause" xml:space="preserve">
    <value>Take While clause</value>
    <comment>{Locked="Take While"} "Take While" is a VB keyword and should not be localized.</comment>
  </data>
  <data name="Skip_While_clause" xml:space="preserve">
    <value>Skip While clause</value>
    <comment>{Locked="Skip While"} "Skip While" is a VB keyword and should not be localized.</comment>
  </data>
  <data name="Ordering_clause" xml:space="preserve">
    <value>Ordering clause</value>
    <comment>{Locked="Ordering"} "Ordering" is a VB keyword and should not be localized.</comment>
  </data>
  <data name="Join_condition" xml:space="preserve">
    <value>Join condition</value>
    <comment>{Locked="Join"} "Join" is a VB keyword and should not be localized.</comment>
  </data>
  <data name="option_" xml:space="preserve">
    <value>option</value>
    <comment>{Locked}</comment>
  </data>
  <data name="import" xml:space="preserve">
    <value>import</value>
    <comment>{Locked}</comment>
  </data>
  <data name="structure_" xml:space="preserve">
    <value>structure</value>
    <comment>{Locked}</comment>
  </data>
  <data name="module_" xml:space="preserve">
    <value>module</value>
    <comment>{Locked}</comment>
  </data>
  <data name="WithEvents_field" xml:space="preserve">
    <value>WithEvents field</value>
    <comment>{Locked="WithEvents"} "WithEvents" is a VB keyword and should not be localized.</comment>
  </data>
  <data name="property_accessor" xml:space="preserve">
    <value>property accessor</value>
  </data>
  <data name="as_clause" xml:space="preserve">
    <value>as clause</value>
    <comment>{Locked="as"} "as" is a VB keyword and should not be localized.</comment>
  </data>
  <data name="type_parameters" xml:space="preserve">
    <value>type parameters</value>
  </data>
  <data name="parameters" xml:space="preserve">
    <value>parameters</value>
  </data>
  <data name="attributes" xml:space="preserve">
    <value>attributes</value>
  </data>
  <data name="Too_many_arguments_to_0" xml:space="preserve">
    <value>Too many arguments to '{0}'.</value>
  </data>
  <data name="Type_0_is_not_defined" xml:space="preserve">
    <value>Type '{0}' is not defined.</value>
  </data>
  <data name="Add_Overloads" xml:space="preserve">
    <value>Add 'Overloads'</value>
    <comment>{Locked="Overloads"} "Overloads" is a VB keyword and should not be localized.</comment>
  </data>
  <data name="Add_a_metadata_reference_to_specified_assembly_and_all_its_dependencies_e_g_Sharpr_myLib_dll" xml:space="preserve">
    <value>Add a metadata reference to specified assembly and all its dependencies, e.g. #r "myLib.dll".</value>
  </data>
  <data name="Properties" xml:space="preserve">
    <value>Properties</value>
  </data>
  <data name="namespace_name" xml:space="preserve">
    <value>&lt;namespace name&gt;</value>
  </data>
  <data name="Type_a_name_here_to_declare_a_namespace" xml:space="preserve">
    <value>Type a name here to declare a namespace.</value>
  </data>
  <data name="Type_a_name_here_to_declare_a_partial_class" xml:space="preserve">
    <value>Type a name here to declare a partial class.</value>
  </data>
  <data name="class_name" xml:space="preserve">
    <value>&lt;class name&gt;</value>
  </data>
  <data name="interface_name" xml:space="preserve">
    <value>&lt;interface name&gt;</value>
  </data>
  <data name="module_name" xml:space="preserve">
    <value>&lt;module name&gt;</value>
  </data>
  <data name="structure_name" xml:space="preserve">
    <value>&lt;structure name&gt;</value>
  </data>
  <data name="Type_a_name_here_to_declare_a_partial_interface" xml:space="preserve">
    <value>Type a name here to declare a partial interface.</value>
  </data>
  <data name="Type_a_name_here_to_declare_a_partial_module" xml:space="preserve">
    <value>Type a name here to declare a partial module.</value>
  </data>
  <data name="Type_a_name_here_to_declare_a_partial_structure" xml:space="preserve">
    <value>Type a name here to declare a partial structure.</value>
  </data>
  <data name="Event_add_handler_name" xml:space="preserve">
    <value>{0}.add</value>
    <comment>The name of an event add handler where "{0}" is the event name.</comment>
  </data>
  <data name="Event_remove_handler_name" xml:space="preserve">
    <value>{0}.remove</value>
    <comment>The name of an event remove handler where "{0}" is the event name.</comment>
  </data>
  <data name="Property_getter_name" xml:space="preserve">
    <value>{0}.get</value>
    <comment>The name of a property getter like "public int MyProperty { get; }" where "{0}" is the property name</comment>
  </data>
  <data name="Property_setter_name" xml:space="preserve">
    <value>{0}.set</value>
    <comment>The name of a property setter like "public int MyProperty { set; }" where "{0}" is the property name</comment>
  </data>
  <data name="Make_Async_Function" xml:space="preserve">
    <value>Make Async Function</value>
  </data>
  <data name="Make_Async_Sub" xml:space="preserve">
    <value>Make Async Sub</value>
  </data>
  <data name="Multiple_Types" xml:space="preserve">
    <value>&lt;Multiple Types&gt;</value>
  </data>
  <data name="Convert_to_Select_Case" xml:space="preserve">
    <value>Convert to 'Select Case'</value>
  </data>
  <data name="Convert_to_For_Each" xml:space="preserve">
    <value>Convert to 'For Each'</value>
  </data>
  <data name="Convert_to_For" xml:space="preserve">
    <value>Convert  to 'For'</value>
  </data>
  <data name="Add_Obsolete" xml:space="preserve">
    <value>Add &lt;Obsolete&gt;</value>
  </data>
  <data name="Add_missing_Imports" xml:space="preserve">
    <value>Add missing Imports</value>
    <comment>{Locked="Import"} "Import" is a VB keyword and should not be localized.</comment>
  </data>
  <data name="Add_Shadows" xml:space="preserve">
    <value>Add 'Shadows'</value>
    <comment>{Locked="Shadows"} "Shadows" is a VB keyword and should not be localized.</comment>
  </data>
  <data name="Introduce_Using_statement" xml:space="preserve">
    <value>Introduce 'Using' statement</value>
    <comment>{Locked="Using"} "Using" is a VB keyword and should not be localized.</comment>
  </data>
  <data name="Make_0_inheritable" xml:space="preserve">
    <value>Make '{0}' inheritable</value>
  </data>
<<<<<<< HEAD
  <data name="Change_to_DirectCast" xml:space="preserve">
    <value>Change to 'DirectCast'</value>
  </data>
  <data name="Change_to_TryCast" xml:space="preserve">
    <value>Change to 'TryCast'</value>
=======
  <data name="Remove_shared_keyword_from_module_member" xml:space="preserve">
    <value>Remove 'Shared' keyword from Module member</value>
    <comment>{Locked="Shared"} "Shared" is a VB keyword and should not be localized.</comment>
>>>>>>> bb8bc8f5
  </data>
</root><|MERGE_RESOLUTION|>--- conflicted
+++ resolved
@@ -1239,16 +1239,14 @@
   <data name="Make_0_inheritable" xml:space="preserve">
     <value>Make '{0}' inheritable</value>
   </data>
-<<<<<<< HEAD
   <data name="Change_to_DirectCast" xml:space="preserve">
     <value>Change to 'DirectCast'</value>
   </data>
   <data name="Change_to_TryCast" xml:space="preserve">
     <value>Change to 'TryCast'</value>
-=======
+  </data>
   <data name="Remove_shared_keyword_from_module_member" xml:space="preserve">
     <value>Remove 'Shared' keyword from Module member</value>
     <comment>{Locked="Shared"} "Shared" is a VB keyword and should not be localized.</comment>
->>>>>>> bb8bc8f5
   </data>
 </root>