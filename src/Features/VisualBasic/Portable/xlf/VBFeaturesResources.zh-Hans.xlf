﻿<?xml version="1.0" encoding="utf-8"?>
<xliff xmlns="urn:oasis:names:tc:xliff:document:1.2" xmlns:xsi="http://www.w3.org/2001/XMLSchema-instance" version="1.2" xsi:schemaLocation="urn:oasis:names:tc:xliff:document:1.2 xliff-core-1.2-transitional.xsd">
  <file datatype="xml" source-language="en" target-language="zh-Hans" original="../VBFeaturesResources.resx">
    <body>
      <trans-unit id="Add_Await">
        <source>Add Await</source>
        <target state="translated">添加 Await</target>
        <note />
      </trans-unit>
      <trans-unit id="Add_Await_and_ConfigureAwaitFalse">
        <source>Add Await and 'ConfigureAwait(false)'</source>
        <target state="translated">添加 Await 和 “ConfigureAwait(false)”</target>
        <note />
      </trans-unit>
      <trans-unit id="Add_missing_Imports">
        <source>Add missing Imports</source>
        <target state="translated">添加缺少的 Import</target>
        <note>{Locked="Import"}</note>
      </trans-unit>
      <trans-unit id="Add_Shadows">
        <source>Add 'Shadows'</source>
        <target state="translated">添加 “Shadows”</target>
        <note>{Locked="Shadows"} "Shadows" is a VB keyword and should not be localized.</note>
      </trans-unit>
      <trans-unit id="Apply_isnot_preferences">
        <source>Apply IsNot preferences</source>
        <target state="new">Apply IsNot preferences</target>
        <note />
      </trans-unit>
      <trans-unit id="Apply_object_creation_preferences">
        <source>Apply object creation preferences</source>
        <target state="new">Apply object creation preferences</target>
        <note />
      </trans-unit>
      <trans-unit id="Change_to_DirectCast">
        <source>Change to 'DirectCast'</source>
        <target state="translated">更改为 "DirectCast"</target>
        <note />
      </trans-unit>
      <trans-unit id="Change_to_TryCast">
        <source>Change to 'TryCast'</source>
        <target state="translated">更改为 "TryCast"</target>
        <note />
      </trans-unit>
      <trans-unit id="Insert_0">
        <source>Insert '{0}'.</source>
        <target state="translated">插入“{0}”。</target>
        <note />
      </trans-unit>
      <trans-unit id="Delete_the_0_statement1">
        <source>Delete the '{0}' statement.</source>
        <target state="translated">删除“{0}”语句。</target>
        <note />
      </trans-unit>
      <trans-unit id="Create_event_0_in_1">
        <source>Create event {0} in {1}</source>
        <target state="translated">在{1}中创建事件{0}</target>
        <note />
      </trans-unit>
      <trans-unit id="Insert_the_missing_End_Property_statement">
        <source>Insert the missing 'End Property' statement.</source>
        <target state="translated">插入缺少的“End Property”语句。</target>
        <note />
      </trans-unit>
      <trans-unit id="Insert_the_missing_0">
        <source>Insert the missing '{0}'.</source>
        <target state="translated">插入缺少的“{0}”。</target>
        <note />
      </trans-unit>
      <trans-unit id="Inline_temporary_variable">
        <source>Inline temporary variable</source>
        <target state="translated">内联临时变量</target>
        <note />
      </trans-unit>
      <trans-unit id="Conflict_s_detected">
        <source>Conflict(s) detected.</source>
        <target state="translated">检测到冲突。</target>
        <note />
      </trans-unit>
      <trans-unit id="Introduce_Using_statement">
        <source>Introduce 'Using' statement</source>
        <target state="translated">引入 “Using” 语句</target>
        <note>{Locked="Using"} "Using" is a VB keyword and should not be localized.</note>
      </trans-unit>
<<<<<<< HEAD
      <trans-unit id="Make_private_field_ReadOnly_when_possible">
        <source>Make private field ReadOnly when possible</source>
        <target state="translated">尽可能将私有字段设为 ReadOnly</target>
        <note>{Locked="ReadOnly"} "ReadOnly" is a VB keyword and should not be localized.</note>
=======
      <trans-unit id="Make_0_inheritable">
        <source>Make '{0}' inheritable</source>
        <target state="translated">使 "{0}" 可继承</target>
        <note />
>>>>>>> 90112dd0
      </trans-unit>
      <trans-unit id="Move_the_0_statement_to_line_1">
        <source>Move the '{0}' statement to line {1}.</source>
        <target state="translated">将“{0}”语句移动到第 {1} 行。</target>
        <note />
      </trans-unit>
      <trans-unit id="Delete_the_0_statement2">
        <source>Delete the '{0}' statement.</source>
        <target state="translated">删除“{0}”语句。</target>
        <note />
      </trans-unit>
      <trans-unit id="Multiple_Types">
        <source>&lt;Multiple Types&gt;</source>
        <target state="translated">&lt;多种类型&gt;</target>
        <note />
      </trans-unit>
      <trans-unit id="Organize_Imports">
        <source>Organize Imports</source>
        <target state="translated">整理 Import</target>
        <note>{Locked="Import"}</note>
      </trans-unit>
      <trans-unit id="Remove_shared_keyword_from_module_member">
        <source>Remove 'Shared' keyword from Module member</source>
        <target state="translated">从模块成员中删除 "Shared" 关键字</target>
        <note>{Locked="Shared"} "Shared" is a VB keyword and should not be localized.</note>
      </trans-unit>
      <trans-unit id="Shared_constructor">
        <source>Shared constructor</source>
        <target state="translated">共享构造函数</target>
        <note />
      </trans-unit>
      <trans-unit id="Type_a_name_here_to_declare_a_new_field">
        <source>Type a name here to declare a new field.</source>
        <target state="translated">请在此处键入名称以声明新字段。</target>
        <note />
      </trans-unit>
      <trans-unit id="Note_colon_Space_completion_is_disabled_to_avoid_potential_interference_To_insert_a_name_from_the_list_use_tab">
        <source>Note: Space completion is disabled to avoid potential interference. To insert a name from the list, use tab.</source>
        <target state="translated">注意: 禁用空格结束字符以避免潜在干扰。若要从列表中插入名称，请使用制表符。</target>
        <note />
      </trans-unit>
      <trans-unit id="_0_Events">
        <source>({0} Events)</source>
        <target state="translated">({0} 事件)</target>
        <note />
      </trans-unit>
      <trans-unit id="new_field">
        <source>&lt;new field&gt;</source>
        <target state="translated">&lt;新字段&gt;</target>
        <note />
      </trans-unit>
      <trans-unit id="Type_a_name_here_to_declare_a_parameter_If_no_preceding_keyword_is_used_ByVal_will_be_assumed_and_the_argument_will_be_passed_by_value">
        <source>Type a name here to declare a parameter. If no preceding keyword is used; 'ByVal' will be assumed and the argument will be passed by value.</source>
        <target state="translated">请在此处键入一个名称以声明形参。如果未使用前面的关键字，将假定“ByVal”，并且将按值传递实参。</target>
        <note />
      </trans-unit>
      <trans-unit id="parameter_name">
        <source>&lt;parameter name&gt;</source>
        <target state="translated">&lt;参数名称&gt;</target>
        <note />
      </trans-unit>
      <trans-unit id="Type_a_new_name_for_the_column_followed_by_Otherwise_the_original_column_name_with_be_used">
        <source>Type a new name for the column, followed by '='. Otherwise, the original column name with be used.</source>
        <target state="translated">为列键入一个新名称，后跟“=”。否则，将使用原始的列名称。</target>
        <note />
      </trans-unit>
      <trans-unit id="Note_colon_Use_tab_for_automatic_completion_space_completion_is_disabled_to_avoid_interfering_with_a_new_name">
        <source>Note: Use tab for automatic completion; space completion is disabled to avoid interfering with a new name.</source>
        <target state="translated">注意: 请使用制表符以便自动结束；禁用空格结束字符以避免干扰新名称。</target>
        <note />
      </trans-unit>
      <trans-unit id="result_alias">
        <source>&lt;result alias&gt;</source>
        <target state="translated">&lt;结果别名&gt;</target>
        <note />
      </trans-unit>
      <trans-unit id="Type_a_new_variable_name">
        <source>Type a new variable name</source>
        <target state="translated">键入新变量名称</target>
        <note />
      </trans-unit>
      <trans-unit id="Note_colon_Space_and_completion_are_disabled_to_avoid_potential_interference_To_insert_a_name_from_the_list_use_tab">
        <source>Note: Space and '=' completion are disabled to avoid potential interference. To insert a name from the list, use tab.</source>
        <target state="translated">注意: 禁用空格和“=”结束字符以避免潜在干扰。若要从列表中插入名称，请使用制表符。</target>
        <note />
      </trans-unit>
      <trans-unit id="new_resource">
        <source>&lt;new resource&gt;</source>
        <target state="translated">&lt;新资源&gt;</target>
        <note />
      </trans-unit>
      <trans-unit id="AddHandler_statement">
        <source>AddHandler statement</source>
        <target state="translated">AddHandler 语句</target>
        <note />
      </trans-unit>
      <trans-unit id="RemoveHandler_statement">
        <source>RemoveHandler statement</source>
        <target state="translated">RemoveHandler 语句</target>
        <note />
      </trans-unit>
      <trans-unit id="_0_function">
        <source>{0} function</source>
        <target state="translated">{0} 函数</target>
        <note />
      </trans-unit>
      <trans-unit id="CType_function">
        <source>CType function</source>
        <target state="translated">CType 函数</target>
        <note />
      </trans-unit>
      <trans-unit id="DirectCast_function">
        <source>DirectCast function</source>
        <target state="translated">DirectCast 函数</target>
        <note />
      </trans-unit>
      <trans-unit id="TryCast_function">
        <source>TryCast function</source>
        <target state="translated">TryCast 函数</target>
        <note />
      </trans-unit>
      <trans-unit id="GetType_function">
        <source>GetType function</source>
        <target state="translated">GetType 函数</target>
        <note />
      </trans-unit>
      <trans-unit id="GetXmlNamespace_function">
        <source>GetXmlNamespace function</source>
        <target state="translated">GetXmlNamespace 函数</target>
        <note />
      </trans-unit>
      <trans-unit id="Mid_statement">
        <source>Mid statement</source>
        <target state="translated">Mid 语句</target>
        <note />
      </trans-unit>
      <trans-unit id="Fix_Incorrect_Function_Return_Type">
        <source>Fix Incorrect Function Return Type</source>
        <target state="translated">修复不正确的函数返回类型</target>
        <note />
      </trans-unit>
      <trans-unit id="Simplify_name_0">
        <source>Simplify name '{0}'</source>
        <target state="translated">简化名称“{0}”</target>
        <note />
      </trans-unit>
      <trans-unit id="Simplify_member_access_0">
        <source>Simplify member access '{0}'</source>
        <target state="translated">简化成员访问“{0}”</target>
        <note />
      </trans-unit>
      <trans-unit id="Remove_Me_qualification">
        <source>Remove 'Me' qualification</source>
        <target state="translated">删除 "Me" 资格</target>
        <note>{Locked="Me"} "Me" is a VB keyword and should not be localized.</note>
      </trans-unit>
      <trans-unit id="can_t_determine_valid_range_of_statements_to_extract_out">
        <source>can't determine valid range of statements to extract out</source>
        <target state="translated">无法确定要提取的语句的有效范围</target>
        <note />
      </trans-unit>
      <trans-unit id="Not_all_code_paths_return">
        <source>Not all code paths return</source>
        <target state="translated">未返回所有代码路径</target>
        <note />
      </trans-unit>
      <trans-unit id="contains_invalid_selection">
        <source>contains invalid selection</source>
        <target state="translated">包含无效的选择</target>
        <note />
      </trans-unit>
      <trans-unit id="the_selection_contains_syntactic_errors">
        <source>the selection contains syntactic errors</source>
        <target state="translated">所选内容包含语法错误</target>
        <note />
      </trans-unit>
      <trans-unit id="Selection_can_t_be_crossed_over_preprocessors">
        <source>Selection can't be crossed over preprocessors</source>
        <target state="translated">选择不能跨预处理器</target>
        <note />
      </trans-unit>
      <trans-unit id="Selection_can_t_contain_throw_without_enclosing_catch_block">
        <source>Selection can't contain throw without enclosing catch block</source>
        <target state="translated">所选内容不能包含没有封闭 catch 块的 throw</target>
        <note />
      </trans-unit>
      <trans-unit id="Selection_can_t_be_parts_of_constant_initializer_expression">
        <source>Selection can't be parts of constant initializer expression</source>
        <target state="translated">所选内容不能是常量初始值设定项表达式的一部分</target>
        <note />
      </trans-unit>
      <trans-unit id="Argument_used_for_ByRef_parameter_can_t_be_extracted_out">
        <source>Argument used for ByRef parameter can't be extracted out</source>
        <target state="translated">无法提取用于 ByRef 形参的实参</target>
        <note />
      </trans-unit>
      <trans-unit id="all_static_local_usages_defined_in_the_selection_must_be_included_in_the_selection">
        <source>all static local usages defined in the selection must be included in the selection</source>
        <target state="translated">选择中必须包括该选择中定义的所有静态局部用法</target>
        <note />
      </trans-unit>
      <trans-unit id="Implicit_member_access_can_t_be_included_in_the_selection_without_containing_statement">
        <source>Implicit member access can't be included in the selection without containing statement</source>
        <target state="translated">不具有包含语句的选择中不可包括隐式成员访问</target>
        <note />
      </trans-unit>
      <trans-unit id="Selection_must_be_part_of_executable_statements">
        <source>Selection must be part of executable statements</source>
        <target state="translated">所选内容必须是可执行语句的一部分</target>
        <note />
      </trans-unit>
      <trans-unit id="next_statement_control_variable_doesn_t_have_matching_declaration_statement">
        <source>next statement control variable doesn't have matching declaration statement</source>
        <target state="translated">下一个语句控制变量没有匹配的声明语句</target>
        <note />
      </trans-unit>
      <trans-unit id="Selection_doesn_t_contain_any_valid_node">
        <source>Selection doesn't contain any valid node</source>
        <target state="translated">所选内容不包含任何有效的节点</target>
        <note />
      </trans-unit>
      <trans-unit id="no_valid_statement_range_to_extract_out">
        <source>no valid statement range to extract out</source>
        <target state="translated">没有可供提取的有效语句范围</target>
        <note />
      </trans-unit>
      <trans-unit id="Deprecated">
        <source>Deprecated</source>
        <target state="translated">已弃用</target>
        <note />
      </trans-unit>
      <trans-unit id="Extension">
        <source>Extension</source>
        <target state="translated">扩展</target>
        <note />
      </trans-unit>
      <trans-unit id="Awaitable">
        <source>Awaitable</source>
        <target state="translated">可等待</target>
        <note />
      </trans-unit>
      <trans-unit id="Awaitable_Extension">
        <source>Awaitable, Extension</source>
        <target state="translated">可等待，扩展</target>
        <note />
      </trans-unit>
      <trans-unit id="new_variable">
        <source>&lt;new variable&gt;</source>
        <target state="translated">&lt;新变量&gt;</target>
        <note />
      </trans-unit>
      <trans-unit id="Creates_a_delegate_procedure_instance_that_references_the_specified_procedure_AddressOf_procedureName">
        <source>Creates a delegate procedure instance that references the specified procedure.
AddressOf &lt;procedureName&gt;</source>
        <target state="translated">创建一个引用指定过程的委托过程实例。
AddressOf &lt;procedureName&gt;</target>
        <note />
      </trans-unit>
      <trans-unit id="Indicates_that_an_external_procedure_has_another_name_in_its_DLL">
        <source>Indicates that an external procedure has another name in its DLL.</source>
        <target state="translated">指示外部过程在其 DLL 中还有其他名称。</target>
        <note />
      </trans-unit>
      <trans-unit id="Performs_a_short_circuit_logical_conjunction_on_two_expressions_Returns_True_if_both_operands_evaluate_to_True_If_the_first_expression_evaluates_to_False_the_second_is_not_evaluated_result_expression1_AndAlso_expression2">
        <source>Performs a short-circuit logical conjunction on two expressions. Returns True if both operands evaluate to True. If the first expression evaluates to False, the second is not evaluated.
&lt;result&gt; = &lt;expression1&gt; AndAlso &lt;expression2&gt;</source>
        <target state="translated">对两个表达式执行短路逻辑与运算。如果这两个操作数的计算结果均为 True，则返回 True。如果第一个表达式的计算结果为 False，则将不计算第二个表达式。
&lt;result&gt; = &lt;expression1&gt; AndAlso &lt;expression2&gt;</target>
        <note />
      </trans-unit>
      <trans-unit id="Performs_a_logical_conjunction_on_two_Boolean_expressions_or_a_bitwise_conjunction_on_two_numeric_expressions_For_Boolean_expressions_returns_True_if_both_operands_evaluate_to_True_Both_expressions_are_always_evaluated_result_expression1_And_expression2">
        <source>Performs a logical conjunction on two Boolean expressions, or a bitwise conjunction on two numeric expressions. For Boolean expressions, returns True if both operands evaluate to True. Both expressions are always evaluated.
&lt;result&gt; = &lt;expression1&gt; And &lt;expression2&gt;</source>
        <target state="translated">对两个布尔表达式执行逻辑与运算，或对两个数值表达式执行位与运算。对于布尔表达式，如果这两个操作数的计算结果均为 True，则返回 True。始终对这两个表达式进行计算。
&lt;result&gt; = &lt;expression1&gt; And &lt;expression2&gt;</target>
        <note />
      </trans-unit>
      <trans-unit id="Used_in_a_Declare_statement_The_Ansi_modifier_specifies_that_Visual_Basic_should_marshal_all_strings_to_ANSI_values_and_should_look_up_the_procedure_without_modifying_its_name_during_the_search_If_no_character_set_is_specified_ANSI_is_the_default">
        <source>Used in a Declare statement. The Ansi modifier specifies that Visual Basic should marshal all strings to ANSI values, and should look up the procedure without modifying its name during the search. If no character set is specified, ANSI is the default.</source>
        <target state="translated">用在 Declare 语句中。Ansi 修饰符指定 Visual Basic 应当将所有的字符串封送为 ANSI 值，并应查找相应的过程，但在搜索期间不修改该过程的名称。如果未指定字符集，则在默认情况下使用 ANSI。</target>
        <note />
      </trans-unit>
      <trans-unit id="Specifies_a_data_type_in_a_declaration_statement">
        <source>Specifies a data type in a declaration statement.</source>
        <target state="translated">指定声明语句中的数据类型。</target>
        <note />
      </trans-unit>
      <trans-unit id="Specifies_that_an_attribute_at_the_beginning_of_a_source_file_applies_to_the_entire_assembly_Otherwise_the_attribute_will_apply_only_to_an_individual_programming_element_such_as_a_class_or_property">
        <source>Specifies that an attribute at the beginning of a source file applies to the entire assembly. Otherwise the attribute will apply only to an individual programming element, such as a class or property.</source>
        <target state="translated">指定源文件开头的特性应用于整个程序集。否则，该特性将仅应用于单个编程元素，如类或属性。</target>
        <note />
      </trans-unit>
      <trans-unit id="Indicates_an_asynchronous_method_that_can_use_the_Await_operator">
        <source>Indicates an asynchronous method that can use the Await operator.</source>
        <target state="translated">指示可使用 Await 运算符的异步方法。</target>
        <note />
      </trans-unit>
      <trans-unit id="Used_in_a_Declare_statement_The_Auto_modifier_specifies_that_Visual_Basic_should_marshal_strings_according_to_NET_Framework_rules_and_should_determine_the_base_character_set_of_the_run_time_platform_and_possibly_modify_the_external_procedure_name_if_the_initial_search_fails">
        <source>Used in a Declare statement. The Auto modifier specifies that Visual Basic should marshal strings according to .NET Framework rules, and should determine the base character set of the run-time platform and possibly modify the external procedure name if the initial search fails.</source>
        <target state="translated">用在 Declare 语句中。Auto 修饰符指定 Visual Basic 应按照 .NET Framework 规则封送字符串，并指定 Visual Basic 应确定运行时平台的基字符集，而且在最初搜索失败的情况下，修改外部过程的名称(如果可能的话)。</target>
        <note />
      </trans-unit>
      <trans-unit id="Specifies_that_an_argument_is_passed_in_such_a_way_that_the_called_procedure_can_change_the_underlying_value_of_the_argument_in_the_calling_code">
        <source>Specifies that an argument is passed in such a way that the called procedure can change the underlying value of the argument in the calling code.</source>
        <target state="translated">指定按被调用过程可以更改调用代码中参数的基础值的方式来传递参数。</target>
        <note />
      </trans-unit>
      <trans-unit id="Specifies_that_an_argument_is_passed_in_such_a_way_that_the_called_procedure_or_property_cannot_change_the_underlying_value_of_the_argument_in_the_calling_code">
        <source>Specifies that an argument is passed in such a way that the called procedure or property cannot change the underlying value of the argument in the calling code.</source>
        <target state="translated">指定按被调用过程或属性无法更改调用代码中参数的基础值的方式来传递参数。</target>
        <note />
      </trans-unit>
      <trans-unit id="Declares_the_name_of_a_class_and_introduces_the_definitions_of_the_variables_properties_and_methods_that_make_up_the_class">
        <source>Declares the name of a class and introduces the definitions of the variables, properties, and methods that make up the class.</source>
        <target state="translated">声明类名称，并引入组成类的变量、属性和方法的定义。</target>
        <note />
      </trans-unit>
      <trans-unit id="Generates_a_string_concatenation_of_two_expressions">
        <source>Generates a string concatenation of two expressions.</source>
        <target state="translated">生成两个表达式的字符串串联。</target>
        <note />
      </trans-unit>
      <trans-unit id="Declares_and_defines_one_or_more_constants">
        <source>Declares and defines one or more constants.</source>
        <target state="translated">声明和定义一个或多个常量。</target>
        <note />
      </trans-unit>
      <trans-unit id="Use_In_for_a_type_that_will_only_be_used_for_ByVal_arguments_to_functions">
        <source>Use 'In' for a type that will only be used for ByVal arguments to functions.</source>
        <target state="translated">对仅用于函数的 ByVal 参数的类型使用“In”。</target>
        <note />
      </trans-unit>
      <trans-unit id="Use_Out_for_a_type_that_will_only_be_used_as_a_return_from_functions">
        <source>Use 'Out' for a type that will only be used as a return from functions.</source>
        <target state="translated">对仅用作函数的返回值的类型使用“Out”。</target>
        <note />
      </trans-unit>
      <trans-unit id="Returns_the_result_of_explicitly_converting_an_expression_to_a_specified_data_type_object_structure_class_or_interface_CType_Object_As_Expression_Object_As_Type_As_Type">
        <source>Returns the result of explicitly converting an expression to a specified data type, object, structure, class, or interface.
CType(Object As Expression, Object As Type) As Type</source>
        <target state="translated">返回表达式显式转换为指定的数据类型、对象、结构、类或接口的结果。
CType(Object As Expression, Object As Type) As Type</target>
        <note />
      </trans-unit>
      <trans-unit id="Specifies_that_an_event_has_additional_specialized_code_for_adding_handlers_removing_handlers_and_raising_events">
        <source>Specifies that an event has additional, specialized code for adding handlers, removing handlers, and raising events.</source>
        <target state="translated">指定事件具有附加专用代码来添加处理程序、删除处理程序和引发事件。</target>
        <note />
      </trans-unit>
      <trans-unit id="Declares_a_reference_to_a_procedure_implemented_in_an_external_file">
        <source>Declares a reference to a procedure implemented in an external file.</source>
        <target state="translated">声明一个对外部文件中所实现过程的引用。</target>
        <note />
      </trans-unit>
      <trans-unit id="Identifies_a_property_as_the_default_property_of_its_class_structure_or_interface">
        <source>Identifies a property as the default property of its class, structure, or interface.</source>
        <target state="translated">将一个属性标识为其类、结构或接口的默认属性。</target>
        <note />
      </trans-unit>
      <trans-unit id="Used_to_declare_a_delegate_A_delegate_is_a_reference_type_that_refers_to_a_shared_method_of_a_type_or_to_an_instance_method_of_an_object_Any_procedure_that_is_convertible_or_that_has_matching_parameter_types_and_return_type_may_be_used_to_create_an_instance_of_this_delegate_class">
        <source>Used to declare a delegate. A delegate is a reference type that refers to a shared method of a type or to an instance method of an object. Any procedure that is convertible, or that has matching parameter types and return type may be used to create an instance of this delegate class.</source>
        <target state="translated">用于声明委托。委托是引用某一类型的共享方法或某一对象的实例方法的引用类型。任何可转换的过程或具有匹配参数类型和返回类型的过程均可用于创建此委托类的实例。</target>
        <note />
      </trans-unit>
      <trans-unit id="Declares_and_allocates_storage_space_for_one_or_more_variables_Dim_var_bracket_As_bracket_New_bracket_dataType_bracket_boundList_bracket_bracket_bracket_initializer_bracket_bracket_var2_bracket">
        <source>Declares and allocates storage space for one or more variables.
Dim {&lt;var&gt; [As [New] dataType [(boundList)]][= initializer]}[, var2]</source>
        <target state="translated">为一个或多个变量声明和分配存储空间。
Dim {&lt;var&gt; [As [New] dataType [(boundList)]][= initializer]}[, var2]</target>
        <note />
      </trans-unit>
      <trans-unit id="Divides_two_numbers_and_returns_a_floating_point_result">
        <source>Divides two numbers and returns a floating-point result.</source>
        <target state="translated">使两个数字相除，返回浮点结果。</target>
        <note />
      </trans-unit>
      <trans-unit id="Terminates_a_0_block">
        <source>Terminates a {0} block.</source>
        <target state="translated">终止 {0} 块。</target>
        <note />
      </trans-unit>
      <trans-unit id="Terminates_an_0_block">
        <source>Terminates an {0} block.</source>
        <target state="translated">终止 {0} 块。</target>
        <note />
      </trans-unit>
      <trans-unit id="Terminates_the_definition_of_a_0_statement">
        <source>Terminates the definition of a {0} statement.</source>
        <target state="translated">终止 {0} 语句的定义。</target>
        <note />
      </trans-unit>
      <trans-unit id="Terminates_the_definition_of_an_0_statement">
        <source>Terminates the definition of an {0} statement.</source>
        <target state="translated">终止 {0} 语句的定义。</target>
        <note />
      </trans-unit>
      <trans-unit id="Declares_an_enumeration_and_defines_the_values_of_its_members">
        <source>Declares an enumeration and defines the values of its members.</source>
        <target state="translated">声明枚举并定义其成员的值。</target>
        <note />
      </trans-unit>
      <trans-unit id="Compares_two_expressions_and_returns_True_if_they_are_equal_Otherwise_returns_False">
        <source>Compares two expressions and returns True if they are equal. Otherwise, returns False.</source>
        <target state="translated">比较两个表达式，如果相等则返回 True，否则返回 False。</target>
        <note />
      </trans-unit>
      <trans-unit id="Used_to_release_array_variables_and_deallocate_the_memory_used_for_their_elements">
        <source>Used to release array variables and deallocate the memory used for their elements.</source>
        <target state="translated">用于释放数组变量，和解除分配用于其元素的内存。</target>
        <note />
      </trans-unit>
      <trans-unit id="Declares_a_user_defined_event">
        <source>Declares a user-defined event.</source>
        <target state="translated">声明用户定义的事件。</target>
        <note />
      </trans-unit>
      <trans-unit id="Exits_a_Sub_procedure_and_transfers_execution_immediately_to_the_statement_following_the_call_to_the_Sub_procedure">
        <source>Exits a Sub procedure and transfers execution immediately to the statement following the call to the Sub procedure.</source>
        <target state="translated">退出 Sub 过程，并将执行过程立即转移到该 Sub 过程调用后面的语句。</target>
        <note />
      </trans-unit>
      <trans-unit id="Raises_a_number_to_the_power_of_another_number">
        <source>Raises a number to the power of another number.</source>
        <target state="translated">以一个数字为底、另一数字为幂求值。</target>
        <note />
      </trans-unit>
      <trans-unit id="Specifies_that_the_external_procedure_being_referenced_in_the_Declare_statement_is_a_Function">
        <source>Specifies that the external procedure being referenced in the Declare statement is a Function.</source>
        <target state="translated">指定 Declare 语句中所引用的外部过程是 Function 过程。</target>
        <note />
      </trans-unit>
      <trans-unit id="Specifies_that_the_external_procedure_being_referenced_in_the_Declare_statement_is_a_Sub">
        <source>Specifies that the external procedure being referenced in the Declare statement is a Sub.</source>
        <target state="translated">指定 Declare 语句中所引用的外部过程是 Sub 过程。</target>
        <note />
      </trans-unit>
      <trans-unit id="Specifies_that_one_or_more_declared_programming_elements_are_accessible_only_from_within_the_assembly_that_contains_their_declaration">
        <source>Specifies that one or more declared programming elements are accessible only from within the assembly that contains their declaration.</source>
        <target state="translated">指定只能从包含其声明的程序集内部来访问一个或多个所声明的编程元素。</target>
        <note />
      </trans-unit>
      <trans-unit id="Specifies_a_collection_and_a_range_variable_to_use_in_a_query">
        <source>Specifies a collection and a range variable to use in a query.</source>
        <target state="translated">指定要用在查询中的集合及范围变量。</target>
        <note />
      </trans-unit>
      <trans-unit id="Declares_the_name_parameters_and_code_that_define_a_Function_procedure_that_is_a_procedure_that_returns_a_value_to_the_calling_code">
        <source>Declares the name, parameters, and code that define a Function procedure, that is, a procedure that returns a value to the calling code.</source>
        <target state="translated">声明用于定义 Function 过程(即，将值返回到调用代码的过程)的名称、参数和代码。</target>
        <note />
      </trans-unit>
      <trans-unit id="Constrains_a_generic_type_parameter_to_require_that_any_type_argument_passed_to_it_be_a_reference_type">
        <source>Constrains a generic type parameter to require that any type argument passed to it be a reference type.</source>
        <target state="translated">约束泛型类型形参以要求传递到该形参的任何类型实参均为引用类型。</target>
        <note />
      </trans-unit>
      <trans-unit id="Specifies_a_constructor_constraint_on_a_generic_type_parameter">
        <source>Specifies a constructor constraint on a generic type parameter.</source>
        <target state="translated">指定对泛型类型形参的构造函数约束。</target>
        <note />
      </trans-unit>
      <trans-unit id="Constrains_a_generic_type_parameter_to_require_that_any_type_argument_passed_to_it_be_a_value_type">
        <source>Constrains a generic type parameter to require that any type argument passed to it be a value type.</source>
        <target state="translated">约束泛型类型形参以要求传递到该形参的任何类型实参均为值类型。</target>
        <note />
      </trans-unit>
      <trans-unit id="Declares_a_Get_property_procedure_that_is_used_to_return_the_current_value_of_a_property">
        <source>Declares a Get property procedure that is used to return the current value of a property.</source>
        <target state="translated">声明用于返回属性的当前值的 Get 属性过程。</target>
        <note />
      </trans-unit>
      <trans-unit id="Compares_two_expressions_and_returns_True_if_the_first_is_greater_than_the_second_Otherwise_returns_False">
        <source>Compares two expressions and returns True if the first is greater than the second. Otherwise, returns False.</source>
        <target state="translated">比较两个表达式，如果第一个表达式大于第二个表达式则返回 True，否则返回 False。</target>
        <note />
      </trans-unit>
      <trans-unit id="Compares_two_expressions_and_returns_True_if_the_first_is_greater_than_or_equal_to_the_second_Otherwise_returns_False">
        <source>Compares two expressions and returns True if the first is greater than or equal to the second. Otherwise, returns False.</source>
        <target state="translated">比较两个表达式，如果第一个表达式大于或等于第二个表达式则返回 True，否则返回 False。</target>
        <note />
      </trans-unit>
      <trans-unit id="Declares_that_a_procedure_handles_a_specified_event">
        <source>Declares that a procedure handles a specified event.</source>
        <target state="translated">声明某一过程可处理指定的事件。</target>
        <note />
      </trans-unit>
      <trans-unit id="Indicates_that_a_class_or_structure_member_is_providing_the_implementation_for_a_member_defined_in_an_interface">
        <source>Indicates that a class or structure member is providing the implementation for a member defined in an interface.</source>
        <target state="translated">指示某一类或结构成员将为接口中定义的成员提供实现。</target>
        <note />
      </trans-unit>
      <trans-unit id="Specifies_one_or_more_interfaces_or_interface_members_that_must_be_implemented_in_the_class_or_structure_definition_in_which_the_Implements_statement_appears">
        <source>Specifies one or more interfaces, or interface members, that must be implemented in the class or structure definition in which the Implements statement appears.</source>
        <target state="translated">指定必须在 Implements 语句出现的类或结构定义中实现的一个或多个接口或接口成员。</target>
        <note />
      </trans-unit>
      <trans-unit id="Imports_all_or_specified_elements_of_a_namespace_into_a_file">
        <source>Imports all or specified elements of a namespace into a file.</source>
        <target state="translated">将命名空间的所有或指定元素导入到一个文件中。</target>
        <note />
      </trans-unit>
      <trans-unit id="Specifies_the_group_that_the_loop_variable_in_a_For_Each_statement_is_to_traverse">
        <source>Specifies the group that the loop variable in a For Each statement is to traverse.</source>
        <target state="translated">指定 For Each 语句中循环变量要遍历的组。</target>
        <note />
      </trans-unit>
      <trans-unit id="Causes_the_current_class_or_interface_to_inherit_the_attributes_variables_properties_procedures_and_events_from_another_class_or_set_of_interfaces">
        <source>Causes the current class or interface to inherit the attributes, variables, properties, procedures, and events from another class or set of interfaces.</source>
        <target state="translated">导致当前类或接口继承其他类或接口集的属性(attribute)、变量、属性(property)、过程和事件。</target>
        <note />
      </trans-unit>
      <trans-unit id="Specifies_the_group_that_the_range_variable_is_to_traverse_in_a_query">
        <source>Specifies the group that the range variable is to traverse in a query.</source>
        <target state="translated">指定范围变量将在查询中遍历的组。</target>
        <note />
      </trans-unit>
      <trans-unit id="Divides_two_numbers_and_returns_an_integer_result">
        <source>Divides two numbers and returns an integer result.</source>
        <target state="translated">使两个数字相除，返回整数结果。</target>
        <note />
      </trans-unit>
      <trans-unit id="Declares_the_name_of_an_interface_and_the_definitions_of_the_members_of_the_interface">
        <source>Declares the name of an interface and the definitions of the members of the interface.</source>
        <target state="translated">声明某一接口的名称以及接口成员的定义。</target>
        <note />
      </trans-unit>
      <trans-unit id="Determines_whether_an_expression_is_false_If_instances_of_any_class_or_structure_will_be_used_in_an_OrElse_clause_you_must_define_IsFalse_on_that_class_or_structure">
        <source>Determines whether an expression is false. If instances of any class or structure will be used in an OrElse clause, you must define IsFalse on that class or structure.</source>
        <target state="translated">确定表达式是否为 false。如果将在 OrElse 子句中使用任何类或结构的实例，则必须在该类或结构上定义 IsFalse。</target>
        <note />
      </trans-unit>
      <trans-unit id="Compares_two_object_reference_variables_and_returns_True_if_the_objects_are_equal_result_object1_Is_object2">
        <source>Compares two object reference variables and returns True if the objects are equal.
&lt;result&gt; = &lt;object1&gt; Is &lt;object2&gt;</source>
        <target state="translated">对两个对象引用变量进行比较，如果这两个对象相等，则返回 True。
&lt;result&gt; = &lt;object1&gt; Is &lt;object2&gt;</target>
        <note />
      </trans-unit>
      <trans-unit id="Compares_two_object_reference_variables_and_returns_True_if_the_objects_are_not_equal_result_object1_IsNot_object2">
        <source>Compares two object reference variables and returns True if the objects are not equal.
&lt;result&gt; = &lt;object1&gt; IsNot &lt;object2&gt;</source>
        <target state="translated">对两个对象引用变量进行比较，如果这两个对象不相等，则返回 True。
&lt;result&gt; = &lt;object1&gt; IsNot &lt;object2&gt;</target>
        <note />
      </trans-unit>
      <trans-unit id="Determines_whether_an_expression_is_true_If_instances_of_any_class_or_structure_will_be_used_in_an_OrElse_clause_you_must_define_IsTrue_on_that_class_or_structure">
        <source>Determines whether an expression is true. If instances of any class or structure will be used in an OrElse clause, you must define IsTrue on that class or structure.</source>
        <target state="translated">确定表达式是否为 true。如果将在 OrElse 子句中使用任何类或结构的实例，则必须在该类或结构上定义 IsTrue。</target>
        <note />
      </trans-unit>
      <trans-unit id="Indicates_an_iterator_method_that_can_use_the_Yield_statement">
        <source>Indicates an iterator method that can use the Yield statement.</source>
        <target state="translated">指示可使用 Yield 语句的迭代器方法。</target>
        <note />
      </trans-unit>
      <trans-unit id="Defines_an_iterator_lambda_expression_that_can_use_the_Yield_statement_Iterator_Function_parameterList_As_IEnumerable_Of_T">
        <source>Defines an iterator lambda expression that can use the Yield statement.
Iterator Function(&lt;parameterList&gt;) As IEnumerable(Of &lt;T&gt;)</source>
        <target state="translated">定义可使用 Yield 语句的迭代器 lambda 表达式。
Iterator Function(&lt;parameterList&gt;) As IEnumerable(Of &lt;T&gt;)</target>
        <note />
      </trans-unit>
      <trans-unit id="Performs_an_arithmetic_left_shift_on_a_bit_pattern">
        <source>Performs an arithmetic left shift on a bit pattern.</source>
        <target state="translated">对位模式执行算术左移位运算。</target>
        <note />
      </trans-unit>
      <trans-unit id="Compares_two_expressions_and_returns_True_if_the_first_is_less_than_the_second_Otherwise_returns_False">
        <source>Compares two expressions and returns True if the first is less than the second. Otherwise, returns False.</source>
        <target state="translated">比较两个表达式，如果第一个表达式小于第二个表达式则返回 True，否则返回 False。</target>
        <note />
      </trans-unit>
      <trans-unit id="Compares_two_expressions_and_returns_True_if_the_first_is_less_than_or_equal_to_the_second_Otherwise_returns_False">
        <source>Compares two expressions and returns True if the first is less than or equal to the second. Otherwise, returns False.</source>
        <target state="translated">比较两个表达式，如果第一个表达式小于或等于第二个表达式则返回 True，否则返回 False。</target>
        <note />
      </trans-unit>
      <trans-unit id="Introduces_a_clause_that_identifies_the_external_file_DLL_or_code_resource_containing_an_external_procedure">
        <source>Introduces a clause that identifies the external file (DLL or code resource) containing an external procedure.</source>
        <target state="translated">引入一个用于标识外部文件(DLL 或代码资源)的子句，该外部文件包含外部过程。</target>
        <note />
      </trans-unit>
      <trans-unit id="Compares_a_string_against_a_pattern_Wildcards_available_include_to_match_1_character_and_to_match_0_or_more_characters_result_string_Like_pattern">
        <source>Compares a string against a pattern. Wildcards available include ? to match 1 character and * to match 0 or more characters.
&lt;result&gt; = &lt;string&gt; Like &lt;pattern&gt;</source>
        <target state="translated">根据模式来比较字符串。可用的通配符包括 ? 和 *，前者用来匹配 1 个字符，后者用来匹配 0 个或多个字符。
&lt;result&gt; = &lt;string&gt; Like &lt;pattern&gt;</target>
        <note />
      </trans-unit>
      <trans-unit id="Returns_the_difference_between_two_numeric_expressions_or_the_negative_value_of_a_numeric_expression">
        <source>Returns the difference between two numeric expressions, or the negative value of a numeric expression.</source>
        <target state="translated">返回两个数值表达式之差，或数值表达式的负值。</target>
        <note />
      </trans-unit>
      <trans-unit id="Divides_two_numbers_and_returns_only_the_remainder_number1_Mod_number2">
        <source>Divides two numbers and returns only the remainder.
&lt;number1&gt; Mod &lt;number2&gt;</source>
        <target state="translated">将两个数字相除，并只返回余数。
&lt;number1&gt; Mod &lt;number2&gt;</target>
        <note />
      </trans-unit>
      <trans-unit id="Specifies_that_an_attribute_at_the_beginning_of_a_source_file_applies_to_the_entire_module_Otherwise_the_attribute_will_apply_only_to_an_individual_programming_element_such_as_a_class_or_property">
        <source>Specifies that an attribute at the beginning of a source file applies to the entire module. Otherwise the attribute will apply only to an individual programming element, such as a class or property.</source>
        <target state="translated">指定源文件开头的属性(attribute)应用于整个模块。否则该属性(attribute)将仅应用于单个编程元素，如类或属性(property)。</target>
        <note />
      </trans-unit>
      <trans-unit id="Multiplies_two_numbers_and_returns_the_product">
        <source>Multiplies two numbers and returns the product.</source>
        <target state="translated">对两个数进行乘法运算并返回结果。</target>
        <note />
      </trans-unit>
      <trans-unit id="Specifies_that_a_class_can_be_used_only_as_a_base_class_and_that_you_cannot_create_an_object_directly_from_it">
        <source>Specifies that a class can be used only as a base class, and that you cannot create an object directly from it.</source>
        <target state="translated">指定类只能作为基类使用，并且不能直接从其中创建对象。</target>
        <note />
      </trans-unit>
      <trans-unit id="Specifies_that_a_property_or_procedure_is_not_implemented_in_the_class_and_must_be_overridden_in_a_derived_class_before_it_can_be_used">
        <source>Specifies that a property or procedure is not implemented in the class and must be overridden in a derived class before it can be used.</source>
        <target state="translated">指定某一属性或过程未在类中实现，并且在使用之前必须在派生类中重写。</target>
        <note />
      </trans-unit>
      <trans-unit id="Declares_the_name_of_a_namespace_and_causes_the_source_code_following_the_declaration_to_be_compiled_within_that_namespace">
        <source>Declares the name of a namespace, and causes the source code following the declaration to be compiled within that namespace.</source>
        <target state="translated">声明命名空间的名称，并导致在该命名空间中编译声明之后的源代码。</target>
        <note />
      </trans-unit>
      <trans-unit id="Indicates_that_a_conversion_operator_CType_converts_a_class_or_structure_to_a_type_that_might_not_be_able_to_hold_some_of_the_possible_values_of_the_original_class_or_structure">
        <source>Indicates that a conversion operator (CType) converts a class or structure to a type that might not be able to hold some of the possible values of the original class or structure.</source>
        <target state="translated">指示转换运算符(CType)将类或结构转换为可能无法保存原始类或结构的某些可能值的类型。</target>
        <note />
      </trans-unit>
      <trans-unit id="Compares_two_expressions_and_returns_True_if_they_are_not_equal_Otherwise_returns_False">
        <source>Compares two expressions and returns True if they are not equal. Otherwise, returns False.</source>
        <target state="translated">比较两个表达式，如果不相等则返回 True，否则返回 False。</target>
        <note />
      </trans-unit>
      <trans-unit id="Specifies_that_a_class_cannot_be_used_as_a_base_class">
        <source>Specifies that a class cannot be used as a base class.</source>
        <target state="translated">指定某一类不能作为基类使用。</target>
        <note />
      </trans-unit>
      <trans-unit id="Performs_logical_negation_on_a_Boolean_expression_or_bitwise_negation_on_a_numeric_expression_result_Not_expression">
        <source>Performs logical negation on a Boolean expression, or bitwise negation on a numeric expression.
&lt;result&gt; = Not &lt;expression&gt;</source>
        <target state="translated">对布尔表达式执行逻辑非运算，或对数值表达式执行位求反运算。
&lt;result&gt; = Not &lt;expression&gt;</target>
        <note />
      </trans-unit>
      <trans-unit id="Specifies_that_a_property_or_procedure_cannot_be_overridden_in_a_derived_class">
        <source>Specifies that a property or procedure cannot be overridden in a derived class.</source>
        <target state="translated">指定不能在派生类中重写属性或过程。</target>
        <note />
      </trans-unit>
      <trans-unit id="Identifies_a_type_parameter_on_a_generic_class_structure_interface_delegate_or_procedure">
        <source>Identifies a type parameter on a generic class, structure, interface, delegate, or procedure.</source>
        <target state="translated">标识泛型类、结构、接口、委托或过程中的类型形参。</target>
        <note />
      </trans-unit>
      <trans-unit id="Declares_the_operator_symbol_operands_and_code_that_define_an_operator_procedure_on_a_class_or_structure">
        <source>Declares the operator symbol, operands, and code that define an operator procedure on a class or structure.</source>
        <target state="translated">声明用于定义类或结构中的运算符过程的运算符符号、操作数和代码。</target>
        <note />
      </trans-unit>
      <trans-unit id="Specifies_that_a_procedure_argument_can_be_omitted_when_the_procedure_is_called">
        <source>Specifies that a procedure argument can be omitted when the procedure is called.</source>
        <target state="translated">指定在调用过程时可以省略过程参数。</target>
        <note />
      </trans-unit>
      <trans-unit id="Introduces_a_statement_that_specifies_a_compiler_option_that_applies_to_the_entire_source_file">
        <source>Introduces a statement that specifies a compiler option that applies to the entire source file.</source>
        <target state="translated">引入用于指定编译器选项的语句，该编译器选项适用于整个源文件。</target>
        <note />
      </trans-unit>
      <trans-unit id="Performs_short_circuit_inclusive_logical_disjunction_on_two_expressions_Returns_True_if_either_operand_evaluates_to_True_If_the_first_expression_evaluates_to_True_the_second_expression_is_not_evaluated_result_expression1_OrElse_expression2">
        <source>Performs short-circuit inclusive logical disjunction on two expressions. Returns True if either operand evaluates to True. If the first expression evaluates to True, the second expression is not evaluated.
&lt;result&gt; = &lt;expression1&gt; OrElse &lt;expression2&gt;</source>
        <target state="translated">对两个表达式执行短路逻辑或运算。如果任一操作数的计算结果为 True，则返回 True。如果第一个表达式的计算结果为 True，则将不计算第二个表达式。
&lt;result&gt; = &lt;expression1&gt; OrElse &lt;expression2&gt;</target>
        <note />
      </trans-unit>
      <trans-unit id="Performs_an_inclusive_logical_disjunction_on_two_Boolean_expressions_or_a_bitwise_disjunction_on_two_numeric_expressions_For_Boolean_expressions_returns_True_if_at_least_one_operand_evaluates_to_True_Both_expressions_are_always_evaluated_result_expression1_Or_expression2">
        <source>Performs an inclusive logical disjunction on two Boolean expressions, or a bitwise disjunction on two numeric expressions. For Boolean expressions, returns True if at least one operand evaluates to True. Both expressions are always evaluated.
&lt;result&gt; = &lt;expression1&gt; Or &lt;expression2&gt;</source>
        <target state="translated">对两个布尔表达式执行逻辑或运算，或对两个数值表达式执行位或运算。对于布尔表达式，如果至少有一个操作数的计算结果为 True，则返回 True。始终对这两个表达式进行计算。
&lt;result&gt; = &lt;expression1&gt; Or &lt;expression2&gt;</target>
        <note />
      </trans-unit>
      <trans-unit id="Specifies_that_a_property_or_procedure_re_declares_one_or_more_existing_properties_or_procedures_with_the_same_name">
        <source>Specifies that a property or procedure re-declares one or more existing properties or procedures with the same name.</source>
        <target state="translated">指定某一属性或过程重新声明一个或多个具有相同名称的现有属性或过程。</target>
        <note />
      </trans-unit>
      <trans-unit id="Specifies_that_a_property_or_procedure_can_be_overridden_by_an_identically_named_property_or_procedure_in_a_derived_class">
        <source>Specifies that a property or procedure can be overridden by an identically named property or procedure in a derived class.</source>
        <target state="translated">指定某一属性或过程可由派生类中具有相同名称的属性或过程重写。</target>
        <note />
      </trans-unit>
      <trans-unit id="Specifies_that_a_property_or_procedure_overrides_an_identically_named_property_or_procedure_inherited_from_a_base_class">
        <source>Specifies that a property or procedure overrides an identically named property or procedure inherited from a base class.</source>
        <target state="translated">指定某一属性或过程可重写从基类中继承的具有相同名称的属性或过程。</target>
        <note />
      </trans-unit>
      <trans-unit id="Specifies_that_a_procedure_parameter_takes_an_optional_array_of_elements_of_the_specified_type">
        <source>Specifies that a procedure parameter takes an optional array of elements of the specified type.</source>
        <target state="translated">指定过程参数可采用指定类型的可选元素数组。</target>
        <note />
      </trans-unit>
      <trans-unit id="Indicates_that_a_method_class_or_structure_declaration_is_a_partial_definition_of_the_method_class_or_structure">
        <source>Indicates that a method, class, or structure declaration is a partial definition of the method, class, or structure.</source>
        <target state="translated">指示某一方法、类或结构声明是其他方法、类或结构的分部定义。</target>
        <note />
      </trans-unit>
      <trans-unit id="Returns_the_sum_of_two_numbers_or_the_positive_value_of_a_numeric_expression">
        <source>Returns the sum of two numbers, or the positive value of a numeric expression.</source>
        <target state="translated">返回两个数之和，或数值表达式的正值。</target>
        <note />
      </trans-unit>
      <trans-unit id="Prevents_the_contents_of_an_array_from_being_cleared_when_the_dimensions_of_the_array_are_changed">
        <source>Prevents the contents of an array from being cleared when the dimensions of the array are changed.</source>
        <target state="translated">防止在数组维数发生变化时清除数组的内容。</target>
        <note />
      </trans-unit>
      <trans-unit id="Specifies_that_one_or_more_declared_programming_elements_are_accessible_only_from_within_their_module_class_or_structure">
        <source>Specifies that one or more declared programming elements are accessible only from within their module, class, or structure.</source>
        <target state="translated">指定只能从所声明的编程元素的模块、类或结构内部来访问一个或多个这样的编程元素。</target>
        <note />
      </trans-unit>
      <trans-unit id="Declares_the_name_of_a_property_and_the_property_procedures_used_to_store_and_retrieve_the_value_of_the_property">
        <source>Declares the name of a property, and the property procedures used to store and retrieve the value of the property.</source>
        <target state="translated">声明用于存储和检索属性值的属性名称和属性过程。</target>
        <note />
      </trans-unit>
      <trans-unit id="Specifies_that_one_or_more_declared_members_of_a_class_are_accessible_from_anywhere_in_the_same_assembly_their_own_classes_and_derived_classes">
        <source>Specifies that one or more declared members of a class are accessible from anywhere in the same assembly, their own classes, and derived classes.</source>
        <target state="translated">指定可以从所声明的类成员所在的程序集、其自己的类和派生类中的任何位置来访问一个或多个这样的类成员。</target>
        <note />
      </trans-unit>
      <trans-unit id="Specifies_that_one_or_more_declared_programming_elements_are_accessible_only_from_within_their_own_class_or_from_a_derived_class">
        <source>Specifies that one or more declared programming elements are accessible only from within their own class or from a derived class.</source>
        <target state="translated">指定只能从所声明的编程元素自己的类内部或者从派生类来访问一个或多个这样的编程元素。</target>
        <note />
      </trans-unit>
      <trans-unit id="Specifies_that_one_or_more_declared_programming_elements_have_no_access_restrictions">
        <source>Specifies that one or more declared programming elements have no access restrictions.</source>
        <target state="translated">指定一个或多个所声明的编程元素均没有访问限制。</target>
        <note />
      </trans-unit>
      <trans-unit id="Specifies_that_a_variable_or_property_can_be_read_but_not_written_to">
        <source>Specifies that a variable or property can be read but not written to.</source>
        <target state="translated">指定只能读取但不能写入某一变量或属性。</target>
        <note />
      </trans-unit>
      <trans-unit id="Reallocates_storage_space_for_an_array_variable">
        <source>Reallocates storage space for an array variable.</source>
        <target state="translated">为数组变量重新分配存储空间。</target>
        <note />
      </trans-unit>
      <trans-unit id="Performs_an_arithmetic_right_shift_on_a_bit_pattern">
        <source>Performs an arithmetic right shift on a bit pattern</source>
        <target state="translated">对位模式执行算术右移位运算</target>
        <note />
      </trans-unit>
      <trans-unit id="Declares_a_Set_property_procedure_that_is_used_to_assign_a_value_to_a_property">
        <source>Declares a Set property procedure that is used to assign a value to a property.</source>
        <target state="translated">声明用于向属性赋值的 Set 属性过程。</target>
        <note />
      </trans-unit>
      <trans-unit id="Specifies_that_a_declared_programming_element_redeclares_and_hides_an_identically_named_element_in_a_base_class">
        <source>Specifies that a declared programming element redeclares and hides an identically named element in a base class.</source>
        <target state="translated">指定已声明的编程元素重新声明并隐藏基类中具有相同名称的元素。</target>
        <note />
      </trans-unit>
      <trans-unit id="Specifies_that_one_or_more_declared_programming_elements_are_associated_with_all_instances_of_a_class_or_structure">
        <source>Specifies that one or more declared programming elements are associated with all instances of a class or structure.</source>
        <target state="translated">指定与某一类或结构的所有实例关联的一个或多个所声明的编程元素。</target>
        <note />
      </trans-unit>
      <trans-unit id="Specifies_that_one_or_more_declared_local_variables_are_to_remain_in_existence_and_retain_their_latest_values_after_the_procedure_in_which_they_are_declared_terminates">
        <source>Specifies that one or more declared local variables are to remain in existence and retain their latest values after the procedure in which they are declared terminates.</source>
        <target state="translated">指定在声明一个或多个局部变量的过程终止后，这些已声明的局部变量将继续存在并保留其最新值。</target>
        <note />
      </trans-unit>
      <trans-unit id="Declares_the_name_of_a_structure_and_introduces_the_definition_of_the_variables_properties_events_and_procedures_that_make_up_the_structure">
        <source>Declares the name of a structure and introduces the definition of the variables, properties, events, and procedures that make up the structure.</source>
        <target state="translated">声明结构名称，并引入组成结构的变量、属性、事件和过程的定义。</target>
        <note />
      </trans-unit>
      <trans-unit id="Declares_the_name_parameters_and_code_that_define_a_Sub_procedure_that_is_a_procedure_that_does_not_return_a_value_to_the_calling_code">
        <source>Declares the name, parameters, and code that define a Sub procedure, that is, a procedure that does not return a value to the calling code.</source>
        <target state="translated">声明用于定义 Sub 过程(即不会将值返回到调用代码的过程)的名称、参数和代码。</target>
        <note />
      </trans-unit>
      <trans-unit id="Separates_the_beginning_and_ending_values_of_a_loop_counter_or_array_bounds_or_that_of_a_value_match_range">
        <source>Separates the beginning and ending values of a loop counter or array bounds or that of a value match range.</source>
        <target state="translated">分隔循环计数器、数组绑定或值匹配范围的起始值和终止值。</target>
        <note />
      </trans-unit>
      <trans-unit id="Determines_the_run_time_type_of_an_object_reference_variable_and_compares_it_to_a_data_type_Returns_True_or_False_depending_on_whether_the_two_types_are_compatible_result_TypeOf_objectExpression_Is_typeName">
        <source>Determines the run-time type of an object reference variable and compares it to a data type. Returns True or False depending, on whether the two types are compatible.
&lt;result&gt; = TypeOf &lt;objectExpression&gt; Is &lt;typeName&gt;</source>
        <target state="translated">确定对象引用变量的运行时类型并将它与某个数据类型进行比较。根据这两个数据类型是否兼容来返回 True 或 False。
&lt;result&gt; = TypeOf &lt;objectExpression&gt; Is &lt;typeName&gt;</target>
        <note />
      </trans-unit>
      <trans-unit id="Used_in_a_Declare_statement_Specifies_that_Visual_Basic_should_marshal_all_strings_to_Unicode_values_in_a_call_into_an_external_procedure_and_should_look_up_the_procedure_without_modifying_its_name">
        <source>Used in a Declare statement. Specifies that Visual Basic should marshal all strings to Unicode values in a call into an external procedure, and should look up the procedure without modifying its name.</source>
        <target state="translated">用在 Declare 语句中。指定 Visual Basic 应将外部过程中调用中的所有字符串封送为 Unicode 值，并应查找相应的过程，但不修改该过程的名称。</target>
        <note />
      </trans-unit>
      <trans-unit id="Indicates_that_a_conversion_operator_CType_converts_a_class_or_structure_to_a_type_that_can_hold_all_possible_values_of_the_original_class_or_structure">
        <source>Indicates that a conversion operator (CType) converts a class or structure to a type that can hold all possible values of the original class or structure.</source>
        <target state="translated">指示转换运算符(CType)将类或结构转换为可以保存原始类或结构的所有可能值的类型。</target>
        <note />
      </trans-unit>
      <trans-unit id="Specifies_that_one_or_more_declared_member_variables_refer_to_an_instance_of_a_class_that_can_raise_events">
        <source>Specifies that one or more declared member variables refer to an instance of a class that can raise events</source>
        <target state="translated">指定一个或多个所声明的成员变量引用可引发事件的类的实例</target>
        <note />
      </trans-unit>
      <trans-unit id="Specifies_that_a_property_can_be_written_to_but_not_read">
        <source>Specifies that a property can be written to but not read.</source>
        <target state="translated">指定只能写入但不能读取某一属性。</target>
        <note />
      </trans-unit>
      <trans-unit id="Performs_a_logical_exclusion_on_two_Boolean_expressions_or_a_bitwise_exclusion_on_two_numeric_expressions_For_Boolean_expressions_returns_True_if_exactly_one_of_the_expressions_evaluates_to_True_Both_expressions_are_always_evaluated_result_expression1_Xor_expression2">
        <source>Performs a logical exclusion on two Boolean expressions, or a bitwise exclusion on two numeric expressions. For Boolean expressions, returns True if exactly one of the expressions evaluates to True. Both expressions are always evaluated.
&lt;result&gt; = &lt;expression1&gt; Xor &lt;expression2&gt;</source>
        <target state="translated">对两个布尔表达式执行逻辑异或运算，或对两个数值表达式执行位异或运算。对于布尔表达式，当只有一个表达式的计算结果为 True 时才返回 True。始终对这两个表达式进行计算。
&lt;result&gt; = &lt;expression1&gt; Xor &lt;expression2&gt;</target>
        <note />
      </trans-unit>
      <trans-unit id="Applies_an_aggregation_function_such_as_Sum_Average_or_Count_to_a_sequence">
        <source>Applies an aggregation function, such as Sum, Average, or Count to a sequence.</source>
        <target state="translated">向序列应用聚合函数(如 Sum、Average 或 Count)。</target>
        <note />
      </trans-unit>
      <trans-unit id="Specifies_the_sort_order_for_an_Order_By_clause_in_a_query_The_smallest_element_will_appear_first">
        <source>Specifies the sort order for an Order By clause in a query. The smallest element will appear first.</source>
        <target state="translated">指定查询中 Order By 子句的排序顺序。最小的元素将首先出现。</target>
        <note />
      </trans-unit>
      <trans-unit id="Sets_the_string_comparison_method_specified_in_Option_Compare_to_a_strict_binary_sort_order">
        <source>Sets the string comparison method specified in Option Compare to a strict binary sort order.</source>
        <target state="translated">将 Option Compare 中所指定的字符串比较方法设置为严格的二进制排序顺序。</target>
        <note />
      </trans-unit>
      <trans-unit id="Specifies_the_element_keys_used_for_grouping_in_Group_By_or_sort_order_in_Order_By">
        <source>Specifies the element keys used for grouping (in Group By) or sort order (in Order By).</source>
        <target state="translated">指定用于分组(在 Group By 中)或排序顺序(在 Order By 中)的元素键。</target>
        <note />
      </trans-unit>
      <trans-unit id="Transfers_execution_to_a_Function_Sub_or_dynamic_link_library_DLL_procedure_bracket_Call_bracket_procedureName_bracket_argumentList_bracket">
        <source>Transfers execution to a Function, Sub, or dynamic-link library (DLL) procedure.
[Call] &lt;procedureName&gt; [(&lt;argumentList&gt;)]</source>
        <target state="translated">将执行过程转移到 Function、Sub 或动态链接库(DLL)过程。
[Call] &lt;procedureName&gt; [(&lt;argumentList&gt;)]</target>
        <note />
      </trans-unit>
      <trans-unit id="Introduces_the_statements_to_run_if_none_of_the_previous_cases_in_the_Select_Case_statement_returns_True">
        <source>Introduces the statements to run if none of the previous cases in the Select Case statement returns True.</source>
        <target state="translated">引入一些要在 Select Case 语句中前面所有的情况都不返回 True 时运行的语句。</target>
        <note />
      </trans-unit>
      <trans-unit id="Followed_by_a_comparison_operator_and_then_an_expression_Case_Is_introduces_the_statements_to_run_if_the_Select_Case_expression_combined_with_the_Case_Is_expression_evaluates_to_True">
        <source>Followed by a comparison operator and then an expression, Case Is introduces the statements to run if the Select Case expression combined with the Case Is expression evaluates to True.</source>
        <target state="translated">后跟一个比较运算符，再后面是一个表达式。Case Is 引入一些要在与 Case Is 表达式结合使用的 Select Case 表达式的计算结果为 True 时运行的语句。</target>
        <note />
      </trans-unit>
      <trans-unit id="Introduces_a_value_or_set_of_values_against_which_the_value_of_an_expression_in_a_Select_Case_statement_is_to_be_tested_Case_expression_expression1_To_expression2_bracket_Is_bracket_comparisonOperator_expression">
        <source>Introduces a value, or set of values, against which the value of an expression in a Select Case statement is to be tested.
Case {&lt;expression&gt;|&lt;expression1&gt; To &lt;expression2&gt;|[Is] &lt;comparisonOperator&gt; &lt;expression&gt;}</source>
        <target state="translated">引入一个或一组值，要对照这些值来测试 Select Case 语句中表达式的值。
Case {&lt;expression&gt;|&lt;expression1&gt; To &lt;expression2&gt;|[Is] &lt;comparisonOperator&gt; &lt;expression&gt;}</target>
        <note />
      </trans-unit>
      <trans-unit id="Introduces_a_statement_block_to_be_run_if_the_specified_exception_occurs_inside_a_Try_block">
        <source>Introduces a statement block to be run if the specified exception occurs inside a Try block.</source>
        <target state="translated">引入一个要在 Try 块内部发生指定异常时运行的语句块。</target>
        <note />
      </trans-unit>
      <trans-unit id="Sets_the_default_comparison_method_to_use_when_comparing_string_data_When_set_to_Text_uses_a_text_sort_order_that_is_not_case_sensitive_When_set_to_Binary_uses_a_strict_binary_sort_order_Option_Compare_Binary_Text">
        <source>Sets the default comparison method to use when comparing string data. When set to Text, uses a text sort order that is not case sensitive. When set to Binary, uses a strict binary sort order.
Option Compare {Binary | Text}</source>
        <target state="translated">设置在比较字符串数据时使用的默认比较方法。设置为 Text 时，使用不区分大小写的文本排序顺序。设置为 Binary 时，使用严格的二进制排序顺序。
Option Compare{Binary | Text}</target>
        <note />
      </trans-unit>
      <trans-unit id="Defines_a_conditional_compiler_constant_Conditional_compiler_constants_are_always_private_to_the_file_in_which_they_appear_The_expressions_used_to_initialize_them_can_contain_only_conditional_compiler_constants_and_literals">
        <source>Defines a conditional compiler constant. Conditional compiler constants are always private to the file in which they appear. The expressions used to initialize them can contain only conditional compiler constants and literals.</source>
        <target state="translated">定义条件编译器常量。条件编译器常量总是专用于其所在的文件。用来初始化这些常量的表达式只能包含条件编译器常量和文本。</target>
        <note />
      </trans-unit>
      <trans-unit id="Transfers_execution_immediately_to_the_next_iteration_of_the_Do_loop">
        <source>Transfers execution immediately to the next iteration of the Do loop.</source>
        <target state="translated">将执行过程立即转移到 Do 循环的下一个迭代中。</target>
        <note />
      </trans-unit>
      <trans-unit id="Transfers_execution_immediately_to_the_next_iteration_of_the_For_loop">
        <source>Transfers execution immediately to the next iteration of the For loop.</source>
        <target state="translated">将执行过程立即转移到 For 循环的下一个迭代中。</target>
        <note />
      </trans-unit>
      <trans-unit id="Transfers_execution_immediately_to_the_next_iteration_of_the_loop_Can_be_used_in_a_Do_loop_a_For_loop_or_a_While_loop">
        <source>Transfers execution immediately to the next iteration of the loop. Can be used in a Do loop, a For loop, or a While loop.</source>
        <target state="translated">将执行过程立即转移到循环的下一个迭代中。可以用在 Do 循环、For 循环或 While 循环中。</target>
        <note />
      </trans-unit>
      <trans-unit id="Transfers_execution_immediately_to_the_next_iteration_of_the_While_loop">
        <source>Transfers execution immediately to the next iteration of the While loop.</source>
        <target state="translated">将执行过程立即转移到 While 循环的下一个迭代中。</target>
        <note />
      </trans-unit>
      <trans-unit id="Specifies_the_sort_order_for_an_Order_By_clause_in_a_query_The_largest_element_will_appear_first">
        <source>Specifies the sort order for an Order By clause in a query. The largest element will appear first.</source>
        <target state="translated">指定查询中 Order By 子句的排序顺序。最大的元素将首先出现。</target>
        <note />
      </trans-unit>
      <trans-unit id="Restricts_the_values_of_a_query_result_to_eliminate_duplicate_values">
        <source>Restricts the values of a query result to eliminate duplicate values.</source>
        <target state="translated">制查询结果的值以消除重复值。</target>
        <note />
      </trans-unit>
      <trans-unit id="Repeats_a_block_of_statements_while_a_Boolean_condition_is_true_or_until_the_condition_becomes_true_Do_Loop_While_Until_condition">
        <source>Repeats a block of statements while a Boolean condition is true, or until the condition becomes true.
Do...Loop {While | Until} &lt;condition&gt;</source>
        <target state="translated">在布尔条件为 true 时或条件变为 true 之前重复语句块。
Do...Loop {While | Until} &lt;condition&gt;</target>
        <note />
      </trans-unit>
      <trans-unit id="Repeats_a_block_of_statements_until_a_Boolean_condition_becomes_true_Do_Until_condition_Loop">
        <source>Repeats a block of statements until a Boolean condition becomes true.
Do Until &lt;condition&gt;...Loop</source>
        <target state="translated">重复语句块，直到布尔条件变为 true。
直到&lt;条件&gt;...环</target>
        <note />
      </trans-unit>
      <trans-unit id="Repeats_a_block_of_statements_while_a_Boolean_condition_is_true_Do_While_condition_Loop">
        <source>Repeats a block of statements while a Boolean condition is true.
Do While &lt;condition&gt;...Loop</source>
        <target state="translated">当布尔条件为 true 时重复语句块。
&lt;条件时执行操作&gt;...环</target>
        <note />
      </trans-unit>
      <trans-unit id="Introduces_a_group_of_statements_in_an_SharpIf_statement_that_is_compiled_if_no_previous_condition_evaluates_to_True">
        <source>Introduces a group of statements in an #If statement that is compiled if no previous condition evaluates to True.</source>
        <target state="translated">在 #If 句中引入一组要在前面所有条件的计算结果都不是 True 时编译的语句。</target>
        <note />
      </trans-unit>
      <trans-unit id="Introduces_a_condition_in_an_SharpIf_statement_that_is_tested_if_the_previous_conditional_test_evaluates_to_False">
        <source>Introduces a condition in an #If statement that is tested if the previous conditional test evaluates to False.</source>
        <target state="translated">在 #If 语句中引入一个要在前面条件测试的计算结果为 False 时测试的条件。</target>
        <note />
      </trans-unit>
      <trans-unit id="Introduces_a_condition_in_an_If_statement_that_is_to_be_tested_if_the_previous_conditional_test_fails">
        <source>Introduces a condition in an If statement that is to be tested if the previous conditional test fails.</source>
        <target state="translated">在 If 语句中引入一个要在前面的条件测试失败时测试的条件。</target>
        <note />
      </trans-unit>
      <trans-unit id="Introduces_a_group_of_statements_in_an_If_statement_that_is_executed_if_no_previous_condition_evaluates_to_True">
        <source>Introduces a group of statements in an If statement that is executed if no previous condition evaluates to True.</source>
        <target state="translated">在 If 语句中引入一组要在前面所有条件的计算结果都不是 True 时执行的语句。</target>
        <note />
      </trans-unit>
      <trans-unit id="Terminates_the_definition_of_an_SharpIf_block">
        <source>Terminates the definition of an #If block.</source>
        <target state="translated">终止 #If 块的定义。</target>
        <note />
      </trans-unit>
      <trans-unit id="Stops_execution_immediately">
        <source>Stops execution immediately.</source>
        <target state="translated">立即停止执行。</target>
        <note />
      </trans-unit>
      <trans-unit id="Terminates_a_SharpRegion_block">
        <source>Terminates a #Region block.</source>
        <target state="translated">终止 #Region 块。</target>
        <note />
      </trans-unit>
      <trans-unit id="Specifies_the_relationship_between_element_keys_to_use_as_the_basis_of_a_join_operation">
        <source>Specifies the relationship between element keys to use as the basis of a join operation.</source>
        <target state="translated">指定元素键之间的关系，该关系要用作联接运算的基础。</target>
        <note />
      </trans-unit>
      <trans-unit id="Simulates_the_occurrence_of_an_error">
        <source>Simulates the occurrence of an error.</source>
        <target state="translated">模拟错误的出现情况。</target>
        <note />
      </trans-unit>
      <trans-unit id="Exits_a_Do_loop_and_transfers_execution_immediately_to_the_statement_following_the_Loop_statement">
        <source>Exits a Do loop and transfers execution immediately to the statement following the Loop statement.</source>
        <target state="translated">退出 Do 循环，并将执行过程立即转移到 Loop 语句后面的语句。</target>
        <note />
      </trans-unit>
      <trans-unit id="Exits_a_For_loop_and_transfers_execution_immediately_to_the_statement_following_the_Next_statement">
        <source>Exits a For loop and transfers execution immediately to the statement following the Next statement.</source>
        <target state="translated">退出 For 循环，并将执行过程立即转移到 Next 语句后面的语句。</target>
        <note />
      </trans-unit>
      <trans-unit id="Exits_a_procedure_or_block_and_transfers_execution_immediately_to_the_statement_following_the_procedure_call_or_block_definition_Exit_Do_For_Function_Property_Select_Sub_Try_While">
        <source>Exits a procedure or block and transfers execution immediately to the statement following the procedure call or block definition.
Exit {Do | For | Function | Property | Select | Sub | Try | While}</source>
        <target state="translated">退出当前的过程或块，并将执行过程立即转移到该过程调用或块定义后面的语句。
Exit{Do | For | Function | Property | Select | Sub | Try | While}</target>
        <note />
      </trans-unit>
      <trans-unit id="Exits_a_Select_block_and_transfers_execution_immediately_to_the_statement_following_the_End_Select_statement">
        <source>Exits a Select block and transfers execution immediately to the statement following the End Select statement.</source>
        <target state="translated">退出 Select 块，并将执行过程立即转移到 End Select 语句后面的语句。</target>
        <note />
      </trans-unit>
      <trans-unit id="Exits_a_Try_block_and_transfers_execution_immediately_to_the_statement_following_the_End_Try_statement">
        <source>Exits a Try block and transfers execution immediately to the statement following the End Try statement.</source>
        <target state="translated">退出 Try 块，并将执行过程立即转移到 End Try 语句后面的语句。</target>
        <note />
      </trans-unit>
      <trans-unit id="Exits_a_While_loop_and_transfers_execution_immediately_to_the_statement_following_the_End_While_statement">
        <source>Exits a While loop and transfers execution immediately to the statement following the End While statement.</source>
        <target state="translated">退出 While 循环，并将执行过程立即转移到 End While 语句后面的语句。</target>
        <note />
      </trans-unit>
      <trans-unit id="When_set_to_On_requires_explicit_declaration_of_all_variables_using_a_Dim_Private_Public_or_ReDim_statement_Option_Explicit_On_Off">
        <source>When set to On, requires explicit declaration of all variables, using a Dim, Private, Public, or ReDim statement.
Option Explicit {On | Off}</source>
        <target state="translated">设置为 On 时，要求使用 Dim、Private、Public 或 ReDim 语句显式声明所有的变量。
Option Explicit {On | Off}</target>
        <note />
      </trans-unit>
      <trans-unit id="Represents_a_Boolean_value_that_fails_a_conditional_test">
        <source>Represents a Boolean value that fails a conditional test.</source>
        <target state="translated">表示未通过条件测试的布尔值。</target>
        <note />
      </trans-unit>
      <trans-unit id="Introduces_a_statement_block_to_be_run_before_exiting_a_Try_structure">
        <source>Introduces a statement block to be run before exiting a Try structure.</source>
        <target state="translated">引入一个要在退出 Try 结构之前运行的语句块。</target>
        <note />
      </trans-unit>
      <trans-unit id="Introduces_a_loop_that_is_repeated_for_each_element_in_a_collection">
        <source>Introduces a loop that is repeated for each element in a collection.</source>
        <target state="translated">引入一个针对集合中的每个元素重复的循环。</target>
        <note />
      </trans-unit>
      <trans-unit id="Introduces_a_loop_that_is_iterated_a_specified_number_of_times">
        <source>Introduces a loop that is iterated a specified number of times.</source>
        <target state="translated">引入一个迭代指定次数的循环。</target>
        <note />
      </trans-unit>
      <trans-unit id="Identifies_a_list_of_values_as_a_collection_initializer">
        <source>Identifies a list of values as a collection initializer</source>
        <target state="translated">将值列表标识为集合初始值设定项</target>
        <note />
      </trans-unit>
      <trans-unit id="Branches_unconditionally_to_a_specified_line_in_a_procedure">
        <source>Branches unconditionally to a specified line in a procedure.</source>
        <target state="translated">无条件地分支到过程中的指定行。</target>
        <note />
      </trans-unit>
      <trans-unit id="Groups_elements_that_have_a_common_key">
        <source>Groups elements that have a common key.</source>
        <target state="translated">对具有公共键的元素进行分组。</target>
        <note />
      </trans-unit>
      <trans-unit id="Combines_the_elements_of_two_sequences_and_groups_the_results_The_join_operation_is_based_on_matching_keys">
        <source>Combines the elements of two sequences and groups the results. The join operation is based on matching keys.</source>
        <target state="translated">组合两个序列的元素并对结果进行分组。联接运算基于匹配键。</target>
        <note />
      </trans-unit>
      <trans-unit id="Use_Group_to_specify_that_a_group_named_0_should_be_created">
        <source>Use 'Group' to specify that a group named '{0}' should be created.</source>
        <target state="translated">使用“Group”指定应当创建名为“{0}”的组。</target>
        <note />
      </trans-unit>
      <trans-unit id="Use_Group_to_specify_that_a_group_named_Group_should_be_created">
        <source>Use 'Group' to specify that a group named 'Group' should be created.</source>
        <target state="translated">使用“Group”指定应当创建名为“Group”的组。</target>
        <note />
      </trans-unit>
      <trans-unit id="Conditionally_compiles_selected_blocks_of_code_depending_on_the_value_of_an_expression">
        <source>Conditionally compiles selected blocks of code, depending on the value of an expression.</source>
        <target state="translated">根据表达式的值有条件地编译选定的代码块。</target>
        <note />
      </trans-unit>
      <trans-unit id="Conditionally_executes_a_group_of_statements_depending_on_the_value_of_an_expression">
        <source>Conditionally executes a group of statements, depending on the value of an expression.</source>
        <target state="translated">根据表达式的值有条件地执行一组语句。</target>
        <note />
      </trans-unit>
      <trans-unit id="When_set_to_On_allows_the_use_of_local_type_inference_in_declaring_variables_Option_Infer_On_Off">
        <source>When set to On, allows the use of local type inference in declaring variables.
Option Infer {On | Off}</source>
        <target state="translated">设置为 On 时，允许在声明变量时使用局部类型推断。
Option Infer {On | Off}</target>
        <note />
      </trans-unit>
      <trans-unit id="Specifies_an_identifier_that_can_serve_as_a_reference_to_the_results_of_a_join_or_grouping_subexpression">
        <source>Specifies an identifier that can serve as a reference to the results of a join or grouping subexpression.</source>
        <target state="translated">指定一个标识符来充当对联接或分组子表达式的结果的引用。</target>
        <note />
      </trans-unit>
      <trans-unit id="Combines_the_elements_of_two_sequences_The_join_operation_is_based_on_matching_keys">
        <source>Combines the elements of two sequences. The join operation is based on matching keys.</source>
        <target state="translated">组合两个序列的元素。联接运算基于匹配键。</target>
        <note />
      </trans-unit>
      <trans-unit id="Identifies_a_key_field_in_an_anonymous_type_definition">
        <source>Identifies a key field in an anonymous type definition.</source>
        <target state="translated">标识匿名类型定义中的键字段。</target>
        <note />
      </trans-unit>
      <trans-unit id="Computes_a_value_for_each_item_in_the_query_and_assigns_the_value_to_a_new_range_variable">
        <source>Computes a value for each item in the query, and assigns the value to a new range variable.</source>
        <target state="translated">为查询中的各项计算值，并将该值赋给新的范围变量。</target>
        <note />
      </trans-unit>
      <trans-unit id="Terminates_a_loop_that_is_introduced_with_a_Do_statement">
        <source>Terminates a loop that is introduced with a Do statement.</source>
        <target state="translated">终止 Do 语句引入的循环。</target>
        <note />
      </trans-unit>
      <trans-unit id="Repeats_a_block_of_statements_until_a_Boolean_condition_becomes_true_Do_Loop_Until_condition">
        <source>Repeats a block of statements until a Boolean condition becomes true.
Do...Loop Until &lt;condition&gt;</source>
        <target state="translated">重复语句块，直到布尔条件变为 true。
...循环到&lt;条件&gt;</target>
        <note />
      </trans-unit>
      <trans-unit id="Repeats_a_block_of_statements_while_a_Boolean_condition_is_true_Do_Loop_While_condition">
        <source>Repeats a block of statements while a Boolean condition is true.
Do...Loop While &lt;condition&gt;</source>
        <target state="translated">当布尔条件为 true 时重复语句块。
...循环 While&lt;条件&gt;</target>
        <note />
      </trans-unit>
      <trans-unit id="Provides_a_way_to_refer_to_the_current_instance_of_a_class_or_structure_that_is_the_instance_in_which_the_code_is_running">
        <source>Provides a way to refer to the current instance of a class or structure, that is, the instance in which the code is running.</source>
        <target state="translated">提供了一种引用某个类或结构的当前实例的方式(即在其中运行代码的实例)。</target>
        <note />
      </trans-unit>
      <trans-unit id="Provides_a_way_to_refer_to_the_base_class_of_the_current_class_instance_You_cannot_use_MyBase_to_call_MustOverride_base_methods">
        <source>Provides a way to refer to the base class of the current class instance. You cannot use MyBase to call MustOverride base methods.</source>
        <target state="translated">提供了一种引用当前类实例的基类的方式。不能使用 MyBase 调用 MustOverride 基方法。</target>
        <note />
      </trans-unit>
      <trans-unit id="Provides_a_way_to_refer_to_the_class_instance_members_as_originally_implemented_ignoring_any_derived_class_overrides">
        <source>Provides a way to refer to the class instance members as originally implemented, ignoring any derived class overrides.</source>
        <target state="translated">提供了一种引用类实例成员的方式(与最初实现类实例成员的方法相似)，并忽略任何派生类重写。</target>
        <note />
      </trans-unit>
      <trans-unit id="Creates_a_new_object_instance">
        <source>Creates a new object instance.</source>
        <target state="translated">创建新的对象实例。</target>
        <note />
      </trans-unit>
      <trans-unit id="Terminates_a_loop_that_iterates_through_the_values_of_a_loop_variable">
        <source>Terminates a loop that iterates through the values of a loop variable.</source>
        <target state="translated">终止以循环变量的不同值进行迭代的循环。</target>
        <note />
      </trans-unit>
      <trans-unit id="Represents_the_default_value_of_any_data_type">
        <source>Represents the default value of any data type.</source>
        <target state="translated">表示任意数据类型的默认值。</target>
        <note />
      </trans-unit>
      <trans-unit id="Turns_a_compiler_option_off">
        <source>Turns a compiler option off.</source>
        <target state="translated">关闭编译器选项。</target>
        <note />
      </trans-unit>
      <trans-unit id="Enables_the_error_handling_routine_that_starts_at_the_line_specified_in_the_line_argument_The_specified_line_must_be_in_the_same_procedure_as_the_On_Error_statement_On_Error_GoTo_bracket_label_0_1_bracket">
        <source>Enables the error-handling routine that starts at the line specified in the line argument.
The specified line must be in the same procedure as the On Error statement.
On Error GoTo [&lt;label&gt; | 0 | -1]</source>
        <target state="translated">启用从行参数中所指定的行开始的错误处理例程。
所指定的行必须与 On Error 语句在同一个过程中。
On Error GoTo [&lt;label&gt; | 0 | -1]</target>
        <note />
      </trans-unit>
      <trans-unit id="When_a_run_time_error_occurs_execution_transfers_to_the_statement_following_the_statement_or_procedure_call_that_resulted_in_the_error">
        <source>When a run-time error occurs, execution transfers to the statement following the statement or procedure call that resulted in the error.</source>
        <target state="translated">当发生运行时错误时，执行过程会转移到导致该错误的语句或过程调用后面的语句。</target>
        <note />
      </trans-unit>
      <trans-unit id="Turns_a_compiler_option_on">
        <source>Turns a compiler option on.</source>
        <target state="translated">打开编译器选项。</target>
        <note />
      </trans-unit>
      <trans-unit id="Specifies_the_element_keys_used_to_correlate_sequences_for_a_join_operation">
        <source>Specifies the element keys used to correlate sequences for a join operation.</source>
        <target state="translated">指定用来将不同序列关联起来以执行联接运算的元素键。</target>
        <note />
      </trans-unit>
      <trans-unit id="Specifies_the_sort_order_for_columns_in_a_query_Can_be_followed_by_either_the_Ascending_or_the_Descending_keyword_If_neither_is_specified_Ascending_is_used">
        <source>Specifies the sort order for columns in a query. Can be followed by either the Ascending or the Descending keyword. If neither is specified, Ascending is used.</source>
        <target state="translated">指定查询中列的排序顺序。后面可以跟 Ascending 或 Descending 关键字。如果未指定关键字，则使用 Ascending。</target>
        <note />
      </trans-unit>
      <trans-unit id="Specifies_the_statements_to_run_when_the_event_is_raised_by_the_RaiseEvent_statement_RaiseEvent_delegateSignature_End_RaiseEvent">
        <source>Specifies the statements to run when the event is raised by the RaiseEvent statement.
RaiseEvent(&lt;delegateSignature&gt;)...End RaiseEvent</source>
        <target state="translated">指定要在 RaiseEvent 语句引发事件时运行的语句。
RaiseEvent(&lt;delegateSignature&gt;)...End RaiseEvent</target>
        <note />
      </trans-unit>
      <trans-unit id="Triggers_an_event_declared_at_module_level_within_a_class_form_or_document_RaiseEvent_eventName_bracket_argumentList_bracket">
        <source>Triggers an event declared at module level within a class, form, or document.
RaiseEvent &lt;eventName&gt; [(&lt;argumentList&gt;)]</source>
        <target state="translated">触发类、窗体或文档中在模块级声明的事件。
RaiseEvent &lt;eventName&gt; [(&lt;argumentList&gt;)]</target>
        <note />
      </trans-unit>
      <trans-unit id="Collapses_and_hides_sections_of_code_in_Visual_Basic_files">
        <source>Collapses and hides sections of code in Visual Basic files.</source>
        <target state="translated">折叠并隐藏 Visual Basic 文件中的代码段。</target>
        <note />
      </trans-unit>
      <trans-unit id="Returns_execution_to_the_code_that_called_the_Function_Sub_Get_Set_or_Operator_procedure_Return_or_Return_expression">
        <source>Returns execution to the code that called the Function, Sub, Get, Set, or Operator procedure.
Return -or- Return &lt;expression&gt;</source>
        <target state="translated">将执行过程返回到调用 Function、Sub、Get、Set 或 Operator 过程的代码。
Return -or- Return &lt;expression&gt;</target>
        <note />
      </trans-unit>
      <trans-unit id="Runs_one_of_several_groups_of_statements_depending_on_the_value_of_an_expression">
        <source>Runs one of several groups of statements, depending on the value of an expression.</source>
        <target state="translated">根据表达式的值运行若干组语句中的一组语句。</target>
        <note />
      </trans-unit>
      <trans-unit id="Specifies_which_columns_to_include_in_the_result_of_a_query">
        <source>Specifies which columns to include in the result of a query.</source>
        <target state="translated">指定要包括在查询结果中的列。</target>
        <note />
      </trans-unit>
      <trans-unit id="Skips_elements_up_to_a_specified_position_in_the_collection">
        <source>Skips elements up to a specified position in the collection.</source>
        <target state="translated">跳过元素以定位到集合中的指定位置。</target>
        <note />
      </trans-unit>
      <trans-unit id="Specifies_how_much_to_increment_between_each_loop_iteration">
        <source>Specifies how much to increment between each loop iteration.</source>
        <target state="translated">指定每个循环迭代之间的增量。</target>
        <note />
      </trans-unit>
      <trans-unit id="Suspends_program_execution">
        <source>Suspends program execution.</source>
        <target state="translated">挂起程序的执行操作。</target>
        <note />
      </trans-unit>
      <trans-unit id="When_set_to_On_restricts_implicit_data_type_conversions_to_only_widening_conversions_Option_Strict_On_Off">
        <source>When set to On, restricts implicit data type conversions to only widening conversions.
Option Strict {On | Off}</source>
        <target state="translated">设置为 On 时，使隐式数据类型转换仅限于进行扩大转换。
Option Strict {On | Off}</target>
        <note />
      </trans-unit>
      <trans-unit id="Ensures_that_multiple_threads_do_not_execute_the_statement_block_at_the_same_time_SyncLock_object_End_Synclock">
        <source>Ensures that multiple threads do not execute the statement block at the same time.
SyncLock &lt;object&gt;...End Synclock</source>
        <target state="translated">确保多个线程不会同时执行语句块。
SyncLock &lt;object&gt;...End Synclock</target>
        <note />
      </trans-unit>
      <trans-unit id="Includes_elements_up_to_a_specified_position_in_the_collection">
        <source>Includes elements up to a specified position in the collection.</source>
        <target state="translated">将元素包含在集合中的指定位置。</target>
        <note />
      </trans-unit>
      <trans-unit id="Sets_the_string_comparison_method_specified_in_Option_Compare_to_a_text_sort_order_that_is_not_case_sensitive">
        <source>Sets the string comparison method specified in Option Compare to a text sort order that is not case sensitive.</source>
        <target state="translated">将 Option Compare 中所指定的字符串比较方法设置为不区分大小写的文本排序顺序。</target>
        <note />
      </trans-unit>
      <trans-unit id="Introduces_a_statement_block_to_be_compiled_or_executed_if_a_tested_condition_is_true">
        <source>Introduces a statement block to be compiled or executed if a tested condition is true.</source>
        <target state="translated">引入要在测试的条件为 true 时编译或执行的语句块。</target>
        <note />
      </trans-unit>
      <trans-unit id="Throws_an_exception_within_a_procedure_so_that_you_can_handle_it_with_structured_or_unstructured_exception_handling_code">
        <source>Throws an exception within a procedure so that you can handle it with structured or unstructured exception-handling code.</source>
        <target state="translated">在某个过程内引发异常，以便可以使用结构化或非结构化的异常处理代码来处理该异常。</target>
        <note />
      </trans-unit>
      <trans-unit id="Represents_a_Boolean_value_that_passes_a_conditional_test">
        <source>Represents a Boolean value that passes a conditional test.</source>
        <target state="translated">表示通过条件测试的布尔值。</target>
        <note />
      </trans-unit>
      <trans-unit id="Provides_a_way_to_handle_some_or_all_possible_errors_that_might_occur_in_a_given_block_of_code_while_still_running_the_code_Try_bracket_Catch_bracket_Catch_Finally_End_Try">
        <source>Provides a way to handle some or all possible errors that might occur in a given block of code, while still running the code.
Try...[Catch]...{Catch | Finally}...End Try</source>
        <target state="translated">提供一种方法，用于在代码仍保持运行的情况下，处理给定代码块中可能出现的部分或全部错误。
Try...[Catch]...{Catch | Finally}...End Try</target>
        <note />
      </trans-unit>
      <trans-unit id="A_Using_block_does_three_things_colon_it_creates_and_initializes_variables_in_the_resource_list_it_runs_the_code_in_the_block_and_it_disposes_of_the_variables_before_exiting_Resources_used_in_the_Using_block_must_implement_System_IDisposable_Using_resource1_bracket_resource2_bracket_End_Using">
        <source>A Using block does three things: it creates and initializes variables in the resource list, it runs the code in the block, and it disposes of the variables before exiting. Resources used in the Using block must implement System.IDisposable.
Using &lt;resource1&gt;[, &lt;resource2&gt;]...End Using</source>
        <target state="translated">Using 块用于执行下列三个操作: 在资源列表中创建并初始化变量、在块中运行代码并在退出之前释放变量。Using 块中使用的资源必须实现 System.IDisposable。
Using &lt;resource1&gt;[, &lt;resource2&gt;]...End Using</target>
        <note />
      </trans-unit>
      <trans-unit id="Adds_a_conditional_test_to_a_Catch_statement_Exceptions_are_caught_by_that_Catch_statement_only_when_the_conditional_test_that_follows_the_When_keyword_evaluates_to_True">
        <source>Adds a conditional test to a Catch statement. Exceptions are caught by that Catch statement only when the conditional test that follows the When keyword evaluates to True.</source>
        <target state="translated">向 Catch 语句添加条件测试。只有当 When 关键字后面条件测试的计算结果为 True 时，该 Catch 语句才能捕获到异常。</target>
        <note />
      </trans-unit>
      <trans-unit id="Specifies_the_filtering_condition_for_a_range_variable_in_a_query">
        <source>Specifies the filtering condition for a range variable in a query.</source>
        <target state="translated">指定查询中范围变量的筛选条件。</target>
        <note />
      </trans-unit>
      <trans-unit id="Runs_a_series_of_statements_as_long_as_a_given_condition_is_true">
        <source>Runs a series of statements as long as a given condition is true.</source>
        <target state="translated">只要给定条件为 true，则运行一系列语句。</target>
        <note />
      </trans-unit>
      <trans-unit id="Specifies_a_condition_for_Skip_and_Take_operations_Elements_will_be_bypassed_or_included_as_long_as_the_condition_is_true">
        <source>Specifies a condition for Skip and Take operations. Elements will be bypassed or included as long as the condition is true.</source>
        <target state="translated">为 Skip 和 Take 运算指定条件。只要条件为 true，就将跳过或包含相关元素。</target>
        <note />
      </trans-unit>
      <trans-unit id="Specifies_the_declaration_of_property_initializations_in_an_object_initializer_New_typeName_With_bracket_property_expression_bracket_bracket_bracket">
        <source>Specifies the declaration of property initializations in an object initializer.
New &lt;typeName&gt; With {[.&lt;property&gt; = &lt;expression&gt;][,...]}</source>
        <target state="translated">指定对象初始值设定项中属性初始化的声明。
New &lt;typeName&gt; With {[.&lt;property&gt; = &lt;expression&gt;][,...]}</target>
        <note />
      </trans-unit>
      <trans-unit id="Runs_a_series_of_statements_that_refer_to_a_single_object_or_structure_With_object_End_With">
        <source>Runs a series of statements that refer to a single object or structure.
With &lt;object&gt;...End With</source>
        <target state="translated">运行引用单个对象或结构的一系列语句。
使用&lt;object&gt;...结尾为</target>
        <note />
      </trans-unit>
      <trans-unit id="Produces_an_element_of_an_IEnumerable_or_IEnumerator">
        <source>Produces an element of an IEnumerable or IEnumerator.</source>
        <target state="translated">生成 IEnumerable 或 IEnumerator 的一个元素。</target>
        <note />
      </trans-unit>
      <trans-unit id="Defines_an_asynchronous_lambda_expression_that_can_use_the_Await_operator_Can_be_used_wherever_a_delegate_type_is_expected_Async_Sub_Function_parameterList_expression">
        <source>Defines an asynchronous lambda expression that can use the Await operator. Can be used wherever a delegate type is expected.
Async Sub/Function(&lt;parameterList&gt;) &lt;expression&gt;</source>
        <target state="translated">定义可使用 Await 运算符的异步 lambda 表达式。可用于需要委托类型的任何情况。
Async Sub/Function(&lt;parameterList&gt;) &lt;expression&gt;</target>
        <note />
      </trans-unit>
      <trans-unit id="Defines_a_lambda_expression_that_calculates_and_returns_a_single_value_Can_be_used_wherever_a_delegate_type_is_expected_Function_parameterList_expression">
        <source>Defines a lambda expression that calculates and returns a single value. Can be used wherever a delegate type is expected.
Function(&lt;parameterList&gt;) &lt;expression&gt;</source>
        <target state="translated">定义用于计算并返回单个值的 lambda 表达式。可用于需要委托类型的任何情况。
Function(&lt;parameterList&gt;) &lt;expression&gt;</target>
        <note />
      </trans-unit>
      <trans-unit id="Defines_a_lambda_expression_that_can_execute_statements_and_does_not_return_a_value_Can_be_used_wherever_a_delegate_type_is_expected_Sub_parameterList_statement">
        <source>Defines a lambda expression that can execute statements and does not return a value. Can be used wherever a delegate type is expected.
Sub(&lt;parameterList&gt;) &lt;statement&gt;</source>
        <target state="translated">定义用于执行语句且不返回值的 lambda 表达式。可用于需要委托类型的任何情况。
Sub(&lt;parameterList&gt;) &lt;statement&gt;</target>
        <note />
      </trans-unit>
      <trans-unit id="Disables_reporting_of_specified_warnings_in_the_portion_of_the_source_file_below_the_current_line">
        <source>Disables reporting of specified warnings in the portion of the source file below the current line.</source>
        <target state="translated">在当前行下方的源文件部分中禁用指定警告的报告。</target>
        <note />
      </trans-unit>
      <trans-unit id="Enables_reporting_of_specified_warnings_in_the_portion_of_the_source_file_below_the_current_line">
        <source>Enables reporting of specified warnings in the portion of the source file below the current line.</source>
        <target state="translated">在当前行下方的源文件部分中启用指定警告的报告。</target>
        <note />
      </trans-unit>
      <trans-unit id="Make_0_an_Async_Function">
        <source>Make {0} an Async Function.</source>
        <target state="translated">使 {0} 为异步函数。</target>
        <note />
      </trans-unit>
      <trans-unit id="Use_the_correct_control_variable">
        <source>Use the correct control variable</source>
        <target state="translated">使用正确的控制变量</target>
        <note />
      </trans-unit>
      <trans-unit id="NameOf_function">
        <source>NameOf function</source>
        <target state="translated">NameOf 函数</target>
        <note />
      </trans-unit>
      <trans-unit id="Generate_narrowing_conversion_in_0">
        <source>Generate narrowing conversion in '{0}'</source>
        <target state="translated">在“{0}”中生成收缩转换</target>
        <note />
      </trans-unit>
      <trans-unit id="Generate_widening_conversion_in_0">
        <source>Generate widening conversion in '{0}'</source>
        <target state="translated">在“{0}”中生成扩大转换</target>
        <note />
      </trans-unit>
      <trans-unit id="Try_block">
        <source>Try block</source>
        <target state="translated">Try 块</target>
        <note>{Locked="Try"} "Try" is a VB keyword and should not be localized.</note>
      </trans-unit>
      <trans-unit id="Catch_clause">
        <source>Catch clause</source>
        <target state="translated">Catch 子句</target>
        <note>{Locked="Catch"} "Catch" is a VB keyword and should not be localized.</note>
      </trans-unit>
      <trans-unit id="Finally_clause">
        <source>Finally clause</source>
        <target state="translated">Finally 子句</target>
        <note>{Locked="Finally"} "Finally" is a VB keyword and should not be localized.</note>
      </trans-unit>
      <trans-unit id="Using_statement">
        <source>Using statement</source>
        <target state="translated">Using 语句</target>
        <note>{Locked="Using"} "Using" is a VB keyword and should not be localized.</note>
      </trans-unit>
      <trans-unit id="Using_block">
        <source>Using block</source>
        <target state="translated">Using 块</target>
        <note>{Locked="Using"} "Using" is a VB keyword and should not be localized.</note>
      </trans-unit>
      <trans-unit id="With_statement">
        <source>With statement</source>
        <target state="translated">With 语句</target>
        <note>{Locked="With"} "With" is a VB keyword and should not be localized.</note>
      </trans-unit>
      <trans-unit id="With_block">
        <source>With block</source>
        <target state="translated">With 块</target>
        <note>{Locked="With"} "With" is a VB keyword and should not be localized.</note>
      </trans-unit>
      <trans-unit id="SyncLock_statement">
        <source>SyncLock statement</source>
        <target state="translated">SyncLock 语句</target>
        <note>{Locked="SyncLock"} "SyncLock" is a VB keyword and should not be localized.</note>
      </trans-unit>
      <trans-unit id="SyncLock_block">
        <source>SyncLock block</source>
        <target state="translated">SyncLock 块</target>
        <note>{Locked="SyncLock"} "SyncLock" is a VB keyword and should not be localized.</note>
      </trans-unit>
      <trans-unit id="For_Each_statement">
        <source>For Each statement</source>
        <target state="translated">For Each 语句</target>
        <note>{Locked="For Each"} "For Each" is a VB keyword and should not be localized.</note>
      </trans-unit>
      <trans-unit id="For_Each_block">
        <source>For Each block</source>
        <target state="translated">For Each 块</target>
        <note>{Locked="For Each"} "For Each" is a VB keyword and should not be localized.</note>
      </trans-unit>
      <trans-unit id="On_Error_statement">
        <source>On Error statement</source>
        <target state="translated">On Error 语句</target>
        <note>{Locked="On Error"} "On Error" is a VB keyword and should not be localized.</note>
      </trans-unit>
      <trans-unit id="Resume_statement">
        <source>Resume statement</source>
        <target state="translated">Resume 语句</target>
        <note>{Locked="Resume"} "Resume" is a VB keyword and should not be localized.</note>
      </trans-unit>
      <trans-unit id="Yield_statement">
        <source>Yield statement</source>
        <target state="translated">Yield 语句</target>
        <note>{Locked="Yield"} "Yield" is a VB keyword and should not be localized.</note>
      </trans-unit>
      <trans-unit id="Await_expression">
        <source>Await expression</source>
        <target state="translated">Await 表达式</target>
        <note>{Locked="Await"} "Await" is a VB keyword and should not be localized.</note>
      </trans-unit>
      <trans-unit id="Lambda">
        <source>Lambda</source>
        <target state="translated">Lambda</target>
        <note />
      </trans-unit>
      <trans-unit id="Where_clause">
        <source>Where clause</source>
        <target state="translated">Where 子句</target>
        <note>{Locked="Where"} "Where" is a VB keyword and should not be localized.</note>
      </trans-unit>
      <trans-unit id="Select_clause">
        <source>Select clause</source>
        <target state="translated">Select 子句</target>
        <note>{Locked="Select"} "Select" is a VB keyword and should not be localized.</note>
      </trans-unit>
      <trans-unit id="From_clause">
        <source>From clause</source>
        <target state="translated">From 子句</target>
        <note>{Locked="From"} "From" is a VB keyword and should not be localized.</note>
      </trans-unit>
      <trans-unit id="Aggregate_clause">
        <source>Aggregate clause</source>
        <target state="translated">Aggregate 子句</target>
        <note>{Locked="Aggregate"} "Aggregate" is a VB keyword and should not be localized.</note>
      </trans-unit>
      <trans-unit id="Let_clause">
        <source>Let clause</source>
        <target state="translated">Let 子句</target>
        <note>{Locked="Let"} "Let" is a VB keyword and should not be localized.</note>
      </trans-unit>
      <trans-unit id="Join_clause">
        <source>Join clause</source>
        <target state="translated">Join 子句</target>
        <note>{Locked="Join"} "Join" is a VB keyword and should not be localized.</note>
      </trans-unit>
      <trans-unit id="Group_Join_clause">
        <source>Group Join clause</source>
        <target state="translated">Group Join 子句</target>
        <note>{Locked="Group Join"} "Group Join" is a VB keyword and should not be localized.</note>
      </trans-unit>
      <trans-unit id="Group_By_clause">
        <source>Group By clause</source>
        <target state="translated">Group By 子句</target>
        <note>{Locked="Group By"} "Group By" is a VB keyword and should not be localized.</note>
      </trans-unit>
      <trans-unit id="Function_aggregation">
        <source>Function aggregation</source>
        <target state="translated">函数聚合</target>
        <note />
      </trans-unit>
      <trans-unit id="Take_While_clause">
        <source>Take While clause</source>
        <target state="translated">Take While 子句</target>
        <note>{Locked="Take While"} "Take While" is a VB keyword and should not be localized.</note>
      </trans-unit>
      <trans-unit id="Skip_While_clause">
        <source>Skip While clause</source>
        <target state="translated">Skip While 子句</target>
        <note>{Locked="Skip While"} "Skip While" is a VB keyword and should not be localized.</note>
      </trans-unit>
      <trans-unit id="Ordering_clause">
        <source>Ordering clause</source>
        <target state="translated">Ordering 子句</target>
        <note>{Locked="Ordering"} "Ordering" is a VB keyword and should not be localized.</note>
      </trans-unit>
      <trans-unit id="Join_condition">
        <source>Join condition</source>
        <target state="translated">Join 条件</target>
        <note>{Locked="Join"} "Join" is a VB keyword and should not be localized.</note>
      </trans-unit>
      <trans-unit id="WithEvents_field">
        <source>WithEvents field</source>
        <target state="translated">WithEvents 字段</target>
        <note>{Locked="WithEvents"} "WithEvents" is a VB keyword and should not be localized.</note>
      </trans-unit>
      <trans-unit id="as_clause">
        <source>as clause</source>
        <target state="translated">as 子句</target>
        <note>{Locked="as"} "as" is a VB keyword and should not be localized.</note>
      </trans-unit>
      <trans-unit id="type_parameters">
        <source>type parameters</source>
        <target state="translated">类型参数</target>
        <note />
      </trans-unit>
      <trans-unit id="parameters">
        <source>parameters</source>
        <target state="translated">参数</target>
        <note />
      </trans-unit>
      <trans-unit id="attributes">
        <source>attributes</source>
        <target state="translated">属性</target>
        <note />
      </trans-unit>
      <trans-unit id="Type_0_is_not_defined">
        <source>Type '{0}' is not defined.</source>
        <target state="translated">未定义类型“{0}”。</target>
        <note />
      </trans-unit>
      <trans-unit id="Add_Overloads">
        <source>Add 'Overloads'</source>
        <target state="translated">添加 “Overloads”</target>
        <note>{Locked="Overloads"} "Overloads" is a VB keyword and should not be localized.</note>
      </trans-unit>
      <trans-unit id="Add_a_metadata_reference_to_specified_assembly_and_all_its_dependencies_e_g_Sharpr_myLib_dll">
        <source>Add a metadata reference to specified assembly and all its dependencies, e.g. #r "myLib.dll".</source>
        <target state="translated">添加对指定程序集及其所有依赖项的元数据引用，例如 #r "myLib.dll"。</target>
        <note />
      </trans-unit>
      <trans-unit id="Properties">
        <source>Properties</source>
        <target state="translated">属性</target>
        <note />
      </trans-unit>
      <trans-unit id="namespace_name">
        <source>&lt;namespace name&gt;</source>
        <target state="translated">&lt;命名空间名称&gt;</target>
        <note />
      </trans-unit>
      <trans-unit id="Type_a_name_here_to_declare_a_namespace">
        <source>Type a name here to declare a namespace.</source>
        <target state="translated">在此处键入名称来声明命名空间。</target>
        <note />
      </trans-unit>
      <trans-unit id="Type_a_name_here_to_declare_a_partial_class">
        <source>Type a name here to declare a partial class.</source>
        <target state="translated">在此处键入名称以声明分部类。</target>
        <note />
      </trans-unit>
      <trans-unit id="class_name">
        <source>&lt;class name&gt;</source>
        <target state="translated">&lt;类名&gt;</target>
        <note />
      </trans-unit>
      <trans-unit id="interface_name">
        <source>&lt;interface name&gt;</source>
        <target state="translated">&lt;接口名称&gt;</target>
        <note />
      </trans-unit>
      <trans-unit id="module_name">
        <source>&lt;module name&gt;</source>
        <target state="translated">&lt;模块名&gt;</target>
        <note />
      </trans-unit>
      <trans-unit id="structure_name">
        <source>&lt;structure name&gt;</source>
        <target state="translated">&lt;结构名&gt;</target>
        <note />
      </trans-unit>
      <trans-unit id="Type_a_name_here_to_declare_a_partial_interface">
        <source>Type a name here to declare a partial interface.</source>
        <target state="translated">在此处键入名称以声明分部接口。</target>
        <note />
      </trans-unit>
      <trans-unit id="Type_a_name_here_to_declare_a_partial_module">
        <source>Type a name here to declare a partial module.</source>
        <target state="translated">在此处键入名称以声明分部模块。</target>
        <note />
      </trans-unit>
      <trans-unit id="Type_a_name_here_to_declare_a_partial_structure">
        <source>Type a name here to declare a partial structure.</source>
        <target state="translated">在此处键入名称以声明分部结构。</target>
        <note />
      </trans-unit>
      <trans-unit id="Event_add_handler_name">
        <source>{0}.add</source>
        <target state="translated">{0}.add</target>
        <note>The name of an event add handler where "{0}" is the event name.</note>
      </trans-unit>
      <trans-unit id="Event_remove_handler_name">
        <source>{0}.remove</source>
        <target state="translated">{0}.remove</target>
        <note>The name of an event remove handler where "{0}" is the event name.</note>
      </trans-unit>
      <trans-unit id="Property_getter_name">
        <source>{0}.get</source>
        <target state="translated">{0}.get</target>
        <note>The name of a property getter like "public int MyProperty { get; }" where "{0}" is the property name</note>
      </trans-unit>
      <trans-unit id="Property_setter_name">
        <source>{0}.set</source>
        <target state="translated">{0}.set</target>
        <note>The name of a property setter like "public int MyProperty { set; }" where "{0}" is the property name</note>
      </trans-unit>
      <trans-unit id="Make_Async_Function">
        <source>Make Async Function</source>
        <target state="translated">使成为异步函数</target>
        <note />
      </trans-unit>
      <trans-unit id="Make_Async_Sub">
        <source>Make Async Sub</source>
        <target state="translated">使成为异步 Sub</target>
        <note />
      </trans-unit>
      <trans-unit id="Convert_to_Select_Case">
        <source>Convert to 'Select Case'</source>
        <target state="translated">转换为“Select Case”</target>
        <note />
      </trans-unit>
      <trans-unit id="Convert_to_For_Each">
        <source>Convert to 'For Each'</source>
        <target state="translated">转换为“For Each”</target>
        <note />
      </trans-unit>
      <trans-unit id="Convert_to_For">
        <source>Convert  to 'For'</source>
        <target state="translated">转换为“For”</target>
        <note />
      </trans-unit>
      <trans-unit id="Invert_If">
        <source>Invert If</source>
        <target state="translated">反转 If</target>
        <note />
      </trans-unit>
    </body>
  </file>
</xliff><|MERGE_RESOLUTION|>--- conflicted
+++ resolved
@@ -82,18 +82,6 @@
         <target state="translated">引入 “Using” 语句</target>
         <note>{Locked="Using"} "Using" is a VB keyword and should not be localized.</note>
       </trans-unit>
-<<<<<<< HEAD
-      <trans-unit id="Make_private_field_ReadOnly_when_possible">
-        <source>Make private field ReadOnly when possible</source>
-        <target state="translated">尽可能将私有字段设为 ReadOnly</target>
-        <note>{Locked="ReadOnly"} "ReadOnly" is a VB keyword and should not be localized.</note>
-=======
-      <trans-unit id="Make_0_inheritable">
-        <source>Make '{0}' inheritable</source>
-        <target state="translated">使 "{0}" 可继承</target>
-        <note />
->>>>>>> 90112dd0
-      </trans-unit>
       <trans-unit id="Move_the_0_statement_to_line_1">
         <source>Move the '{0}' statement to line {1}.</source>
         <target state="translated">将“{0}”语句移动到第 {1} 行。</target>
