{
  "locked": false,
  "version": 1,
  "targets": {
    ".NETFramework,Version=v4.6": {
      "Microsoft.CSharp/4.0.0": {
        "frameworkAssemblies": [
          "Microsoft.CSharp"
        ],
        "compile": {
          "ref/net45/_._": {}
        },
        "runtime": {
          "lib/net45/_._": {}
        }
      },
      "Microsoft.DiaSymReader/1.0.7": {
        "compile": {
          "lib/net20/Microsoft.DiaSymReader.dll": {}
        },
        "runtime": {
          "lib/net20/Microsoft.DiaSymReader.dll": {}
        }
      },
      "Microsoft.DiaSymReader.Native/1.3.3": {
        "runtimeTargets": {
          "runtimes/win-x64/native/Microsoft.DiaSymReader.Native.amd64.dll": {
            "assetType": "native",
            "rid": "win-x64"
          },
          "runtimes/win-x86/native/Microsoft.DiaSymReader.Native.x86.dll": {
            "assetType": "native",
            "rid": "win-x86"
          },
          "runtimes/win/native/Microsoft.DiaSymReader.Native.amd64.dll": {
            "assetType": "native",
            "rid": "win"
          },
          "runtimes/win/native/Microsoft.DiaSymReader.Native.arm.dll": {
            "assetType": "native",
            "rid": "win"
          },
          "runtimes/win/native/Microsoft.DiaSymReader.Native.x86.dll": {
            "assetType": "native",
            "rid": "win"
          },
          "runtimes/win8-arm/native/Microsoft.DiaSymReader.Native.arm.dll": {
            "assetType": "native",
            "rid": "win8-arm"
          }
        }
      },
      "Microsoft.NETCore.Platforms/1.0.0": {},
      "Microsoft.NETCore.Portable.Compatibility/1.0.1-beta-23504": {
        "compile": {
          "ref/net45/_._": {}
        },
        "runtime": {
          "lib/net45/_._": {}
        }
      },
      "Microsoft.VisualBasic/10.0.0": {
        "frameworkAssemblies": [
          "Microsoft.VisualBasic"
        ],
        "compile": {
          "ref/net45/_._": {}
        },
        "runtime": {
          "lib/net45/_._": {}
        }
      },
      "System.AppContext/4.0.0": {
        "dependencies": {
          "System.Runtime": "4.0.0"
        },
        "frameworkAssemblies": [
          "mscorlib"
        ],
        "compile": {
          "ref/net46/System.AppContext.dll": {}
        },
        "runtime": {
          "lib/net46/System.AppContext.dll": {}
        }
      },
      "System.Collections/4.0.10": {
        "compile": {
          "ref/net46/_._": {}
        },
        "runtime": {
          "lib/net46/_._": {}
        }
      },
      "System.Collections.Concurrent/4.0.10": {
        "compile": {
          "ref/net46/_._": {}
        },
        "runtime": {
          "lib/net46/_._": {}
        }
      },
      "System.Collections.Immutable/1.1.37": {
        "dependencies": {
          "System.Collections": "4.0.0",
          "System.Diagnostics.Debug": "4.0.0",
          "System.Globalization": "4.0.0",
          "System.Linq": "4.0.0",
          "System.Resources.ResourceManager": "4.0.0",
          "System.Runtime": "4.0.0",
          "System.Runtime.Extensions": "4.0.0",
          "System.Threading": "4.0.0"
        },
        "compile": {
          "lib/dotnet/System.Collections.Immutable.dll": {}
        },
        "runtime": {
          "lib/dotnet/System.Collections.Immutable.dll": {}
        }
      },
      "System.Console/4.0.0-beta-23504": {
        "dependencies": {
          "System.IO": "4.0.0",
          "System.Runtime": "4.0.0"
        },
        "frameworkAssemblies": [
          "mscorlib"
        ],
        "compile": {
          "ref/net46/System.Console.dll": {}
        },
        "runtime": {
          "lib/net46/System.Console.dll": {}
        }
      },
      "System.Diagnostics.Debug/4.0.10": {
        "compile": {
          "ref/net46/_._": {}
        },
        "runtime": {
          "lib/net46/_._": {}
        }
      },
      "System.Diagnostics.StackTrace/4.0.0": {
        "dependencies": {
          "System.Reflection": "4.0.0",
          "System.Runtime": "4.0.0"
        },
        "frameworkAssemblies": [
          "mscorlib"
        ],
        "compile": {
          "ref/net46/System.Diagnostics.StackTrace.dll": {}
        },
        "runtime": {
          "lib/net46/System.Diagnostics.StackTrace.dll": {}
        }
      },
      "System.Diagnostics.Tools/4.0.0": {
        "compile": {
          "ref/net45/_._": {}
        },
        "runtime": {
          "lib/net45/_._": {}
        }
      },
      "System.Dynamic.Runtime/4.0.10": {
        "compile": {
          "ref/net46/_._": {}
        },
        "runtime": {
          "lib/net46/_._": {}
        }
      },
      "System.Globalization/4.0.10": {
        "compile": {
          "ref/net46/_._": {}
        },
        "runtime": {
          "lib/net46/_._": {}
        }
      },
      "System.IO/4.0.10": {
        "compile": {
          "ref/net46/_._": {}
        },
        "runtime": {
          "lib/net46/_._": {}
        }
      },
      "System.IO.FileSystem/4.0.0": {
        "dependencies": {
          "System.IO": "4.0.0",
          "System.IO.FileSystem.Primitives": "4.0.0",
          "System.Runtime": "4.0.0",
          "System.Runtime.Handles": "4.0.0",
          "System.Text.Encoding": "4.0.0",
          "System.Threading.Tasks": "4.0.0"
        },
        "frameworkAssemblies": [
          "mscorlib"
        ],
        "compile": {
          "ref/net46/System.IO.FileSystem.dll": {}
        },
        "runtime": {
          "lib/net46/System.IO.FileSystem.dll": {}
        }
      },
      "System.IO.FileSystem.Primitives/4.0.0": {
        "dependencies": {
          "System.Runtime": "4.0.20"
        },
        "frameworkAssemblies": [
          "mscorlib"
        ],
        "compile": {
          "ref/net46/System.IO.FileSystem.Primitives.dll": {}
        },
        "runtime": {
          "lib/net46/System.IO.FileSystem.Primitives.dll": {}
        }
      },
      "System.Linq/4.0.0": {
        "compile": {
          "ref/net45/_._": {}
        },
        "runtime": {
          "lib/net45/_._": {}
        }
      },
      "System.Linq.Expressions/4.0.10": {
        "compile": {
          "ref/net46/_._": {}
        },
        "runtime": {
          "lib/net46/_._": {}
        }
      },
      "System.Reflection/4.0.10": {
        "compile": {
          "ref/net46/_._": {}
        },
        "runtime": {
          "lib/net46/_._": {}
        }
      },
      "System.Reflection.Extensions/4.0.0": {
        "compile": {
          "ref/net45/_._": {}
        },
        "runtime": {
          "lib/net45/_._": {}
        }
      },
      "System.Reflection.Metadata/1.2.0-rc2-23826": {
        "dependencies": {
          "System.Collections.Immutable": "1.1.37"
        },
        "compile": {
          "lib/dotnet5.2/System.Reflection.Metadata.dll": {}
        },
        "runtime": {
          "lib/dotnet5.2/System.Reflection.Metadata.dll": {}
        }
      },
      "System.Reflection.TypeExtensions/4.0.0": {
        "dependencies": {
          "System.Reflection": "4.0.0",
          "System.Runtime": "4.0.0"
        },
        "frameworkAssemblies": [
          "mscorlib"
        ],
        "compile": {
          "ref/net46/System.Reflection.TypeExtensions.dll": {}
        },
        "runtime": {
          "lib/net46/System.Reflection.TypeExtensions.dll": {}
        }
      },
      "System.Resources.ResourceManager/4.0.0": {
        "compile": {
          "ref/net45/_._": {}
        },
        "runtime": {
          "lib/net45/_._": {}
        }
      },
      "System.Runtime/4.0.21-beta-23504": {
        "compile": {
          "ref/net45/_._": {}
        },
        "runtime": {
          "lib/net45/_._": {}
        }
      },
      "System.Runtime.Extensions/4.0.10": {
        "compile": {
          "ref/net46/_._": {}
        },
        "runtime": {
          "lib/net46/_._": {}
        }
      },
      "System.Runtime.Handles/4.0.0": {
        "compile": {
          "ref/net46/_._": {}
        },
        "runtime": {
          "lib/net46/_._": {}
        }
      },
      "System.Runtime.InteropServices/4.0.20": {
        "compile": {
          "ref/net46/_._": {}
        },
        "runtime": {
          "lib/net46/_._": {}
        }
      },
      "System.Text.Encoding/4.0.10": {
        "compile": {
          "ref/net46/_._": {}
        },
        "runtime": {
          "lib/net46/_._": {}
        }
      },
      "System.Threading/4.0.10": {
        "compile": {
          "ref/net46/_._": {}
        },
        "runtime": {
          "lib/net46/_._": {}
        }
      },
      "System.Threading.Tasks/4.0.10": {
        "compile": {
          "ref/net46/_._": {}
        },
        "runtime": {
          "lib/net46/_._": {}
        }
      },
      "System.Threading.Thread/4.0.0-beta-23504": {
        "dependencies": {
          "System.Runtime": "4.0.0"
        },
        "frameworkAssemblies": [
          "mscorlib"
        ],
        "compile": {
          "ref/net46/System.Threading.Thread.dll": {}
        },
        "runtime": {
          "lib/net46/System.Threading.Thread.dll": {}
        }
      },
      "System.Xml.ReaderWriter/4.0.10": {
        "compile": {
          "ref/net46/_._": {}
        },
        "runtime": {
          "lib/net46/_._": {}
        }
      },
      "System.Xml.XDocument/4.0.10": {
        "compile": {
          "ref/net46/_._": {}
        },
        "runtime": {
          "lib/net46/_._": {}
        }
      },
      "System.Xml.XmlDocument/4.0.0": {
        "dependencies": {
          "System.Collections": "4.0.10",
          "System.Diagnostics.Debug": "4.0.10",
          "System.Globalization": "4.0.10",
          "System.IO": "4.0.10",
          "System.Resources.ResourceManager": "4.0.0",
          "System.Runtime": "4.0.20",
          "System.Runtime.Extensions": "4.0.10",
          "System.Text.Encoding": "4.0.10",
          "System.Threading": "4.0.10",
          "System.Xml.ReaderWriter": "4.0.10"
        },
        "frameworkAssemblies": [
          "System.Xml",
          "mscorlib"
        ],
        "compile": {
          "ref/net46/System.Xml.XmlDocument.dll": {}
        },
        "runtime": {
          "lib/net46/System.Xml.XmlDocument.dll": {}
        }
      },
      "xunit/2.1.0": {
        "dependencies": {
          "xunit.assert": "[2.1.0]",
          "xunit.core": "[2.1.0]"
        }
      },
      "xunit.abstractions/2.0.0": {
        "compile": {
          "lib/net35/xunit.abstractions.dll": {}
        },
        "runtime": {
          "lib/net35/xunit.abstractions.dll": {}
        }
      },
      "xunit.assert/2.1.0": {
        "compile": {
          "lib/dotnet/xunit.assert.dll": {}
        },
        "runtime": {
          "lib/dotnet/xunit.assert.dll": {}
        }
      },
      "xunit.core/2.1.0": {
        "dependencies": {
          "xunit.extensibility.core": "[2.1.0]",
          "xunit.extensibility.execution": "[2.1.0]"
        }
      },
      "xunit.extensibility.core/2.1.0": {
        "dependencies": {
          "xunit.abstractions": "[2.0.0]"
        },
        "compile": {
          "lib/dotnet/xunit.core.dll": {}
        },
        "runtime": {
          "lib/dotnet/xunit.core.dll": {}
        }
      },
      "xunit.extensibility.execution/2.1.0": {
        "dependencies": {
          "xunit.extensibility.core": "[2.1.0]"
        },
        "compile": {
          "lib/net45/xunit.execution.desktop.dll": {}
        },
        "runtime": {
          "lib/net45/xunit.execution.desktop.dll": {}
        }
      }
    },
    ".NETFramework,Version=v4.6/win7": {
      "Microsoft.CSharp/4.0.0": {
        "frameworkAssemblies": [
          "Microsoft.CSharp"
        ],
        "compile": {
          "ref/net45/_._": {}
        },
        "runtime": {
          "lib/net45/_._": {}
        }
      },
      "Microsoft.DiaSymReader/1.0.7": {
        "compile": {
          "lib/net20/Microsoft.DiaSymReader.dll": {}
        },
        "runtime": {
          "lib/net20/Microsoft.DiaSymReader.dll": {}
        }
      },
      "Microsoft.DiaSymReader.Native/1.3.3": {
        "native": {
          "runtimes/win/native/Microsoft.DiaSymReader.Native.amd64.dll": {},
          "runtimes/win/native/Microsoft.DiaSymReader.Native.arm.dll": {},
          "runtimes/win/native/Microsoft.DiaSymReader.Native.x86.dll": {}
        }
      },
      "Microsoft.NETCore.Platforms/1.0.0": {},
      "Microsoft.NETCore.Portable.Compatibility/1.0.1-beta-23504": {
        "compile": {
          "ref/net45/_._": {}
        },
        "runtime": {
          "lib/net45/_._": {}
        }
      },
      "Microsoft.VisualBasic/10.0.0": {
        "frameworkAssemblies": [
          "Microsoft.VisualBasic"
        ],
        "compile": {
          "ref/net45/_._": {}
        },
        "runtime": {
          "lib/net45/_._": {}
        }
      },
      "runtime.win7.System.Console/4.0.0-beta-23504": {
        "compile": {
          "ref/dotnet/_._": {}
        },
        "runtime": {
          "runtimes/win7/lib/net/_._": {}
        }
      },
      "System.AppContext/4.0.0": {
        "dependencies": {
          "System.Runtime": "4.0.0"
        },
        "frameworkAssemblies": [
          "mscorlib"
        ],
        "compile": {
          "ref/net46/System.AppContext.dll": {}
        },
        "runtime": {
          "lib/net46/System.AppContext.dll": {}
        }
      },
      "System.Collections/4.0.10": {
        "compile": {
          "ref/net46/_._": {}
        },
        "runtime": {
          "lib/net46/_._": {}
        }
      },
      "System.Collections.Concurrent/4.0.10": {
        "compile": {
          "ref/net46/_._": {}
        },
        "runtime": {
          "lib/net46/_._": {}
        }
      },
      "System.Collections.Immutable/1.1.37": {
        "dependencies": {
          "System.Collections": "4.0.0",
          "System.Diagnostics.Debug": "4.0.0",
          "System.Globalization": "4.0.0",
          "System.Linq": "4.0.0",
          "System.Resources.ResourceManager": "4.0.0",
          "System.Runtime": "4.0.0",
          "System.Runtime.Extensions": "4.0.0",
          "System.Threading": "4.0.0"
        },
        "compile": {
          "lib/dotnet/System.Collections.Immutable.dll": {}
        },
        "runtime": {
          "lib/dotnet/System.Collections.Immutable.dll": {}
        }
      },
      "System.Console/4.0.0-beta-23504": {
        "dependencies": {
          "System.IO": "4.0.0",
          "System.Runtime": "4.0.0",
          "runtime.win7.System.Console": "4.0.0-beta-23504"
        },
        "frameworkAssemblies": [
          "mscorlib"
        ],
        "compile": {
          "ref/net46/System.Console.dll": {}
        },
        "runtime": {
          "lib/net46/System.Console.dll": {}
        }
      },
      "System.Diagnostics.Debug/4.0.10": {
        "compile": {
          "ref/net46/_._": {}
        },
        "runtime": {
          "lib/net46/_._": {}
        }
      },
      "System.Diagnostics.StackTrace/4.0.0": {
        "dependencies": {
          "System.Reflection": "4.0.0",
          "System.Runtime": "4.0.0"
        },
        "frameworkAssemblies": [
          "mscorlib"
        ],
        "compile": {
          "ref/net46/System.Diagnostics.StackTrace.dll": {}
        },
        "runtime": {
          "lib/net46/System.Diagnostics.StackTrace.dll": {}
        }
      },
      "System.Diagnostics.Tools/4.0.0": {
        "compile": {
          "ref/net45/_._": {}
        },
        "runtime": {
          "lib/net45/_._": {}
        }
      },
      "System.Dynamic.Runtime/4.0.10": {
        "dependencies": {
          "System.Reflection.Emit.ILGeneration": "4.0.0",
          "System.Reflection.Emit.Lightweight": "4.0.0"
        },
        "compile": {
          "ref/net46/_._": {}
        },
        "runtime": {
          "lib/net46/_._": {}
        }
      },
      "System.Globalization/4.0.10": {
        "compile": {
          "ref/net46/_._": {}
        },
        "runtime": {
          "lib/net46/_._": {}
        }
      },
      "System.IO/4.0.10": {
        "compile": {
          "ref/net46/_._": {}
        },
        "runtime": {
          "lib/net46/_._": {}
        }
      },
      "System.IO.FileSystem/4.0.0": {
        "dependencies": {
          "System.IO": "4.0.0",
          "System.IO.FileSystem.Primitives": "4.0.0",
          "System.Runtime": "4.0.0",
          "System.Runtime.Handles": "4.0.0",
          "System.Text.Encoding": "4.0.0",
          "System.Threading.Tasks": "4.0.0"
        },
        "frameworkAssemblies": [
          "mscorlib"
        ],
        "compile": {
          "ref/net46/System.IO.FileSystem.dll": {}
        },
        "runtime": {
          "lib/net46/System.IO.FileSystem.dll": {}
        }
      },
      "System.IO.FileSystem.Primitives/4.0.0": {
        "dependencies": {
          "System.Runtime": "4.0.20"
        },
        "frameworkAssemblies": [
          "mscorlib"
        ],
        "compile": {
          "ref/net46/System.IO.FileSystem.Primitives.dll": {}
        },
        "runtime": {
          "lib/net46/System.IO.FileSystem.Primitives.dll": {}
        }
      },
      "System.Linq/4.0.0": {
        "compile": {
          "ref/net45/_._": {}
        },
        "runtime": {
          "lib/net45/_._": {}
        }
      },
      "System.Linq.Expressions/4.0.10": {
        "dependencies": {
          "System.Reflection.Emit.ILGeneration": "4.0.0",
          "System.Reflection.Emit.Lightweight": "4.0.0"
        },
        "compile": {
          "ref/net46/_._": {}
        },
        "runtime": {
          "lib/net46/_._": {}
        }
      },
      "System.Reflection/4.0.10": {
        "compile": {
          "ref/net46/_._": {}
        },
        "runtime": {
          "lib/net46/_._": {}
        }
      },
      "System.Reflection.Emit.ILGeneration/4.0.0": {
        "compile": {
          "ref/net45/_._": {}
        },
        "runtime": {
          "lib/net45/_._": {}
        }
      },
      "System.Reflection.Emit.Lightweight/4.0.0": {
        "compile": {
          "ref/net45/_._": {}
        },
        "runtime": {
          "lib/net45/_._": {}
        }
      },
      "System.Reflection.Extensions/4.0.0": {
        "compile": {
          "ref/net45/_._": {}
        },
        "runtime": {
          "lib/net45/_._": {}
        }
      },
      "System.Reflection.Metadata/1.2.0-rc2-23826": {
        "dependencies": {
          "System.Collections.Immutable": "1.1.37"
        },
        "compile": {
          "lib/dotnet5.2/System.Reflection.Metadata.dll": {}
        },
        "runtime": {
          "lib/dotnet5.2/System.Reflection.Metadata.dll": {}
        }
      },
      "System.Reflection.TypeExtensions/4.0.0": {
        "dependencies": {
          "System.Reflection": "4.0.0",
          "System.Runtime": "4.0.0"
        },
        "frameworkAssemblies": [
          "mscorlib"
        ],
        "compile": {
          "ref/net46/System.Reflection.TypeExtensions.dll": {}
        },
        "runtime": {
          "lib/net46/System.Reflection.TypeExtensions.dll": {}
        }
      },
      "System.Resources.ResourceManager/4.0.0": {
        "compile": {
          "ref/net45/_._": {}
        },
        "runtime": {
          "lib/net45/_._": {}
        }
      },
      "System.Runtime/4.0.21-beta-23504": {
        "compile": {
          "ref/net45/_._": {}
        },
        "runtime": {
          "lib/net45/_._": {}
        }
      },
      "System.Runtime.Extensions/4.0.10": {
        "compile": {
          "ref/net46/_._": {}
        },
        "runtime": {
          "lib/net46/_._": {}
        }
      },
      "System.Runtime.Handles/4.0.0": {
        "compile": {
          "ref/net46/_._": {}
        },
        "runtime": {
          "lib/net46/_._": {}
        }
      },
      "System.Runtime.InteropServices/4.0.20": {
        "compile": {
          "ref/net46/_._": {}
        },
        "runtime": {
          "lib/net46/_._": {}
        }
      },
      "System.Text.Encoding/4.0.10": {
        "compile": {
          "ref/net46/_._": {}
        },
        "runtime": {
          "lib/net46/_._": {}
        }
      },
      "System.Threading/4.0.10": {
        "compile": {
          "ref/net46/_._": {}
        },
        "runtime": {
          "lib/net46/_._": {}
        }
      },
      "System.Threading.Tasks/4.0.10": {
        "compile": {
          "ref/net46/_._": {}
        },
        "runtime": {
          "lib/net46/_._": {}
        }
      },
      "System.Threading.Thread/4.0.0-beta-23504": {
        "dependencies": {
          "System.Runtime": "4.0.0"
        },
        "frameworkAssemblies": [
          "mscorlib"
        ],
        "compile": {
          "ref/net46/System.Threading.Thread.dll": {}
        },
        "runtime": {
          "lib/net46/System.Threading.Thread.dll": {}
        }
      },
      "System.Xml.ReaderWriter/4.0.10": {
        "compile": {
          "ref/net46/_._": {}
        },
        "runtime": {
          "lib/net46/_._": {}
        }
      },
      "System.Xml.XDocument/4.0.10": {
        "compile": {
          "ref/net46/_._": {}
        },
        "runtime": {
          "lib/net46/_._": {}
        }
      },
      "System.Xml.XmlDocument/4.0.0": {
        "dependencies": {
          "System.Collections": "4.0.10",
          "System.Diagnostics.Debug": "4.0.10",
          "System.Globalization": "4.0.10",
          "System.IO": "4.0.10",
          "System.Resources.ResourceManager": "4.0.0",
          "System.Runtime": "4.0.20",
          "System.Runtime.Extensions": "4.0.10",
          "System.Text.Encoding": "4.0.10",
          "System.Threading": "4.0.10",
          "System.Xml.ReaderWriter": "4.0.10"
        },
        "frameworkAssemblies": [
          "System.Xml",
          "mscorlib"
        ],
        "compile": {
          "ref/net46/System.Xml.XmlDocument.dll": {}
        },
        "runtime": {
          "lib/net46/System.Xml.XmlDocument.dll": {}
        }
      },
      "xunit/2.1.0": {
        "dependencies": {
          "xunit.assert": "[2.1.0]",
          "xunit.core": "[2.1.0]"
        }
      },
      "xunit.abstractions/2.0.0": {
        "compile": {
          "lib/net35/xunit.abstractions.dll": {}
        },
        "runtime": {
          "lib/net35/xunit.abstractions.dll": {}
        }
      },
      "xunit.assert/2.1.0": {
        "compile": {
          "lib/dotnet/xunit.assert.dll": {}
        },
        "runtime": {
          "lib/dotnet/xunit.assert.dll": {}
        }
      },
      "xunit.core/2.1.0": {
        "dependencies": {
          "xunit.extensibility.core": "[2.1.0]",
          "xunit.extensibility.execution": "[2.1.0]"
        }
      },
      "xunit.extensibility.core/2.1.0": {
        "dependencies": {
          "xunit.abstractions": "[2.0.0]"
        },
        "compile": {
          "lib/dotnet/xunit.core.dll": {}
        },
        "runtime": {
          "lib/dotnet/xunit.core.dll": {}
        }
      },
      "xunit.extensibility.execution/2.1.0": {
        "dependencies": {
          "xunit.extensibility.core": "[2.1.0]"
        },
        "compile": {
          "lib/net45/xunit.execution.desktop.dll": {}
        },
        "runtime": {
          "lib/net45/xunit.execution.desktop.dll": {}
        }
      }
    },
    ".NETFramework,Version=v4.6/win7-anycpu": {
      "Microsoft.CSharp/4.0.0": {
        "frameworkAssemblies": [
          "Microsoft.CSharp"
        ],
        "compile": {
          "ref/net45/_._": {}
        },
        "runtime": {
          "lib/net45/_._": {}
        }
      },
      "Microsoft.DiaSymReader/1.0.7": {
        "compile": {
          "lib/net20/Microsoft.DiaSymReader.dll": {}
        },
        "runtime": {
          "lib/net20/Microsoft.DiaSymReader.dll": {}
        }
      },
      "Microsoft.DiaSymReader.Native/1.3.3": {},
      "Microsoft.NETCore.Platforms/1.0.0": {},
      "Microsoft.NETCore.Portable.Compatibility/1.0.1-beta-23504": {
        "compile": {
          "ref/net45/_._": {}
        },
        "runtime": {
          "lib/net45/_._": {}
        }
      },
      "Microsoft.VisualBasic/10.0.0": {
        "frameworkAssemblies": [
          "Microsoft.VisualBasic"
        ],
        "compile": {
          "ref/net45/_._": {}
        },
        "runtime": {
          "lib/net45/_._": {}
        }
      },
      "System.AppContext/4.0.0": {
        "dependencies": {
          "System.Runtime": "4.0.0"
        },
        "frameworkAssemblies": [
          "mscorlib"
        ],
        "compile": {
          "ref/net46/System.AppContext.dll": {}
        },
        "runtime": {
          "lib/net46/System.AppContext.dll": {}
        }
      },
      "System.Collections/4.0.10": {
        "compile": {
          "ref/net46/_._": {}
        },
        "runtime": {
          "lib/net46/_._": {}
        }
      },
      "System.Collections.Concurrent/4.0.10": {
        "compile": {
          "ref/net46/_._": {}
        },
        "runtime": {
          "lib/net46/_._": {}
        }
      },
      "System.Collections.Immutable/1.1.37": {
        "dependencies": {
          "System.Collections": "4.0.0",
          "System.Diagnostics.Debug": "4.0.0",
          "System.Globalization": "4.0.0",
          "System.Linq": "4.0.0",
          "System.Resources.ResourceManager": "4.0.0",
          "System.Runtime": "4.0.0",
          "System.Runtime.Extensions": "4.0.0",
          "System.Threading": "4.0.0"
        },
        "compile": {
          "lib/dotnet/System.Collections.Immutable.dll": {}
        },
        "runtime": {
          "lib/dotnet/System.Collections.Immutable.dll": {}
        }
      },
      "System.Console/4.0.0-beta-23504": {
        "dependencies": {
          "System.IO": "4.0.0",
          "System.Runtime": "4.0.0"
        },
        "frameworkAssemblies": [
          "mscorlib"
        ],
        "compile": {
          "ref/net46/System.Console.dll": {}
        },
        "runtime": {
          "lib/net46/System.Console.dll": {}
        }
      },
      "System.Diagnostics.Debug/4.0.10": {
        "compile": {
          "ref/net46/_._": {}
        },
        "runtime": {
          "lib/net46/_._": {}
        }
      },
      "System.Diagnostics.StackTrace/4.0.0": {
        "dependencies": {
          "System.Reflection": "4.0.0",
          "System.Runtime": "4.0.0"
        },
        "frameworkAssemblies": [
          "mscorlib"
        ],
        "compile": {
          "ref/net46/System.Diagnostics.StackTrace.dll": {}
        },
        "runtime": {
          "lib/net46/System.Diagnostics.StackTrace.dll": {}
        }
      },
      "System.Diagnostics.Tools/4.0.0": {
        "compile": {
          "ref/net45/_._": {}
        },
        "runtime": {
          "lib/net45/_._": {}
        }
      },
      "System.Dynamic.Runtime/4.0.10": {
        "compile": {
          "ref/net46/_._": {}
        },
        "runtime": {
          "lib/net46/_._": {}
        }
      },
      "System.Globalization/4.0.10": {
        "compile": {
          "ref/net46/_._": {}
        },
        "runtime": {
          "lib/net46/_._": {}
        }
      },
      "System.IO/4.0.10": {
        "compile": {
          "ref/net46/_._": {}
        },
        "runtime": {
          "lib/net46/_._": {}
        }
      },
      "System.IO.FileSystem/4.0.0": {
        "dependencies": {
          "System.IO": "4.0.0",
          "System.IO.FileSystem.Primitives": "4.0.0",
          "System.Runtime": "4.0.0",
          "System.Runtime.Handles": "4.0.0",
          "System.Text.Encoding": "4.0.0",
          "System.Threading.Tasks": "4.0.0"
        },
        "frameworkAssemblies": [
          "mscorlib"
        ],
        "compile": {
          "ref/net46/System.IO.FileSystem.dll": {}
        },
        "runtime": {
          "lib/net46/System.IO.FileSystem.dll": {}
        }
      },
      "System.IO.FileSystem.Primitives/4.0.0": {
        "dependencies": {
          "System.Runtime": "4.0.20"
        },
        "frameworkAssemblies": [
          "mscorlib"
        ],
        "compile": {
          "ref/net46/System.IO.FileSystem.Primitives.dll": {}
        },
        "runtime": {
          "lib/net46/System.IO.FileSystem.Primitives.dll": {}
        }
      },
      "System.Linq/4.0.0": {
        "compile": {
          "ref/net45/_._": {}
        },
        "runtime": {
          "lib/net45/_._": {}
        }
      },
      "System.Linq.Expressions/4.0.10": {
        "compile": {
          "ref/net46/_._": {}
        },
        "runtime": {
          "lib/net46/_._": {}
        }
      },
      "System.Reflection/4.0.10": {
        "compile": {
          "ref/net46/_._": {}
        },
        "runtime": {
          "lib/net46/_._": {}
        }
      },
      "System.Reflection.Extensions/4.0.0": {
        "compile": {
          "ref/net45/_._": {}
        },
        "runtime": {
          "lib/net45/_._": {}
        }
      },
      "System.Reflection.Metadata/1.2.0-rc2-23826": {
        "dependencies": {
          "System.Collections.Immutable": "1.1.37"
        },
        "compile": {
          "lib/dotnet5.2/System.Reflection.Metadata.dll": {}
        },
        "runtime": {
          "lib/dotnet5.2/System.Reflection.Metadata.dll": {}
        }
      },
      "System.Reflection.TypeExtensions/4.0.0": {
        "dependencies": {
          "System.Reflection": "4.0.0",
          "System.Runtime": "4.0.0"
        },
        "frameworkAssemblies": [
          "mscorlib"
        ],
        "compile": {
          "ref/net46/System.Reflection.TypeExtensions.dll": {}
        },
        "runtime": {
          "lib/net46/System.Reflection.TypeExtensions.dll": {}
        }
      },
      "System.Resources.ResourceManager/4.0.0": {
        "compile": {
          "ref/net45/_._": {}
        },
        "runtime": {
          "lib/net45/_._": {}
        }
      },
      "System.Runtime/4.0.21-beta-23504": {
        "compile": {
          "ref/net45/_._": {}
        },
        "runtime": {
          "lib/net45/_._": {}
        }
      },
      "System.Runtime.Extensions/4.0.10": {
        "compile": {
          "ref/net46/_._": {}
        },
        "runtime": {
          "lib/net46/_._": {}
        }
      },
      "System.Runtime.Handles/4.0.0": {
        "compile": {
          "ref/net46/_._": {}
        },
        "runtime": {
          "lib/net46/_._": {}
        }
      },
      "System.Runtime.InteropServices/4.0.20": {
        "compile": {
          "ref/net46/_._": {}
        },
        "runtime": {
          "lib/net46/_._": {}
        }
      },
      "System.Text.Encoding/4.0.10": {
        "compile": {
          "ref/net46/_._": {}
        },
        "runtime": {
          "lib/net46/_._": {}
        }
      },
      "System.Threading/4.0.10": {
        "compile": {
          "ref/net46/_._": {}
        },
        "runtime": {
          "lib/net46/_._": {}
        }
      },
      "System.Threading.Tasks/4.0.10": {
        "compile": {
          "ref/net46/_._": {}
        },
        "runtime": {
          "lib/net46/_._": {}
        }
      },
      "System.Threading.Thread/4.0.0-beta-23504": {
        "dependencies": {
          "System.Runtime": "4.0.0"
        },
        "frameworkAssemblies": [
          "mscorlib"
        ],
        "compile": {
          "ref/net46/System.Threading.Thread.dll": {}
        },
        "runtime": {
          "lib/net46/System.Threading.Thread.dll": {}
        }
      },
      "System.Xml.ReaderWriter/4.0.10": {
        "compile": {
          "ref/net46/_._": {}
        },
        "runtime": {
          "lib/net46/_._": {}
        }
      },
      "System.Xml.XDocument/4.0.10": {
        "compile": {
          "ref/net46/_._": {}
        },
        "runtime": {
          "lib/net46/_._": {}
        }
      },
      "System.Xml.XmlDocument/4.0.0": {
        "dependencies": {
          "System.Collections": "4.0.10",
          "System.Diagnostics.Debug": "4.0.10",
          "System.Globalization": "4.0.10",
          "System.IO": "4.0.10",
          "System.Resources.ResourceManager": "4.0.0",
          "System.Runtime": "4.0.20",
          "System.Runtime.Extensions": "4.0.10",
          "System.Text.Encoding": "4.0.10",
          "System.Threading": "4.0.10",
          "System.Xml.ReaderWriter": "4.0.10"
        },
        "frameworkAssemblies": [
          "System.Xml",
          "mscorlib"
        ],
        "compile": {
          "ref/net46/System.Xml.XmlDocument.dll": {}
        },
        "runtime": {
          "lib/net46/System.Xml.XmlDocument.dll": {}
        }
      },
      "xunit/2.1.0": {
        "dependencies": {
          "xunit.assert": "[2.1.0]",
          "xunit.core": "[2.1.0]"
        }
      },
      "xunit.abstractions/2.0.0": {
        "compile": {
          "lib/net35/xunit.abstractions.dll": {}
        },
        "runtime": {
          "lib/net35/xunit.abstractions.dll": {}
        }
      },
      "xunit.assert/2.1.0": {
        "compile": {
          "lib/dotnet/xunit.assert.dll": {}
        },
        "runtime": {
          "lib/dotnet/xunit.assert.dll": {}
        }
      },
      "xunit.core/2.1.0": {
        "dependencies": {
          "xunit.extensibility.core": "[2.1.0]",
          "xunit.extensibility.execution": "[2.1.0]"
        }
      },
      "xunit.extensibility.core/2.1.0": {
        "dependencies": {
          "xunit.abstractions": "[2.0.0]"
        },
        "compile": {
          "lib/dotnet/xunit.core.dll": {}
        },
        "runtime": {
          "lib/dotnet/xunit.core.dll": {}
        }
      },
      "xunit.extensibility.execution/2.1.0": {
        "dependencies": {
          "xunit.extensibility.core": "[2.1.0]"
        },
        "compile": {
          "lib/net45/xunit.execution.desktop.dll": {}
        },
        "runtime": {
          "lib/net45/xunit.execution.desktop.dll": {}
        }
      }
    }
  },
  "libraries": {
    "Microsoft.CSharp/4.0.0": {
      "sha512": "oWqeKUxHXdK6dL2CFjgMcaBISbkk+AqEg+yvJHE4DElNzS4QaTsCflgkkqZwVlWby1Dg9zo9n+iCAMFefFdJ/A==",
      "type": "package",
      "files": [
        "Microsoft.CSharp.4.0.0.nupkg.sha512",
        "Microsoft.CSharp.nuspec",
        "lib/MonoAndroid10/_._",
        "lib/MonoTouch10/_._",
        "lib/dotnet/Microsoft.CSharp.dll",
        "lib/net45/_._",
        "lib/netcore50/Microsoft.CSharp.dll",
        "lib/win8/_._",
        "lib/wp80/_._",
        "lib/wpa81/_._",
        "lib/xamarinios10/_._",
        "lib/xamarinmac20/_._",
        "ref/MonoAndroid10/_._",
        "ref/MonoTouch10/_._",
        "ref/dotnet/Microsoft.CSharp.dll",
        "ref/dotnet/Microsoft.CSharp.xml",
        "ref/dotnet/de/Microsoft.CSharp.xml",
        "ref/dotnet/es/Microsoft.CSharp.xml",
        "ref/dotnet/fr/Microsoft.CSharp.xml",
        "ref/dotnet/it/Microsoft.CSharp.xml",
        "ref/dotnet/ja/Microsoft.CSharp.xml",
        "ref/dotnet/ko/Microsoft.CSharp.xml",
        "ref/dotnet/ru/Microsoft.CSharp.xml",
        "ref/dotnet/zh-hans/Microsoft.CSharp.xml",
        "ref/dotnet/zh-hant/Microsoft.CSharp.xml",
        "ref/net45/_._",
        "ref/netcore50/Microsoft.CSharp.dll",
        "ref/netcore50/Microsoft.CSharp.xml",
        "ref/win8/_._",
        "ref/wp80/_._",
        "ref/wpa81/_._",
        "ref/xamarinios10/_._",
        "ref/xamarinmac20/_._"
      ]
    },
    "Microsoft.DiaSymReader/1.0.7": {
      "sha512": "4tPrkKu02w87HEvoubBGm7Hqjps69DucsBWQvGezwvDV5RJt+eZqdmdC/jNH1qn6hIem9JpJnLBK0abBzhErOg==",
      "type": "package",
      "files": [
        "Microsoft.DiaSymReader.1.0.7.nupkg.sha512",
        "Microsoft.DiaSymReader.nuspec",
        "lib/net20/Microsoft.DiaSymReader.dll",
        "lib/net20/Microsoft.DiaSymReader.xml",
        "lib/portable-net45+win8/Microsoft.DiaSymReader.dll",
        "lib/portable-net45+win8/Microsoft.DiaSymReader.xml"
      ]
    },
    "Microsoft.DiaSymReader.Native/1.3.3": {
      "sha512": "mjATkm+L2UlP35gO/ExNutLDfgX4iiwz1l/8sYVoeGHp5WnkEDu0NfIEsC4Oy/pCYeRw0/6SGB+kArJVNNvENQ==",
      "type": "package",
      "files": [
        "Microsoft.DiaSymReader.Native.1.3.3.nupkg.sha512",
        "Microsoft.DiaSymReader.Native.nuspec",
        "build/Microsoft.DiaSymReader.Native.props",
        "runtimes/win-x64/native/Microsoft.DiaSymReader.Native.amd64.dll",
        "runtimes/win-x86/native/Microsoft.DiaSymReader.Native.x86.dll",
        "runtimes/win/native/Microsoft.DiaSymReader.Native.amd64.dll",
        "runtimes/win/native/Microsoft.DiaSymReader.Native.arm.dll",
        "runtimes/win/native/Microsoft.DiaSymReader.Native.x86.dll",
        "runtimes/win8-arm/native/Microsoft.DiaSymReader.Native.arm.dll"
      ]
    },
    "Microsoft.NETCore.Platforms/1.0.0": {
      "sha512": "0N77OwGZpXqUco2C/ynv1os7HqdFYifvNIbveLDKqL5PZaz05Rl9enCwVBjF61aumHKueLWIJ3prnmdAXxww4A==",
      "type": "package",
      "files": [
        "Microsoft.NETCore.Platforms.1.0.0.nupkg.sha512",
        "Microsoft.NETCore.Platforms.nuspec",
        "runtime.json"
      ]
    },
    "Microsoft.NETCore.Portable.Compatibility/1.0.1-beta-23504": {
      "sha512": "/12zABXWCTHNRBN6bNHxoqvmnJ1UKVaDSOR1BsAM+sv2aXjGMEM7bcDecvT/1zMKilWDmJpiPJJNCxjdZPQRTA==",
      "type": "package",
      "files": [
        "Microsoft.NETCore.Portable.Compatibility.1.0.1-beta-23504.nupkg.sha512",
        "Microsoft.NETCore.Portable.Compatibility.nuspec",
        "lib/dnxcore50/System.ComponentModel.DataAnnotations.dll",
        "lib/dnxcore50/System.Core.dll",
        "lib/dnxcore50/System.Net.dll",
        "lib/dnxcore50/System.Numerics.dll",
        "lib/dnxcore50/System.Runtime.Serialization.dll",
        "lib/dnxcore50/System.ServiceModel.Web.dll",
        "lib/dnxcore50/System.ServiceModel.dll",
        "lib/dnxcore50/System.Windows.dll",
        "lib/dnxcore50/System.Xml.Linq.dll",
        "lib/dnxcore50/System.Xml.Serialization.dll",
        "lib/dnxcore50/System.Xml.dll",
        "lib/dnxcore50/System.dll",
        "lib/net45/_._",
        "lib/netcore50/System.ComponentModel.DataAnnotations.dll",
        "lib/netcore50/System.Core.dll",
        "lib/netcore50/System.Net.dll",
        "lib/netcore50/System.Numerics.dll",
        "lib/netcore50/System.Runtime.Serialization.dll",
        "lib/netcore50/System.ServiceModel.Web.dll",
        "lib/netcore50/System.ServiceModel.dll",
        "lib/netcore50/System.Windows.dll",
        "lib/netcore50/System.Xml.Linq.dll",
        "lib/netcore50/System.Xml.Serialization.dll",
        "lib/netcore50/System.Xml.dll",
        "lib/netcore50/System.dll",
        "lib/win8/_._",
        "lib/wp80/_._",
        "lib/wpa81/_._",
        "ref/dotnet/System.ComponentModel.DataAnnotations.dll",
        "ref/dotnet/System.Core.dll",
        "ref/dotnet/System.Net.dll",
        "ref/dotnet/System.Numerics.dll",
        "ref/dotnet/System.Runtime.Serialization.dll",
        "ref/dotnet/System.ServiceModel.Web.dll",
        "ref/dotnet/System.ServiceModel.dll",
        "ref/dotnet/System.Windows.dll",
        "ref/dotnet/System.Xml.Linq.dll",
        "ref/dotnet/System.Xml.Serialization.dll",
        "ref/dotnet/System.Xml.dll",
        "ref/dotnet/System.dll",
        "ref/dotnet/mscorlib.dll",
        "ref/net45/_._",
        "ref/netcore50/System.ComponentModel.DataAnnotations.dll",
        "ref/netcore50/System.Core.dll",
        "ref/netcore50/System.Net.dll",
        "ref/netcore50/System.Numerics.dll",
        "ref/netcore50/System.Runtime.Serialization.dll",
        "ref/netcore50/System.ServiceModel.Web.dll",
        "ref/netcore50/System.ServiceModel.dll",
        "ref/netcore50/System.Windows.dll",
        "ref/netcore50/System.Xml.Linq.dll",
        "ref/netcore50/System.Xml.Serialization.dll",
        "ref/netcore50/System.Xml.dll",
        "ref/netcore50/System.dll",
        "ref/netcore50/mscorlib.dll",
        "ref/win8/_._",
        "ref/wp80/_._",
        "ref/wpa81/_._",
        "runtimes/aot/lib/netcore50/System.ComponentModel.DataAnnotations.dll",
        "runtimes/aot/lib/netcore50/System.Core.dll",
        "runtimes/aot/lib/netcore50/System.Net.dll",
        "runtimes/aot/lib/netcore50/System.Numerics.dll",
        "runtimes/aot/lib/netcore50/System.Runtime.Serialization.dll",
        "runtimes/aot/lib/netcore50/System.ServiceModel.Web.dll",
        "runtimes/aot/lib/netcore50/System.ServiceModel.dll",
        "runtimes/aot/lib/netcore50/System.Windows.dll",
        "runtimes/aot/lib/netcore50/System.Xml.Linq.dll",
        "runtimes/aot/lib/netcore50/System.Xml.Serialization.dll",
        "runtimes/aot/lib/netcore50/System.Xml.dll",
        "runtimes/aot/lib/netcore50/System.dll",
        "runtimes/aot/lib/netcore50/mscorlib.dll"
      ]
    },
    "Microsoft.VisualBasic/10.0.0": {
      "sha512": "5BEm2/HAVd97whRlCChU7rmSh/9cwGlZ/NTNe3Jl07zuPWfKQq5TUvVNUmdvmEe8QRecJLZ4/e7WF1i1O8V42g==",
      "type": "package",
      "files": [
        "Microsoft.VisualBasic.10.0.0.nupkg.sha512",
        "Microsoft.VisualBasic.nuspec",
        "lib/dotnet/Microsoft.VisualBasic.dll",
        "lib/net45/_._",
        "lib/netcore50/Microsoft.VisualBasic.dll",
        "lib/win8/_._",
        "lib/wpa81/_._",
        "ref/dotnet/Microsoft.VisualBasic.dll",
        "ref/dotnet/Microsoft.VisualBasic.xml",
        "ref/dotnet/de/Microsoft.VisualBasic.xml",
        "ref/dotnet/es/Microsoft.VisualBasic.xml",
        "ref/dotnet/fr/Microsoft.VisualBasic.xml",
        "ref/dotnet/it/Microsoft.VisualBasic.xml",
        "ref/dotnet/ja/Microsoft.VisualBasic.xml",
        "ref/dotnet/ko/Microsoft.VisualBasic.xml",
        "ref/dotnet/ru/Microsoft.VisualBasic.xml",
        "ref/dotnet/zh-hans/Microsoft.VisualBasic.xml",
        "ref/dotnet/zh-hant/Microsoft.VisualBasic.xml",
        "ref/net45/_._",
        "ref/netcore50/Microsoft.VisualBasic.dll",
        "ref/netcore50/Microsoft.VisualBasic.xml",
        "ref/win8/_._",
        "ref/wpa81/_._"
      ]
    },
    "runtime.win7.System.Console/4.0.0-beta-23504": {
      "sha512": "f1V73xPbwDvT7KMJYpWNnVgjUbA8nW//Ue8A5xhSKqcu6t+AdrstYnD76SxiVrvP4b2wwAq0GAqIsKMF5l95jQ==",
      "type": "package",
      "files": [
        "ref/dotnet/_._",
        "runtime.win7.System.Console.4.0.0-beta-23504.nupkg.sha512",
        "runtime.win7.System.Console.nuspec",
        "runtimes/win7/lib/dotnet5.4/System.Console.dll",
        "runtimes/win7/lib/net/_._"
      ]
    },
    "System.AppContext/4.0.0": {
      "sha512": "gUoYgAWDC3+xhKeU5KSLbYDhTdBYk9GssrMSCcWUADzOglW+s0AmwVhOUGt2tL5xUl7ZXoYTPdA88zCgKrlG0A==",
      "type": "package",
      "files": [
        "System.AppContext.4.0.0.nupkg.sha512",
        "System.AppContext.nuspec",
        "lib/DNXCore50/System.AppContext.dll",
        "lib/MonoAndroid10/_._",
        "lib/MonoTouch10/_._",
        "lib/net46/System.AppContext.dll",
        "lib/netcore50/System.AppContext.dll",
        "lib/xamarinios10/_._",
        "lib/xamarinmac20/_._",
        "ref/MonoAndroid10/_._",
        "ref/MonoTouch10/_._",
        "ref/dotnet/System.AppContext.dll",
        "ref/dotnet/System.AppContext.xml",
        "ref/dotnet/de/System.AppContext.xml",
        "ref/dotnet/es/System.AppContext.xml",
        "ref/dotnet/fr/System.AppContext.xml",
        "ref/dotnet/it/System.AppContext.xml",
        "ref/dotnet/ja/System.AppContext.xml",
        "ref/dotnet/ko/System.AppContext.xml",
        "ref/dotnet/ru/System.AppContext.xml",
        "ref/dotnet/zh-hans/System.AppContext.xml",
        "ref/dotnet/zh-hant/System.AppContext.xml",
        "ref/net46/System.AppContext.dll",
        "ref/xamarinios10/_._",
        "ref/xamarinmac20/_._"
      ]
    },
    "System.Collections/4.0.10": {
      "sha512": "ux6ilcZZjV/Gp7JEZpe+2V1eTueq6NuoGRM3eZCFuPM25hLVVgCRuea6STW8hvqreIOE59irJk5/ovpA5xQipw==",
      "type": "package",
      "files": [
        "System.Collections.4.0.10.nupkg.sha512",
        "System.Collections.nuspec",
        "lib/DNXCore50/System.Collections.dll",
        "lib/MonoAndroid10/_._",
        "lib/MonoTouch10/_._",
        "lib/net46/_._",
        "lib/netcore50/System.Collections.dll",
        "lib/xamarinios10/_._",
        "lib/xamarinmac20/_._",
        "ref/MonoAndroid10/_._",
        "ref/MonoTouch10/_._",
        "ref/dotnet/System.Collections.dll",
        "ref/dotnet/System.Collections.xml",
        "ref/dotnet/de/System.Collections.xml",
        "ref/dotnet/es/System.Collections.xml",
        "ref/dotnet/fr/System.Collections.xml",
        "ref/dotnet/it/System.Collections.xml",
        "ref/dotnet/ja/System.Collections.xml",
        "ref/dotnet/ko/System.Collections.xml",
        "ref/dotnet/ru/System.Collections.xml",
        "ref/dotnet/zh-hans/System.Collections.xml",
        "ref/dotnet/zh-hant/System.Collections.xml",
        "ref/net46/_._",
        "ref/xamarinios10/_._",
        "ref/xamarinmac20/_._",
        "runtimes/win8-aot/lib/netcore50/System.Collections.dll"
      ]
    },
    "System.Collections.Concurrent/4.0.10": {
      "sha512": "ZtMEqOPAjAIqR8fqom9AOKRaB94a+emO2O8uOP6vyJoNswSPrbiwN7iH53rrVpvjMVx0wr4/OMpI7486uGZjbw==",
      "type": "package",
      "files": [
        "System.Collections.Concurrent.4.0.10.nupkg.sha512",
        "System.Collections.Concurrent.nuspec",
        "lib/MonoAndroid10/_._",
        "lib/MonoTouch10/_._",
        "lib/dotnet/System.Collections.Concurrent.dll",
        "lib/net46/_._",
        "lib/xamarinios10/_._",
        "lib/xamarinmac20/_._",
        "ref/MonoAndroid10/_._",
        "ref/MonoTouch10/_._",
        "ref/dotnet/System.Collections.Concurrent.dll",
        "ref/dotnet/System.Collections.Concurrent.xml",
        "ref/dotnet/de/System.Collections.Concurrent.xml",
        "ref/dotnet/es/System.Collections.Concurrent.xml",
        "ref/dotnet/fr/System.Collections.Concurrent.xml",
        "ref/dotnet/it/System.Collections.Concurrent.xml",
        "ref/dotnet/ja/System.Collections.Concurrent.xml",
        "ref/dotnet/ko/System.Collections.Concurrent.xml",
        "ref/dotnet/ru/System.Collections.Concurrent.xml",
        "ref/dotnet/zh-hans/System.Collections.Concurrent.xml",
        "ref/dotnet/zh-hant/System.Collections.Concurrent.xml",
        "ref/net46/_._",
        "ref/xamarinios10/_._",
        "ref/xamarinmac20/_._"
      ]
    },
    "System.Collections.Immutable/1.1.37": {
      "sha512": "fTpqwZYBzoklTT+XjTRK8KxvmrGkYHzBiylCcKyQcxiOM8k+QvhNBxRvFHDWzy4OEP5f8/9n+xQ9mEgEXY+muA==",
      "type": "package",
      "files": [
        "System.Collections.Immutable.1.1.37.nupkg.sha512",
        "System.Collections.Immutable.nuspec",
        "lib/dotnet/System.Collections.Immutable.dll",
        "lib/dotnet/System.Collections.Immutable.xml",
        "lib/portable-net45+win8+wp8+wpa81/System.Collections.Immutable.dll",
        "lib/portable-net45+win8+wp8+wpa81/System.Collections.Immutable.xml"
      ]
    },
    "System.Console/4.0.0-beta-23504": {
      "sha512": "fuAquEM/2DrY8axtMIbEw1Qk8oX2WCPyd2ws2W0u7PDWlxtFMuFSI4rAOW2hs/S5aGsl5qcpJ2A8ELJW0c/JOw==",
      "type": "package",
      "files": [
        "System.Console.4.0.0-beta-23504.nupkg.sha512",
        "System.Console.nuspec",
        "lib/MonoAndroid10/_._",
        "lib/MonoTouch10/_._",
        "lib/net46/System.Console.dll",
        "lib/xamarinios10/_._",
        "lib/xamarinmac20/_._",
        "ref/MonoAndroid10/_._",
        "ref/MonoTouch10/_._",
        "ref/dotnet5.4/System.Console.dll",
        "ref/dotnet5.4/System.Console.xml",
        "ref/dotnet5.4/de/System.Console.xml",
        "ref/dotnet5.4/es/System.Console.xml",
        "ref/dotnet5.4/fr/System.Console.xml",
        "ref/dotnet5.4/it/System.Console.xml",
        "ref/dotnet5.4/ja/System.Console.xml",
        "ref/dotnet5.4/ko/System.Console.xml",
        "ref/dotnet5.4/ru/System.Console.xml",
        "ref/dotnet5.4/zh-hans/System.Console.xml",
        "ref/dotnet5.4/zh-hant/System.Console.xml",
        "ref/net46/System.Console.dll",
        "ref/xamarinios10/_._",
        "ref/xamarinmac20/_._",
        "runtime.json"
      ]
    },
    "System.Diagnostics.Debug/4.0.10": {
      "sha512": "pi2KthuvI2LWV2c2V+fwReDsDiKpNl040h6DcwFOb59SafsPT/V1fCy0z66OKwysurJkBMmp5j5CBe3Um+ub0g==",
      "type": "package",
      "files": [
        "System.Diagnostics.Debug.4.0.10.nupkg.sha512",
        "System.Diagnostics.Debug.nuspec",
        "lib/DNXCore50/System.Diagnostics.Debug.dll",
        "lib/MonoAndroid10/_._",
        "lib/MonoTouch10/_._",
        "lib/net46/_._",
        "lib/netcore50/System.Diagnostics.Debug.dll",
        "lib/xamarinios10/_._",
        "lib/xamarinmac20/_._",
        "ref/MonoAndroid10/_._",
        "ref/MonoTouch10/_._",
        "ref/dotnet/System.Diagnostics.Debug.dll",
        "ref/dotnet/System.Diagnostics.Debug.xml",
        "ref/dotnet/de/System.Diagnostics.Debug.xml",
        "ref/dotnet/es/System.Diagnostics.Debug.xml",
        "ref/dotnet/fr/System.Diagnostics.Debug.xml",
        "ref/dotnet/it/System.Diagnostics.Debug.xml",
        "ref/dotnet/ja/System.Diagnostics.Debug.xml",
        "ref/dotnet/ko/System.Diagnostics.Debug.xml",
        "ref/dotnet/ru/System.Diagnostics.Debug.xml",
        "ref/dotnet/zh-hans/System.Diagnostics.Debug.xml",
        "ref/dotnet/zh-hant/System.Diagnostics.Debug.xml",
        "ref/net46/_._",
        "ref/xamarinios10/_._",
        "ref/xamarinmac20/_._",
        "runtimes/win8-aot/lib/netcore50/System.Diagnostics.Debug.dll"
      ]
    },
    "System.Diagnostics.StackTrace/4.0.0": {
      "sha512": "PItgenqpRiMqErvQONBlfDwctKpWVrcDSW5pppNZPJ6Bpiyz+KjsWoSiaqs5dt03HEbBTMNCrZb8KCkh7YfXmw==",
      "type": "package",
      "files": [
        "System.Diagnostics.StackTrace.4.0.0.nupkg.sha512",
        "System.Diagnostics.StackTrace.nuspec",
        "lib/DNXCore50/System.Diagnostics.StackTrace.dll",
        "lib/MonoAndroid10/_._",
        "lib/MonoTouch10/_._",
        "lib/net46/System.Diagnostics.StackTrace.dll",
        "lib/netcore50/System.Diagnostics.StackTrace.dll",
        "lib/xamarinios10/_._",
        "lib/xamarinmac20/_._",
        "ref/MonoAndroid10/_._",
        "ref/MonoTouch10/_._",
        "ref/dotnet/System.Diagnostics.StackTrace.dll",
        "ref/dotnet/System.Diagnostics.StackTrace.xml",
        "ref/dotnet/de/System.Diagnostics.StackTrace.xml",
        "ref/dotnet/es/System.Diagnostics.StackTrace.xml",
        "ref/dotnet/fr/System.Diagnostics.StackTrace.xml",
        "ref/dotnet/it/System.Diagnostics.StackTrace.xml",
        "ref/dotnet/ja/System.Diagnostics.StackTrace.xml",
        "ref/dotnet/ko/System.Diagnostics.StackTrace.xml",
        "ref/dotnet/ru/System.Diagnostics.StackTrace.xml",
        "ref/dotnet/zh-hans/System.Diagnostics.StackTrace.xml",
        "ref/dotnet/zh-hant/System.Diagnostics.StackTrace.xml",
        "ref/net46/System.Diagnostics.StackTrace.dll",
        "ref/xamarinios10/_._",
        "ref/xamarinmac20/_._",
        "runtimes/win8-aot/lib/netcore50/System.Diagnostics.StackTrace.dll"
      ]
    },
    "System.Diagnostics.Tools/4.0.0": {
      "sha512": "uw5Qi2u5Cgtv4xv3+8DeB63iaprPcaEHfpeJqlJiLjIVy6v0La4ahJ6VW9oPbJNIjcavd24LKq0ctT9ssuQXsw==",
      "type": "package",
      "files": [
        "System.Diagnostics.Tools.4.0.0.nupkg.sha512",
        "System.Diagnostics.Tools.nuspec",
        "lib/DNXCore50/System.Diagnostics.Tools.dll",
        "lib/net45/_._",
        "lib/netcore50/System.Diagnostics.Tools.dll",
        "lib/win8/_._",
        "lib/wp80/_._",
        "lib/wpa81/_._",
        "ref/dotnet/System.Diagnostics.Tools.dll",
        "ref/dotnet/System.Diagnostics.Tools.xml",
        "ref/dotnet/de/System.Diagnostics.Tools.xml",
        "ref/dotnet/es/System.Diagnostics.Tools.xml",
        "ref/dotnet/fr/System.Diagnostics.Tools.xml",
        "ref/dotnet/it/System.Diagnostics.Tools.xml",
        "ref/dotnet/ja/System.Diagnostics.Tools.xml",
        "ref/dotnet/ko/System.Diagnostics.Tools.xml",
        "ref/dotnet/ru/System.Diagnostics.Tools.xml",
        "ref/dotnet/zh-hans/System.Diagnostics.Tools.xml",
        "ref/dotnet/zh-hant/System.Diagnostics.Tools.xml",
        "ref/net45/_._",
        "ref/netcore50/System.Diagnostics.Tools.dll",
        "ref/netcore50/System.Diagnostics.Tools.xml",
        "ref/win8/_._",
        "ref/wp80/_._",
        "ref/wpa81/_._",
        "runtimes/win8-aot/lib/netcore50/System.Diagnostics.Tools.dll"
      ]
    },
    "System.Dynamic.Runtime/4.0.10": {
      "sha512": "r10VTLdlxtYp46BuxomHnwx7vIoMOr04CFoC/jJJfY22f7HQQ4P+cXY2Nxo6/rIxNNqOxwdbQQwv7Gl88Jsu1w==",
      "type": "package",
      "files": [
        "System.Dynamic.Runtime.4.0.10.nupkg.sha512",
        "System.Dynamic.Runtime.nuspec",
        "lib/DNXCore50/System.Dynamic.Runtime.dll",
        "lib/MonoAndroid10/_._",
        "lib/MonoTouch10/_._",
        "lib/net46/_._",
        "lib/netcore50/System.Dynamic.Runtime.dll",
        "lib/xamarinios10/_._",
        "lib/xamarinmac20/_._",
        "ref/MonoAndroid10/_._",
        "ref/MonoTouch10/_._",
        "ref/dotnet/System.Dynamic.Runtime.dll",
        "ref/dotnet/System.Dynamic.Runtime.xml",
        "ref/dotnet/de/System.Dynamic.Runtime.xml",
        "ref/dotnet/es/System.Dynamic.Runtime.xml",
        "ref/dotnet/fr/System.Dynamic.Runtime.xml",
        "ref/dotnet/it/System.Dynamic.Runtime.xml",
        "ref/dotnet/ja/System.Dynamic.Runtime.xml",
        "ref/dotnet/ko/System.Dynamic.Runtime.xml",
        "ref/dotnet/ru/System.Dynamic.Runtime.xml",
        "ref/dotnet/zh-hans/System.Dynamic.Runtime.xml",
        "ref/dotnet/zh-hant/System.Dynamic.Runtime.xml",
        "ref/net46/_._",
        "ref/xamarinios10/_._",
        "ref/xamarinmac20/_._",
        "runtime.json",
        "runtimes/win8-aot/lib/netcore50/System.Dynamic.Runtime.dll"
      ]
    },
    "System.Globalization/4.0.10": {
      "sha512": "kzRtbbCNAxdafFBDogcM36ehA3th8c1PGiz8QRkZn8O5yMBorDHSK8/TGJPYOaCS5zdsGk0u9qXHnW91nqy7fw==",
      "type": "package",
      "files": [
        "System.Globalization.4.0.10.nupkg.sha512",
        "System.Globalization.nuspec",
        "lib/DNXCore50/System.Globalization.dll",
        "lib/MonoAndroid10/_._",
        "lib/MonoTouch10/_._",
        "lib/net46/_._",
        "lib/netcore50/System.Globalization.dll",
        "lib/xamarinios10/_._",
        "lib/xamarinmac20/_._",
        "ref/MonoAndroid10/_._",
        "ref/MonoTouch10/_._",
        "ref/dotnet/System.Globalization.dll",
        "ref/dotnet/System.Globalization.xml",
        "ref/dotnet/de/System.Globalization.xml",
        "ref/dotnet/es/System.Globalization.xml",
        "ref/dotnet/fr/System.Globalization.xml",
        "ref/dotnet/it/System.Globalization.xml",
        "ref/dotnet/ja/System.Globalization.xml",
        "ref/dotnet/ko/System.Globalization.xml",
        "ref/dotnet/ru/System.Globalization.xml",
        "ref/dotnet/zh-hans/System.Globalization.xml",
        "ref/dotnet/zh-hant/System.Globalization.xml",
        "ref/net46/_._",
        "ref/xamarinios10/_._",
        "ref/xamarinmac20/_._",
        "runtimes/win8-aot/lib/netcore50/System.Globalization.dll"
      ]
    },
    "System.IO/4.0.10": {
      "sha512": "kghf1CeYT+W2lw8a50/GxFz5HR9t6RkL4BvjxtTp1NxtEFWywnMA9W8FH/KYXiDNThcw9u/GOViDON4iJFGXIQ==",
      "type": "package",
      "files": [
        "System.IO.4.0.10.nupkg.sha512",
        "System.IO.nuspec",
        "lib/DNXCore50/System.IO.dll",
        "lib/MonoAndroid10/_._",
        "lib/MonoTouch10/_._",
        "lib/net46/_._",
        "lib/netcore50/System.IO.dll",
        "lib/xamarinios10/_._",
        "lib/xamarinmac20/_._",
        "ref/MonoAndroid10/_._",
        "ref/MonoTouch10/_._",
        "ref/dotnet/System.IO.dll",
        "ref/dotnet/System.IO.xml",
        "ref/dotnet/de/System.IO.xml",
        "ref/dotnet/es/System.IO.xml",
        "ref/dotnet/fr/System.IO.xml",
        "ref/dotnet/it/System.IO.xml",
        "ref/dotnet/ja/System.IO.xml",
        "ref/dotnet/ko/System.IO.xml",
        "ref/dotnet/ru/System.IO.xml",
        "ref/dotnet/zh-hans/System.IO.xml",
        "ref/dotnet/zh-hant/System.IO.xml",
        "ref/net46/_._",
        "ref/xamarinios10/_._",
        "ref/xamarinmac20/_._",
        "runtimes/win8-aot/lib/netcore50/System.IO.dll"
      ]
    },
    "System.IO.FileSystem/4.0.0": {
      "sha512": "eo05SPWfG+54UA0wxgRIYOuOslq+2QrJLXZaJDDsfLXG15OLguaItW39NYZTqUb4DeGOkU4R0wpOLOW4ynMUDQ==",
      "type": "package",
      "files": [
        "System.IO.FileSystem.4.0.0.nupkg.sha512",
        "System.IO.FileSystem.nuspec",
        "lib/DNXCore50/System.IO.FileSystem.dll",
        "lib/MonoAndroid10/_._",
        "lib/MonoTouch10/_._",
        "lib/net46/System.IO.FileSystem.dll",
        "lib/netcore50/System.IO.FileSystem.dll",
        "lib/xamarinios10/_._",
        "lib/xamarinmac20/_._",
        "ref/MonoAndroid10/_._",
        "ref/MonoTouch10/_._",
        "ref/dotnet/System.IO.FileSystem.dll",
        "ref/dotnet/System.IO.FileSystem.xml",
        "ref/dotnet/de/System.IO.FileSystem.xml",
        "ref/dotnet/es/System.IO.FileSystem.xml",
        "ref/dotnet/fr/System.IO.FileSystem.xml",
        "ref/dotnet/it/System.IO.FileSystem.xml",
        "ref/dotnet/ja/System.IO.FileSystem.xml",
        "ref/dotnet/ko/System.IO.FileSystem.xml",
        "ref/dotnet/ru/System.IO.FileSystem.xml",
        "ref/dotnet/zh-hans/System.IO.FileSystem.xml",
        "ref/dotnet/zh-hant/System.IO.FileSystem.xml",
        "ref/net46/System.IO.FileSystem.dll",
        "ref/xamarinios10/_._",
        "ref/xamarinmac20/_._"
      ]
    },
    "System.IO.FileSystem.Primitives/4.0.0": {
      "sha512": "7pJUvYi/Yq3A5nagqCCiOw3+aJp3xXc/Cjr8dnJDnER3/6kX3LEencfqmXUcPl9+7OvRNyPMNhqsLAcMK6K/KA==",
      "type": "package",
      "files": [
        "System.IO.FileSystem.Primitives.4.0.0.nupkg.sha512",
        "System.IO.FileSystem.Primitives.nuspec",
        "lib/MonoAndroid10/_._",
        "lib/MonoTouch10/_._",
        "lib/dotnet/System.IO.FileSystem.Primitives.dll",
        "lib/net46/System.IO.FileSystem.Primitives.dll",
        "lib/xamarinios10/_._",
        "lib/xamarinmac20/_._",
        "ref/MonoAndroid10/_._",
        "ref/MonoTouch10/_._",
        "ref/dotnet/System.IO.FileSystem.Primitives.dll",
        "ref/dotnet/System.IO.FileSystem.Primitives.xml",
        "ref/dotnet/de/System.IO.FileSystem.Primitives.xml",
        "ref/dotnet/es/System.IO.FileSystem.Primitives.xml",
        "ref/dotnet/fr/System.IO.FileSystem.Primitives.xml",
        "ref/dotnet/it/System.IO.FileSystem.Primitives.xml",
        "ref/dotnet/ja/System.IO.FileSystem.Primitives.xml",
        "ref/dotnet/ko/System.IO.FileSystem.Primitives.xml",
        "ref/dotnet/ru/System.IO.FileSystem.Primitives.xml",
        "ref/dotnet/zh-hans/System.IO.FileSystem.Primitives.xml",
        "ref/dotnet/zh-hant/System.IO.FileSystem.Primitives.xml",
        "ref/net46/System.IO.FileSystem.Primitives.dll",
        "ref/xamarinios10/_._",
        "ref/xamarinmac20/_._"
      ]
    },
    "System.Linq/4.0.0": {
      "sha512": "r6Hlc+ytE6m/9UBr+nNRRdoJEWjoeQiT3L3lXYFDHoXk3VYsRBCDNXrawcexw7KPLaH0zamQLiAb6avhZ50cGg==",
      "type": "package",
      "files": [
        "System.Linq.4.0.0.nupkg.sha512",
        "System.Linq.nuspec",
        "lib/dotnet/System.Linq.dll",
        "lib/net45/_._",
        "lib/netcore50/System.Linq.dll",
        "lib/win8/_._",
        "lib/wp80/_._",
        "lib/wpa81/_._",
        "ref/dotnet/System.Linq.dll",
        "ref/dotnet/System.Linq.xml",
        "ref/dotnet/de/System.Linq.xml",
        "ref/dotnet/es/System.Linq.xml",
        "ref/dotnet/fr/System.Linq.xml",
        "ref/dotnet/it/System.Linq.xml",
        "ref/dotnet/ja/System.Linq.xml",
        "ref/dotnet/ko/System.Linq.xml",
        "ref/dotnet/ru/System.Linq.xml",
        "ref/dotnet/zh-hans/System.Linq.xml",
        "ref/dotnet/zh-hant/System.Linq.xml",
        "ref/net45/_._",
        "ref/netcore50/System.Linq.dll",
        "ref/netcore50/System.Linq.xml",
        "ref/win8/_._",
        "ref/wp80/_._",
        "ref/wpa81/_._"
      ]
    },
    "System.Linq.Expressions/4.0.10": {
      "sha512": "qhFkPqRsTfXBaacjQhxwwwUoU7TEtwlBIULj7nG7i4qAkvivil31VvOvDKppCSui5yGw0/325ZeNaMYRvTotXw==",
      "type": "package",
      "files": [
        "System.Linq.Expressions.4.0.10.nupkg.sha512",
        "System.Linq.Expressions.nuspec",
        "lib/DNXCore50/System.Linq.Expressions.dll",
        "lib/MonoAndroid10/_._",
        "lib/MonoTouch10/_._",
        "lib/net46/_._",
        "lib/netcore50/System.Linq.Expressions.dll",
        "lib/xamarinios10/_._",
        "lib/xamarinmac20/_._",
        "ref/MonoAndroid10/_._",
        "ref/MonoTouch10/_._",
        "ref/dotnet/System.Linq.Expressions.dll",
        "ref/dotnet/System.Linq.Expressions.xml",
        "ref/dotnet/de/System.Linq.Expressions.xml",
        "ref/dotnet/es/System.Linq.Expressions.xml",
        "ref/dotnet/fr/System.Linq.Expressions.xml",
        "ref/dotnet/it/System.Linq.Expressions.xml",
        "ref/dotnet/ja/System.Linq.Expressions.xml",
        "ref/dotnet/ko/System.Linq.Expressions.xml",
        "ref/dotnet/ru/System.Linq.Expressions.xml",
        "ref/dotnet/zh-hans/System.Linq.Expressions.xml",
        "ref/dotnet/zh-hant/System.Linq.Expressions.xml",
        "ref/net46/_._",
        "ref/xamarinios10/_._",
        "ref/xamarinmac20/_._",
        "runtime.json",
        "runtimes/win8-aot/lib/netcore50/System.Linq.Expressions.dll"
      ]
    },
    "System.Reflection/4.0.10": {
      "sha512": "WZ+4lEE4gqGx6mrqLhSiW4oi6QLPWwdNjzhhTONmhELOrW8Cw9phlO9tltgvRUuQUqYtBiliFwhO5S5fCJElVw==",
      "type": "package",
      "files": [
        "System.Reflection.4.0.10.nupkg.sha512",
        "System.Reflection.nuspec",
        "lib/DNXCore50/System.Reflection.dll",
        "lib/MonoAndroid10/_._",
        "lib/MonoTouch10/_._",
        "lib/net46/_._",
        "lib/netcore50/System.Reflection.dll",
        "lib/xamarinios10/_._",
        "lib/xamarinmac20/_._",
        "ref/MonoAndroid10/_._",
        "ref/MonoTouch10/_._",
        "ref/dotnet/System.Reflection.dll",
        "ref/dotnet/System.Reflection.xml",
        "ref/dotnet/de/System.Reflection.xml",
        "ref/dotnet/es/System.Reflection.xml",
        "ref/dotnet/fr/System.Reflection.xml",
        "ref/dotnet/it/System.Reflection.xml",
        "ref/dotnet/ja/System.Reflection.xml",
        "ref/dotnet/ko/System.Reflection.xml",
        "ref/dotnet/ru/System.Reflection.xml",
        "ref/dotnet/zh-hans/System.Reflection.xml",
        "ref/dotnet/zh-hant/System.Reflection.xml",
        "ref/net46/_._",
        "ref/xamarinios10/_._",
        "ref/xamarinmac20/_._",
        "runtimes/win8-aot/lib/netcore50/System.Reflection.dll"
      ]
    },
    "System.Reflection.Emit.ILGeneration/4.0.0": {
      "sha512": "02okuusJ0GZiHZSD2IOLIN41GIn6qOr7i5+86C98BPuhlwWqVABwebiGNvhDiXP1f9a6CxEigC7foQD42klcDg==",
      "type": "package",
      "files": [
        "System.Reflection.Emit.ILGeneration.4.0.0.nupkg.sha512",
        "System.Reflection.Emit.ILGeneration.nuspec",
        "lib/DNXCore50/System.Reflection.Emit.ILGeneration.dll",
        "lib/net45/_._",
        "lib/netcore50/System.Reflection.Emit.ILGeneration.dll",
        "lib/wp80/_._",
        "ref/dotnet/System.Reflection.Emit.ILGeneration.dll",
        "ref/dotnet/System.Reflection.Emit.ILGeneration.xml",
        "ref/dotnet/de/System.Reflection.Emit.ILGeneration.xml",
        "ref/dotnet/es/System.Reflection.Emit.ILGeneration.xml",
        "ref/dotnet/fr/System.Reflection.Emit.ILGeneration.xml",
        "ref/dotnet/it/System.Reflection.Emit.ILGeneration.xml",
        "ref/dotnet/ja/System.Reflection.Emit.ILGeneration.xml",
        "ref/dotnet/ko/System.Reflection.Emit.ILGeneration.xml",
        "ref/dotnet/ru/System.Reflection.Emit.ILGeneration.xml",
        "ref/dotnet/zh-hans/System.Reflection.Emit.ILGeneration.xml",
        "ref/dotnet/zh-hant/System.Reflection.Emit.ILGeneration.xml",
        "ref/net45/_._",
        "ref/wp80/_._"
      ]
    },
    "System.Reflection.Emit.Lightweight/4.0.0": {
      "sha512": "DJZhHiOdkN08xJgsJfDjkuOreLLmMcU8qkEEqEHqyhkPUZMMQs0lE8R+6+68BAFWgcdzxtNu0YmIOtEug8j00w==",
      "type": "package",
      "files": [
        "System.Reflection.Emit.Lightweight.4.0.0.nupkg.sha512",
        "System.Reflection.Emit.Lightweight.nuspec",
        "lib/DNXCore50/System.Reflection.Emit.Lightweight.dll",
        "lib/net45/_._",
        "lib/netcore50/System.Reflection.Emit.Lightweight.dll",
        "lib/wp80/_._",
        "ref/dotnet/System.Reflection.Emit.Lightweight.dll",
        "ref/dotnet/System.Reflection.Emit.Lightweight.xml",
        "ref/dotnet/de/System.Reflection.Emit.Lightweight.xml",
        "ref/dotnet/es/System.Reflection.Emit.Lightweight.xml",
        "ref/dotnet/fr/System.Reflection.Emit.Lightweight.xml",
        "ref/dotnet/it/System.Reflection.Emit.Lightweight.xml",
        "ref/dotnet/ja/System.Reflection.Emit.Lightweight.xml",
        "ref/dotnet/ko/System.Reflection.Emit.Lightweight.xml",
        "ref/dotnet/ru/System.Reflection.Emit.Lightweight.xml",
        "ref/dotnet/zh-hans/System.Reflection.Emit.Lightweight.xml",
        "ref/dotnet/zh-hant/System.Reflection.Emit.Lightweight.xml",
        "ref/net45/_._",
        "ref/wp80/_._"
      ]
    },
    "System.Reflection.Extensions/4.0.0": {
      "sha512": "dbYaZWCyFAu1TGYUqR2n+Q+1casSHPR2vVW0WVNkXpZbrd2BXcZ7cpvpu9C98CTHtNmyfMWCLpCclDqly23t6A==",
      "type": "package",
      "files": [
        "System.Reflection.Extensions.4.0.0.nupkg.sha512",
        "System.Reflection.Extensions.nuspec",
        "lib/DNXCore50/System.Reflection.Extensions.dll",
        "lib/net45/_._",
        "lib/netcore50/System.Reflection.Extensions.dll",
        "lib/win8/_._",
        "lib/wp80/_._",
        "lib/wpa81/_._",
        "ref/dotnet/System.Reflection.Extensions.dll",
        "ref/dotnet/System.Reflection.Extensions.xml",
        "ref/dotnet/de/System.Reflection.Extensions.xml",
        "ref/dotnet/es/System.Reflection.Extensions.xml",
        "ref/dotnet/fr/System.Reflection.Extensions.xml",
        "ref/dotnet/it/System.Reflection.Extensions.xml",
        "ref/dotnet/ja/System.Reflection.Extensions.xml",
        "ref/dotnet/ko/System.Reflection.Extensions.xml",
        "ref/dotnet/ru/System.Reflection.Extensions.xml",
        "ref/dotnet/zh-hans/System.Reflection.Extensions.xml",
        "ref/dotnet/zh-hant/System.Reflection.Extensions.xml",
        "ref/net45/_._",
        "ref/netcore50/System.Reflection.Extensions.dll",
        "ref/netcore50/System.Reflection.Extensions.xml",
        "ref/win8/_._",
        "ref/wp80/_._",
        "ref/wpa81/_._",
        "runtimes/win8-aot/lib/netcore50/System.Reflection.Extensions.dll"
      ]
    },
<<<<<<< HEAD
    "System.Reflection.Metadata/1.2.0-rc2-23826": {
      "sha512": "iaq5zpluF7mUMd5hFyhmZGyCSzF6glZjvNI2VAhLFQEp8sGA/tROj6NoZL42q6HhoHxi1XyGeoIXPi5hyw0+5w==",
=======
    "System.Reflection.Metadata/1.2.0": {
      "sha512": "ubQKFCNYPwhqPXPLjRKCvTDR2UvL5L5+Tm181D/5kl/df7264AuXDi2j2Bf5DxplBxevq8eUH9LRomcFCXTQKw==",
>>>>>>> e952f34c
      "type": "package",
      "files": [
        "System.Reflection.Metadata.1.2.0-rc2-23826.nupkg.sha512",
        "System.Reflection.Metadata.nuspec",
        "ThirdPartyNotices.txt",
        "dotnet_library_license.txt",
        "lib/dotnet5.2/System.Reflection.Metadata.dll",
        "lib/dotnet5.2/System.Reflection.Metadata.xml",
        "lib/portable-net45+win8/System.Reflection.Metadata.dll",
        "lib/portable-net45+win8/System.Reflection.Metadata.xml"
      ]
    },
    "System.Reflection.TypeExtensions/4.0.0": {
      "sha512": "YRM/msNAM86hdxPyXcuZSzmTO0RQFh7YMEPBLTY8cqXvFPYIx2x99bOyPkuU81wRYQem1c1HTkImQ2DjbOBfew==",
      "type": "package",
      "files": [
        "System.Reflection.TypeExtensions.4.0.0.nupkg.sha512",
        "System.Reflection.TypeExtensions.nuspec",
        "lib/DNXCore50/System.Reflection.TypeExtensions.dll",
        "lib/MonoAndroid10/_._",
        "lib/MonoTouch10/_._",
        "lib/net46/System.Reflection.TypeExtensions.dll",
        "lib/netcore50/System.Reflection.TypeExtensions.dll",
        "lib/xamarinios10/_._",
        "lib/xamarinmac20/_._",
        "ref/MonoAndroid10/_._",
        "ref/MonoTouch10/_._",
        "ref/dotnet/System.Reflection.TypeExtensions.dll",
        "ref/dotnet/System.Reflection.TypeExtensions.xml",
        "ref/dotnet/de/System.Reflection.TypeExtensions.xml",
        "ref/dotnet/es/System.Reflection.TypeExtensions.xml",
        "ref/dotnet/fr/System.Reflection.TypeExtensions.xml",
        "ref/dotnet/it/System.Reflection.TypeExtensions.xml",
        "ref/dotnet/ja/System.Reflection.TypeExtensions.xml",
        "ref/dotnet/ko/System.Reflection.TypeExtensions.xml",
        "ref/dotnet/ru/System.Reflection.TypeExtensions.xml",
        "ref/dotnet/zh-hans/System.Reflection.TypeExtensions.xml",
        "ref/dotnet/zh-hant/System.Reflection.TypeExtensions.xml",
        "ref/net46/System.Reflection.TypeExtensions.dll",
        "ref/xamarinios10/_._",
        "ref/xamarinmac20/_._",
        "runtimes/win8-aot/lib/netcore50/System.Reflection.TypeExtensions.dll"
      ]
    },
    "System.Resources.ResourceManager/4.0.0": {
      "sha512": "qmqeZ4BJgjfU+G2JbrZt4Dk1LsMxO4t+f/9HarNY6w8pBgweO6jT+cknUH7c3qIrGvyUqraBhU45Eo6UtA0fAw==",
      "type": "package",
      "files": [
        "System.Resources.ResourceManager.4.0.0.nupkg.sha512",
        "System.Resources.ResourceManager.nuspec",
        "lib/DNXCore50/System.Resources.ResourceManager.dll",
        "lib/net45/_._",
        "lib/netcore50/System.Resources.ResourceManager.dll",
        "lib/win8/_._",
        "lib/wp80/_._",
        "lib/wpa81/_._",
        "ref/dotnet/System.Resources.ResourceManager.dll",
        "ref/dotnet/System.Resources.ResourceManager.xml",
        "ref/dotnet/de/System.Resources.ResourceManager.xml",
        "ref/dotnet/es/System.Resources.ResourceManager.xml",
        "ref/dotnet/fr/System.Resources.ResourceManager.xml",
        "ref/dotnet/it/System.Resources.ResourceManager.xml",
        "ref/dotnet/ja/System.Resources.ResourceManager.xml",
        "ref/dotnet/ko/System.Resources.ResourceManager.xml",
        "ref/dotnet/ru/System.Resources.ResourceManager.xml",
        "ref/dotnet/zh-hans/System.Resources.ResourceManager.xml",
        "ref/dotnet/zh-hant/System.Resources.ResourceManager.xml",
        "ref/net45/_._",
        "ref/netcore50/System.Resources.ResourceManager.dll",
        "ref/netcore50/System.Resources.ResourceManager.xml",
        "ref/win8/_._",
        "ref/wp80/_._",
        "ref/wpa81/_._",
        "runtimes/win8-aot/lib/netcore50/System.Resources.ResourceManager.dll"
      ]
    },
    "System.Runtime/4.0.21-beta-23504": {
      "sha512": "aCPLcyPqkUAPYyHh6JUn4Hlp2WvO9y6e+X11yzwXGN9NWzP6Za7PZy/bIBTkP1Lsey16WzP42N66A9X4G7DOzQ==",
      "type": "package",
      "files": [
        "System.Runtime.4.0.21-beta-23504.nupkg.sha512",
        "System.Runtime.nuspec",
        "lib/DNXCore50/System.Runtime.dll",
        "lib/MonoAndroid10/_._",
        "lib/MonoTouch10/_._",
        "lib/net45/_._",
        "lib/netcore50/System.Runtime.dll",
        "lib/win8/_._",
        "lib/wp80/_._",
        "lib/wpa81/_._",
        "lib/xamarinios10/_._",
        "lib/xamarinmac20/_._",
        "ref/MonoAndroid10/_._",
        "ref/MonoTouch10/_._",
        "ref/dotnet5.1/System.Runtime.dll",
        "ref/dotnet5.1/System.Runtime.xml",
        "ref/dotnet5.1/de/System.Runtime.xml",
        "ref/dotnet5.1/es/System.Runtime.xml",
        "ref/dotnet5.1/fr/System.Runtime.xml",
        "ref/dotnet5.1/it/System.Runtime.xml",
        "ref/dotnet5.1/ja/System.Runtime.xml",
        "ref/dotnet5.1/ko/System.Runtime.xml",
        "ref/dotnet5.1/ru/System.Runtime.xml",
        "ref/dotnet5.1/zh-hans/System.Runtime.xml",
        "ref/dotnet5.1/zh-hant/System.Runtime.xml",
        "ref/dotnet5.3/System.Runtime.dll",
        "ref/dotnet5.3/System.Runtime.xml",
        "ref/dotnet5.3/de/System.Runtime.xml",
        "ref/dotnet5.3/es/System.Runtime.xml",
        "ref/dotnet5.3/fr/System.Runtime.xml",
        "ref/dotnet5.3/it/System.Runtime.xml",
        "ref/dotnet5.3/ja/System.Runtime.xml",
        "ref/dotnet5.3/ko/System.Runtime.xml",
        "ref/dotnet5.3/ru/System.Runtime.xml",
        "ref/dotnet5.3/zh-hans/System.Runtime.xml",
        "ref/dotnet5.3/zh-hant/System.Runtime.xml",
        "ref/dotnet5.4/System.Runtime.dll",
        "ref/dotnet5.4/System.Runtime.xml",
        "ref/dotnet5.4/de/System.Runtime.xml",
        "ref/dotnet5.4/es/System.Runtime.xml",
        "ref/dotnet5.4/fr/System.Runtime.xml",
        "ref/dotnet5.4/it/System.Runtime.xml",
        "ref/dotnet5.4/ja/System.Runtime.xml",
        "ref/dotnet5.4/ko/System.Runtime.xml",
        "ref/dotnet5.4/ru/System.Runtime.xml",
        "ref/dotnet5.4/zh-hans/System.Runtime.xml",
        "ref/dotnet5.4/zh-hant/System.Runtime.xml",
        "ref/net45/_._",
        "ref/netcore50/System.Runtime.dll",
        "ref/netcore50/System.Runtime.xml",
        "ref/netcore50/de/System.Runtime.xml",
        "ref/netcore50/es/System.Runtime.xml",
        "ref/netcore50/fr/System.Runtime.xml",
        "ref/netcore50/it/System.Runtime.xml",
        "ref/netcore50/ja/System.Runtime.xml",
        "ref/netcore50/ko/System.Runtime.xml",
        "ref/netcore50/ru/System.Runtime.xml",
        "ref/netcore50/zh-hans/System.Runtime.xml",
        "ref/netcore50/zh-hant/System.Runtime.xml",
        "ref/win8/_._",
        "ref/wp80/_._",
        "ref/wpa81/_._",
        "ref/xamarinios10/_._",
        "ref/xamarinmac20/_._",
        "runtimes/win8-aot/lib/netcore50/System.Runtime.dll"
      ]
    },
    "System.Runtime.Extensions/4.0.10": {
      "sha512": "5dsEwf3Iml7d5OZeT20iyOjT+r+okWpN7xI2v+R4cgd3WSj4DeRPTvPFjDpacbVW4skCAZ8B9hxXJYgkCFKJ1A==",
      "type": "package",
      "files": [
        "System.Runtime.Extensions.4.0.10.nupkg.sha512",
        "System.Runtime.Extensions.nuspec",
        "lib/DNXCore50/System.Runtime.Extensions.dll",
        "lib/MonoAndroid10/_._",
        "lib/MonoTouch10/_._",
        "lib/net46/_._",
        "lib/netcore50/System.Runtime.Extensions.dll",
        "lib/xamarinios10/_._",
        "lib/xamarinmac20/_._",
        "ref/MonoAndroid10/_._",
        "ref/MonoTouch10/_._",
        "ref/dotnet/System.Runtime.Extensions.dll",
        "ref/dotnet/System.Runtime.Extensions.xml",
        "ref/dotnet/de/System.Runtime.Extensions.xml",
        "ref/dotnet/es/System.Runtime.Extensions.xml",
        "ref/dotnet/fr/System.Runtime.Extensions.xml",
        "ref/dotnet/it/System.Runtime.Extensions.xml",
        "ref/dotnet/ja/System.Runtime.Extensions.xml",
        "ref/dotnet/ko/System.Runtime.Extensions.xml",
        "ref/dotnet/ru/System.Runtime.Extensions.xml",
        "ref/dotnet/zh-hans/System.Runtime.Extensions.xml",
        "ref/dotnet/zh-hant/System.Runtime.Extensions.xml",
        "ref/net46/_._",
        "ref/xamarinios10/_._",
        "ref/xamarinmac20/_._",
        "runtimes/win8-aot/lib/netcore50/System.Runtime.Extensions.dll"
      ]
    },
    "System.Runtime.Handles/4.0.0": {
      "sha512": "638VhpRq63tVcQ6HDb3um3R/J2BtR1Sa96toHo6PcJGPXEPEsleCuqhBgX2gFCz0y0qkutANwW6VPPY5wQu1XQ==",
      "type": "package",
      "files": [
        "System.Runtime.Handles.4.0.0.nupkg.sha512",
        "System.Runtime.Handles.nuspec",
        "lib/DNXCore50/System.Runtime.Handles.dll",
        "lib/MonoAndroid10/_._",
        "lib/MonoTouch10/_._",
        "lib/net46/_._",
        "lib/netcore50/System.Runtime.Handles.dll",
        "lib/xamarinios10/_._",
        "lib/xamarinmac20/_._",
        "ref/MonoAndroid10/_._",
        "ref/MonoTouch10/_._",
        "ref/dotnet/System.Runtime.Handles.dll",
        "ref/dotnet/System.Runtime.Handles.xml",
        "ref/dotnet/de/System.Runtime.Handles.xml",
        "ref/dotnet/es/System.Runtime.Handles.xml",
        "ref/dotnet/fr/System.Runtime.Handles.xml",
        "ref/dotnet/it/System.Runtime.Handles.xml",
        "ref/dotnet/ja/System.Runtime.Handles.xml",
        "ref/dotnet/ko/System.Runtime.Handles.xml",
        "ref/dotnet/ru/System.Runtime.Handles.xml",
        "ref/dotnet/zh-hans/System.Runtime.Handles.xml",
        "ref/dotnet/zh-hant/System.Runtime.Handles.xml",
        "ref/net46/_._",
        "ref/xamarinios10/_._",
        "ref/xamarinmac20/_._",
        "runtimes/win8-aot/lib/netcore50/System.Runtime.Handles.dll"
      ]
    },
    "System.Runtime.InteropServices/4.0.20": {
      "sha512": "ZgDyBYfEnjWoz/viS6VOswA6XOkDSH2DzgbpczbW50RywhnCgTl+w3JEvtAiOGyIh8cyx1NJq80jsNBSUr8Pig==",
      "type": "package",
      "files": [
        "System.Runtime.InteropServices.4.0.20.nupkg.sha512",
        "System.Runtime.InteropServices.nuspec",
        "lib/DNXCore50/System.Runtime.InteropServices.dll",
        "lib/MonoAndroid10/_._",
        "lib/MonoTouch10/_._",
        "lib/net46/_._",
        "lib/netcore50/System.Runtime.InteropServices.dll",
        "lib/xamarinios10/_._",
        "lib/xamarinmac20/_._",
        "ref/MonoAndroid10/_._",
        "ref/MonoTouch10/_._",
        "ref/dotnet/System.Runtime.InteropServices.dll",
        "ref/dotnet/System.Runtime.InteropServices.xml",
        "ref/dotnet/de/System.Runtime.InteropServices.xml",
        "ref/dotnet/es/System.Runtime.InteropServices.xml",
        "ref/dotnet/fr/System.Runtime.InteropServices.xml",
        "ref/dotnet/it/System.Runtime.InteropServices.xml",
        "ref/dotnet/ja/System.Runtime.InteropServices.xml",
        "ref/dotnet/ko/System.Runtime.InteropServices.xml",
        "ref/dotnet/ru/System.Runtime.InteropServices.xml",
        "ref/dotnet/zh-hans/System.Runtime.InteropServices.xml",
        "ref/dotnet/zh-hant/System.Runtime.InteropServices.xml",
        "ref/net46/_._",
        "ref/xamarinios10/_._",
        "ref/xamarinmac20/_._",
        "runtimes/win8-aot/lib/netcore50/System.Runtime.InteropServices.dll"
      ]
    },
    "System.Text.Encoding/4.0.10": {
      "sha512": "fNlSFgy4OuDlJrP9SFFxMlaLazq6ipv15sU5TiEgg9UCVnA/OgoVUfymFp4AOk1jOkW5SVxWbeeIUptcM+m/Vw==",
      "type": "package",
      "files": [
        "System.Text.Encoding.4.0.10.nupkg.sha512",
        "System.Text.Encoding.nuspec",
        "lib/DNXCore50/System.Text.Encoding.dll",
        "lib/MonoAndroid10/_._",
        "lib/MonoTouch10/_._",
        "lib/net46/_._",
        "lib/netcore50/System.Text.Encoding.dll",
        "lib/xamarinios10/_._",
        "lib/xamarinmac20/_._",
        "ref/MonoAndroid10/_._",
        "ref/MonoTouch10/_._",
        "ref/dotnet/System.Text.Encoding.dll",
        "ref/dotnet/System.Text.Encoding.xml",
        "ref/dotnet/de/System.Text.Encoding.xml",
        "ref/dotnet/es/System.Text.Encoding.xml",
        "ref/dotnet/fr/System.Text.Encoding.xml",
        "ref/dotnet/it/System.Text.Encoding.xml",
        "ref/dotnet/ja/System.Text.Encoding.xml",
        "ref/dotnet/ko/System.Text.Encoding.xml",
        "ref/dotnet/ru/System.Text.Encoding.xml",
        "ref/dotnet/zh-hans/System.Text.Encoding.xml",
        "ref/dotnet/zh-hant/System.Text.Encoding.xml",
        "ref/net46/_._",
        "ref/xamarinios10/_._",
        "ref/xamarinmac20/_._",
        "runtimes/win8-aot/lib/netcore50/System.Text.Encoding.dll"
      ]
    },
    "System.Threading/4.0.10": {
      "sha512": "0w6pRxIEE7wuiOJeKabkDgeIKmqf4ER1VNrs6qFwHnooEE78yHwi/bKkg5Jo8/pzGLm0xQJw0nEmPXt1QBAIUA==",
      "type": "package",
      "files": [
        "System.Threading.4.0.10.nupkg.sha512",
        "System.Threading.nuspec",
        "lib/DNXCore50/System.Threading.dll",
        "lib/MonoAndroid10/_._",
        "lib/MonoTouch10/_._",
        "lib/net46/_._",
        "lib/netcore50/System.Threading.dll",
        "lib/xamarinios10/_._",
        "lib/xamarinmac20/_._",
        "ref/MonoAndroid10/_._",
        "ref/MonoTouch10/_._",
        "ref/dotnet/System.Threading.dll",
        "ref/dotnet/System.Threading.xml",
        "ref/dotnet/de/System.Threading.xml",
        "ref/dotnet/es/System.Threading.xml",
        "ref/dotnet/fr/System.Threading.xml",
        "ref/dotnet/it/System.Threading.xml",
        "ref/dotnet/ja/System.Threading.xml",
        "ref/dotnet/ko/System.Threading.xml",
        "ref/dotnet/ru/System.Threading.xml",
        "ref/dotnet/zh-hans/System.Threading.xml",
        "ref/dotnet/zh-hant/System.Threading.xml",
        "ref/net46/_._",
        "ref/xamarinios10/_._",
        "ref/xamarinmac20/_._",
        "runtimes/win8-aot/lib/netcore50/System.Threading.dll"
      ]
    },
    "System.Threading.Tasks/4.0.10": {
      "sha512": "NOwJGDfk79jR0bnzosbXLVD/PdI8KzBeESoa3CofEM5v9R5EBfcI0Jyf18stx+0IYV9okmDIDxVtxq9TbnR9bQ==",
      "type": "package",
      "files": [
        "System.Threading.Tasks.4.0.10.nupkg.sha512",
        "System.Threading.Tasks.nuspec",
        "lib/DNXCore50/System.Threading.Tasks.dll",
        "lib/MonoAndroid10/_._",
        "lib/MonoTouch10/_._",
        "lib/net46/_._",
        "lib/netcore50/System.Threading.Tasks.dll",
        "lib/xamarinios10/_._",
        "lib/xamarinmac20/_._",
        "ref/MonoAndroid10/_._",
        "ref/MonoTouch10/_._",
        "ref/dotnet/System.Threading.Tasks.dll",
        "ref/dotnet/System.Threading.Tasks.xml",
        "ref/dotnet/de/System.Threading.Tasks.xml",
        "ref/dotnet/es/System.Threading.Tasks.xml",
        "ref/dotnet/fr/System.Threading.Tasks.xml",
        "ref/dotnet/it/System.Threading.Tasks.xml",
        "ref/dotnet/ja/System.Threading.Tasks.xml",
        "ref/dotnet/ko/System.Threading.Tasks.xml",
        "ref/dotnet/ru/System.Threading.Tasks.xml",
        "ref/dotnet/zh-hans/System.Threading.Tasks.xml",
        "ref/dotnet/zh-hant/System.Threading.Tasks.xml",
        "ref/net46/_._",
        "ref/xamarinios10/_._",
        "ref/xamarinmac20/_._",
        "runtimes/win8-aot/lib/netcore50/System.Threading.Tasks.dll"
      ]
    },
    "System.Threading.Thread/4.0.0-beta-23504": {
      "sha512": "D3zvCZDSjODrr0TjaPErBitArzcfqnTCU2tnXodFpLXncU/7SSIaVSyir7eTb9nAsGje9IEu2C4HDNQppgStRQ==",
      "type": "package",
      "files": [
        "System.Threading.Thread.4.0.0-beta-23504.nupkg.sha512",
        "System.Threading.Thread.nuspec",
        "lib/DNXCore50/System.Threading.Thread.dll",
        "lib/MonoAndroid10/_._",
        "lib/MonoTouch10/_._",
        "lib/net46/System.Threading.Thread.dll",
        "lib/xamarinios10/_._",
        "lib/xamarinmac20/_._",
        "ref/MonoAndroid10/_._",
        "ref/MonoTouch10/_._",
        "ref/dotnet5.4/System.Threading.Thread.dll",
        "ref/dotnet5.4/System.Threading.Thread.xml",
        "ref/dotnet5.4/de/System.Threading.Thread.xml",
        "ref/dotnet5.4/es/System.Threading.Thread.xml",
        "ref/dotnet5.4/fr/System.Threading.Thread.xml",
        "ref/dotnet5.4/it/System.Threading.Thread.xml",
        "ref/dotnet5.4/ja/System.Threading.Thread.xml",
        "ref/dotnet5.4/ko/System.Threading.Thread.xml",
        "ref/dotnet5.4/ru/System.Threading.Thread.xml",
        "ref/dotnet5.4/zh-hans/System.Threading.Thread.xml",
        "ref/dotnet5.4/zh-hant/System.Threading.Thread.xml",
        "ref/net46/System.Threading.Thread.dll",
        "ref/xamarinios10/_._",
        "ref/xamarinmac20/_._"
      ]
    },
    "System.Xml.ReaderWriter/4.0.10": {
      "sha512": "VdmWWMH7otrYV7D+cviUo7XjX0jzDnD/lTGSZTlZqfIQ5PhXk85j+6P0TK9od3PnOd5ZIM+pOk01G/J+3nh9/w==",
      "type": "package",
      "files": [
        "System.Xml.ReaderWriter.4.0.10.nupkg.sha512",
        "System.Xml.ReaderWriter.nuspec",
        "lib/MonoAndroid10/_._",
        "lib/MonoTouch10/_._",
        "lib/dotnet/System.Xml.ReaderWriter.dll",
        "lib/net46/_._",
        "lib/xamarinios10/_._",
        "lib/xamarinmac20/_._",
        "ref/MonoAndroid10/_._",
        "ref/MonoTouch10/_._",
        "ref/dotnet/System.Xml.ReaderWriter.dll",
        "ref/dotnet/System.Xml.ReaderWriter.xml",
        "ref/dotnet/de/System.Xml.ReaderWriter.xml",
        "ref/dotnet/es/System.Xml.ReaderWriter.xml",
        "ref/dotnet/fr/System.Xml.ReaderWriter.xml",
        "ref/dotnet/it/System.Xml.ReaderWriter.xml",
        "ref/dotnet/ja/System.Xml.ReaderWriter.xml",
        "ref/dotnet/ko/System.Xml.ReaderWriter.xml",
        "ref/dotnet/ru/System.Xml.ReaderWriter.xml",
        "ref/dotnet/zh-hans/System.Xml.ReaderWriter.xml",
        "ref/dotnet/zh-hant/System.Xml.ReaderWriter.xml",
        "ref/net46/_._",
        "ref/xamarinios10/_._",
        "ref/xamarinmac20/_._"
      ]
    },
    "System.Xml.XDocument/4.0.10": {
      "sha512": "+ej0g0INnXDjpS2tDJsLO7/BjyBzC+TeBXLeoGnvRrm4AuBH9PhBjjZ1IuKWOhCkxPkFognUOKhZHS2glIOlng==",
      "type": "package",
      "files": [
        "System.Xml.XDocument.4.0.10.nupkg.sha512",
        "System.Xml.XDocument.nuspec",
        "lib/MonoAndroid10/_._",
        "lib/MonoTouch10/_._",
        "lib/dotnet/System.Xml.XDocument.dll",
        "lib/net46/_._",
        "lib/xamarinios10/_._",
        "lib/xamarinmac20/_._",
        "ref/MonoAndroid10/_._",
        "ref/MonoTouch10/_._",
        "ref/dotnet/System.Xml.XDocument.dll",
        "ref/dotnet/System.Xml.XDocument.xml",
        "ref/dotnet/de/System.Xml.XDocument.xml",
        "ref/dotnet/es/System.Xml.XDocument.xml",
        "ref/dotnet/fr/System.Xml.XDocument.xml",
        "ref/dotnet/it/System.Xml.XDocument.xml",
        "ref/dotnet/ja/System.Xml.XDocument.xml",
        "ref/dotnet/ko/System.Xml.XDocument.xml",
        "ref/dotnet/ru/System.Xml.XDocument.xml",
        "ref/dotnet/zh-hans/System.Xml.XDocument.xml",
        "ref/dotnet/zh-hant/System.Xml.XDocument.xml",
        "ref/net46/_._",
        "ref/xamarinios10/_._",
        "ref/xamarinmac20/_._"
      ]
    },
    "System.Xml.XmlDocument/4.0.0": {
      "sha512": "H5qTx2+AXgaKE5wehU1ZYeYPFpp/rfFh69/937NvwCrDqbIkvJRmIFyKKpkoMI6gl9hGfuVizfIudVTMyowCXw==",
      "type": "package",
      "files": [
        "System.Xml.XmlDocument.4.0.0.nupkg.sha512",
        "System.Xml.XmlDocument.nuspec",
        "lib/MonoAndroid10/_._",
        "lib/MonoTouch10/_._",
        "lib/dotnet/System.Xml.XmlDocument.dll",
        "lib/net46/System.Xml.XmlDocument.dll",
        "lib/xamarinios10/_._",
        "lib/xamarinmac20/_._",
        "ref/MonoAndroid10/_._",
        "ref/MonoTouch10/_._",
        "ref/dotnet/System.Xml.XmlDocument.dll",
        "ref/dotnet/System.Xml.XmlDocument.xml",
        "ref/dotnet/de/System.Xml.XmlDocument.xml",
        "ref/dotnet/es/System.Xml.XmlDocument.xml",
        "ref/dotnet/fr/System.Xml.XmlDocument.xml",
        "ref/dotnet/it/System.Xml.XmlDocument.xml",
        "ref/dotnet/ja/System.Xml.XmlDocument.xml",
        "ref/dotnet/ko/System.Xml.XmlDocument.xml",
        "ref/dotnet/ru/System.Xml.XmlDocument.xml",
        "ref/dotnet/zh-hans/System.Xml.XmlDocument.xml",
        "ref/dotnet/zh-hant/System.Xml.XmlDocument.xml",
        "ref/net46/System.Xml.XmlDocument.dll",
        "ref/xamarinios10/_._",
        "ref/xamarinmac20/_._"
      ]
    },
    "xunit/2.1.0": {
      "sha512": "u/7VQSOSXa7kSG4iK6Lcn7RqKZQ3hk7cnyMNVMpXHSP0RI5VQEtc44hvkG3LyWOVsx1dhUDD3rPAHAxyOUDQJw==",
      "type": "package",
      "files": [
        "xunit.2.1.0.nupkg.sha512",
        "xunit.nuspec"
      ]
    },
    "xunit.abstractions/2.0.0": {
      "sha512": "NAdxKQRzuLnCZ0g++x6i87/8rMBpQoRiRlRNLAqfODm2zJPbteHRoSER3DXfxnqrHXyBJT8rFaZ8uveBeQyaMA==",
      "type": "package",
      "files": [
        "lib/net35/xunit.abstractions.dll",
        "lib/net35/xunit.abstractions.xml",
        "lib/portable-net45+win+wpa81+wp80+monotouch+monoandroid+Xamarin.iOS/xunit.abstractions.dll",
        "lib/portable-net45+win+wpa81+wp80+monotouch+monoandroid+Xamarin.iOS/xunit.abstractions.xml",
        "xunit.abstractions.2.0.0.nupkg.sha512",
        "xunit.abstractions.nuspec"
      ]
    },
    "xunit.assert/2.1.0": {
      "sha512": "Hhhw+YaTe+BGhbr57dxVE+6VJk8BfThqFFii1XIsSZ4qx+SSCixprJC10JkiLRVSTfWyT8W/4nAf6NQgIrmBxA==",
      "type": "package",
      "files": [
        "lib/dotnet/xunit.assert.dll",
        "lib/dotnet/xunit.assert.pdb",
        "lib/dotnet/xunit.assert.xml",
        "lib/portable-net45+win8+wp8+wpa81/xunit.assert.dll",
        "lib/portable-net45+win8+wp8+wpa81/xunit.assert.pdb",
        "lib/portable-net45+win8+wp8+wpa81/xunit.assert.xml",
        "xunit.assert.2.1.0.nupkg.sha512",
        "xunit.assert.nuspec"
      ]
    },
    "xunit.core/2.1.0": {
      "sha512": "jlbYdPbnkPIRwJllcT/tQZCNsSElVDEymdpJfH79uTUrPARkELVYw9o/zhAjKZXmeikGqGK5C2Yny4gTNoEu0Q==",
      "type": "package",
      "files": [
        "build/_desktop/xunit.execution.desktop.dll",
        "build/dnx451/_._",
        "build/monoandroid/_._",
        "build/monotouch/_._",
        "build/net45/_._",
        "build/portable-net45+win8+wp8+wpa81/xunit.core.props",
        "build/win8/_._",
        "build/win81/xunit.core.props",
        "build/wp8/_._",
        "build/wpa81/xunit.core.props",
        "build/xamarinios/_._",
        "xunit.core.2.1.0.nupkg.sha512",
        "xunit.core.nuspec"
      ]
    },
    "xunit.extensibility.core/2.1.0": {
      "sha512": "ANWM3WxeaeHjACLRlmrv+xOc0WAcr3cvIiJE+gqbdzTv1NCH4p1VDyT+8WmmdCc9db0WFiJLaDy4YTYsL1wWXw==",
      "type": "package",
      "files": [
        "lib/dotnet/xunit.core.dll",
        "lib/dotnet/xunit.core.dll.tdnet",
        "lib/dotnet/xunit.core.pdb",
        "lib/dotnet/xunit.core.xml",
        "lib/dotnet/xunit.runner.tdnet.dll",
        "lib/dotnet/xunit.runner.utility.desktop.dll",
        "lib/portable-net45+win8+wp8+wpa81/xunit.core.dll",
        "lib/portable-net45+win8+wp8+wpa81/xunit.core.dll.tdnet",
        "lib/portable-net45+win8+wp8+wpa81/xunit.core.pdb",
        "lib/portable-net45+win8+wp8+wpa81/xunit.core.xml",
        "lib/portable-net45+win8+wp8+wpa81/xunit.runner.tdnet.dll",
        "lib/portable-net45+win8+wp8+wpa81/xunit.runner.utility.desktop.dll",
        "xunit.extensibility.core.2.1.0.nupkg.sha512",
        "xunit.extensibility.core.nuspec"
      ]
    },
    "xunit.extensibility.execution/2.1.0": {
      "sha512": "tAoNafoVknKa3sZJPMvtZRnhOSk3gasEGeceSm7w/gyGwsR/OXFxndWJB1xSHeoy33d3Z6jFqn4A3j+pWCF0Ew==",
      "type": "package",
      "files": [
        "lib/dnx451/xunit.execution.dotnet.dll",
        "lib/dnx451/xunit.execution.dotnet.pdb",
        "lib/dnx451/xunit.execution.dotnet.xml",
        "lib/dotnet/xunit.execution.dotnet.dll",
        "lib/dotnet/xunit.execution.dotnet.pdb",
        "lib/dotnet/xunit.execution.dotnet.xml",
        "lib/monoandroid/xunit.execution.dotnet.dll",
        "lib/monoandroid/xunit.execution.dotnet.pdb",
        "lib/monoandroid/xunit.execution.dotnet.xml",
        "lib/monotouch/xunit.execution.dotnet.dll",
        "lib/monotouch/xunit.execution.dotnet.pdb",
        "lib/monotouch/xunit.execution.dotnet.xml",
        "lib/net45/xunit.execution.desktop.dll",
        "lib/net45/xunit.execution.desktop.pdb",
        "lib/net45/xunit.execution.desktop.xml",
        "lib/portable-net45+win8+wp8+wpa81/xunit.execution.dotnet.dll",
        "lib/portable-net45+win8+wp8+wpa81/xunit.execution.dotnet.pdb",
        "lib/portable-net45+win8+wp8+wpa81/xunit.execution.dotnet.xml",
        "lib/win8/xunit.execution.dotnet.dll",
        "lib/win8/xunit.execution.dotnet.pdb",
        "lib/win8/xunit.execution.dotnet.xml",
        "lib/wp8/xunit.execution.dotnet.dll",
        "lib/wp8/xunit.execution.dotnet.pdb",
        "lib/wp8/xunit.execution.dotnet.xml",
        "lib/wpa81/xunit.execution.dotnet.dll",
        "lib/wpa81/xunit.execution.dotnet.pdb",
        "lib/wpa81/xunit.execution.dotnet.xml",
        "lib/xamarinios/xunit.execution.dotnet.dll",
        "lib/xamarinios/xunit.execution.dotnet.pdb",
        "lib/xamarinios/xunit.execution.dotnet.xml",
        "xunit.extensibility.execution.2.1.0.nupkg.sha512",
        "xunit.extensibility.execution.nuspec"
      ]
    }
  },
  "projectFileDependencyGroups": {
    "": [
      "Microsoft.NETCore.Portable.Compatibility >= 1.0.1-beta-23504",
      "System.Runtime >= 4.0.21-beta-23504"
    ],
    ".NETFramework,Version=v4.6": []
  }
}<|MERGE_RESOLUTION|>--- conflicted
+++ resolved
@@ -253,15 +253,15 @@
           "lib/net45/_._": {}
         }
       },
-      "System.Reflection.Metadata/1.2.0-rc2-23826": {
+      "System.Reflection.Metadata/1.2.0": {
         "dependencies": {
           "System.Collections.Immutable": "1.1.37"
         },
         "compile": {
-          "lib/dotnet5.2/System.Reflection.Metadata.dll": {}
-        },
-        "runtime": {
-          "lib/dotnet5.2/System.Reflection.Metadata.dll": {}
+          "lib/portable-net45+win8/System.Reflection.Metadata.dll": {}
+        },
+        "runtime": {
+          "lib/portable-net45+win8/System.Reflection.Metadata.dll": {}
         }
       },
       "System.Reflection.TypeExtensions/4.0.0": {
@@ -711,15 +711,15 @@
           "lib/net45/_._": {}
         }
       },
-      "System.Reflection.Metadata/1.2.0-rc2-23826": {
+      "System.Reflection.Metadata/1.2.0": {
         "dependencies": {
           "System.Collections.Immutable": "1.1.37"
         },
         "compile": {
-          "lib/dotnet5.2/System.Reflection.Metadata.dll": {}
-        },
-        "runtime": {
-          "lib/dotnet5.2/System.Reflection.Metadata.dll": {}
+          "lib/portable-net45+win8/System.Reflection.Metadata.dll": {}
+        },
+        "runtime": {
+          "lib/portable-net45+win8/System.Reflection.Metadata.dll": {}
         }
       },
       "System.Reflection.TypeExtensions/4.0.0": {
@@ -1130,15 +1130,15 @@
           "lib/net45/_._": {}
         }
       },
-      "System.Reflection.Metadata/1.2.0-rc2-23826": {
+      "System.Reflection.Metadata/1.2.0": {
         "dependencies": {
           "System.Collections.Immutable": "1.1.37"
         },
         "compile": {
-          "lib/dotnet5.2/System.Reflection.Metadata.dll": {}
-        },
-        "runtime": {
-          "lib/dotnet5.2/System.Reflection.Metadata.dll": {}
+          "lib/portable-net45+win8/System.Reflection.Metadata.dll": {}
+        },
+        "runtime": {
+          "lib/portable-net45+win8/System.Reflection.Metadata.dll": {}
         }
       },
       "System.Reflection.TypeExtensions/4.0.0": {
@@ -2088,21 +2088,16 @@
         "runtimes/win8-aot/lib/netcore50/System.Reflection.Extensions.dll"
       ]
     },
-<<<<<<< HEAD
-    "System.Reflection.Metadata/1.2.0-rc2-23826": {
-      "sha512": "iaq5zpluF7mUMd5hFyhmZGyCSzF6glZjvNI2VAhLFQEp8sGA/tROj6NoZL42q6HhoHxi1XyGeoIXPi5hyw0+5w==",
-=======
     "System.Reflection.Metadata/1.2.0": {
       "sha512": "ubQKFCNYPwhqPXPLjRKCvTDR2UvL5L5+Tm181D/5kl/df7264AuXDi2j2Bf5DxplBxevq8eUH9LRomcFCXTQKw==",
->>>>>>> e952f34c
-      "type": "package",
-      "files": [
-        "System.Reflection.Metadata.1.2.0-rc2-23826.nupkg.sha512",
+      "type": "package",
+      "files": [
+        "System.Reflection.Metadata.1.2.0.nupkg.sha512",
         "System.Reflection.Metadata.nuspec",
         "ThirdPartyNotices.txt",
         "dotnet_library_license.txt",
-        "lib/dotnet5.2/System.Reflection.Metadata.dll",
-        "lib/dotnet5.2/System.Reflection.Metadata.xml",
+        "lib/netstandard1.1/System.Reflection.Metadata.dll",
+        "lib/netstandard1.1/System.Reflection.Metadata.xml",
         "lib/portable-net45+win8/System.Reflection.Metadata.dll",
         "lib/portable-net45+win8/System.Reflection.Metadata.xml"
       ]
