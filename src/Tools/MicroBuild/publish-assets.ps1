<#
.SYNOPSIS
Performs any post-test actions needed on the Roslyn build systems.

.PARAMETER UploadNuGets
If true, upload NuGets to MyGet.

.PARAMETER UploadVsixes
If true, upload Vsixes to MyGet.

.PARAMETER binariesPath
The root directory where the build outputs are written.

.PARAMETER branchName
The name of the branch that is being built.

.PARAMETER test
Whether or not to just test this script vs. actually publish

#>
Param(
    [string]$binariesPath = $null,
    [string]$branchName = $null,
    [string]$apiKey = $null,
    [switch]$test

)
set-strictmode -version 2.0
$ErrorActionPreference="Stop"

try
{
    Write-Host "Starting PostTest script..."

    # We need to remove 'refs/heads/' from the beginning of the string
    $branchName = $branchName -Replace "^refs/heads/"
    
    switch ($branchName)
    {
        "dev15.0.x" { } 
        "dev15.1.x" { } 
        "master" { } 
<<<<<<< HEAD
        "post-dev15" { } 
        "features_refout" { }
=======
>>>>>>> bb1400e4
        default
        {
            if (-not $test)
            {
                Write-Host "Branch $branchName is not supported for publishing"
                exit 1
            }
        }
    }

    # MAIN BODY
    Stop-Process -Name "vbcscompiler" -Force -ErrorAction SilentlyContinue

    # Load in the NuGet.exe information
    . "$PSScriptRoot\..\..\..\build\scripts\LoadNuGetInfo.ps1"
    write-host "NuGet.exe path is $nugetexe"

    $exitCode = 0

    Write-Host "Uploading CoreXT packages..."

    try
    {
        $packagesDropDir = (Join-Path $binariesPath "DevDivPackages")
        $coreXTRoot = "\\cpvsbuild\drops\dd\NuGet"

        if (-not $test) 
        {
            <# Do not overwrite existing packages. #>
            robocopy /xo /xn /xc (Join-Path $packagesDropDir "Roslyn") $coreXTRoot "*.nupkg"

            <# TODO: Once all dependencies are available on NuGet we can merge the following two commands. #>
            robocopy /xo /xn /xc (Join-Path $packagesDropDir "ManagedDependencies") $coreXTRoot "VS.ExternalAPIs.*.nupkg"
            robocopy /xo /xn /xc (Join-Path $packagesDropDir "ManagedDependencies") (Join-Path $coreXTRoot "nugetorg") "Microsoft.*.nupkg" "System.*.nupkg" "ManagedEsent.*.nupkg"
            robocopy /xo /xn /xc (Join-Path $packagesDropDir "NativeDependencies") (Join-Path $coreXTRoot "nugetorg") "Microsoft.*.nupkg" "System.*.nupkg" "ManagedEsent.*.nupkg"
        }
    }
    catch [exception]
    {
        write-host $_.Exception
        $exitCode = 5
    }

    Write-Host "Uploading NuGet packages..."

    $nugetPath = Join-Path $binariesPath "NuGet\PerBuildPreRelease"

    [xml]$packages = Get-Content "$nugetPath\myget_org-packages.config"

    $sourceUrl = "https://dotnet.myget.org/F/roslyn/api/v2/package"
    
    pushd $nugetPath
    foreach ($package in $packages.packages.package)
    {
        $nupkg = $package.id + "." + $package.version + ".nupkg"
        Write-Host "  Uploading '$nupkg' to '$sourceUrl'"
        if (-not (test-path $nupkg))
        {
            Write-Error "NuGet $nupkg does not exist"
            $exitCode = 6
        }

        if (-not $test) 
        {
            & "$NuGetExe" push "$nupkg" `
                -Source $sourceUrl `
                -ApiKey $apiKey `
                -NonInteractive `
                -Verbosity quiet
            if ($LastExitCode -ne 0)
            {
                Write-Error "Failed to upload NuGet package: $nupkg"
                $exitCode = 3
            }
        }
    }
    popd

    Write-Host "Uploading VSIX extensions..."

    $vsixPath = $binariesPath

    [xml]$extensions = Get-Content "$vsixPath\myget_org-extensions.config"

    pushd $vsixPath
    foreach ($extension in $extensions.extensions.extension)
    {
        $vsix = join-path $extension.path ($extension.id + ".vsix")
        if (-not (test-path $vsix)) 
        {
            Write-Error "VSIX $vsix does not exist"
            $exitCode = 6
        }

        $requestUrl = "https://dotnet.myget.org/F/roslyn/vsix/upload"
        
        Write-Host "  Uploading '$vsix' to '$requestUrl'"

        if (-not $test)
        { 
            $response = Invoke-WebRequest -Uri $requestUrl -Headers @{"X-NuGet-ApiKey"=$apiKey} -ContentType 'multipart/form-data' -InFile $vsix -Method Post -UseBasicParsing
            if ($response.StatusCode -ne 201)
            {
                Write-Error "Failed to upload VSIX extension: $vsix. Upload failed with Status code: $response.StatusCode"
                $exitCode = 4
            }
        }
    }
    popd

    Write-Host "Completed PostTest script with an exit code of '$exitCode'"

    exit $exitCode
}
catch [exception]
{
    write-host $_.Exception
    exit -1
}<|MERGE_RESOLUTION|>--- conflicted
+++ resolved
@@ -40,11 +40,8 @@
         "dev15.0.x" { } 
         "dev15.1.x" { } 
         "master" { } 
-<<<<<<< HEAD
         "post-dev15" { } 
-        "features_refout" { }
-=======
->>>>>>> bb1400e4
+        "features/refout" { }
         default
         {
             if (-not $test)
