﻿// Copyright (c) Microsoft.  All Rights Reserved.  Licensed under the Apache License, Version 2.0.  See License.txt in the project root for license information.

using System;
using System.Collections.Generic;
using System.Windows.Data;
using Microsoft.CodeAnalysis;
using Microsoft.CodeAnalysis.CodeStyle;
using Microsoft.CodeAnalysis.CSharp.CodeStyle;
using Microsoft.CodeAnalysis.Options;
using Microsoft.VisualStudio.LanguageServices.Implementation.Options;

namespace Microsoft.VisualStudio.LanguageServices.CSharp.Options.Formatting
{
    /// <summary>
    /// This is the view model for CodeStyle options page.
    /// </summary>
    /// <remarks>
    /// The codestyle options page is defined in <see cref="CodeStylePage"/>
    /// </remarks>
    internal class StyleViewModel : AbstractOptionPreviewViewModel
    {
        #region "Preview Text"

        private const string s_fieldDeclarationPreviewTrue = @"
class C{
    int capacity;
    void Method()
    {
//[
        this.capacity = 0;
//]
    }
}";

        private const string s_fieldDeclarationPreviewFalse = @"
class C{
    int capacity;
    void Method()
    {
//[
        capacity = 0;
//]
    }
}";

        private const string s_propertyDeclarationPreviewTrue = @"
class C{
    public int Id { get; set; }
    void Method()
    {
//[
        this.Id = 0;
//]
    }
}";

        private const string s_propertyDeclarationPreviewFalse = @"
class C{
    public int Id { get; set; }
    void Method()
    {
//[
        Id = 0;
//]
    }
}";

        private const string s_eventDeclarationPreviewTrue = @"
using System;
class C{
    event EventHandler Elapsed;
    void Handler(object sender, EventArgs args)
    {
//[
        this.Elapsed += Handler;
//]
    }
}";

        private const string s_eventDeclarationPreviewFalse = @"
using System;
class C{
    event EventHandler Elapsed;
    void Handler(object sender, EventArgs args)
    {
//[
        Elapsed += Handler;
//]
    }
}";

        private const string s_methodDeclarationPreviewTrue = @"
using System;
class C{
    void Display()
    {
//[
        this.Display();
//]
    }
}";

        private const string s_methodDeclarationPreviewFalse = @"
using System;
class C{
    void Display()
    {
//[
        Display();
//]
    }
}";

        private const string s_intrinsicPreviewDeclarationTrue = @"
class Program
{
//[
    private int _member;
    static void M(int argument)
    {
        int local;
    }
//]
}";

        private const string s_intrinsicPreviewDeclarationFalse = @"
using System;
class Program
{
//[
    private Int32 _member;
    static void M(Int32 argument)
    {
        Int32 local;
    }
//]
}";

        private const string s_intrinsicPreviewMemberAccessTrue = @"
class Program
{
//[
    static void M()
    {
        var local = int.MaxValue;
    }
//]
}";

        private const string s_intrinsicPreviewMemberAccessFalse = @"
using System;
class Program
{
//[
    static void M()
    {
        var local = Int32.MaxValue;
    }
//]
}";

        private static readonly string s_varForIntrinsicsPreviewFalse = $@"
using System;
class C{{
    void Method()
    {{
//[
        int x = 5; // {ServicesVSResources.built_in_types}
//]
    }}
}}";

        private static readonly string s_varForIntrinsicsPreviewTrue = $@"
using System;
class C{{
    void Method()
    {{
//[
        var x = 5; // {ServicesVSResources.built_in_types}
//]
    }}
}}";

        private static readonly string s_varWhereApparentPreviewFalse = $@"
using System;
class C{{
    void Method()
    {{
//[
        C cobj = new C(); // {ServicesVSResources.type_is_apparent_from_assignment_expression}
//]
    }}
}}";

        private static readonly string s_varWhereApparentPreviewTrue = $@"
using System;
class C{{
    void Method()
    {{
//[
        var cobj = new C(); // {ServicesVSResources.type_is_apparent_from_assignment_expression}
//]
    }}
}}";

        private static readonly string s_varWherePossiblePreviewFalse = $@"
using System;
class C{{
    void Init()
    {{
//[
        Action f = this.Init(); // {ServicesVSResources.everywhere_else}
//]
    }}
}}";

        private static readonly string s_varWherePossiblePreviewTrue = $@"
using System;
class C{{
    void Init()
    {{
//[
        var f = this.Init(); // {ServicesVSResources.everywhere_else}
//]
    }}
}}";

        private static readonly string s_preferThrowExpression = $@"
using System;

class C
{{
    private string s;

    void M1(string s)
    {{
//[
        // {ServicesVSResources.Prefer_colon}
        this.s = s ?? throw new ArgumentNullException(nameof(s));
//]
    }}
    void M2(string s)
    {{
//[
        // {ServicesVSResources.Over_colon}
        if (s == null)
        {{
            throw new ArgumentNullException(nameof(s));
        }}

        this.s = s;
//]
    }}
}}
";

        private static readonly string s_preferCoalesceExpression = $@"
using System;

class C
{{
    private string s;

    void M1(string s)
    {{
//[
        // {ServicesVSResources.Prefer_colon}
        var v = x ?? y;
//]
    }}
    void M2(string s)
    {{
//[
        // {ServicesVSResources.Over_colon}
        var v = x != null ? x : y; // {ServicesVSResources.or}
        var v = x == null ? y : x;
//]
    }}
}}
";

        private static readonly string s_preferConditionalDelegateCall = $@"
using System;

class C
{{
    private string s;

    void M1(string s)
    {{
//[
        // {ServicesVSResources.Prefer_colon}
        func?.Invoke(args);
//]
    }}
    void M2(string s)
    {{
//[
        // {ServicesVSResources.Over_colon}
        if (func != null)
        {{
            func(args);
        }}
//]
    }}
}}
";

        private static readonly string s_preferNullPropagation = $@"
using System;

class C
{{
    void M1(object o)
    {{
//[
        // {ServicesVSResources.Prefer_colon}
        var v = o?.ToString();
//]
    }}
    void M2(object o)
    {{
//[
        // {ServicesVSResources.Over_colon}
        var v = o == null ? null : o.ToString(); // {ServicesVSResources.or}
        var v = o != null ? o.ToString() : null;
//]
    }}
}}
";

        private static readonly string s_preferPatternMatchingOverAsWithNullCheck = $@"
class C
{{
    void M1()
    {{
//[
        // {ServicesVSResources.Prefer_colon}
        if (o is string s)
        {{
        }}
//]
    }}
    void M2()
    {{
//[
        // {ServicesVSResources.Over_colon}
        var s = o as string;
        if (s != null)
        {{
        }}
//]
    }}
}}
";

        private static readonly string s_preferConditionalExpressionOverIfWithAssignments = $@"
class C
{{
    void M()
    {{
//[
        // {ServicesVSResources.Prefer_colon}
        string s = expr ? ""hello"" : ""world"";

        // {ServicesVSResources.Over_colon}
        string s;
        if (expr)
        {{
            s = ""hello"";
        }}
        else
        {{
            s = ""world"";
        }}
//]
    }}
}}
";

        private static readonly string s_preferConditionalExpressionOverIfWithReturns = $@"
class C
{{
    void M()
    {{
//[
        // {ServicesVSResources.Prefer_colon}
        return expr ? ""hello"" : ""world"";

        // {ServicesVSResources.Over_colon}
        if (expr)
        {{
            return ""hello"";
        }}
        else
        {{
            return ""world"";
        }}
//]
    }}
}}
";

        private static readonly string s_preferPatternMatchingOverIsWithCastCheck = $@"
class C
{{
    void M1()
    {{
//[
        // {ServicesVSResources.Prefer_colon}
        if (o is int i)
        {{
        }}
//]
    }}
    void M2()
    {{
//[
        // {ServicesVSResources.Over_colon}
        if (o is int)
        {{
            var i = (int)o;
        }}
//]
    }}
}}
";

        private static readonly string s_preferObjectInitializer = $@"
using System;

class Customer
{{
    private int Age;

    void M1()
    {{
//[
        // {ServicesVSResources.Prefer_colon}
        var c = new Customer()
        {{
            Age = 21
        }};
//]
    }}
    void M2()
    {{
//[
        // {ServicesVSResources.Over_colon}
        var c = new Customer();
        c.Age = 21;
//]
    }}
}}
";

        private static readonly string s_preferCollectionInitializer = $@"
using System.Collections.Generic;

class Customer
{{
    private int Age;

    void M1()
    {{
//[
        // {ServicesVSResources.Prefer_colon}
        var list = new List<int>
        {{
            1,
            2,
            3
        }};
//]
    }}
    void M2()
    {{
//[
        // {ServicesVSResources.Over_colon}
        var list = new List<int>();
        list.Add(1);
        list.Add(2);
        list.Add(3);
//]
    }}
}}
";

        private static readonly string s_preferExplicitTupleName = $@"
class Customer
{{
    void M1()
    {{
//[
        // {ServicesVSResources.Prefer_colon}
        (string name, int age) customer = GetCustomer();
        var name = customer.name;
        var age = customer.age;
//]
    }}
    void M2()
    {{
//[
        // {ServicesVSResources.Over_colon}
        (string name, int age) customer = GetCustomer();
        var name = customer.Item1;
        var age = customer.Item2;
//]
    }}
}}
";

        private static readonly string s_preferSimpleDefaultExpression = $@"
using System.Threading;

class Customer1
{{
//[
    // {ServicesVSResources.Prefer_colon}
    void DoWork(CancellationToken cancellationToken = default) {{ }}
//]
}}
class Customer2
{{
//[
    // {ServicesVSResources.Over_colon}
    void DoWork(CancellationToken cancellationToken = default(CancellationToken)) {{ }}
//]
}}
";

        private static readonly string s_preferInferredTupleName = $@"
using System.Threading;

class Customer
{{
    void M1(int age, string name)
    {{
//[
        // {ServicesVSResources.Prefer_colon}
        var tuple = (age, name);
//]
    }}
    void M2(int age, string name)
    {{
//[
        // {ServicesVSResources.Over_colon}
        var tuple = (age: age, name: name);
//]
    }}
}}
";

        private static readonly string s_preferInferredAnonymousTypeMemberName = $@"
using System.Threading;

class Customer
{{
    void M1(int age, string name)
    {{
//[
        // {ServicesVSResources.Prefer_colon}
        var anon = new {{ age, name }};
//]
    }}
    void M2(int age, string name)
    {{
//[
        // {ServicesVSResources.Over_colon}
        var anon = new {{ age = age, name = name }};
//]
    }}
}}
";

        private static readonly string s_preferInlinedVariableDeclaration = $@"
using System;

class Customer
{{
    void M1(string value)
    {{
//[
        // {ServicesVSResources.Prefer_colon}
        if (int.TryParse(value, out int i))
        {{
        }}
//]
    }}
    void M2(string value)
    {{
//[
        // {ServicesVSResources.Over_colon}
        int i;
        if (int.TryParse(value, out i))
        {{
        }}
//]
    }}
}}
";

        private static readonly string s_preferDeconstructedVariableDeclaration = $@"
using System;

class Customer
{{
    void M1(string value)
    {{
//[
        // {ServicesVSResources.Prefer_colon}
        var (name, age) = GetPersonTuple();
        Console.WriteLine($""{{name}} {{age}}"");

        (int x, int y) = GetPointTuple();
        Console.WriteLine($""{{x}} {{y}}"");
//]
    }}
    void M2(string value)
    {{
//[
        // {ServicesVSResources.Over_colon}
        var person = GetPersonTuple();
        Console.WriteLine($""{{person.name}} {{person.age}}"");

        (int x, int y) point = GetPointTuple();
        Console.WriteLine($""{{point.x}} {{point.y}}"");
//]
    }}
}}
";

        private static readonly string s_doNotPreferBraces = $@"
using System;

class Customer
{{
    private int Age;

    void M1()
    {{
//[
        // {ServicesVSResources.Allow_colon}
        if (test) Console.WriteLine(""Text"");

        // {ServicesVSResources.Allow_colon}
        if (test)
            Console.WriteLine(""Text"");

        // {ServicesVSResources.Allow_colon}
        if (test)
            Console.WriteLine(
                ""Text"");

        // {ServicesVSResources.Allow_colon}
        if (test)
        {{
            Console.WriteLine(
                ""Text"");
        }}
//]
    }}
}}
";

        private static readonly string s_preferBracesWhenMultiline = $@"
using System;

class Customer
{{
    private int Age;

    void M1()
    {{
//[
        // {ServicesVSResources.Allow_colon}
        if (test) Console.WriteLine(""Text"");

        // {ServicesVSResources.Allow_colon}
        if (test)
            Console.WriteLine(""Text"");

        // {ServicesVSResources.Prefer_colon}
        if (test)
        {{
            Console.WriteLine(
                ""Text"");
        }}
//]
    }}
    void M2()
    {{
//[
        // {ServicesVSResources.Over_colon}
        if (test)
            Console.WriteLine(
                ""Text"");
//]
    }}
}}
";

        private static readonly string s_preferBraces = $@"
using System;

class Customer
{{
    private int Age;

    void M1()
    {{
//[
        // {ServicesVSResources.Prefer_colon}
        if (test)
        {{
            Console.WriteLine(""Text"");
        }}
//]
    }}
    void M2()
    {{
//[
        // {ServicesVSResources.Over_colon}
        if (test)
            Console.WriteLine(""Text"");
//]
    }}
}}
";

        private static readonly string s_preferAutoProperties = $@"
using System;

class Customer1
{{
//[
    // {ServicesVSResources.Prefer_colon}
    public int Age {{ get; }}
//]
}}
class Customer2
{{
//[
    // {ServicesVSResources.Over_colon}
    private int age;

    public int Age
    {{
        get
        {{
            return age;
        }}
    }}
//]
}}
";

        private static readonly string s_preferSimpleUsingStatement = $@"
using System;

class Customer1
{{
//[
    // {ServicesVSResources.Prefer_colon}
    void Method()
    {{
        using var resource = GetResource();
        ProcessResource(resource);
    }}
//]
}}
class Customer2
{{
//[
    // {ServicesVSResources.Over_colon}
    void Method()
    {{
        using (var resource = GetResource())
        {{
            ProcessResource(resource);
        }}
    }}
//]
}}
";

        private static readonly string s_preferLocalFunctionOverAnonymousFunction = $@"
using System;

class Customer
{{
    void M1(string value)
    {{
//[
        // {ServicesVSResources.Prefer_colon}
        int fibonacci(int n)
        {{
            return n <= 1 ? n : fibonacci(n - 1) + fibonacci(n - 2);
        }}
//]
    }}
    void M2(string value)
    {{
//[
        // {ServicesVSResources.Over_colon}
        Func<int, int> fibonacci = null;
        fibonacci = (int n) =>
        {{
            return n <= 1 ? n : fibonacci(n - 1) + fibonacci(n - 2);
        }};
//]
    }}
}}
";

        private static readonly string s_preferCompoundAssignments = $@"
using System;
class Customer
{{
    void M1(int value)
    {{
//[
        // {ServicesVSResources.Prefer_colon}
        value += 10;
//]
    }}
    void M2(int value)
    {{
//[
        // {ServicesVSResources.Over_colon}
        value = value + 10
//]
    }}
}}
";

        private static readonly string s_preferIndexOperator = $@"
using System;

class Customer
{{
    void M1(string value)
    {{
//[
        // {ServicesVSResources.Prefer_colon}
        var ch = value[^1];
//]
    }}
    void M2(string value)
    {{
//[
        // {ServicesVSResources.Over_colon}
        var ch = value[value.Length - 1];
//]
    }}
}}
";

        private static readonly string s_preferRangeOperator = $@"
using System;

class Customer
{{
    void M1(string value)
    {{
//[
        // {ServicesVSResources.Prefer_colon}
        var sub = value[1..^1];
//]
    }}
    void M2(string value)
    {{
//[
        // {ServicesVSResources.Over_colon}
        var sub = value.Substring(1, value.Length - 2);
//]
    }}
}}
";

        private static readonly string s_preferIsNullOverReferenceEquals = $@"
using System;

class Customer
{{
    void M1(string value1, string value2)
    {{
//[
        // {ServicesVSResources.Prefer_colon}
        if (value1 is null)
            return;

        if (value2 is null)
            return;
//]
    }}
    void M2(string value1, string value2)
    {{
//[
        // {ServicesVSResources.Over_colon}
        if (object.ReferenceEquals(value1, null))
            return;

        if ((object)value2 == null)
            return;
//]
    }}
}}
";

        #region expression and block bodies

        private const string s_preferExpressionBodyForMethods = @"
using System;

//[
class Customer
{
    private int Age;

    public int GetAge() => this.Age;
}
//]
";

        private const string s_preferBlockBodyForMethods = @"
using System;

//[
class Customer
{
    private int Age;

    public int GetAge()
    {
        return this.Age;
    }
}
//]
";

        private const string s_preferExpressionBodyForConstructors = @"
using System;

//[
class Customer
{
    private int Age;

    public Customer(int age) => Age = age;
}
//]
";

        private const string s_preferBlockBodyForConstructors = @"
using System;

//[
class Customer
{
    private int Age;

    public Customer(int age)
    {
        Age = age;
    }
}
//]
";

        private const string s_preferExpressionBodyForOperators = @"
using System;

struct ComplexNumber
{
//[
    public static ComplexNumber operator +(ComplexNumber c1, ComplexNumber c2)
        => new ComplexNumber(c1.Real + c2.Real, c1.Imaginary + c2.Imaginary);
//]
}
";

        private const string s_preferBlockBodyForOperators = @"
using System;

struct ComplexNumber
{
//[
    public static ComplexNumber operator +(ComplexNumber c1, ComplexNumber c2)
    {
        return new ComplexNumber(c1.Real + c2.Real, c1.Imaginary + c2.Imaginary);
    }
//]
}
";

        private const string s_preferExpressionBodyForProperties = @"
using System;

//[
class Customer
{
    private int _age;
    public int Age => _age;
}
//]
";

        private const string s_preferBlockBodyForProperties = @"
using System;

//[
class Customer
{
    private int _age;
    public int Age { get { return _age; } }
}
//]
";

        private const string s_preferExpressionBodyForAccessors = @"
using System;

//[
class Customer
{
    private int _age;
    public int Age
    {
        get => _age;
        set => _age = value;
    }
}
//]
";

        private const string s_preferBlockBodyForAccessors = @"
using System;

//[
class Customer
{
    private int _age;
    public int Age
    {
        get { return _age; }
        set { _age = value; }
    }
}
//]
";

        private const string s_preferExpressionBodyForIndexers = @"
using System;

//[
class List<T>
{
    private T[] _values;
    public T this[int i] => _values[i];
}
//]
";

        private const string s_preferBlockBodyForIndexers = @"
using System;

//[
class List<T>
{
    private T[] _values;
    public T this[int i] { get { return _values[i]; } }
}
//]
";

        private const string s_preferExpressionBodyForLambdas = @"

using System;

class Customer
{
    void Method()
    {
//[
        Func<int, string> f = a => a.ToString();
//]
    }
}
";

        private const string s_preferBlockBodyForLambdas = @"
using System;

class Customer
{
    void Method()
    {
//[
        Func<int, string> f = a =>
        {
            return a.ToString();
        };
//]
    }
}
";

        private const string s_preferExpressionBodyForLocalFunctions = @"
using System;

//[
class Customer
{
    private int Age;

    public int GetAge() 
    {
        return GetAgeLocal();
        
        int GetAgeLocal() => this.Age;
    }
}
//]
";

        private const string s_preferBlockBodyForLocalFunctions = @"
using System;

//[
class Customer
{
    private int Age;

    public int GetAge()
    {
        return GetAgeLocal();
        
        int GetAgeLocal()
        {
            return this.Age;
        }
    }
}
//]
";

        private static readonly string s_preferReadonly = $@"
class Customer1
{{
//[
        // {ServicesVSResources.Prefer_colon}
        // '_value' can only be assigned in constructor
        private readonly int _value = 0;
//]
}}
class Customer2
{{
//[
        // {ServicesVSResources.Over_colon}
        // '_value' can be assigned anywhere
        private int _value = 0;
//]
}}
";

        private static readonly string s_preferStaticLocalFunction = $@"
class Customer1
{{
//[
    void Method()
    {{
        // {ServicesVSResources.Prefer_colon}
        static int fibonacci(int n)
        {{
            return n <= 1 ? n : fibonacci(n - 1) + fibonacci(n - 2);
        }}
    }}
//]
}}
class Customer2
{{
//[
    void Method()
    {{
        // {ServicesVSResources.Over_colon}
        int fibonacci(int n)
        {{
            return n <= 1 ? n : fibonacci(n - 1) + fibonacci(n - 2);
        }}
    }}
//]
}}
";

        #endregion

        #region arithmetic binary parentheses

        private readonly string s_arithmeticBinaryAlwaysForClarity = $@"
class C
{{
    void M()
    {{
//[
        // {ServicesVSResources.Prefer_colon}
        var v = a + (b * c);

        // {ServicesVSResources.Over_colon}
        var v = a + b * c;
//]
    }}
}}
";

        private readonly string s_arithmeticBinaryNeverIfUnnecessary = $@"
class C
{{
    void M()
    {{
//[
        // {ServicesVSResources.Prefer_colon}
        var v = a + b * c;

        // {ServicesVSResources.Over_colon}
        var v = a + (b * c);
//]
    }}
}}
";

        #endregion

        #region relational binary parentheses

        private readonly string s_relationalBinaryAlwaysForClarity = $@"
class C
{{
    void M()
    {{
//[
        // {ServicesVSResources.Prefer_colon}
        var v = (a < b) == (c > d);

        // {ServicesVSResources.Over_colon}
        var v = a < b == c > d;
//]
    }}
}}
";

        private readonly string s_relationalBinaryNeverIfUnnecessary = $@"
class C
{{
    void M()
    {{
//[
        // {ServicesVSResources.Prefer_colon}
        var v = a < b == c > d;

        // {ServicesVSResources.Over_colon}
        var v = (a < b) == (c > d);
//]
    }}
}}
";

        #endregion

        #region other binary parentheses

        private readonly string s_otherBinaryAlwaysForClarity = $@"
class C
{{
    void M()
    {{
//[
        // {ServicesVSResources.Prefer_colon}
        var v = a || (b && c);

        // {ServicesVSResources.Over_colon}
        var v = a || b && c;
//]
    }}
}}
";

        private readonly string s_otherBinaryNeverIfUnnecessary = $@"
class C
{{
    void M()
    {{
//[
        // {ServicesVSResources.Prefer_colon}
        var v = a || b && c;

        // {ServicesVSResources.Over_colon}
        var v = a || (b && c);
//]
    }}
}}
";

        #endregion

        #region other parentheses

        private readonly string s_otherParenthesesAlwaysForClarity = $@"
class C
{{
    void M()
    {{
//[
        // {ServicesVSResources.Keep_all_parentheses_in_colon}
        var v = (a.b).Length;
//]
    }}
}}
";

        private readonly string s_otherParenthesesNeverIfUnnecessary = $@"
class C
{{
    void M()
    {{
//[
        // {ServicesVSResources.Prefer_colon}
        var v = a.b.Length;

        // {ServicesVSResources.Over_colon}
        var v = (a.b).Length;
//]
    }}
}}
";

        #endregion

        #region unused parameters

        private static readonly string s_avoidUnusedParametersNonPublicMethods = $@"
class C1
{{
//[
    // {ServicesVSResources.Prefer_colon}
    private void M()
    {{
    }}
//]
}}
class C2
{{
//[
    // {ServicesVSResources.Over_colon}
    private void M(int param)
    {{
    }}
//]
}}
";

        private static readonly string s_avoidUnusedParametersAllMethods = $@"
class C1
{{
//[
    // {ServicesVSResources.Prefer_colon}
    public void M()
    {{
    }}
//]
}}
class C2
{{
//[
    // {ServicesVSResources.Over_colon}
    public void M(int param)
    {{
    }}
//]
}}
";
        #endregion

        #region unused values

        private static readonly string s_avoidUnusedValueAssignmentUnusedLocal = $@"
class C
{{
    int M()
    {{
//[
        // {ServicesVSResources.Prefer_colon}
        int unused = Computation();  // {ServicesVSResources.Unused_value_is_explicitly_assigned_to_an_unused_local}
        int x = 1;
//]
        return x;
    }}

    int Computation() => 0;
}}
class C2
{{
    int M()
    {{
//[
        // {ServicesVSResources.Over_colon}
        int x = Computation();  // {ServicesVSResources.Value_assigned_here_is_never_used}
        x = 1;
//]
        return x;
    }}

    int Computation() => 0;
}}
";

        private static readonly string s_avoidUnusedValueAssignmentDiscard = $@"
class C
{{
    int M()
    {{
//[
        // {ServicesVSResources.Prefer_colon}
        _ = Computation();      // {ServicesVSResources.Unused_value_is_explicitly_assigned_to_discard}
        int x = 1;
//]
        return x;
    }}

    int Computation() => 0;
}}
class C2
{{
    int M()
    {{
//[
        // {ServicesVSResources.Over_colon}
        int x = Computation();  // {ServicesVSResources.Value_assigned_here_is_never_used}
        x = 1;
//]
        return x;
    }}

    int Computation() => 0;
}}
";

        private static readonly string s_avoidUnusedValueExpressionStatementUnusedLocal = $@"
class C
{{
    void M()
    {{
//[
        // {ServicesVSResources.Prefer_colon}
        int unused = Computation();  //  {ServicesVSResources.Unused_value_is_explicitly_assigned_to_an_unused_local}
//]
    }}

    int Computation() => 0;
}}
class C2
{{
    void M()
    {{
//[
        // {ServicesVSResources.Over_colon}
        Computation();               // {ServicesVSResources.Value_returned_by_invocation_is_implicitly_ignored}
//]
    }}

    int Computation() => 0;
}}
";

        private static readonly string s_avoidUnusedValueExpressionStatementDiscard = $@"
class C
{{
    void M()
    {{
//[
        // {ServicesVSResources.Prefer_colon}
        _ = Computation();      // {ServicesVSResources.Unused_value_is_explicitly_assigned_to_discard}
//]
    }}

    int Computation() => 0;
}}
class C2
{{
    void M()
    {{
//[
        // {ServicesVSResources.Over_colon}
        Computation();          // {ServicesVSResources.Value_returned_by_invocation_is_implicitly_ignored}
//]
    }}

    int Computation() => 0;
}}
";
        #endregion
        #endregion

        internal StyleViewModel(OptionStore optionStore, IServiceProvider serviceProvider) : base(optionStore, serviceProvider, LanguageNames.CSharp)
        {
            var collectionView = (ListCollectionView)CollectionViewSource.GetDefaultView(CodeStyleItems);
            collectionView.GroupDescriptions.Add(new PropertyGroupDescription(nameof(AbstractCodeStyleOptionViewModel.GroupName)));

            var qualifyGroupTitle = CSharpVSResources.this_preferences_colon;
            var predefinedTypesGroupTitle = CSharpVSResources.predefined_type_preferences_colon;
            var varGroupTitle = CSharpVSResources.var_preferences_colon;
            var nullCheckingGroupTitle = CSharpVSResources.null_checking_colon;
            var modifierGroupTitle = ServicesVSResources.Modifier_preferences_colon;
            var codeBlockPreferencesGroupTitle = ServicesVSResources.Code_block_preferences_colon;
            var expressionPreferencesGroupTitle = ServicesVSResources.Expression_preferences_colon;
            var variablePreferencesGroupTitle = ServicesVSResources.Variable_preferences_colon;
            var parameterPreferencesGroupTitle = ServicesVSResources.Parameter_preferences_colon;

            var qualifyMemberAccessPreferences = new List<CodeStylePreference>
            {
                new CodeStylePreference(CSharpVSResources.Prefer_this, isChecked: true),
                new CodeStylePreference(CSharpVSResources.Do_not_prefer_this, isChecked: false),
            };

            var predefinedTypesPreferences = new List<CodeStylePreference>
            {
                new CodeStylePreference(ServicesVSResources.Prefer_predefined_type, isChecked: true),
                new CodeStylePreference(ServicesVSResources.Prefer_framework_type, isChecked: false),
            };

            var typeStylePreferences = new List<CodeStylePreference>
            {
                new CodeStylePreference(CSharpVSResources.Prefer_var, isChecked: true),
                new CodeStylePreference(CSharpVSResources.Prefer_explicit_type, isChecked: false),
            };

            CodeStyleItems.Add(new BooleanCodeStyleOptionViewModel(CodeStyleOptions.QualifyFieldAccess, CSharpVSResources.Qualify_field_access_with_this, s_fieldDeclarationPreviewTrue, s_fieldDeclarationPreviewFalse, this, optionStore, qualifyGroupTitle, qualifyMemberAccessPreferences));
            CodeStyleItems.Add(new BooleanCodeStyleOptionViewModel(CodeStyleOptions.QualifyPropertyAccess, CSharpVSResources.Qualify_property_access_with_this, s_propertyDeclarationPreviewTrue, s_propertyDeclarationPreviewFalse, this, optionStore, qualifyGroupTitle, qualifyMemberAccessPreferences));
            CodeStyleItems.Add(new BooleanCodeStyleOptionViewModel(CodeStyleOptions.QualifyMethodAccess, CSharpVSResources.Qualify_method_access_with_this, s_methodDeclarationPreviewTrue, s_methodDeclarationPreviewFalse, this, optionStore, qualifyGroupTitle, qualifyMemberAccessPreferences));
            CodeStyleItems.Add(new BooleanCodeStyleOptionViewModel(CodeStyleOptions.QualifyEventAccess, CSharpVSResources.Qualify_event_access_with_this, s_eventDeclarationPreviewTrue, s_eventDeclarationPreviewFalse, this, optionStore, qualifyGroupTitle, qualifyMemberAccessPreferences));

            CodeStyleItems.Add(new BooleanCodeStyleOptionViewModel(CodeStyleOptions.PreferIntrinsicPredefinedTypeKeywordInDeclaration, ServicesVSResources.For_locals_parameters_and_members, s_intrinsicPreviewDeclarationTrue, s_intrinsicPreviewDeclarationFalse, this, optionStore, predefinedTypesGroupTitle, predefinedTypesPreferences));
            CodeStyleItems.Add(new BooleanCodeStyleOptionViewModel(CodeStyleOptions.PreferIntrinsicPredefinedTypeKeywordInMemberAccess, ServicesVSResources.For_member_access_expressions, s_intrinsicPreviewMemberAccessTrue, s_intrinsicPreviewMemberAccessFalse, this, optionStore, predefinedTypesGroupTitle, predefinedTypesPreferences));

            // Use var
            CodeStyleItems.Add(new BooleanCodeStyleOptionViewModel(CSharpCodeStyleOptions.UseImplicitTypeForIntrinsicTypes, CSharpVSResources.For_built_in_types, s_varForIntrinsicsPreviewTrue, s_varForIntrinsicsPreviewFalse, this, optionStore, varGroupTitle, typeStylePreferences));
            CodeStyleItems.Add(new BooleanCodeStyleOptionViewModel(CSharpCodeStyleOptions.UseImplicitTypeWhereApparent, CSharpVSResources.When_variable_type_is_apparent, s_varWhereApparentPreviewTrue, s_varWhereApparentPreviewFalse, this, optionStore, varGroupTitle, typeStylePreferences));
            CodeStyleItems.Add(new BooleanCodeStyleOptionViewModel(CSharpCodeStyleOptions.UseImplicitTypeWherePossible, CSharpVSResources.Elsewhere, s_varWherePossiblePreviewTrue, s_varWherePossiblePreviewFalse, this, optionStore, varGroupTitle, typeStylePreferences));

            // Code block
<<<<<<< HEAD
            AddBracesOptions(optionSet, codeBlockPreferencesGroupTitle);
            CodeStyleItems.Add(new BooleanCodeStyleOptionViewModel(CodeStyleOptions.PreferAutoProperties, ServicesVSResources.analyzer_Prefer_auto_properties, s_preferAutoProperties, s_preferAutoProperties, this, optionSet, codeBlockPreferencesGroupTitle));
            CodeStyleItems.Add(new BooleanCodeStyleOptionViewModel(CSharpCodeStyleOptions.PreferSimpleUsingStatement, ServicesVSResources.Prefer_simple_using_statement, s_preferSimpleUsingStatement, s_preferSimpleUsingStatement, this, optionSet, codeBlockPreferencesGroupTitle));
=======
            AddBracesOptions(optionStore, codeBlockPreferencesGroupTitle);
            CodeStyleItems.Add(new BooleanCodeStyleOptionViewModel(CodeStyleOptions.PreferAutoProperties, ServicesVSResources.analyzer_Prefer_auto_properties, s_preferAutoProperties, s_preferAutoProperties, this, optionStore, codeBlockPreferencesGroupTitle));
>>>>>>> 3e7e1e99

            AddParenthesesOptions(OptionStore);

            // Expression preferences
            CodeStyleItems.Add(new BooleanCodeStyleOptionViewModel(CodeStyleOptions.PreferObjectInitializer, ServicesVSResources.Prefer_object_initializer, s_preferObjectInitializer, s_preferObjectInitializer, this, optionStore, expressionPreferencesGroupTitle));
            CodeStyleItems.Add(new BooleanCodeStyleOptionViewModel(CodeStyleOptions.PreferCollectionInitializer, ServicesVSResources.Prefer_collection_initializer, s_preferCollectionInitializer, s_preferCollectionInitializer, this, optionStore, expressionPreferencesGroupTitle));
            CodeStyleItems.Add(new BooleanCodeStyleOptionViewModel(CSharpCodeStyleOptions.PreferPatternMatchingOverIsWithCastCheck, CSharpVSResources.Prefer_pattern_matching_over_is_with_cast_check, s_preferPatternMatchingOverIsWithCastCheck, s_preferPatternMatchingOverIsWithCastCheck, this, optionStore, expressionPreferencesGroupTitle));
            CodeStyleItems.Add(new BooleanCodeStyleOptionViewModel(CSharpCodeStyleOptions.PreferPatternMatchingOverAsWithNullCheck, CSharpVSResources.Prefer_pattern_matching_over_as_with_null_check, s_preferPatternMatchingOverAsWithNullCheck, s_preferPatternMatchingOverAsWithNullCheck, this, optionStore, expressionPreferencesGroupTitle));
            CodeStyleItems.Add(new BooleanCodeStyleOptionViewModel(CodeStyleOptions.PreferConditionalExpressionOverAssignment, ServicesVSResources.Prefer_conditional_expression_over_if_with_assignments, s_preferConditionalExpressionOverIfWithAssignments, s_preferConditionalExpressionOverIfWithAssignments, this, optionStore, expressionPreferencesGroupTitle));
            CodeStyleItems.Add(new BooleanCodeStyleOptionViewModel(CodeStyleOptions.PreferConditionalExpressionOverReturn, ServicesVSResources.Prefer_conditional_expression_over_if_with_returns, s_preferConditionalExpressionOverIfWithReturns, s_preferConditionalExpressionOverIfWithReturns, this, optionStore, expressionPreferencesGroupTitle));
            CodeStyleItems.Add(new BooleanCodeStyleOptionViewModel(CodeStyleOptions.PreferExplicitTupleNames, ServicesVSResources.Prefer_explicit_tuple_name, s_preferExplicitTupleName, s_preferExplicitTupleName, this, optionStore, expressionPreferencesGroupTitle));
            CodeStyleItems.Add(new BooleanCodeStyleOptionViewModel(CSharpCodeStyleOptions.PreferSimpleDefaultExpression, ServicesVSResources.Prefer_simple_default_expression, s_preferSimpleDefaultExpression, s_preferSimpleDefaultExpression, this, optionStore, expressionPreferencesGroupTitle));
            CodeStyleItems.Add(new BooleanCodeStyleOptionViewModel(CodeStyleOptions.PreferInferredTupleNames, ServicesVSResources.Prefer_inferred_tuple_names, s_preferInferredTupleName, s_preferInferredTupleName, this, optionStore, expressionPreferencesGroupTitle));
            CodeStyleItems.Add(new BooleanCodeStyleOptionViewModel(CodeStyleOptions.PreferInferredAnonymousTypeMemberNames, ServicesVSResources.Prefer_inferred_anonymous_type_member_names, s_preferInferredAnonymousTypeMemberName, s_preferInferredAnonymousTypeMemberName, this, optionStore, expressionPreferencesGroupTitle));
            CodeStyleItems.Add(new BooleanCodeStyleOptionViewModel(CSharpCodeStyleOptions.PreferLocalOverAnonymousFunction, ServicesVSResources.Prefer_local_function_over_anonymous_function, s_preferLocalFunctionOverAnonymousFunction, s_preferLocalFunctionOverAnonymousFunction, this, optionStore, expressionPreferencesGroupTitle));
            CodeStyleItems.Add(new BooleanCodeStyleOptionViewModel(CodeStyleOptions.PreferCompoundAssignment, ServicesVSResources.Prefer_compound_assignments, s_preferCompoundAssignments, s_preferCompoundAssignments, this, optionStore, expressionPreferencesGroupTitle));

            CodeStyleItems.Add(new BooleanCodeStyleOptionViewModel(CSharpCodeStyleOptions.PreferIndexOperator, ServicesVSResources.Prefer_index_operator, s_preferIndexOperator, s_preferIndexOperator, this, optionStore, expressionPreferencesGroupTitle));
            CodeStyleItems.Add(new BooleanCodeStyleOptionViewModel(CSharpCodeStyleOptions.PreferRangeOperator, ServicesVSResources.Prefer_range_operator, s_preferRangeOperator, s_preferRangeOperator, this, optionStore, expressionPreferencesGroupTitle));

            AddExpressionBodyOptions(optionStore, expressionPreferencesGroupTitle);
            AddUnusedValueOptions(optionStore, expressionPreferencesGroupTitle);

            // Variable preferences
            CodeStyleItems.Add(new BooleanCodeStyleOptionViewModel(CodeStyleOptions.PreferInlinedVariableDeclaration, ServicesVSResources.Prefer_inlined_variable_declaration, s_preferInlinedVariableDeclaration, s_preferInlinedVariableDeclaration, this, optionStore, variablePreferencesGroupTitle));
            CodeStyleItems.Add(new BooleanCodeStyleOptionViewModel(CodeStyleOptions.PreferDeconstructedVariableDeclaration, ServicesVSResources.Prefer_deconstructed_variable_declaration, s_preferDeconstructedVariableDeclaration, s_preferDeconstructedVariableDeclaration, this, optionStore, variablePreferencesGroupTitle));

            // Null preferences.
            CodeStyleItems.Add(new BooleanCodeStyleOptionViewModel(CodeStyleOptions.PreferThrowExpression, CSharpVSResources.Prefer_throw_expression, s_preferThrowExpression, s_preferThrowExpression, this, optionStore, nullCheckingGroupTitle));
            CodeStyleItems.Add(new BooleanCodeStyleOptionViewModel(CSharpCodeStyleOptions.PreferConditionalDelegateCall, CSharpVSResources.Prefer_conditional_delegate_call, s_preferConditionalDelegateCall, s_preferConditionalDelegateCall, this, optionStore, nullCheckingGroupTitle));
            CodeStyleItems.Add(new BooleanCodeStyleOptionViewModel(CodeStyleOptions.PreferCoalesceExpression, ServicesVSResources.Prefer_coalesce_expression, s_preferCoalesceExpression, s_preferCoalesceExpression, this, optionStore, nullCheckingGroupTitle));
            CodeStyleItems.Add(new BooleanCodeStyleOptionViewModel(CodeStyleOptions.PreferNullPropagation, ServicesVSResources.Prefer_null_propagation, s_preferNullPropagation, s_preferNullPropagation, this, optionStore, nullCheckingGroupTitle));
            CodeStyleItems.Add(new BooleanCodeStyleOptionViewModel(CodeStyleOptions.PreferIsNullCheckOverReferenceEqualityMethod, CSharpVSResources.Prefer_is_null_for_reference_equality_checks, s_preferIsNullOverReferenceEquals, s_preferIsNullOverReferenceEquals, this, optionStore, nullCheckingGroupTitle));

<<<<<<< HEAD
            // Modifier preferences.
            CodeStyleItems.Add(new BooleanCodeStyleOptionViewModel(CodeStyleOptions.PreferReadonly, ServicesVSResources.Prefer_readonly_fields, s_preferReadonly, s_preferReadonly, this, optionSet, modifierGroupTitle));
            CodeStyleItems.Add(new BooleanCodeStyleOptionViewModel(CSharpCodeStyleOptions.PreferStaticLocalFunction, ServicesVSResources.Prefer_static_local_functions, s_preferStaticLocalFunction, s_preferStaticLocalFunction, this, optionSet, modifierGroupTitle));
=======
            // Field preferences.
            CodeStyleItems.Add(new BooleanCodeStyleOptionViewModel(CodeStyleOptions.PreferReadonly, ServicesVSResources.Prefer_readonly, s_preferReadonly, s_preferReadonly, this, optionStore, fieldGroupTitle));
>>>>>>> 3e7e1e99

            // Parameter preferences
            AddParameterOptions(optionStore, parameterPreferencesGroupTitle);
        }

        private void AddParenthesesOptions(OptionStore optionStore)
        {
            AddParenthesesOption(
                LanguageNames.CSharp, optionStore, CodeStyleOptions.ArithmeticBinaryParentheses,
                CSharpVSResources.In_arithmetic_binary_operators,
                new[] { s_arithmeticBinaryAlwaysForClarity, s_arithmeticBinaryNeverIfUnnecessary },
                defaultAddForClarity: true);

            AddParenthesesOption(
                LanguageNames.CSharp, optionStore, CodeStyleOptions.OtherBinaryParentheses,
                CSharpVSResources.In_other_binary_operators,
                new[] { s_otherBinaryAlwaysForClarity, s_otherBinaryNeverIfUnnecessary },
                defaultAddForClarity: true);

            AddParenthesesOption(
                LanguageNames.CSharp, optionStore, CodeStyleOptions.RelationalBinaryParentheses,
                CSharpVSResources.In_relational_binary_operators,
                new[] { s_relationalBinaryAlwaysForClarity, s_relationalBinaryNeverIfUnnecessary },
                defaultAddForClarity: true);

            AddParenthesesOption(
                LanguageNames.CSharp, optionStore, CodeStyleOptions.OtherParentheses,
                ServicesVSResources.In_other_operators,
                new[] { s_otherParenthesesAlwaysForClarity, s_otherParenthesesNeverIfUnnecessary },
                defaultAddForClarity: false);
        }

        private void AddBracesOptions(OptionStore optionStore, string bracesPreferenceGroupTitle)
        {
            var bracesPreferences = new List<CodeStylePreference>
            {
                new CodeStylePreference(ServicesVSResources.Yes, isChecked: false),
                new CodeStylePreference(ServicesVSResources.No, isChecked: false),
                new CodeStylePreference(CSharpVSResources.When_on_multiple_lines, isChecked: false),
            };

            var enumValues = new[] { PreferBracesPreference.Always, PreferBracesPreference.None, PreferBracesPreference.WhenMultiline };

            CodeStyleItems.Add(new EnumCodeStyleOptionViewModel<PreferBracesPreference>(
                CSharpCodeStyleOptions.PreferBraces,
                ServicesVSResources.Prefer_braces,
                enumValues,
                new[] { s_preferBraces, s_doNotPreferBraces, s_preferBracesWhenMultiline },
                this, optionStore, bracesPreferenceGroupTitle, bracesPreferences));
        }

        private void AddExpressionBodyOptions(OptionStore optionStore, string expressionPreferencesGroupTitle)
        {
            var expressionBodyPreferences = new List<CodeStylePreference>
            {
                new CodeStylePreference(CSharpVSResources.Never, isChecked: false),
                new CodeStylePreference(CSharpVSResources.When_possible, isChecked: false),
                new CodeStylePreference(CSharpVSResources.When_on_single_line, isChecked: false),
            };

            var enumValues = new[] { ExpressionBodyPreference.Never, ExpressionBodyPreference.WhenPossible, ExpressionBodyPreference.WhenOnSingleLine };

            CodeStyleItems.Add(new EnumCodeStyleOptionViewModel<ExpressionBodyPreference>(
                CSharpCodeStyleOptions.PreferExpressionBodiedMethods,
                ServicesVSResources.Use_expression_body_for_methods,
                enumValues,
                new[] { s_preferBlockBodyForMethods, s_preferExpressionBodyForMethods, s_preferExpressionBodyForMethods },
                this, optionStore, expressionPreferencesGroupTitle, expressionBodyPreferences));

            CodeStyleItems.Add(new EnumCodeStyleOptionViewModel<ExpressionBodyPreference>(
                CSharpCodeStyleOptions.PreferExpressionBodiedConstructors,
                ServicesVSResources.Use_expression_body_for_constructors,
                enumValues,
                new[] { s_preferBlockBodyForConstructors, s_preferExpressionBodyForConstructors, s_preferExpressionBodyForConstructors },
                this, optionStore, expressionPreferencesGroupTitle, expressionBodyPreferences));

            CodeStyleItems.Add(new EnumCodeStyleOptionViewModel<ExpressionBodyPreference>(
                CSharpCodeStyleOptions.PreferExpressionBodiedOperators,
                ServicesVSResources.Use_expression_body_for_operators,
                enumValues,
                new[] { s_preferBlockBodyForOperators, s_preferExpressionBodyForOperators, s_preferExpressionBodyForOperators },
                this, optionStore, expressionPreferencesGroupTitle, expressionBodyPreferences));

            CodeStyleItems.Add(new EnumCodeStyleOptionViewModel<ExpressionBodyPreference>(
                CSharpCodeStyleOptions.PreferExpressionBodiedProperties,
                ServicesVSResources.Use_expression_body_for_properties,
                enumValues,
                new[] { s_preferBlockBodyForProperties, s_preferExpressionBodyForProperties, s_preferExpressionBodyForProperties },
                this, optionStore, expressionPreferencesGroupTitle, expressionBodyPreferences));

            CodeStyleItems.Add(new EnumCodeStyleOptionViewModel<ExpressionBodyPreference>(
                CSharpCodeStyleOptions.PreferExpressionBodiedIndexers,
                ServicesVSResources.Use_expression_body_for_indexers,
                enumValues,
                new[] { s_preferBlockBodyForIndexers, s_preferExpressionBodyForIndexers, s_preferExpressionBodyForIndexers },
                this, optionStore, expressionPreferencesGroupTitle, expressionBodyPreferences));

            CodeStyleItems.Add(new EnumCodeStyleOptionViewModel<ExpressionBodyPreference>(
                CSharpCodeStyleOptions.PreferExpressionBodiedAccessors,
                ServicesVSResources.Use_expression_body_for_accessors,
                enumValues,
                new[] { s_preferBlockBodyForAccessors, s_preferExpressionBodyForAccessors, s_preferExpressionBodyForAccessors },
                this, optionStore, expressionPreferencesGroupTitle, expressionBodyPreferences));

            CodeStyleItems.Add(new EnumCodeStyleOptionViewModel<ExpressionBodyPreference>(
                CSharpCodeStyleOptions.PreferExpressionBodiedLambdas,
                ServicesVSResources.Use_expression_body_for_lambdas,
                enumValues,
                new[] { s_preferBlockBodyForLambdas, s_preferExpressionBodyForLambdas, s_preferExpressionBodyForLambdas },
                this, optionStore, expressionPreferencesGroupTitle, expressionBodyPreferences));

            CodeStyleItems.Add(new EnumCodeStyleOptionViewModel<ExpressionBodyPreference>(
                CSharpCodeStyleOptions.PreferExpressionBodiedLocalFunctions,
                ServicesVSResources.Use_expression_body_for_local_functions,
                enumValues,
                new[] { s_preferBlockBodyForLocalFunctions, s_preferExpressionBodyForLocalFunctions, s_preferExpressionBodyForLocalFunctions },
                this, optionStore, expressionPreferencesGroupTitle, expressionBodyPreferences));
        }

        private void AddUnusedValueOptions(OptionStore optionStore, string expressionPreferencesGroupTitle)
        {
            var unusedValuePreferences = new List<CodeStylePreference>
            {
                new CodeStylePreference(CSharpVSResources.Unused_local, isChecked: false),
                new CodeStylePreference(CSharpVSResources.Discard, isChecked: true),
            };

            var enumValues = new[]
            {
                UnusedValuePreference.UnusedLocalVariable,
                UnusedValuePreference.DiscardVariable
            };

            CodeStyleItems.Add(new EnumCodeStyleOptionViewModel<UnusedValuePreference>(
                CSharpCodeStyleOptions.UnusedValueAssignment,
                ServicesVSResources.Avoid_unused_value_assignments,
                enumValues,
                new[] { s_avoidUnusedValueAssignmentUnusedLocal, s_avoidUnusedValueAssignmentDiscard },
                this,
                optionStore,
                expressionPreferencesGroupTitle,
                unusedValuePreferences));

            CodeStyleItems.Add(new EnumCodeStyleOptionViewModel<UnusedValuePreference>(
                CSharpCodeStyleOptions.UnusedValueExpressionStatement,
                ServicesVSResources.Avoid_expression_statements_that_implicitly_ignore_value,
                enumValues,
                new[] { s_avoidUnusedValueExpressionStatementUnusedLocal, s_avoidUnusedValueExpressionStatementDiscard },
                this,
                optionStore,
                expressionPreferencesGroupTitle,
                unusedValuePreferences));
        }

        private void AddParameterOptions(OptionStore optionStore, string parameterPreferencesGroupTitle)
        {
            var examples = new[]
            {
                s_avoidUnusedParametersNonPublicMethods,
                s_avoidUnusedParametersAllMethods
            };

            AddUnusedParameterOption(LanguageNames.CSharp, optionStore, parameterPreferencesGroupTitle, examples);
        }
    }
}<|MERGE_RESOLUTION|>--- conflicted
+++ resolved
@@ -1548,14 +1548,9 @@
             CodeStyleItems.Add(new BooleanCodeStyleOptionViewModel(CSharpCodeStyleOptions.UseImplicitTypeWherePossible, CSharpVSResources.Elsewhere, s_varWherePossiblePreviewTrue, s_varWherePossiblePreviewFalse, this, optionStore, varGroupTitle, typeStylePreferences));
 
             // Code block
-<<<<<<< HEAD
-            AddBracesOptions(optionSet, codeBlockPreferencesGroupTitle);
-            CodeStyleItems.Add(new BooleanCodeStyleOptionViewModel(CodeStyleOptions.PreferAutoProperties, ServicesVSResources.analyzer_Prefer_auto_properties, s_preferAutoProperties, s_preferAutoProperties, this, optionSet, codeBlockPreferencesGroupTitle));
-            CodeStyleItems.Add(new BooleanCodeStyleOptionViewModel(CSharpCodeStyleOptions.PreferSimpleUsingStatement, ServicesVSResources.Prefer_simple_using_statement, s_preferSimpleUsingStatement, s_preferSimpleUsingStatement, this, optionSet, codeBlockPreferencesGroupTitle));
-=======
             AddBracesOptions(optionStore, codeBlockPreferencesGroupTitle);
             CodeStyleItems.Add(new BooleanCodeStyleOptionViewModel(CodeStyleOptions.PreferAutoProperties, ServicesVSResources.analyzer_Prefer_auto_properties, s_preferAutoProperties, s_preferAutoProperties, this, optionStore, codeBlockPreferencesGroupTitle));
->>>>>>> 3e7e1e99
+            CodeStyleItems.Add(new BooleanCodeStyleOptionViewModel(CSharpCodeStyleOptions.PreferSimpleUsingStatement, ServicesVSResources.Prefer_simple_using_statement, s_preferSimpleUsingStatement, s_preferSimpleUsingStatement, this, optionStore, codeBlockPreferencesGroupTitle));
 
             AddParenthesesOptions(OptionStore);
 
@@ -1590,14 +1585,9 @@
             CodeStyleItems.Add(new BooleanCodeStyleOptionViewModel(CodeStyleOptions.PreferNullPropagation, ServicesVSResources.Prefer_null_propagation, s_preferNullPropagation, s_preferNullPropagation, this, optionStore, nullCheckingGroupTitle));
             CodeStyleItems.Add(new BooleanCodeStyleOptionViewModel(CodeStyleOptions.PreferIsNullCheckOverReferenceEqualityMethod, CSharpVSResources.Prefer_is_null_for_reference_equality_checks, s_preferIsNullOverReferenceEquals, s_preferIsNullOverReferenceEquals, this, optionStore, nullCheckingGroupTitle));
 
-<<<<<<< HEAD
-            // Modifier preferences.
-            CodeStyleItems.Add(new BooleanCodeStyleOptionViewModel(CodeStyleOptions.PreferReadonly, ServicesVSResources.Prefer_readonly_fields, s_preferReadonly, s_preferReadonly, this, optionSet, modifierGroupTitle));
-            CodeStyleItems.Add(new BooleanCodeStyleOptionViewModel(CSharpCodeStyleOptions.PreferStaticLocalFunction, ServicesVSResources.Prefer_static_local_functions, s_preferStaticLocalFunction, s_preferStaticLocalFunction, this, optionSet, modifierGroupTitle));
-=======
             // Field preferences.
-            CodeStyleItems.Add(new BooleanCodeStyleOptionViewModel(CodeStyleOptions.PreferReadonly, ServicesVSResources.Prefer_readonly, s_preferReadonly, s_preferReadonly, this, optionStore, fieldGroupTitle));
->>>>>>> 3e7e1e99
+            CodeStyleItems.Add(new BooleanCodeStyleOptionViewModel(CodeStyleOptions.PreferReadonly, ServicesVSResources.Prefer_readonly_fields, s_preferReadonly, s_preferReadonly, this, optionStore, modifierGroupTitle));
+            CodeStyleItems.Add(new BooleanCodeStyleOptionViewModel(CSharpCodeStyleOptions.PreferStaticLocalFunction, ServicesVSResources.Prefer_static_local_functions, s_preferStaticLocalFunction, s_preferStaticLocalFunction, this, optionStore, modifierGroupTitle));
 
             // Parameter preferences
             AddParameterOptions(optionStore, parameterPreferencesGroupTitle);
