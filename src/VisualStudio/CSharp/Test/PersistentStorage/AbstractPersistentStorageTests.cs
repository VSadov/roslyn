--- conflicted
+++ resolved
@@ -311,11 +311,7 @@
 
             var streamName1 = "TestReadChecksumReturnsNullWhenNeverWritten";
 
-<<<<<<< HEAD
-            using var storage = GetStorage(solution);
-=======
-            using var storage = await GetStorageAsync(solution);
->>>>>>> 216fb7b8
+            using var storage = await GetStorageAsync(solution);
             Assert.False(await storage.ChecksumMatchesAsync(streamName1, s_checksum1));
         }
 
