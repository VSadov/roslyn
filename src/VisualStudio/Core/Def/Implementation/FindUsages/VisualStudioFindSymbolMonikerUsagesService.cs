--- conflicted
+++ resolved
@@ -42,14 +42,8 @@
             _codeIndexProvider = codeIndexProvider;
         }
 
-<<<<<<< HEAD
         public override async IAsyncEnumerable<ExternalReferenceItem> FindReferencesByMonikerAsync(
-            DefinitionItem definition, ImmutableArray<SymbolMoniker> monikers,
-            IStreamingProgressTracker progress, [EnumeratorCancellation] CancellationToken cancellationToken)
-=======
-        public override async IAsyncEnumerable<ExternalReferenceItem> FindReferencesByMoniker(
             DefinitionItem definition, ImmutableArray<SymbolMoniker> monikers, [EnumeratorCancellation] CancellationToken cancellationToken)
->>>>>>> fe2522cf
         {
             if (_codeIndexProvider == null)
                 yield break;
@@ -58,14 +52,7 @@
             const int PageCount = 5;
 
             var convertedMonikers = ConvertMonikers(monikers);
-<<<<<<< HEAD
-            var currentPage = 0;
-
-            // Only grab the first 500 results.  This keeps server load lower and is acceptable for // build demo purposes.
-            while (currentPage < 5)
-=======
             for (var currentPage = 0; currentPage < PageCount; currentPage++)
->>>>>>> fe2522cf
             {
                 var referenceItems = await FindReferencesByMonikerAsync(
                     _codeIndexProvider, definition, convertedMonikers, currentPage, cancellationToken).ConfigureAwait(false);
