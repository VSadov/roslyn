﻿// Licensed to the .NET Foundation under one or more agreements.
// The .NET Foundation licenses this file to you under the MIT license.
// See the LICENSE file in the project root for more information.

using System;
using System.ComponentModel.Composition;
using Microsoft.CodeAnalysis.Diagnostics;
using Microsoft.CodeAnalysis.Editor;
using Microsoft.CodeAnalysis.Editor.Shared.Utilities;
using Microsoft.CodeAnalysis.Host.Mef;
using Microsoft.CodeAnalysis.LanguageServer;
using Microsoft.CodeAnalysis.Shared.TestHooks;
using Microsoft.VisualStudio.LanguageServer.Client;
using Microsoft.VisualStudio.LanguageServer.Protocol;
using Microsoft.VisualStudio.Shell.Interop;
using Microsoft.VisualStudio.Utilities;
using VSShell = Microsoft.VisualStudio.Shell;

namespace Microsoft.VisualStudio.LanguageServices.Implementation.LanguageClient
{
    // The C# and VB ILanguageClient should not activate on the host. When LiveShare mirrors the C# ILC to the guest,
    // they will not copy the DisableUserExperience attribute, so guests will still use the C# ILC.
    [DisableUserExperience(true)]
    [ContentType(ContentTypeNames.CSharpContentType)]
    [ContentType(ContentTypeNames.VisualBasicContentType)]
    [Export(typeof(ILanguageClient))]
    internal class LiveShareInProcLanguageClient : AbstractInProcLanguageClient
    {
        private readonly DefaultCapabilitiesProvider _defaultCapabilitiesProvider;

        [ImportingConstructor]
        [Obsolete(MefConstruction.ImportingConstructorMessage, true)]
        public LiveShareInProcLanguageClient(
            CSharpVisualBasicRequestDispatcherFactory csharpVBRequestDispatcherFactory,
            VisualStudioWorkspace workspace,
            IDiagnosticService diagnosticService,
            IAsynchronousOperationListenerProvider listenerProvider,
            ILspWorkspaceRegistrationService lspWorkspaceRegistrationService,
<<<<<<< HEAD
            DefaultCapabilitiesProvider defaultCapabilitiesProvider)
            : base(csharpVBRequestDispatcherFactory, workspace, diagnosticService, listenerProvider, lspWorkspaceRegistrationService, diagnosticsClientName: null)
=======
            DefaultCapabilitiesProvider defaultCapabilitiesProvider,
            [Import(typeof(SAsyncServiceProvider))] VSShell.IAsyncServiceProvider asyncServiceProvider,
            IThreadingContext threadingContext)
            : base(csharpVBRequestDispatcherFactory, workspace, diagnosticService, listenerProvider, lspWorkspaceRegistrationService, asyncServiceProvider, threadingContext, diagnosticsClientName: null)
>>>>>>> cd57586b
        {
            _defaultCapabilitiesProvider = defaultCapabilitiesProvider;
        }

        public override string Name => "Live Share C#/Visual Basic Language Server Client";

        protected internal override VSServerCapabilities GetCapabilities()
            => _defaultCapabilitiesProvider.GetCapabilities();
    }
}<|MERGE_RESOLUTION|>--- conflicted
+++ resolved
@@ -36,15 +36,10 @@
             IDiagnosticService diagnosticService,
             IAsynchronousOperationListenerProvider listenerProvider,
             ILspWorkspaceRegistrationService lspWorkspaceRegistrationService,
-<<<<<<< HEAD
-            DefaultCapabilitiesProvider defaultCapabilitiesProvider)
-            : base(csharpVBRequestDispatcherFactory, workspace, diagnosticService, listenerProvider, lspWorkspaceRegistrationService, diagnosticsClientName: null)
-=======
             DefaultCapabilitiesProvider defaultCapabilitiesProvider,
             [Import(typeof(SAsyncServiceProvider))] VSShell.IAsyncServiceProvider asyncServiceProvider,
             IThreadingContext threadingContext)
             : base(csharpVBRequestDispatcherFactory, workspace, diagnosticService, listenerProvider, lspWorkspaceRegistrationService, asyncServiceProvider, threadingContext, diagnosticsClientName: null)
->>>>>>> cd57586b
         {
             _defaultCapabilitiesProvider = defaultCapabilitiesProvider;
         }
