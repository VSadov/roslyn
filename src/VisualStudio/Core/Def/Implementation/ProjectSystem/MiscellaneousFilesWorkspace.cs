﻿// Copyright (c) Microsoft.  All Rights Reserved.  Licensed under the Apache License, Version 2.0.  See License.txt in the project root for license information.

using System;
using System.Collections.Generic;
using System.Collections.Immutable;
using System.ComponentModel.Composition;
using System.IO;
using System.Linq;
using Microsoft.CodeAnalysis;
using Microsoft.CodeAnalysis.Editor;
using Microsoft.CodeAnalysis.Editor.Shared.Utilities;
using Microsoft.CodeAnalysis.Host;
using Microsoft.CodeAnalysis.Host.Mef;
using Microsoft.CodeAnalysis.Scripting;
using Microsoft.CodeAnalysis.Text;
using Microsoft.VisualStudio.Editor;
using Microsoft.VisualStudio.Shell;
using Microsoft.VisualStudio.Shell.Interop;
using Microsoft.VisualStudio.Text;
using Microsoft.VisualStudio.TextManager.Interop;
using Roslyn.Utilities;

namespace Microsoft.VisualStudio.LanguageServices.Implementation.ProjectSystem
{
    using Workspace = Microsoft.CodeAnalysis.Workspace;

    [Export(typeof(MiscellaneousFilesWorkspace))]
    internal sealed partial class MiscellaneousFilesWorkspace : Workspace, IVsRunningDocTableEvents2
    {
        private readonly IVsEditorAdaptersFactoryService _editorAdaptersFactoryService;
        private readonly IMetadataAsSourceFileService _fileTrackingMetadataAsSourceService;
        private readonly IVsRunningDocumentTable4 _runningDocumentTable;
        private readonly IVsTextManager _textManager;

        private readonly Dictionary<Guid, LanguageInformation> _languageInformationByLanguageGuid = new Dictionary<Guid, LanguageInformation>();

        /// <summary>
        /// <see cref="WorkspaceRegistration"/> instances for all open buffers being tracked by by this object
        /// for possible inclusion into this workspace.
        /// </summary>
        private IBidirectionalMap<uint, WorkspaceRegistration> _docCookieToWorkspaceRegistration = BidirectionalMap<uint, WorkspaceRegistration>.Empty;

        /// <summary>
        /// The mapping of all doc cookies in the RDT and the <see cref="ProjectId"/> of the project and <see cref="SourceTextContainer"/> of the open
        /// file we have created for that open buffer. An entry should only be in here if it's also already in <see cref="_docCookieToWorkspaceRegistration"/>.
        /// </summary>
        private readonly Dictionary<uint, (ProjectId projectId, SourceTextContainer textContainer)> _docCookiesToProjectIdAndContainer = new Dictionary<uint, (ProjectId, SourceTextContainer)>();

        private readonly ImmutableArray<MetadataReference> _metadataReferences;
        private uint _runningDocumentTableEventsCookie;

        private readonly ForegroundThreadAffinitizedObject _foregroundThreadAffinitization;

        [ImportingConstructor]
        [Obsolete(MefConstruction.ImportingConstructorMessage, error: true)]
        public MiscellaneousFilesWorkspace(
            IThreadingContext threadingContext,
            IVsEditorAdaptersFactoryService editorAdaptersFactoryService,
            IMetadataAsSourceFileService fileTrackingMetadataAsSourceService,
            SaveEventsService saveEventsService,
            VisualStudioWorkspace visualStudioWorkspace,
            SVsServiceProvider serviceProvider) :
            base(visualStudioWorkspace.Services.HostServices, WorkspaceKind.MiscellaneousFiles)
        {
            _foregroundThreadAffinitization = new ForegroundThreadAffinitizedObject(threadingContext, assertIsForeground: true);

            _editorAdaptersFactoryService = editorAdaptersFactoryService;
            _fileTrackingMetadataAsSourceService = fileTrackingMetadataAsSourceService;
            _runningDocumentTable = (IVsRunningDocumentTable4)serviceProvider.GetService(typeof(SVsRunningDocumentTable));
            _textManager = (IVsTextManager)serviceProvider.GetService(typeof(SVsTextManager));

            ((IVsRunningDocumentTable)_runningDocumentTable).AdviseRunningDocTableEvents(this, out _runningDocumentTableEventsCookie);

            _metadataReferences = ImmutableArray.CreateRange(CreateMetadataReferences());
            saveEventsService.StartSendingSaveEvents();
        }

        public void RegisterLanguage(Guid languageGuid, string languageName, string scriptExtension)
        {
            _languageInformationByLanguageGuid.Add(languageGuid, new LanguageInformation(languageName, scriptExtension));
        }

        internal void StartSolutionCrawler()
        {
            // misc workspace will enable syntax errors and semantic errors for script files for
            // all participating projects in the workspace
            DiagnosticProvider.Enable(this, DiagnosticProvider.Options.Syntax | DiagnosticProvider.Options.ScriptSemantic);
        }

        internal void StopSolutionCrawler()
        {
            DiagnosticProvider.Disable(this);
        }

        private LanguageInformation TryGetLanguageInformation(string filename)
        {
            LanguageInformation languageInformation = null;

            if (ErrorHandler.Succeeded(_textManager.MapFilenameToLanguageSID(filename, out var fileLanguageGuid)))
            {
                _languageInformationByLanguageGuid.TryGetValue(fileLanguageGuid, out languageInformation);
            }

            return languageInformation;
        }

        private IEnumerable<MetadataReference> CreateMetadataReferences()
        {
            var manager = this.Services.GetService<VisualStudioMetadataReferenceManager>();
            var searchPaths = VisualStudioMetadataReferenceManager.GetReferencePaths();

            return from fileName in new[] { "mscorlib.dll", "System.dll", "System.Core.dll" }
                   let fullPath = FileUtilities.ResolveRelativePath(fileName, basePath: null, baseDirectory: null, searchPaths: searchPaths, fileExists: File.Exists)
                   where fullPath != null
                   select manager.CreateMetadataReferenceSnapshot(fullPath, MetadataReferenceProperties.Assembly);
        }

        public int OnAfterAttributeChange(uint docCookie, uint grfAttribs)
        {
            return VSConstants.S_OK;
        }

        public int OnAfterAttributeChangeEx(uint docCookie, uint grfAttribs, IVsHierarchy pHierOld, uint itemidOld, string pszMkDocumentOld, IVsHierarchy pHierNew, uint itemidNew, string pszMkDocumentNew)
        {
            // Did we rename?
            if ((grfAttribs & (uint)__VSRDTATTRIB.RDTA_MkDocument) != 0)
            {
                // We want to consider this file to be added in one of two situations:
                //
                // 1) the old file already was a misc file, at which point we might just be doing a rename from
                //    one name to another with the same extension
                // 2) the old file was a different extension that we weren't tracking, which may have now changed
                if (TryUntrackClosingDocument(docCookie, pszMkDocumentOld) || TryGetLanguageInformation(pszMkDocumentOld) == null)
                {
                    // Add the new one, if appropriate.
                    TrackOpenedDocument(docCookie, pszMkDocumentNew);
                }
            }

            // When starting a diff, the RDT doesn't call OnBeforeDocumentWindowShow, but it does call
            // OnAfterAttributeChangeEx for the temporary buffer. The native IDE used this even to
            // add misc files, so we'll do the same.
            if ((grfAttribs & (uint)__VSRDTATTRIB.RDTA_DocDataReloaded) != 0)
            {
                var moniker = _runningDocumentTable.GetDocumentMoniker(docCookie);

                if (moniker != null && TryGetLanguageInformation(moniker) != null && !_docCookiesToProjectIdAndContainer.ContainsKey(docCookie))
                {
                    TrackOpenedDocument(docCookie, moniker);
                }
            }

            if ((grfAttribs & (uint)__VSRDTATTRIB3.RDTA_DocumentInitialized) != 0)
            {
                // The document is now initialized, we should try tracking it
                TrackOpenedDocument(docCookie, _runningDocumentTable.GetDocumentMoniker(docCookie));
            }

            return VSConstants.S_OK;
        }

        public int OnAfterDocumentWindowHide(uint docCookie, IVsWindowFrame pFrame)
        {
            return VSConstants.E_NOTIMPL;
        }

        public int OnAfterFirstDocumentLock(uint docCookie, uint dwRDTLockType, uint dwReadLocksRemaining, uint dwEditLocksRemaining)
        {
            return VSConstants.E_NOTIMPL;
        }

        public int OnAfterSave(uint docCookie)
        {
            return VSConstants.E_NOTIMPL;
        }

        public int OnBeforeDocumentWindowShow(uint docCookie, int fFirstShow, IVsWindowFrame pFrame)
        {
            return VSConstants.E_NOTIMPL;
        }

        public int OnBeforeLastDocumentUnlock(uint docCookie, uint dwRDTLockType, uint dwReadLocksRemaining, uint dwEditLocksRemaining)
        {
            _foregroundThreadAffinitization.AssertIsForeground();

            if (dwReadLocksRemaining + dwEditLocksRemaining == 0)
            {
                TryUntrackClosingDocument(docCookie, _runningDocumentTable.GetDocumentMoniker(docCookie));
            }

            return VSConstants.S_OK;
        }

        private void TrackOpenedDocument(uint docCookie, string moniker)
        {
            _foregroundThreadAffinitization.AssertIsForeground();

            var languageInformation = TryGetLanguageInformation(moniker);

            if (languageInformation == null)
            {
                // We can never put this document in a workspace, so just bail
                return;
            }

            // We don't want to realize the document here unless it's already initialized. Document initialization is watched in
            // OnAfterAttributeChangeEx and will retrigger this if it wasn't already done.
            if (_runningDocumentTable.IsDocumentInitialized(docCookie) && !_docCookieToWorkspaceRegistration.ContainsKey(docCookie))
            {
                // GetDocumentData returns dynamic, and casting directly to IVsTextBuffer means we trigger a cast through the dyanmic
                // binder. Since it's already a managed object, we can double cast to avoid loading the dynamic binder.
                var vsTextBuffer = (IVsTextBuffer)(object)_runningDocumentTable.GetDocumentData(docCookie);
                var textBuffer = _editorAdaptersFactoryService.GetDocumentBuffer(vsTextBuffer);

                // As long as the buffer is initialized, then we should see if we should attach
                if (textBuffer != null)
                {
                    var registration = Workspace.GetWorkspaceRegistration(textBuffer.AsTextContainer());

                    registration.WorkspaceChanged += Registration_WorkspaceChanged;
                    _docCookieToWorkspaceRegistration = _docCookieToWorkspaceRegistration.Add(docCookie, registration);

                    if (!IsClaimedByAnotherWorkspace(registration))
                    {
                        AttachToDocument(docCookie, moniker);
                    }
                }
            }
        }

        private void Registration_WorkspaceChanged(object sender, EventArgs e)
        {
            // We may or may not be getting this notification from the foreground thread if another workspace
            // is raising events on a background. Let's send it back to the UI thread since we can't talk
            // to the RDT in the background thread. Since this is all asynchronous a bit more asynchrony is fine.
            if (!_foregroundThreadAffinitization.IsForeground())
            {
                ScheduleTask(() => Registration_WorkspaceChanged(sender, e));
                return;
            }

            _foregroundThreadAffinitization.AssertIsForeground();

            var workspaceRegistration = (WorkspaceRegistration)sender;

            // Since WorkspaceChanged notifications may be asynchronous and happened on a different thread,
            // we might have already unsubscribed for this synchronously from the RDT while we were in the process of sending this
            // request back to the UI thread.
            if (!_docCookieToWorkspaceRegistration.TryGetKey(workspaceRegistration, out var docCookie))
            {
                return;
            }

            // It's also theoretically possible that we are getting notified about a workspace change to a document that has
            // been simultaneously removed from the RDT but we haven't gotten the notification. In that case, also bail.
            if (!_runningDocumentTable.IsCookieValid(docCookie))
            {
                return;
            }

            var moniker = _runningDocumentTable.GetDocumentMoniker(docCookie);

            if (workspaceRegistration.Workspace == null)
            {
                if (_docCookiesToProjectIdAndContainer.TryGetValue(docCookie, out var projectIdAndSourceTextContainer))
                {
                    // The workspace was taken from us and released and we have only asynchronously found out now.
                    // We already have the file open in our workspace, but the global mapping of source text container
                    // to the workspace that owns it needs to be updated once more.
                    RegisterText(projectIdAndSourceTextContainer.textContainer);
                }
                else
                {
                    // We should now try to claim this. The moniker we have here is the moniker after the rename if we're currently processing
                    // a rename. It's possible in that case that this is being closed by the other workspace due to that rename. If the rename
                    // is changing or removing the file extension, we wouldn't want to try attaching, which is why we have to re-check
                    // the moniker. Once we observe the rename later in OnAfterAttributeChangeEx we'll completely disconnect.
                    if (TryGetLanguageInformation(moniker) != null)
                    {
                        AttachToDocument(docCookie, moniker);
                    }
                }
            }
            else if (IsClaimedByAnotherWorkspace(workspaceRegistration))
            {
                // It's now claimed by another workspace, so we should unclaim it
                if (_docCookiesToProjectIdAndContainer.ContainsKey(docCookie))
                {
                    DetachFromDocument(docCookie, moniker);
                }
            }
        }

        /// <summary>
        /// Stops tracking a document in the RDT for whether we should attach to it.
        /// </summary>
        /// <returns>true if we were previously tracking it.</returns>
        private bool TryUntrackClosingDocument(uint docCookie, string moniker)
        {
<<<<<<< HEAD
            _foregroundThreadAffinitization.AssertIsForeground();
            
            var unregisteredRegistration = false;

=======
            bool unregisteredRegistration = false;
>>>>>>> 1d4a8a99
            // Remove our registration changing handler before we call DetachFromDocument. Otherwise, calling DetachFromDocument
            // causes us to set the workspace to null, which we then respond to as an indication that we should
            // attach again.
            if (_docCookieToWorkspaceRegistration.TryGetValue(docCookie, out var registration))
            {
                registration.WorkspaceChanged -= Registration_WorkspaceChanged;
                _docCookieToWorkspaceRegistration = _docCookieToWorkspaceRegistration.RemoveKey(docCookie);
                unregisteredRegistration = true;
            }

            DetachFromDocument(docCookie, moniker);

            return unregisteredRegistration;
        }

        private bool IsClaimedByAnotherWorkspace(WorkspaceRegistration registration)
        {
            // Currently, we are also responsible for pushing documents to the metadata as source workspace,
            // so we count that here as well
            return registration.Workspace != null && registration.Workspace.Kind != WorkspaceKind.MetadataAsSource && registration.Workspace.Kind != WorkspaceKind.MiscellaneousFiles;
        }

        private void AttachToDocument(uint docCookie, string moniker)
        {
            _foregroundThreadAffinitization.AssertIsForeground();

            // The cast from dynamic to object doesn't change semantics, but avoids loading the dynamic binder
            // which saves us JIT time in this method.
            var vsTextBuffer = (IVsTextBuffer)(object)_runningDocumentTable.GetDocumentData(docCookie);
            var textBuffer = _editorAdaptersFactoryService.GetDocumentBuffer(vsTextBuffer);

            if (_fileTrackingMetadataAsSourceService.TryAddDocumentToWorkspace(moniker, textBuffer))
            {
                // We already added it, so we will keep it excluded from the misc files workspace
                return;
            }

            var projectInfo = CreateProjectInfoForDocument(moniker);

            OnProjectAdded(projectInfo);

            var sourceTextContainer = textBuffer.AsTextContainer();
            OnDocumentOpened(projectInfo.Documents.Single().Id, sourceTextContainer);

            _docCookiesToProjectIdAndContainer.Add(docCookie, (projectInfo.Id, sourceTextContainer));
        }

        /// <summary>
        /// Creates the <see cref="ProjectInfo"/> that can be added to the workspace for a newly opened document.
        /// </summary>
        private ProjectInfo CreateProjectInfoForDocument(string filePath)
        {
            // This should always succeed since we only got here if we already confirmed the moniker is acceptable
            var languageInformation = TryGetLanguageInformation(filePath);
            Contract.ThrowIfNull(languageInformation);

            var fileExtension = PathUtilities.GetExtension(filePath);

            var languageServices = Services.GetLanguageServices(languageInformation.LanguageName);
            var compilationOptionsOpt = languageServices.GetService<ICompilationFactoryService>()?.GetDefaultCompilationOptions();

            // Use latest language version which is more permissive, as we cannot find out language version of the project which the file belongs to
            // https://devdiv.visualstudio.com/DevDiv/_workitems/edit/575761
            var parseOptionsOpt = languageServices.GetService<ISyntaxTreeFactoryService>()?.GetDefaultParseOptionsWithLatestLanguageVersion();

            if (parseOptionsOpt != null &&
                compilationOptionsOpt != null &&
                fileExtension == languageInformation.ScriptExtension)
            {
                parseOptionsOpt = parseOptionsOpt.WithKind(SourceCodeKind.Script);

                var metadataService = Services.GetService<IMetadataService>();
                var scriptEnvironmentService = Services.GetService<IScriptEnvironmentService>();

                // Misc files workspace always provides the service:
                Contract.ThrowIfNull(scriptEnvironmentService);

                var baseDirectory = PathUtilities.GetDirectoryName(filePath);

                // TODO (https://github.com/dotnet/roslyn/issues/5325, https://github.com/dotnet/roslyn/issues/13886):
                // - Need to have a way to specify these somewhere in VS options.
                // - Use RuntimeMetadataReferenceResolver like in InteractiveEvaluator.CreateMetadataReferenceResolver
                // - Add default namespace imports, default metadata references to match csi.rsp
                // - Add default script globals available in 'csi goo.csx' environment: CommandLineScriptGlobals

                var referenceResolver = new WorkspaceMetadataFileReferenceResolver(
                    metadataService,
                    new RelativePathResolver(scriptEnvironmentService.MetadataReferenceSearchPaths, baseDirectory));

                compilationOptionsOpt = compilationOptionsOpt.
                    WithMetadataReferenceResolver(referenceResolver).
                    WithSourceReferenceResolver(new SourceFileResolver(scriptEnvironmentService.SourceReferenceSearchPaths, baseDirectory));
            }

            var projectId = ProjectId.CreateNewId(debugName: "Miscellaneous Files Project for " + filePath);
            var documentId = DocumentId.CreateNewId(projectId, debugName: filePath);

            var sourceCodeKind = GetSourceCodeKind(parseOptionsOpt, fileExtension, languageInformation);
            var documentInfo = DocumentInfo.Create(
                documentId,
                filePath,
                sourceCodeKind: sourceCodeKind,
                loader: new FileTextLoader(filePath, defaultEncoding: null),
                filePath: filePath);

            // The assembly name must be unique for each collection of loose files. Since the name doesn't matter
            // a random GUID can be used.
            var assemblyName = Guid.NewGuid().ToString("N");

            var projectInfo = ProjectInfo.Create(
                projectId,
                VersionStamp.Create(),
                name: ServicesVSResources.Miscellaneous_Files,
                assemblyName,
                languageInformation.LanguageName,
                compilationOptions: compilationOptionsOpt,
                parseOptions: parseOptionsOpt,
                documents: SpecializedCollections.SingletonEnumerable(documentInfo),
                metadataReferences: _metadataReferences);

            // Miscellaneous files projects are never fully loaded since, by definition, it won't know
            // what the full set of information is except when the file is script code.
            return projectInfo.WithHasAllInformation(hasAllInformation: sourceCodeKind == SourceCodeKind.Script);
        }

        private SourceCodeKind GetSourceCodeKind(
            ParseOptions parseOptionsOpt,
            string fileExtension,
            LanguageInformation languageInformation)
        {
            if (parseOptionsOpt != null)
            {
                return parseOptionsOpt.Kind;
            }

            return string.Equals(fileExtension, languageInformation.ScriptExtension, StringComparison.OrdinalIgnoreCase) ?
                SourceCodeKind.Script : SourceCodeKind.Regular;
        }

        private void DetachFromDocument(uint docCookie, string moniker)
        {
            _foregroundThreadAffinitization.AssertIsForeground();
            if (_fileTrackingMetadataAsSourceService.TryRemoveDocumentFromWorkspace(moniker))
            {
                return;
            }

            if (_docCookiesToProjectIdAndContainer.TryGetValue(docCookie, out var projectIdAndContainer))
            {
                var document = this.CurrentSolution.GetProject(projectIdAndContainer.projectId).Documents.Single();

                // We must close the document prior to deleting the project
                OnDocumentClosed(document.Id, new FileTextLoader(document.FilePath, defaultEncoding: null));
                OnProjectRemoved(document.Project.Id);

                _docCookiesToProjectIdAndContainer.Remove(docCookie);

                return;
            }
        }

        protected override void Dispose(bool finalize)
        {
            StopSolutionCrawler();

            var runningDocumentTableForEvents = (IVsRunningDocumentTable)_runningDocumentTable;
            runningDocumentTableForEvents.UnadviseRunningDocTableEvents(_runningDocumentTableEventsCookie);
            _runningDocumentTableEventsCookie = 0;
            base.Dispose(finalize);
        }

        public override bool CanApplyChange(ApplyChangesKind feature)
        {
            switch (feature)
            {
                case ApplyChangesKind.ChangeDocument:
                    return true;

                default:
                    return false;
            }
        }

        protected override void ApplyDocumentTextChanged(DocumentId documentId, SourceText newText)
        {
            foreach (var projectIdAndSourceTextContainer in _docCookiesToProjectIdAndContainer.Values)
            {
                if (projectIdAndSourceTextContainer.projectId == documentId.ProjectId)
                {
                    TextEditApplication.UpdateText(newText, projectIdAndSourceTextContainer.textContainer.GetTextBuffer(), EditOptions.DefaultMinimalChange);
                    break;
                }
            }
        }

        private class LanguageInformation
        {
            public LanguageInformation(string languageName, string scriptExtension)
            {
                this.LanguageName = languageName;
                this.ScriptExtension = scriptExtension;
            }

            public string LanguageName { get; }
            public string ScriptExtension { get; }
        }
    }
}<|MERGE_RESOLUTION|>--- conflicted
+++ resolved
@@ -297,14 +297,7 @@
         /// <returns>true if we were previously tracking it.</returns>
         private bool TryUntrackClosingDocument(uint docCookie, string moniker)
         {
-<<<<<<< HEAD
-            _foregroundThreadAffinitization.AssertIsForeground();
-            
             var unregisteredRegistration = false;
-
-=======
-            bool unregisteredRegistration = false;
->>>>>>> 1d4a8a99
             // Remove our registration changing handler before we call DetachFromDocument. Otherwise, calling DetachFromDocument
             // causes us to set the workspace to null, which we then respond to as an indication that we should
             // attach again.
