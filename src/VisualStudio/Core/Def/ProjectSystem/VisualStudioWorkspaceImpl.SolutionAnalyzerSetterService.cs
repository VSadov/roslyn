﻿// Licensed to the .NET Foundation under one or more agreements.
// The .NET Foundation licenses this file to you under the MIT license.
// See the LICENSE file in the project root for more information.

using System;
using System.Collections.Immutable;
using System.Composition;
using Microsoft.CodeAnalysis;
using Microsoft.CodeAnalysis.Diagnostics;
using Microsoft.CodeAnalysis.Host;
using Microsoft.CodeAnalysis.Host.Mef;

namespace Microsoft.VisualStudio.LanguageServices.Implementation.ProjectSystem;

internal partial class VisualStudioWorkspaceImpl
{
    internal sealed class SolutionAnalyzerSetter : ISolutionAnalyzerSetterWorkspaceService
    {
<<<<<<< HEAD
        [ExportWorkspaceServiceFactory(typeof(ISolutionAnalyzerSetterWorkspaceService), WorkspaceKind.Host), Shared]
        internal sealed class Factory : IWorkspaceServiceFactory
        {
            [ImportingConstructor]
            [Obsolete(MefConstruction.ImportingConstructorMessage, error: true)]
            public Factory()
            {
            }

            public IWorkspaceService CreateService(HostWorkspaceServices workspaceServices)
                => new SolutionAnalyzerSetter((VisualStudioWorkspaceImpl)workspaceServices.Workspace);
        }

        private readonly VisualStudioWorkspaceImpl _workspace;

        public SolutionAnalyzerSetter(VisualStudioWorkspaceImpl workspace)
            => _workspace = workspace;

        public void SetAnalyzerReferences(ImmutableArray<AnalyzerReference> references)
            => _workspace.ProjectSystemProjectFactory.ApplyChangeToWorkspace(w => w.SetCurrentSolution(s => s.WithAnalyzerReferences(references), WorkspaceChangeKind.SolutionChanged));
=======
        internal sealed class SolutionAnalyzerSetter(VisualStudioWorkspaceImpl workspace) : ISolutionAnalyzerSetterWorkspaceService
        {
            [ExportWorkspaceServiceFactory(typeof(ISolutionAnalyzerSetterWorkspaceService), [WorkspaceKind.Host]), Shared]
            [method: ImportingConstructor]
            [method: Obsolete(MefConstruction.ImportingConstructorMessage, error: true)]
            internal sealed class Factory() : IWorkspaceServiceFactory
            {
                public IWorkspaceService CreateService(HostWorkspaceServices workspaceServices)
                    => new SolutionAnalyzerSetter((VisualStudioWorkspaceImpl)workspaceServices.Workspace);
            }

            public void SetAnalyzerReferences(ImmutableArray<AnalyzerReference> references)
                => workspace.ProjectSystemProjectFactory.ApplyChangeToWorkspace(w => w.SetCurrentSolution(s => s.WithAnalyzerReferences(references), WorkspaceChangeKind.SolutionChanged));
        }
>>>>>>> 815f0269
    }
}<|MERGE_RESOLUTION|>--- conflicted
+++ resolved
@@ -10,34 +10,10 @@
 using Microsoft.CodeAnalysis.Host;
 using Microsoft.CodeAnalysis.Host.Mef;
 
-namespace Microsoft.VisualStudio.LanguageServices.Implementation.ProjectSystem;
-
-internal partial class VisualStudioWorkspaceImpl
+namespace Microsoft.VisualStudio.LanguageServices.Implementation.ProjectSystem
 {
-    internal sealed class SolutionAnalyzerSetter : ISolutionAnalyzerSetterWorkspaceService
+    internal partial class VisualStudioWorkspaceImpl
     {
-<<<<<<< HEAD
-        [ExportWorkspaceServiceFactory(typeof(ISolutionAnalyzerSetterWorkspaceService), WorkspaceKind.Host), Shared]
-        internal sealed class Factory : IWorkspaceServiceFactory
-        {
-            [ImportingConstructor]
-            [Obsolete(MefConstruction.ImportingConstructorMessage, error: true)]
-            public Factory()
-            {
-            }
-
-            public IWorkspaceService CreateService(HostWorkspaceServices workspaceServices)
-                => new SolutionAnalyzerSetter((VisualStudioWorkspaceImpl)workspaceServices.Workspace);
-        }
-
-        private readonly VisualStudioWorkspaceImpl _workspace;
-
-        public SolutionAnalyzerSetter(VisualStudioWorkspaceImpl workspace)
-            => _workspace = workspace;
-
-        public void SetAnalyzerReferences(ImmutableArray<AnalyzerReference> references)
-            => _workspace.ProjectSystemProjectFactory.ApplyChangeToWorkspace(w => w.SetCurrentSolution(s => s.WithAnalyzerReferences(references), WorkspaceChangeKind.SolutionChanged));
-=======
         internal sealed class SolutionAnalyzerSetter(VisualStudioWorkspaceImpl workspace) : ISolutionAnalyzerSetterWorkspaceService
         {
             [ExportWorkspaceServiceFactory(typeof(ISolutionAnalyzerSetterWorkspaceService), [WorkspaceKind.Host]), Shared]
@@ -52,6 +28,5 @@
             public void SetAnalyzerReferences(ImmutableArray<AnalyzerReference> references)
                 => workspace.ProjectSystemProjectFactory.ApplyChangeToWorkspace(w => w.SetCurrentSolution(s => s.WithAnalyzerReferences(references), WorkspaceChangeKind.SolutionChanged));
         }
->>>>>>> 815f0269
     }
 }