<?xml version="1.0" encoding="utf-8"?>
<root>
  <!-- 
    Microsoft ResX Schema 
    
    Version 2.0
    
    The primary goals of this format is to allow a simple XML format 
    that is mostly human readable. The generation and parsing of the 
    various data types are done through the TypeConverter classes 
    associated with the data types.
    
    Example:
    
    ... ado.net/XML headers & schema ...
    <resheader name="resmimetype">text/microsoft-resx</resheader>
    <resheader name="version">2.0</resheader>
    <resheader name="reader">System.Resources.ResXResourceReader, System.Windows.Forms, ...</resheader>
    <resheader name="writer">System.Resources.ResXResourceWriter, System.Windows.Forms, ...</resheader>
    <data name="Name1"><value>this is my long string</value><comment>this is a comment</comment></data>
    <data name="Color1" type="System.Drawing.Color, System.Drawing">Blue</data>
    <data name="Bitmap1" mimetype="application/x-microsoft.net.object.binary.base64">
        <value>[base64 mime encoded serialized .NET Framework object]</value>
    </data>
    <data name="Icon1" type="System.Drawing.Icon, System.Drawing" mimetype="application/x-microsoft.net.object.bytearray.base64">
        <value>[base64 mime encoded string representing a byte array form of the .NET Framework object]</value>
        <comment>This is a comment</comment>
    </data>
                
    There are any number of "resheader" rows that contain simple 
    name/value pairs.
    
    Each data row contains a name, and value. The row also contains a 
    type or mimetype. Type corresponds to a .NET class that support 
    text/value conversion through the TypeConverter architecture. 
    Classes that don't support this are serialized and stored with the 
    mimetype set.
    
    The mimetype is used for serialized objects, and tells the 
    ResXResourceReader how to depersist the object. This is currently not 
    extensible. For a given mimetype the value must be set accordingly:
    
    Note - application/x-microsoft.net.object.binary.base64 is the format 
    that the ResXResourceWriter will generate, however the reader can 
    read any of the formats listed below.
    
    mimetype: application/x-microsoft.net.object.binary.base64
    value   : The object must be serialized with 
            : System.Runtime.Serialization.Formatters.Binary.BinaryFormatter
            : and then encoded with base64 encoding.
    
    mimetype: application/x-microsoft.net.object.soap.base64
    value   : The object must be serialized with 
            : System.Runtime.Serialization.Formatters.Soap.SoapFormatter
            : and then encoded with base64 encoding.

    mimetype: application/x-microsoft.net.object.bytearray.base64
    value   : The object must be serialized into a byte array 
            : using a System.ComponentModel.TypeConverter
            : and then encoded with base64 encoding.
    -->
  <xsd:schema id="root" xmlns="" xmlns:xsd="http://www.w3.org/2001/XMLSchema" xmlns:msdata="urn:schemas-microsoft-com:xml-msdata">
    <xsd:import namespace="http://www.w3.org/XML/1998/namespace" />
    <xsd:element name="root" msdata:IsDataSet="true">
      <xsd:complexType>
        <xsd:choice maxOccurs="unbounded">
          <xsd:element name="metadata">
            <xsd:complexType>
              <xsd:sequence>
                <xsd:element name="value" type="xsd:string" minOccurs="0" />
              </xsd:sequence>
              <xsd:attribute name="name" use="required" type="xsd:string" />
              <xsd:attribute name="type" type="xsd:string" />
              <xsd:attribute name="mimetype" type="xsd:string" />
              <xsd:attribute ref="xml:space" />
            </xsd:complexType>
          </xsd:element>
          <xsd:element name="assembly">
            <xsd:complexType>
              <xsd:attribute name="alias" type="xsd:string" />
              <xsd:attribute name="name" type="xsd:string" />
            </xsd:complexType>
          </xsd:element>
          <xsd:element name="data">
            <xsd:complexType>
              <xsd:sequence>
                <xsd:element name="value" type="xsd:string" minOccurs="0" msdata:Ordinal="1" />
                <xsd:element name="comment" type="xsd:string" minOccurs="0" msdata:Ordinal="2" />
              </xsd:sequence>
              <xsd:attribute name="name" type="xsd:string" use="required" msdata:Ordinal="1" />
              <xsd:attribute name="type" type="xsd:string" msdata:Ordinal="3" />
              <xsd:attribute name="mimetype" type="xsd:string" msdata:Ordinal="4" />
              <xsd:attribute ref="xml:space" />
            </xsd:complexType>
          </xsd:element>
          <xsd:element name="resheader">
            <xsd:complexType>
              <xsd:sequence>
                <xsd:element name="value" type="xsd:string" minOccurs="0" msdata:Ordinal="1" />
              </xsd:sequence>
              <xsd:attribute name="name" type="xsd:string" use="required" />
            </xsd:complexType>
          </xsd:element>
        </xsd:choice>
      </xsd:complexType>
    </xsd:element>
  </xsd:schema>
  <resheader name="resmimetype">
    <value>text/microsoft-resx</value>
  </resheader>
  <resheader name="version">
    <value>2.0</value>
  </resheader>
  <resheader name="reader">
    <value>System.Resources.ResXResourceReader, System.Windows.Forms, Version=4.0.0.0, Culture=neutral, PublicKeyToken=b77a5c561934e089</value>
  </resheader>
  <resheader name="writer">
    <value>System.Resources.ResXResourceWriter, System.Windows.Forms, Version=4.0.0.0, Culture=neutral, PublicKeyToken=b77a5c561934e089</value>
  </resheader>
  <data name="Element_is_not_valid" xml:space="preserve">
    <value>Element is not valid.</value>
  </data>
  <data name="You_must_select_at_least_one_member" xml:space="preserve">
    <value>You must select at least one member.</value>
  </data>
  <data name="Name_conflicts_with_an_existing_type_name" xml:space="preserve">
    <value>Name conflicts with an existing type name.</value>
  </data>
  <data name="Name_is_not_a_valid_0_identifier" xml:space="preserve">
    <value>Name is not a valid {0} identifier.</value>
  </data>
  <data name="Illegal_characters_in_path" xml:space="preserve">
    <value>Illegal characters in path.</value>
  </data>
  <data name="File_name_must_have_the_0_extension" xml:space="preserve">
    <value>File name must have the "{0}" extension.</value>
  </data>
  <data name="Debugger" xml:space="preserve">
    <value>Debugger</value>
  </data>
  <data name="Determining_breakpoint_location" xml:space="preserve">
    <value>Determining breakpoint location...</value>
  </data>
  <data name="Determining_autos" xml:space="preserve">
    <value>Determining autos...</value>
  </data>
  <data name="Resolving_breakpoint_location" xml:space="preserve">
    <value>Resolving breakpoint location...</value>
  </data>
  <data name="Validating_breakpoint_location" xml:space="preserve">
    <value>Validating breakpoint location...</value>
  </data>
  <data name="Getting_DataTip_text" xml:space="preserve">
    <value>Getting DataTip text...</value>
  </data>
  <data name="Preview_unavailable" xml:space="preserve">
    <value>Preview unavailable</value>
  </data>
  <data name="Overrides_" xml:space="preserve">
    <value>Overrides</value>
  </data>
  <data name="Overridden_By" xml:space="preserve">
    <value>Overridden By</value>
  </data>
  <data name="Inherits_" xml:space="preserve">
    <value>Inherits</value>
  </data>
  <data name="Inherited_By" xml:space="preserve">
    <value>Inherited By</value>
  </data>
  <data name="Implements_" xml:space="preserve">
    <value>Implements</value>
  </data>
  <data name="Implemented_By" xml:space="preserve">
    <value>Implemented By</value>
  </data>
  <data name="Maximum_number_of_documents_are_open" xml:space="preserve">
    <value>Maximum number of documents are open.</value>
  </data>
  <data name="Failed_to_create_document_in_miscellaneous_files_project" xml:space="preserve">
    <value>Failed to create document in miscellaneous files project.</value>
  </data>
  <data name="Invalid_access" xml:space="preserve">
    <value>Invalid access.</value>
  </data>
  <data name="The_following_references_were_not_found_0_Please_locate_and_add_them_manually" xml:space="preserve">
    <value>The following references were not found. {0}Please locate and add them manually.</value>
  </data>
  <data name="End_position_must_be_start_position" xml:space="preserve">
    <value>End position must be &gt;= start position</value>
  </data>
  <data name="Not_a_valid_value" xml:space="preserve">
    <value>Not a valid value</value>
  </data>
  <data name="given_workspace_doesn_t_support_undo" xml:space="preserve">
    <value>given workspace doesn't support undo</value>
  </data>
  <data name="Add_a_reference_to_0" xml:space="preserve">
    <value>Add a reference to '{0}'</value>
  </data>
  <data name="Event_type_is_invalid" xml:space="preserve">
    <value>Event type is invalid</value>
  </data>
  <data name="Can_t_find_where_to_insert_member" xml:space="preserve">
    <value>Can't find where to insert member</value>
  </data>
  <data name="Can_t_rename_other_elements" xml:space="preserve">
    <value>Can't rename 'other' elements</value>
  </data>
  <data name="Unknown_rename_type" xml:space="preserve">
    <value>Unknown rename type</value>
  </data>
  <data name="IDs_are_not_supported_for_this_symbol_type" xml:space="preserve">
    <value>IDs are not supported for this symbol type.</value>
  </data>
  <data name="Can_t_create_a_node_id_for_this_symbol_kind_colon_0" xml:space="preserve">
    <value>Can't create a node id for this symbol kind: '{0}'</value>
  </data>
  <data name="Project_References" xml:space="preserve">
    <value>Project References</value>
  </data>
  <data name="Base_Types" xml:space="preserve">
    <value>Base Types</value>
  </data>
  <data name="Miscellaneous_Files" xml:space="preserve">
    <value>Miscellaneous Files</value>
  </data>
  <data name="Could_not_find_project_0" xml:space="preserve">
    <value>Could not find project '{0}'</value>
  </data>
  <data name="Could_not_find_location_of_folder_on_disk" xml:space="preserve">
    <value>Could not find location of folder on disk</value>
  </data>
  <data name="Assembly" xml:space="preserve">
    <value>Assembly </value>
  </data>
  <data name="Exceptions_colon" xml:space="preserve">
    <value>Exceptions:</value>
  </data>
  <data name="Member_of_0" xml:space="preserve">
    <value>Member of {0}</value>
  </data>
  <data name="Parameters_colon1" xml:space="preserve">
    <value>Parameters:</value>
  </data>
  <data name="Project" xml:space="preserve">
    <value>Project </value>
  </data>
  <data name="Remarks_colon" xml:space="preserve">
    <value>Remarks:</value>
  </data>
  <data name="Returns_colon" xml:space="preserve">
    <value>Returns:</value>
  </data>
  <data name="Summary_colon" xml:space="preserve">
    <value>Summary:</value>
  </data>
  <data name="Type_Parameters_colon" xml:space="preserve">
    <value>Type Parameters:</value>
  </data>
  <data name="File_already_exists" xml:space="preserve">
    <value>File already exists</value>
  </data>
  <data name="File_path_cannot_use_reserved_keywords" xml:space="preserve">
    <value>File path cannot use reserved keywords</value>
  </data>
  <data name="DocumentPath_is_illegal" xml:space="preserve">
    <value>DocumentPath is illegal</value>
  </data>
  <data name="Project_Path_is_illegal" xml:space="preserve">
    <value>Project Path is illegal</value>
  </data>
  <data name="Path_cannot_have_empty_filename" xml:space="preserve">
    <value>Path cannot have empty filename</value>
  </data>
  <data name="The_given_DocumentId_did_not_come_from_the_Visual_Studio_workspace" xml:space="preserve">
    <value>The given DocumentId did not come from the Visual Studio workspace.</value>
  </data>
  <data name="Project_colon_0_1_Use_the_dropdown_to_view_and_switch_to_other_projects_this_file_may_belong_to" xml:space="preserve">
    <value>Project: {0} ({1})

Use the dropdown to view and switch to other projects this file may belong to.</value>
  </data>
  <data name="_0_Use_the_dropdown_to_view_and_navigate_to_other_items_in_this_file" xml:space="preserve">
    <value>{0}

Use the dropdown to view and navigate to other items in this file.</value>
  </data>
  <data name="Project_colon_0_Use_the_dropdown_to_view_and_switch_to_other_projects_this_file_may_belong_to" xml:space="preserve">
    <value>Project: {0}

Use the dropdown to view and switch to other projects this file may belong to.</value>
  </data>
  <data name="AnalyzerChangedOnDisk" xml:space="preserve">
    <value>AnalyzerChangedOnDisk</value>
  </data>
  <data name="The_analyzer_assembly_0_has_changed_Diagnostics_may_be_incorrect_until_Visual_Studio_is_restarted" xml:space="preserve">
    <value>The analyzer assembly '{0}' has changed. Diagnostics may be incorrect until Visual Studio is restarted.</value>
  </data>
  <data name="CSharp_VB_Diagnostics_Table_Data_Source" xml:space="preserve">
    <value>C#/VB Diagnostics Table Data Source</value>
  </data>
  <data name="CSharp_VB_Todo_List_Table_Data_Source" xml:space="preserve">
    <value>C#/VB Todo List Table Data Source</value>
  </data>
  <data name="Cancel" xml:space="preserve">
    <value>Cancel</value>
  </data>
  <data name="Deselect_All" xml:space="preserve">
    <value>_Deselect All</value>
  </data>
  <data name="Extract_Interface" xml:space="preserve">
    <value>Extract Interface</value>
  </data>
  <data name="Generated_name_colon" xml:space="preserve">
    <value>Generated name:</value>
  </data>
  <data name="New_file_name_colon" xml:space="preserve">
    <value>New _file name:</value>
  </data>
  <data name="New_interface_name_colon" xml:space="preserve">
    <value>New _interface name:</value>
  </data>
  <data name="OK" xml:space="preserve">
    <value>OK</value>
  </data>
  <data name="Select_All" xml:space="preserve">
    <value>_Select All</value>
  </data>
  <data name="Select_public_members_to_form_interface" xml:space="preserve">
    <value>Select public _members to form interface</value>
  </data>
  <data name="Access_colon" xml:space="preserve">
    <value>_Access:</value>
  </data>
  <data name="Add_to_existing_file" xml:space="preserve">
    <value>Add to _existing file</value>
  </data>
  <data name="Add_to_current_file" xml:space="preserve">
    <value>Add to _current file</value>
  </data>
  <data name="Change_Signature" xml:space="preserve">
    <value>Change Signature</value>
  </data>
  <data name="Create_new_file" xml:space="preserve">
    <value>_Create new file</value>
  </data>
  <data name="Default_" xml:space="preserve">
    <value>Default</value>
  </data>
  <data name="File_Name_colon" xml:space="preserve">
    <value>File Name:</value>
  </data>
  <data name="Generate_Type" xml:space="preserve">
    <value>Generate Type</value>
  </data>
  <data name="Kind_colon" xml:space="preserve">
    <value>_Kind:</value>
  </data>
  <data name="Location_colon" xml:space="preserve">
    <value>Location:</value>
  </data>
  <data name="Select_destination" xml:space="preserve">
    <value>Select destination</value>
  </data>
  <data name="Modifier" xml:space="preserve">
    <value>Modifier</value>
  </data>
  <data name="Name_colon1" xml:space="preserve">
    <value>Name:</value>
  </data>
  <data name="Parameter" xml:space="preserve">
    <value>Parameter</value>
  </data>
  <data name="Parameters_colon2" xml:space="preserve">
    <value>Parameters:</value>
  </data>
  <data name="Preview_method_signature_colon" xml:space="preserve">
    <value>Preview method signature:</value>
  </data>
  <data name="Preview_reference_changes" xml:space="preserve">
    <value>Preview reference changes</value>
  </data>
  <data name="Project_colon" xml:space="preserve">
    <value>_Project:</value>
  </data>
  <data name="Type" xml:space="preserve">
    <value>Type</value>
  </data>
  <data name="Type_Details_colon" xml:space="preserve">
    <value>Type Details:</value>
  </data>
  <data name="Re_move" xml:space="preserve">
    <value>Re_move</value>
  </data>
  <data name="Restore" xml:space="preserve">
    <value>_Restore</value>
  </data>
  <data name="More_about_0" xml:space="preserve">
    <value>More about {0}</value>
  </data>
  <data name="Navigation_must_be_performed_on_the_foreground_thread" xml:space="preserve">
    <value>Navigation must be performed on the foreground thread.</value>
  </data>
  <data name="bracket_plus_bracket" xml:space="preserve">
    <value>[+] </value>
  </data>
  <data name="bracket_bracket" xml:space="preserve">
    <value>[-] </value>
  </data>
  <data name="Reference_to_0_in_project_1" xml:space="preserve">
    <value>Reference to '{0}' in project '{1}'</value>
  </data>
  <data name="Unknown1" xml:space="preserve">
    <value>&lt;Unknown&gt;</value>
  </data>
  <data name="Analyzer_reference_to_0_in_project_1" xml:space="preserve">
    <value>Analyzer reference to '{0}' in project '{1}'</value>
  </data>
  <data name="Project_reference_to_0_in_project_1" xml:space="preserve">
    <value>Project reference to '{0}' in project '{1}'</value>
  </data>
  <data name="AnalyzerDependencyConflict" xml:space="preserve">
    <value>AnalyzerDependencyConflict</value>
  </data>
  <data name="Analyzer_assemblies_0_and_1_both_have_identity_2_but_different_contents_Only_one_will_be_loaded_and_analyzers_using_these_assemblies_may_not_run_correctly" xml:space="preserve">
    <value>Analyzer assemblies '{0}' and '{1}' both have identity '{2}' but different contents. Only one will be loaded and analyzers using these assemblies may not run correctly.</value>
  </data>
  <data name="_0_references" xml:space="preserve">
    <value>{0} references</value>
  </data>
  <data name="_1_reference" xml:space="preserve">
    <value>1 reference</value>
  </data>
  <data name="_0_encountered_an_error_and_has_been_disabled" xml:space="preserve">
    <value>'{0}' encountered an error and has been disabled.</value>
  </data>
  <data name="Enable" xml:space="preserve">
    <value>Enable</value>
  </data>
  <data name="Enable_and_ignore_future_errors" xml:space="preserve">
    <value>Enable and ignore future errors</value>
  </data>
  <data name="No_Changes" xml:space="preserve">
    <value>No Changes</value>
  </data>
  <data name="Current_block" xml:space="preserve">
    <value>Current block</value>
  </data>
  <data name="Determining_current_block" xml:space="preserve">
    <value>Determining current block.</value>
  </data>
  <data name="IntelliSense" xml:space="preserve">
    <value>IntelliSense</value>
  </data>
  <data name="CSharp_VB_Build_Table_Data_Source" xml:space="preserve">
    <value>C#/VB Build Table Data Source</value>
  </data>
  <data name="MissingAnalyzerReference" xml:space="preserve">
    <value>MissingAnalyzerReference</value>
  </data>
  <data name="Analyzer_assembly_0_depends_on_1_but_it_was_not_found_Analyzers_may_not_run_correctly_unless_the_missing_assembly_is_added_as_an_analyzer_reference_as_well" xml:space="preserve">
    <value>Analyzer assembly '{0}' depends on '{1}' but it was not found. Analyzers may not run correctly unless the missing assembly is added as an analyzer reference as well.</value>
  </data>
  <data name="Suppress_diagnostics" xml:space="preserve">
    <value>Suppress diagnostics</value>
  </data>
  <data name="Computing_suppressions_fix" xml:space="preserve">
    <value>Computing suppressions fix...</value>
  </data>
  <data name="Applying_suppressions_fix" xml:space="preserve">
    <value>Applying suppressions fix...</value>
  </data>
  <data name="Remove_suppressions" xml:space="preserve">
    <value>Remove suppressions</value>
  </data>
  <data name="Computing_remove_suppressions_fix" xml:space="preserve">
    <value>Computing remove suppressions fix...</value>
  </data>
  <data name="Applying_remove_suppressions_fix" xml:space="preserve">
    <value>Applying remove suppressions fix...</value>
  </data>
  <data name="This_workspace_only_supports_opening_documents_on_the_UI_thread" xml:space="preserve">
    <value>This workspace only supports opening documents on the UI thread.</value>
  </data>
  <data name="This_workspace_does_not_support_updating_Visual_Basic_compilation_options" xml:space="preserve">
    <value>This workspace does not support updating Visual Basic compilation options.</value>
  </data>
  <data name="This_workspace_does_not_support_updating_Visual_Basic_parse_options" xml:space="preserve">
    <value>This workspace does not support updating Visual Basic parse options.</value>
  </data>
  <data name="Synchronize_0" xml:space="preserve">
    <value>Synchronize {0}</value>
  </data>
  <data name="Synchronizing_with_0" xml:space="preserve">
    <value>Synchronizing with {0}...</value>
  </data>
  <data name="Visual_Studio_has_suspended_some_advanced_features_to_improve_performance" xml:space="preserve">
    <value>Visual Studio has suspended some advanced features to improve performance.</value>
  </data>
  <data name="Installing_0" xml:space="preserve">
    <value>Installing '{0}'</value>
  </data>
  <data name="Installing_0_completed" xml:space="preserve">
    <value>Installing '{0}' completed</value>
  </data>
  <data name="Package_install_failed_colon_0" xml:space="preserve">
    <value>Package install failed: {0}</value>
  </data>
  <data name="Unknown2" xml:space="preserve">
    <value>&lt;Unknown&gt;</value>
  </data>
  <data name="No" xml:space="preserve">
    <value>No</value>
  </data>
  <data name="Yes" xml:space="preserve">
    <value>Yes</value>
  </data>
  <data name="Choose_a_Symbol_Specification_and_a_Naming_Style" xml:space="preserve">
    <value>Choose a Symbol Specification and a Naming Style.</value>
  </data>
  <data name="Enter_a_title_for_this_Naming_Rule" xml:space="preserve">
    <value>Enter a title for this Naming Rule.</value>
  </data>
  <data name="Enter_a_title_for_this_Naming_Style" xml:space="preserve">
    <value>Enter a title for this Naming Style.</value>
  </data>
  <data name="Enter_a_title_for_this_Symbol_Specification" xml:space="preserve">
    <value>Enter a title for this Symbol Specification.</value>
  </data>
  <data name="Accessibilities_can_match_any" xml:space="preserve">
    <value>Accessibilities (can match any)</value>
  </data>
  <data name="Capitalization_colon" xml:space="preserve">
    <value>Capitalization:</value>
  </data>
  <data name="all_lower" xml:space="preserve">
    <value>all lower</value>
  </data>
  <data name="ALL_UPPER" xml:space="preserve">
    <value>ALL UPPER</value>
  </data>
  <data name="camel_Case_Name" xml:space="preserve">
    <value>camel Case Name</value>
  </data>
  <data name="First_word_upper" xml:space="preserve">
    <value>First word upper</value>
  </data>
  <data name="Pascal_Case_Name" xml:space="preserve">
    <value>Pascal Case Name</value>
  </data>
  <data name="Severity_colon" xml:space="preserve">
    <value>Severity:</value>
  </data>
  <data name="Modifiers_must_match_all" xml:space="preserve">
    <value>Modifiers (must match all)</value>
  </data>
  <data name="Name_colon2" xml:space="preserve">
    <value>Name:</value>
  </data>
  <data name="Naming_Rule" xml:space="preserve">
    <value>Naming Rule</value>
  </data>
  <data name="Naming_Style" xml:space="preserve">
    <value>Naming Style</value>
  </data>
  <data name="Naming_Style_colon" xml:space="preserve">
    <value>Naming Style:</value>
  </data>
  <data name="Naming_Rules_allow_you_to_define_how_particular_sets_of_symbols_should_be_named_and_how_incorrectly_named_symbols_should_be_handled" xml:space="preserve">
    <value>Naming Rules allow you to define how particular sets of symbols should be named and how incorrectly-named symbols should be handled.</value>
  </data>
  <data name="The_first_matching_top_level_Naming_Rule_is_used_by_default_when_naming_a_symbol_while_any_special_cases_are_handled_by_a_matching_child_rule" xml:space="preserve">
    <value>The first matching top-level Naming Rule is used by default when naming a symbol, while any special cases are handled by a matching child rule.</value>
  </data>
  <data name="Naming_Style_Title_colon" xml:space="preserve">
    <value>Naming Style Title:</value>
  </data>
  <data name="Parent_Rule_colon" xml:space="preserve">
    <value>Parent Rule:</value>
  </data>
  <data name="Required_Prefix_colon" xml:space="preserve">
    <value>Required Prefix:</value>
  </data>
  <data name="Required_Suffix_colon" xml:space="preserve">
    <value>Required Suffix:</value>
  </data>
  <data name="Sample_Identifier_colon" xml:space="preserve">
    <value>Sample Identifier:</value>
  </data>
  <data name="Symbol_Kinds_can_match_any" xml:space="preserve">
    <value>Symbol Kinds (can match any)</value>
  </data>
  <data name="Symbol_Specification" xml:space="preserve">
    <value>Symbol Specification</value>
  </data>
  <data name="Symbol_Specification_colon" xml:space="preserve">
    <value>Symbol Specification:</value>
  </data>
  <data name="Symbol_Specification_Title_colon" xml:space="preserve">
    <value>Symbol Specification Title:</value>
  </data>
  <data name="Word_Separator_colon" xml:space="preserve">
    <value>Word Separator:</value>
  </data>
  <data name="example" xml:space="preserve">
    <value>example</value>
    <comment>IdentifierWord_Example and IdentifierWord_Identifier are combined (with prefixes, suffixes, and word separators) into an example identifier name in the NamingStyle UI.</comment>
  </data>
  <data name="identifier" xml:space="preserve">
    <value>identifier</value>
    <comment>IdentifierWord_Example and IdentifierWord_Identifier are combined (with prefixes, suffixes, and word separators) into an example identifier name in the NamingStyle UI.</comment>
  </data>
  <data name="Install_0" xml:space="preserve">
    <value>Install '{0}'</value>
  </data>
  <data name="Uninstalling_0" xml:space="preserve">
    <value>Uninstalling '{0}'</value>
  </data>
  <data name="Uninstalling_0_completed" xml:space="preserve">
    <value>Uninstalling '{0}' completed</value>
  </data>
  <data name="Uninstall_0" xml:space="preserve">
    <value>Uninstall '{0}'</value>
  </data>
  <data name="Package_uninstall_failed_colon_0" xml:space="preserve">
    <value>Package uninstall failed: {0}</value>
  </data>
  <data name="Error_encountered_while_loading_the_project_Some_project_features_such_as_full_solution_analysis_for_the_failed_project_and_projects_that_depend_on_it_have_been_disabled" xml:space="preserve">
    <value>Error encountered while loading the project. Some project features, such as full solution analysis for the failed project and projects that depend on it, have been disabled.</value>
  </data>
  <data name="Project_loading_failed" xml:space="preserve">
    <value>Project loading failed.</value>
  </data>
  <data name="To_see_what_caused_the_issue_please_try_below_1_Close_Visual_Studio_long_paragraph_follows" xml:space="preserve">
    <value>To see what caused the issue, please try below.

1. Close Visual Studio
2. Open a Visual Studio Developer Command Prompt
3. Set environment variable “TraceDesignTime” to true (set TraceDesignTime=true)
4. Delete .vs directory/.suo file
5. Restart VS from the command prompt you set the environment variable (devenv)
6. Open the solution
7. Check '{0}' and look for the failed tasks (FAILED)</value>
  </data>
  <data name="Additional_information_colon" xml:space="preserve">
    <value>Additional information:</value>
  </data>
  <data name="Installing_0_failed_Additional_information_colon_1" xml:space="preserve">
    <value>Installing '{0}' failed.

Additional information: {1}</value>
  </data>
  <data name="Uninstalling_0_failed_Additional_information_colon_1" xml:space="preserve">
    <value>Uninstalling '{0}' failed.

Additional information: {1}</value>
  </data>
  <data name="Move_0_below_1" xml:space="preserve">
    <value>Move {0} below {1}</value>
    <comment>{0} and {1} are parameter descriptions</comment>
  </data>
  <data name="Move_0_above_1" xml:space="preserve">
    <value>Move {0} above {1}</value>
    <comment>{0} and {1} are parameter descriptions</comment>
  </data>
  <data name="Remove_0" xml:space="preserve">
    <value>Remove {0}</value>
    <comment>{0} is a parameter description</comment>
  </data>
  <data name="Restore_0" xml:space="preserve">
    <value>Restore {0}</value>
    <comment>{0} is a parameter description</comment>
  </data>
  <data name="Re_enable" xml:space="preserve">
    <value>Re-enable</value>
  </data>
  <data name="Learn_more" xml:space="preserve">
    <value>Learn more</value>
  </data>
  <data name="Build_plus_live_analysis_NuGet_package" xml:space="preserve">
    <value>Build + live analysis (NuGet package)</value>
  </data>
  <data name="Live_analysis_VSIX_extension" xml:space="preserve">
    <value>Live analysis (VSIX extension)</value>
  </data>
  <data name="Prefer_framework_type" xml:space="preserve">
    <value>Prefer framework type</value>
  </data>
  <data name="Prefer_predefined_type" xml:space="preserve">
    <value>Prefer predefined type</value>
  </data>
  <data name="Copy_to_Clipboard" xml:space="preserve">
    <value>Copy to Clipboard</value>
  </data>
  <data name="Close" xml:space="preserve">
    <value>Close</value>
  </data>
  <data name="Unknown_parameters" xml:space="preserve">
    <value>&lt;Unknown Parameters&gt;</value>
  </data>
  <data name="End_of_inner_exception_stack" xml:space="preserve">
    <value>--- End of inner exception stack trace ---</value>
  </data>
  <data name="For_locals_parameters_and_members" xml:space="preserve">
    <value>For locals, parameters and members</value>
  </data>
  <data name="For_member_access_expressions" xml:space="preserve">
    <value>For member access expressions</value>
  </data>
  <data name="Prefer_object_initializer" xml:space="preserve">
    <value>Prefer object initializer</value>
  </data>
  <data name="Expression_preferences_colon" xml:space="preserve">
    <value>Expression preferences:</value>
  </data>
  <data name="Block_Structure_Guides" xml:space="preserve">
    <value>Block Structure Guides</value>
  </data>
  <data name="Outlining" xml:space="preserve">
    <value>Outlining</value>
  </data>
  <data name="Show_guides_for_code_level_constructs" xml:space="preserve">
    <value>Show guides for code level constructs</value>
  </data>
  <data name="Show_guides_for_comments_and_preprocessor_regions" xml:space="preserve">
    <value>Show guides for comments and preprocessor regions</value>
  </data>
  <data name="Show_guides_for_declaration_level_constructs" xml:space="preserve">
    <value>Show guides for declaration level constructs</value>
  </data>
  <data name="Show_outlining_for_code_level_constructs" xml:space="preserve">
    <value>Show outlining for code level constructs</value>
  </data>
  <data name="Show_outlining_for_comments_and_preprocessor_regions" xml:space="preserve">
    <value>Show outlining for comments and preprocessor regions</value>
  </data>
  <data name="Show_outlining_for_declaration_level_constructs" xml:space="preserve">
    <value>Show outlining for declaration level constructs</value>
  </data>
  <data name="Variable_preferences_colon" xml:space="preserve">
    <value>Variable preferences:</value>
  </data>
  <data name="Prefer_inlined_variable_declaration" xml:space="preserve">
    <value>Prefer inlined variable declaration</value>
  </data>
  <data name="Use_expression_body_for_methods" xml:space="preserve">
    <value>Use expression body for methods</value>
  </data>
  <data name="Code_block_preferences_colon" xml:space="preserve">
    <value>Code block preferences:</value>
  </data>
  <data name="Use_expression_body_for_accessors" xml:space="preserve">
    <value>Use expression body for accessors</value>
  </data>
  <data name="Use_expression_body_for_constructors" xml:space="preserve">
    <value>Use expression body for constructors</value>
  </data>
  <data name="Use_expression_body_for_indexers" xml:space="preserve">
    <value>Use expression body for indexers</value>
  </data>
  <data name="Use_expression_body_for_operators" xml:space="preserve">
    <value>Use expression body for operators</value>
  </data>
  <data name="Use_expression_body_for_properties" xml:space="preserve">
    <value>Use expression body for properties</value>
  </data>
  <data name="Some_naming_rules_are_incomplete_Please_complete_or_remove_them" xml:space="preserve">
    <value>Some naming rules are incomplete. Please complete or remove them.</value>
  </data>
  <data name="Manage_specifications" xml:space="preserve">
    <value>Manage specifications</value>
  </data>
  <data name="Manage_naming_styles" xml:space="preserve">
    <value>Manage naming styles</value>
  </data>
  <data name="Reorder" xml:space="preserve">
    <value>Reorder</value>
  </data>
  <data name="Severity" xml:space="preserve">
    <value>Severity</value>
  </data>
  <data name="Specification" xml:space="preserve">
    <value>Specification</value>
  </data>
  <data name="Required_Style" xml:space="preserve">
    <value>Required Style</value>
  </data>
  <data name="This_item_cannot_be_deleted_because_it_is_used_by_an_existing_Naming_Rule" xml:space="preserve">
    <value>This item cannot be deleted because it is used by an existing Naming Rule.</value>
  </data>
  <data name="Prefer_collection_initializer" xml:space="preserve">
    <value>Prefer collection initializer</value>
  </data>
  <data name="Prefer_coalesce_expression" xml:space="preserve">
    <value>Prefer coalesce expression</value>
  </data>
  <data name="Collapse_regions_when_collapsing_to_definitions" xml:space="preserve">
    <value>Collapse #regions when collapsing to definitions</value>
  </data>
  <data name="Prefer_null_propagation" xml:space="preserve">
    <value>Prefer null propagation</value>
  </data>
  <data name="Prefer_explicit_tuple_name" xml:space="preserve">
    <value>Prefer explicit tuple name</value>
  </data>
  <data name="Description" xml:space="preserve">
    <value>Description</value>
  </data>
  <data name="Preference" xml:space="preserve">
    <value>Preference</value>
  </data>
  <data name="Implement_Interface_or_Abstract_Class" xml:space="preserve">
    <value>Implement Interface or Abstract Class</value>
  </data>
  <data name="For_a_given_symbol_only_the_topmost_rule_with_a_matching_Specification_will_be_applied_Violation_of_that_rules_Required_Style_will_be_reported_at_the_chosen_Severity_level" xml:space="preserve">
    <value>For a given symbol, only the topmost rule with a matching 'Specification' will be applied. Violation of that rule's 'Required Style' will be reported at the chosen 'Severity' level.</value>
  </data>
  <data name="at_the_end" xml:space="preserve">
    <value>at the end</value>
  </data>
  <data name="When_inserting_properties_events_and_methods_place_them" xml:space="preserve">
    <value>When inserting properties, events and methods, place them:</value>
  </data>
  <data name="with_other_members_of_the_same_kind" xml:space="preserve">
    <value>with other members of the same kind</value>
  </data>
  <data name="Prefer_braces" xml:space="preserve">
    <value>Prefer braces</value>
  </data>
  <data name="Over_colon" xml:space="preserve">
    <value>Over:</value>
  </data>
  <data name="Prefer_colon" xml:space="preserve">
    <value>Prefer:</value>
  </data>
  <data name="or" xml:space="preserve">
    <value>or</value>
  </data>
  <data name="built_in_types" xml:space="preserve">
    <value>built-in types</value>
  </data>
  <data name="everywhere_else" xml:space="preserve">
    <value>everywhere else</value>
  </data>
  <data name="type_is_apparent_from_assignment_expression" xml:space="preserve">
    <value>type is apparent from assignment expression</value>
  </data>
  <data name="Move_down" xml:space="preserve">
    <value>Move down</value>
  </data>
  <data name="Move_up" xml:space="preserve">
    <value>Move up</value>
  </data>
  <data name="Remove" xml:space="preserve">
    <value>Remove</value>
  </data>
  <data name="Pick_members" xml:space="preserve">
    <value>Pick members</value>
  </data>
  <data name="Unfortunately_a_process_used_by_Visual_Studio_has_encountered_an_unrecoverable_error_We_recommend_saving_your_work_and_then_closing_and_restarting_Visual_Studio" xml:space="preserve">
    <value>Unfortunately, a process used by Visual Studio has encountered an unrecoverable error.  We recommend saving your work, and then closing and restarting Visual Studio.</value>
  </data>
  <data name="analyzer_Prefer_auto_properties" xml:space="preserve">
    <value>Prefer auto properties</value>
  </data>
  <data name="Add_a_symbol_specification" xml:space="preserve">
    <value>Add a symbol specification</value>
  </data>
  <data name="Remove_symbol_specification" xml:space="preserve">
    <value>Remove symbol specification</value>
  </data>
  <data name="Add_item" xml:space="preserve">
    <value>Add item</value>
  </data>
  <data name="Edit_item" xml:space="preserve">
    <value>Edit item</value>
  </data>
  <data name="Remove_item" xml:space="preserve">
    <value>Remove item</value>
  </data>
  <data name="Add_a_naming_rule" xml:space="preserve">
    <value>Add a naming rule</value>
  </data>
  <data name="Remove_naming_rule" xml:space="preserve">
    <value>Remove naming rule</value>
  </data>
  <data name="VisualStudioWorkspace_TryApplyChanges_cannot_be_called_from_a_background_thread" xml:space="preserve">
    <value>VisualStudioWorkspace.TryApplyChanges cannot be called from a background thread.</value>
  </data>
  <data name="codegen_prefer_auto_properties" xml:space="preserve">
    <value>prefer auto properties</value>
  </data>
  <data name="prefer_throwing_properties" xml:space="preserve">
    <value>prefer throwing properties</value>
  </data>
  <data name="When_generating_properties" xml:space="preserve">
    <value>When generating properties:</value>
  </data>
  <data name="Options" xml:space="preserve">
    <value>Options</value>
  </data>
  <data name="Install_Microsoft_recommended_Roslyn_analyzers_which_provide_additional_diagnostics_and_fixes_for_common_API_design_security_performance_and_reliability_issues" xml:space="preserve">
    <value>Install Microsoft-recommended Roslyn analyzers, which provide additional diagnostics and fixes for common API design, security, performance, and reliability issues</value>
  </data>
  <data name="Never_show_this_again" xml:space="preserve">
    <value>Never show this again</value>
  </data>
  <data name="Prefer_simple_default_expression" xml:space="preserve">
    <value>Prefer simple 'default' expression</value>
  </data>
  <data name="Prefer_inferred_tuple_names" xml:space="preserve">
    <value>Prefer inferred tuple element names</value>
  </data>
  <data name="Prefer_inferred_anonymous_type_member_names" xml:space="preserve">
    <value>Prefer inferred anonymous type member names</value>
  </data>
  <data name="Preview_pane" xml:space="preserve">
    <value>Preview pane</value>
  </data>
  <data name="Analysis" xml:space="preserve">
    <value>Analysis</value>
  </data>
  <data name="Fade_out_unreachable_code" xml:space="preserve">
    <value>Fade out unreachable code</value>
  </data>
  <data name="Fading" xml:space="preserve">
    <value>Fading</value>
  </data>
  <data name="Prefer_local_function_over_anonymous_function" xml:space="preserve">
    <value>Prefer local function over anonymous function</value>
  </data>
  <data name="Keep_all_parentheses_in_colon" xml:space="preserve">
    <value>Keep all parentheses in:</value>
  </data>
  <data name="In_other_operators" xml:space="preserve">
    <value>In other operators</value>
  </data>
  <data name="Never_if_unnecessary" xml:space="preserve">
    <value>Never if unnecessary</value>
  </data>
  <data name="Always_for_clarity" xml:space="preserve">
    <value>Always for clarity</value>
  </data>
  <data name="Parentheses_preferences_colon" xml:space="preserve">
    <value>Parentheses preferences:</value>
  </data>
  <data name="ModuleHasBeenUnloaded" xml:space="preserve">
    <value>Module has been unloaded.</value>
  </data>
  <data name="Prefer_deconstructed_variable_declaration" xml:space="preserve">
    <value>Prefer deconstructed variable declaration</value>
  </data>
  <data name="External_reference_found" xml:space="preserve">
    <value>External reference found</value>
  </data>
  <data name="No_references_found_to_0" xml:space="preserve">
    <value>No references found to '{0}'</value>
  </data>
  <data name="Search_found_no_results" xml:space="preserve">
    <value>Search found no results</value>
  </data>
  <data name="Sync_Class_View" xml:space="preserve">
    <value>Sync Class View</value>
  </data>
  <data name="Reset_Visual_Studio_default_keymapping" xml:space="preserve">
    <value>Reset Visual Studio default keymapping</value>
  </data>
  <data name="Enable_navigation_to_decompiled_sources" xml:space="preserve">
    <value>Enable navigation to decompiled sources</value>
  </data>
  <data name="Colorize_regular_expressions" xml:space="preserve">
    <value>Colorize regular expressions</value>
  </data>
  <data name="Highlight_related_components_under_cursor" xml:space="preserve">
    <value>Highlight related components under cursor</value>
  </data>
  <data name="Regular_Expressions" xml:space="preserve">
    <value>Regular Expressions</value>
  </data>
  <data name="Report_invalid_regular_expressions" xml:space="preserve">
    <value>Report invalid regular expressions</value>
  </data>
  <data name="Code_style_header_use_editor_config" xml:space="preserve">
    <value>Your .editorconfig file might override the local settings configured on this page which only apply to your machine. To configure these settings to travel with your solution use EditorConfig files. More info</value>
  </data>
  <data name="Modifier_preferences_colon" xml:space="preserve">
    <value>Modifier preferences:</value>
  </data>
  <data name="Prefer_readonly_fields" xml:space="preserve">
    <value>Prefer readonly fields</value>
  </data>
  <data name="Analyzing_0" xml:space="preserve">
    <value>Analyzing '{0}'</value>
  </data>
  <data name="Prefer_conditional_expression_over_if_with_assignments" xml:space="preserve">
    <value>Prefer conditional expression over 'if' with assignments</value>
  </data>
  <data name="Prefer_conditional_expression_over_if_with_returns" xml:space="preserve">
    <value>Prefer conditional expression over 'if' with returns</value>
  </data>
  <data name="Apply_0_keymapping_scheme" xml:space="preserve">
    <value>Apply '{0}' keymapping scheme</value>
  </data>
  <data name="We_notice_you_suspended_0_Reset_keymappings_to_continue_to_navigate_and_refactor" xml:space="preserve">
    <value>We notice you suspended '{0}'. Reset keymappings to continue to navigate and refactor.</value>
  </data>
  <data name="Use_expression_body_for_lambdas" xml:space="preserve">
    <value>Use expression body for lambdas</value>
  </data>
  <data name="Prefer_compound_assignments" xml:space="preserve">
    <value>Prefer compound assignments</value>
  </data>
  <data name="Generate_dot_editorconfig_file_from_settings" xml:space="preserve">
    <value>Generate .editorconfig file from settings</value>
  </data>
  <data name="Save_dot_editorconfig_file" xml:space="preserve">
    <value>Save .editorconfig file</value>
  </data>
  <data name="Kind" xml:space="preserve">
    <value>Kind</value>
  </data>
  <data name="Prefer_index_operator" xml:space="preserve">
    <value>Prefer index operator</value>
  </data>
  <data name="Prefer_range_operator" xml:space="preserve">
    <value>Prefer range operator</value>
  </data>
  <data name="All_methods" xml:space="preserve">
    <value>All methods</value>
  </data>
  <data name="Avoid_expression_statements_that_implicitly_ignore_value" xml:space="preserve">
    <value>Avoid expression statements that implicitly ignore value</value>
  </data>
  <data name="Avoid_unused_parameters" xml:space="preserve">
    <value>Avoid unused parameters</value>
  </data>
  <data name="Avoid_unused_value_assignments" xml:space="preserve">
    <value>Avoid unused value assignments</value>
  </data>
  <data name="Parameter_name_contains_invalid_characters" xml:space="preserve">
    <value>Parameter name contains invalid character(s).</value>
  </data>
  <data name="Parameter_preferences_colon" xml:space="preserve">
    <value>Parameter preferences:</value>
  </data>
  <data name="Parameter_type_contains_invalid_characters" xml:space="preserve">
    <value>Parameter type contains invalid character(s).</value>
  </data>
  <data name="Non_public_methods" xml:space="preserve">
    <value>Non-public methods</value>
  </data>
  <data name="Unused_value_is_explicitly_assigned_to_an_unused_local" xml:space="preserve">
    <value>Unused value is explicitly assigned to an unused local</value>
  </data>
  <data name="Unused_value_is_explicitly_assigned_to_discard" xml:space="preserve">
    <value>Unused value is explicitly assigned to discard</value>
  </data>
  <data name="Value_assigned_here_is_never_used" xml:space="preserve">
    <value>Value assigned here is never used</value>
  </data>
  <data name="Value_returned_by_invocation_is_implicitly_ignored" xml:space="preserve">
    <value>Value returned by invocation is implicitly ignored</value>
  </data>
  <data name="Back" xml:space="preserve">
    <value>Back</value>
  </data>
  <data name="Finish" xml:space="preserve">
    <value>Finish</value>
  </data>
  <data name="Interface_cannot_have_field" xml:space="preserve">
    <value>Interface cannot have field.</value>
  </data>
  <data name="Make_abstract" xml:space="preserve">
    <value>Make abstract</value>
  </data>
  <data name="Members" xml:space="preserve">
    <value>Members</value>
  </data>
  <data name="Namespace_0" xml:space="preserve">
    <value>Namespace: '{0}'</value>
  </data>
  <data name="Pull_Members_Up" xml:space="preserve">
    <value>Pull Members Up</value>
  </data>
  <data name="Additional_changes_are_needed_to_complete_the_refactoring_Review_changes_below" xml:space="preserve">
    <value>Additional changes are needed to complete the refactoring. Review changes below.</value>
  </data>
  <data name="Select_Dependents" xml:space="preserve">
    <value>Select _Dependents</value>
  </data>
  <data name="Select_destination_and_members_to_pull_up" xml:space="preserve">
    <value>Select destination and members to pull up.</value>
  </data>
  <data name="Select_members_colon" xml:space="preserve">
    <value>Select members:</value>
  </data>
  <data name="Select_Public" xml:space="preserve">
    <value>Select _Public</value>
  </data>
  <data name="_0_will_be_changed_to_abstract" xml:space="preserve">
    <value>'{0}' will be changed to abstract.</value>
  </data>
  <data name="_0_will_be_changed_to_non_static" xml:space="preserve">
    <value>'{0}' will be changed to non-static.</value>
  </data>
  <data name="_0_will_be_changed_to_public" xml:space="preserve">
    <value>'{0}' will be changed to public.</value>
  </data>
  <data name="Calculating_dependents" xml:space="preserve">
    <value>Calculating dependents...</value>
  </data>
  <data name="Select_destination_colon" xml:space="preserve">
    <value>Select destination:</value>
  </data>
  <data name="Use_expression_body_for_local_functions" xml:space="preserve">
    <value>Use expression body for local functions</value>
  </data>
  <data name="Allow_colon" xml:space="preserve">
    <value>Allow:</value>
  </data>
  <data name="Make_0_abstract" xml:space="preserve">
    <value>Make '{0}' abstract</value>
  </data>
  <data name="Review_Changes" xml:space="preserve">
    <value>Review Changes</value>
  </data>
  <data name="Select_member" xml:space="preserve">
    <value>Select member</value>
  </data>
  <data name="Prefer_static_local_functions" xml:space="preserve">
    <value>Prefer static local functions</value>
  </data>
  <data name="Prefer_simple_using_statement" xml:space="preserve">
    <value>Prefer simple 'using' statement</value>
  </data>
  <data name="Show_completion_list" xml:space="preserve">
    <value>Show completion list</value>
  </data>
  <data name="Move_to_namespace" xml:space="preserve">
    <value>Move to Namespace</value>
  </data>
  <data name="Namespace" xml:space="preserve">
    <value>Namespace</value>
  </data>
  <data name="Target_Namespace_colon" xml:space="preserve">
    <value>Target Namespace:</value>
  </data>
  <data name="This_is_an_invalid_namespace" xml:space="preserve">
    <value>This is an invalid namespace</value>
  </data>
  <data name="A_new_namespace_will_be_created" xml:space="preserve">
    <value>A new namespace will be created</value>
  </data>
  <data name="A_type_and_name_must_be_provided" xml:space="preserve">
    <value>A type and name must be provided.</value>
  </data>
  <data name="Rename_0_to_1" xml:space="preserve">
    <value>Rename {0} to {1}</value>
  </data>
  <data name="NamingSpecification_CSharp_Class" xml:space="preserve">
    <value>class</value>
    <comment>{Locked} This string can be found under "Tools | Options | Text Editor | C# | Code Style | Naming | Manage Specifications | + | Symbol kinds". All of the "NamingSpecification_CSharp_*" strings represent language constructs, and some of them are also actual keywords (including this one).</comment>
  </data>
  <data name="NamingSpecification_CSharp_Delegate" xml:space="preserve">
    <value>delegate</value>
    <comment>{Locked} This string can be found under "Tools | Options | Text Editor | C# | Code Style | Naming | Manage Specifications | + | Symbol kinds". All of the "NamingSpecification_CSharp_*" strings represent language constructs, and some of them are also actual keywords (including this one).</comment>
  </data>
  <data name="NamingSpecification_CSharp_Enum" xml:space="preserve">
    <value>enum</value>
    <comment>{Locked} This string can be found under "Tools | Options | Text Editor | C# | Code Style | Naming | Manage Specifications | + | Symbol kinds". All of the "NamingSpecification_CSharp_*" strings represent language constructs, and some of them are also actual keywords (including this one).</comment>
  </data>
  <data name="NamingSpecification_CSharp_Event" xml:space="preserve">
    <value>event</value>
    <comment>{Locked} This string can be found under "Tools | Options | Text Editor | C# | Code Style | Naming | Manage Specifications | + | Symbol kinds". All of the "NamingSpecification_CSharp_*" strings represent language constructs, and some of them are also actual keywords (including this one).</comment>
  </data>
  <data name="NamingSpecification_CSharp_Field" xml:space="preserve">
    <value>field</value>
    <comment>This string can be found under "Tools | Options | Text Editor | C# | Code Style | Naming | Manage Specifications | + | Symbol kinds". All of the "NamingSpecification_CSharp_*" strings represent language constructs, and some of them are also actual keywords (NOT this one). Refers to the C# programming language concept of a "field" (which stores data).</comment>
  </data>
  <data name="NamingSpecification_CSharp_Interface" xml:space="preserve">
    <value>interface</value>
    <comment>{Locked} This string can be found under "Tools | Options | Text Editor | C# | Code Style | Naming | Manage Specifications | + | Symbol kinds". All of the "NamingSpecification_CSharp_*" strings represent language constructs, and some of them are also actual keywords (including this one).</comment>
  </data>
  <data name="NamingSpecification_CSharp_Local" xml:space="preserve">
    <value>local</value>
    <comment>This string can be found under "Tools | Options | Text Editor | C# | Code Style | Naming | Manage Specifications | + | Symbol kinds". All of the "NamingSpecification_CSharp_*" strings represent language constructs, and some of them are also actual keywords (NOT this one). Refers to the C# language concept of a "local variable".</comment>
  </data>
  <data name="NamingSpecification_CSharp_LocalFunction" xml:space="preserve">
    <value>local function</value>
    <comment>This string can be found under "Tools | Options | Text Editor | C# | Code Style | Naming | Manage Specifications | + | Symbol kinds". All of the "NamingSpecification_CSharp_*" strings represent language constructs, and some of them are also actual keywords (NOT this one). Refers to the C# language concept of a "local function" that exists locally within another function.</comment>
  </data>
  <data name="NamingSpecification_CSharp_Method" xml:space="preserve">
    <value>method</value>
    <comment>This string can be found under "Tools | Options | Text Editor | C# | Code Style | Naming | Manage Specifications | + | Symbol kinds". All of the "NamingSpecification_CSharp_*" strings represent language constructs, and some of them are also actual keywords (NOT this one). Refers to the C# language concept of a "method" that can be called by other code.</comment>
  </data>
  <data name="NamingSpecification_CSharp_Namespace" xml:space="preserve">
    <value>namespace</value>
    <comment>{Locked} This string can be found under "Tools | Options | Text Editor | C# | Code Style | Naming | Manage Specifications | + | Symbol kinds". All of the "NamingSpecification_CSharp_*" strings represent language constructs, and some of them are also actual keywords (including this one).</comment>
  </data>
  <data name="NamingSpecification_CSharp_Parameter" xml:space="preserve">
    <value>parameter</value>
    <comment>This string can be found under "Tools | Options | Text Editor | C# | Code Style | Naming | Manage Specifications | + | Symbol kinds". All of the "NamingSpecification_CSharp_*" strings represent language constructs, and some of them are also actual keywords (NOT this one). Refers to the C# language concept of a "parameter" being passed to a method.</comment>
  </data>
  <data name="NamingSpecification_CSharp_Property" xml:space="preserve">
    <value>property</value>
    <comment>This string can be found under "Tools | Options | Text Editor | C# | Code Style | Naming | Manage Specifications | + | Symbol kinds". All of the "NamingSpecification_CSharp_*" strings represent language constructs, and some of them are also actual keywords (NOT this one). Refers to the C# language concept of a "property" (which allows for the retrieval of data).</comment>
  </data>
  <data name="NamingSpecification_CSharp_Struct" xml:space="preserve">
    <value>struct</value>
    <comment>{Locked} This string can be found under "Tools | Options | Text Editor | C# | Code Style | Naming | Manage Specifications | + | Symbol kinds". All of the "NamingSpecification_CSharp_*" strings represent language constructs, and some of them are also actual keywords (including this one).</comment>
  </data>
  <data name="NamingSpecification_CSharp_TypeParameter" xml:space="preserve">
    <value>type parameter</value>
    <comment>This string can be found under "Tools | Options | Text Editor | C# | Code Style | Naming | Manage Specifications | + | Symbol kinds". All of the "NamingSpecification_CSharp_*" strings represent language constructs, and some of them are also actual keywords (NOT this one). Refers to the C# language concept of a "type parameter".</comment>
  </data>
  <data name="NamingSpecification_VisualBasic_Class" xml:space="preserve">
    <value>Class</value>
    <comment>{Locked} This string can be found under "Tools | Options | Text Editor | Basic | Code Style | Naming | Manage Specifications | + | Symbol kinds". All of the "NamingSpecification_VisualBasic_*" strings represent language constructs, and some of them are also actual keywords (including this one).</comment>
  </data>
  <data name="NamingSpecification_VisualBasic_Delegate" xml:space="preserve">
    <value>Delegate</value>
    <comment>{Locked} This string can be found under "Tools | Options | Text Editor | Basic | Code Style | Naming | Manage Specifications | + | Symbol kinds". All of the "NamingSpecification_VisualBasic_*" strings represent language constructs, and some of them are also actual keywords (including this one).</comment>
  </data>
  <data name="NamingSpecification_VisualBasic_Enum" xml:space="preserve">
    <value>Enum</value>
    <comment>{Locked} This string can be found under "Tools | Options | Text Editor | Basic | Code Style | Naming | Manage Specifications | + | Symbol kinds". All of the "NamingSpecification_VisualBasic_*" strings represent language constructs, and some of them are also actual keywords (including this one).</comment>
  </data>
  <data name="NamingSpecification_VisualBasic_Event" xml:space="preserve">
    <value>Event</value>
    <comment>{Locked} This string can be found under "Tools | Options | Text Editor | Basic | Code Style | Naming | Manage Specifications | + | Symbol kinds". All of the "NamingSpecification_VisualBasic_*" strings represent language constructs, and some of them are also actual keywords (including this one).</comment>
  </data>
  <data name="NamingSpecification_VisualBasic_Field" xml:space="preserve">
    <value>Field</value>
    <comment>This string can be found under "Tools | Options | Text Editor | Basic | Code Style | Naming | Manage Specifications | + | Symbol kinds". All of the "NamingSpecification_VisualBasic_*" strings represent language constructs, and some of them are also actual keywords (NOT this one). Refers to the Visual Basic language concept of a "field" (which stores data).</comment>
  </data>
  <data name="NamingSpecification_VisualBasic_Interface" xml:space="preserve">
    <value>Interface</value>
    <comment>{Locked} This string can be found under "Tools | Options | Text Editor | Basic | Code Style | Naming | Manage Specifications | + | Symbol kinds". All of the "NamingSpecification_VisualBasic_*" strings represent language constructs, and some of them are also actual keywords (including this one).</comment>
  </data>
  <data name="NamingSpecification_VisualBasic_Local" xml:space="preserve">
    <value>Local</value>
    <comment>This string can be found under "Tools | Options | Text Editor | Basic | Code Style | Naming | Manage Specifications | + | Symbol kinds". All of the "NamingSpecification_VisualBasic_*" strings represent language constructs, and some of them are also actual keywords (NOT this one). Refers to the Visual Basic language concept of a "local variable".</comment>
  </data>
  <data name="NamingSpecification_VisualBasic_Method" xml:space="preserve">
    <value>Method</value>
    <comment>This string can be found under "Tools | Options | Text Editor | Basic | Code Style | Naming | Manage Specifications | + | Symbol kinds". All of the "NamingSpecification_VisualBasic_*" strings represent language constructs, and some of them are also actual keywords (NOT this one). Refers to the Visual Basic language concept of a "method".</comment>
  </data>
  <data name="NamingSpecification_VisualBasic_Module" xml:space="preserve">
    <value>Module</value>
    <comment>{Locked} This string can be found under "Tools | Options | Text Editor | Basic | Code Style | Naming | Manage Specifications | + | Symbol kinds". All of the "NamingSpecification_VisualBasic_*" strings represent language constructs, and some of them are also actual keywords (including this one).</comment>
  </data>
  <data name="NamingSpecification_VisualBasic_Namespace" xml:space="preserve">
    <value>Namespace</value>
    <comment>{Locked} This string can be found under "Tools | Options | Text Editor | Basic | Code Style | Naming | Manage Specifications | + | Symbol kinds". All of the "NamingSpecification_VisualBasic_*" strings represent language constructs, and some of them are also actual keywords (including this one).</comment>
  </data>
  <data name="NamingSpecification_VisualBasic_Parameter" xml:space="preserve">
    <value>Parameter</value>
    <comment>This string can be found under "Tools | Options | Text Editor | Basic | Code Style | Naming | Manage Specifications | + | Symbol kinds". All of the "NamingSpecification_VisualBasic_*" strings represent language constructs, and some of them are also actual keywords (NOT this one). Refers to the Visual Basic language concept of a "parameter" which can be passed to a method.</comment>
  </data>
  <data name="NamingSpecification_VisualBasic_Property" xml:space="preserve">
    <value>Property</value>
    <comment>{Locked} This string can be found under "Tools | Options | Text Editor | Basic | Code Style | Naming | Manage Specifications | + | Symbol kinds". All of the "NamingSpecification_VisualBasic_*" strings represent language constructs, and some of them are also actual keywords (including this one).</comment>
  </data>
  <data name="NamingSpecification_VisualBasic_Structure" xml:space="preserve">
    <value>Structure</value>
    <comment>{Locked} This string can be found under "Tools | Options | Text Editor | Basic | Code Style | Naming | Manage Specifications | + | Symbol kinds". All of the "NamingSpecification_VisualBasic_*" strings represent language constructs, and some of them are also actual keywords (including this one).</comment>
  </data>
  <data name="NamingSpecification_VisualBasic_TypeParameter" xml:space="preserve">
    <value>Type Parameter</value>
    <comment>This string can be found under "Tools | Options | Text Editor | Basic | Code Style | Naming | Manage Specifications | + | Symbol kinds". All of the "NamingSpecification_VisualBasic_*" strings represent language constructs, and some of them are also actual keywords (NOT this one). Refers to the Visual Basic language concept of a "type parameter".</comment>
  </data>
  <data name="Containing_member" xml:space="preserve">
    <value>Containing Member</value>
  </data>
  <data name="Containing_type" xml:space="preserve">
    <value>Containing Type</value>
  </data>
  <data name="Running_low_priority_background_processes" xml:space="preserve">
    <value>Running low priority background processes</value>
  </data>
  <data name="Evaluating_0_tasks_in_queue" xml:space="preserve">
    <value>Evaluating ({0} tasks in queue)</value>
  </data>
  <data name="Paused_0_tasks_in_queue" xml:space="preserve">
    <value>Paused ({0} tasks in queue)</value>
  </data>
  <data name="Naming_rules" xml:space="preserve">
    <value>Naming rules</value>
  </data>
  <data name="Updating_severity" xml:space="preserve">
    <value>Updating severity</value>
  </data>
  <data name="Prefer_System_HashCode_in_GetHashCode" xml:space="preserve">
    <value>Prefer 'System.HashCode' in 'GetHashCode'</value>
  </data>
  <data name="Requires_System_HashCode_be_present_in_project" xml:space="preserve">
    <value>Requires 'System.HashCode' be present in project</value>
  </data>
  <data name="Run_Code_Analysis_on_0" xml:space="preserve">
    <value>Run Code Analysis on {0}</value>
  </data>
  <data name="Running_code_analysis_for_0" xml:space="preserve">
    <value>Running code analysis for '{0}'...</value>
  </data>
  <data name="Running_code_analysis_for_Solution" xml:space="preserve">
    <value>Running code analysis for Solution...</value>
  </data>
  <data name="Code_analysis_completed_for_0" xml:space="preserve">
    <value>Code analysis completed for '{0}'.</value>
  </data>
  <data name="Code_analysis_completed_for_Solution" xml:space="preserve">
    <value>Code analysis completed for Solution.</value>
  </data>
  <data name="Code_analysis_terminated_before_completion_for_0" xml:space="preserve">
    <value>Code analysis terminated before completion for '{0}'.</value>
  </data>
  <data name="Code_analysis_terminated_before_completion_for_Solution" xml:space="preserve">
    <value>Code analysis terminated before completion for Solution.</value>
  </data>
  <data name="Background_analysis_scope_colon" xml:space="preserve">
    <value>Background analysis scope:</value>
  </data>
  <data name="Current_document" xml:space="preserve">
    <value>Current document</value>
  </data>
  <data name="Open_documents" xml:space="preserve">
    <value>Open documents</value>
  </data>
  <data name="Entire_solution" xml:space="preserve">
    <value>Entire solution</value>
  </data>
  <data name="Edit" xml:space="preserve">
    <value>_Edit</value>
  </data>
  <data name="Edit_0" xml:space="preserve">
    <value>Edit {0}</value>
    <comment>{0} is a parameter description</comment>
  </data>
  <data name="Parameter_Details" xml:space="preserve">
    <value>Parameter Details</value>
  </data>
  <data name="Add" xml:space="preserve">
    <value>_Add</value>
    <comment>Adding an element to a list</comment>
  </data>
  <data name="Callsite" xml:space="preserve">
    <value>Call site</value>
  </data>
  <data name="Add_Parameter" xml:space="preserve">
    <value>Add Parameter</value>
  </data>
  <data name="Call_site_value" xml:space="preserve">
    <value>Call site value:</value>
  </data>
  <data name="Parameter_Name" xml:space="preserve">
    <value>Parameter name:</value>
  </data>
  <data name="Type_Name" xml:space="preserve">
    <value>Type name:</value>
  </data>
  <data name="You_must_change_the_signature" xml:space="preserve">
    <value>You must change the signature</value>
    <comment>"signature" here means the definition of a method</comment>
  </data>
  <data name="Added_Parameter" xml:space="preserve">
    <value>Added parameter.</value>
  </data>
  <data name="Inserting_call_site_value_0" xml:space="preserve">
    <value>Inserting call site value '{0}'</value>
  </data>
  <data name="Index" xml:space="preserve">
    <value>Index</value>
    <comment>Index of parameter in original signature</comment>
  </data>
  <data name="IntroduceUndefinedTodoVariables" xml:space="preserve">
    <value>Introduce undefined TODO variables</value>
    <comment>"TODO" is an indicator that more work should be done at the location where the TODO is inserted</comment>
  </data>
  <data name="Omit_only_for_optional_parameters" xml:space="preserve">
    <value>Omit (only for optional parameters)</value>
  </data>
  <data name="Optional_with_default_value_colon" xml:space="preserve">
    <value>Optional with default value:</value>
  </data>
  <data name="Parameter_kind" xml:space="preserve">
    <value>Parameter kind</value>
  </data>
  <data name="Required" xml:space="preserve">
    <value>Required</value>
  </data>
  <data name="Use_named_argument" xml:space="preserve">
    <value>Use named argument</value>
    <comment>"argument" is a programming term for a value passed to a function</comment>
  </data>
  <data name="Value_to_inject_at_call_sites" xml:space="preserve">
    <value>Value to inject at call sites</value>
  </data>
  <data name="Value_colon" xml:space="preserve">
    <value>Value:</value>
  </data>
  <data name="Editor_Color_Scheme" xml:space="preserve">
    <value>Editor Color Scheme</value>
  </data>
  <data name="Visual_Studio_2019" xml:space="preserve">
    <value>Visual Studio 2019</value>
  </data>
  <data name="Visual_Studio_2017" xml:space="preserve">
    <value>Visual Studio 2017</value>
  </data>
  <data name="Editor_color_scheme_options_are_only_available_when_using_a_color_theme_bundled_with_Visual_Studio_The_color_theme_can_be_configured_from_the_Environment_General_options_page" xml:space="preserve">
    <value>Editor color scheme options are only available when using a color theme bundled with Visual Studio. The color theme can be configured from the Environment &gt; General options page.</value>
  </data>
  <data name="Some_color_scheme_colors_are_being_overridden_by_changes_made_in_the_Environment_Fonts_and_Colors_options_page_Choose_Use_Defaults_in_the_Fonts_and_Colors_page_to_revert_all_customizations" xml:space="preserve">
    <value>Some color scheme colors are being overridden by changes made in the Environment &gt; Fonts and Colors options page. Choose `Use Defaults` in the Fonts and Colors page to revert all customizations.</value>
  </data>
  <data name="Prefer_simplified_boolean_expressions" xml:space="preserve">
    <value>Prefer simplified boolean expressions</value>
  </data>
  <data name="All_sources" xml:space="preserve">
    <value>All sources</value>
  </data>
  <data name="Entire_repository" xml:space="preserve">
    <value>Entire repository</value>
  </data>
  <data name="Indexed_in_organization" xml:space="preserve">
    <value>Indexed in organization</value>
  </data>
  <data name="Indexed_in_repo" xml:space="preserve">
    <value>Indexed in repo</value>
  </data>
  <data name="Item_origin" xml:space="preserve">
    <value>Item origin</value>
  </data>
  <data name="Loaded_items" xml:space="preserve">
    <value>Loaded items</value>
  </data>
  <data name="Loaded_solution" xml:space="preserve">
    <value>Loaded solution</value>
  </data>
  <data name="Local" xml:space="preserve">
    <value>Local</value>
  </data>
  <data name="Local_metadata" xml:space="preserve">
    <value>Local metadata</value>
  </data>
  <data name="Other" xml:space="preserve">
    <value>Others</value>
  </data>
  <data name="Repository" xml:space="preserve">
    <value>Repository</value>
  </data>
  <data name="Type_name_has_a_syntax_error" xml:space="preserve">
    <value>Type name has a syntax error</value>
    <comment>"Type" is the programming language concept</comment>
  </data>
  <data name="Type_name_is_not_recognized" xml:space="preserve">
    <value>Type name is not recognized</value>
    <comment>"Type" is the programming language concept</comment>
  </data>
  <data name="Type_name_is_recognized" xml:space="preserve">
    <value>Type name is recognized</value>
    <comment>"Type" is the programming language concept</comment>
  </data>
  <data name="Please_enter_a_type_name" xml:space="preserve">
    <value>Please enter a type name</value>
    <comment>"Type" is the programming language concept</comment>
  </data>
  <data name="Enter_a_call_site_value_or_choose_a_different_value_injection_kind" xml:space="preserve">
    <value>Enter a call site value or choose a different value injection kind</value>
  </data>
  <data name="Optional_parameters_must_provide_a_default_value" xml:space="preserve">
    <value>Optional parameters must provide a default value</value>
  </data>
  <data name="Parameter_information" xml:space="preserve">
    <value>Parameter information</value>
  </data>
  <data name="Infer_from_context" xml:space="preserve">
    <value>Infer from context</value>
  </data>
  <data name="None" xml:space="preserve">
    <value>None</value>
  </data>
  <data name="Warning_colon_duplicate_parameter_name" xml:space="preserve">
    <value>Warning: duplicate parameter name</value>
  </data>
  <data name="Warning_colon_type_does_not_bind" xml:space="preserve">
    <value>Warning: type does not bind</value>
  </data>
  <data name="Display_inline_parameter_name_hints" xml:space="preserve">
    <value>Disp_lay inline parameter name hints</value>
  </data>
  <data name="Current_parameter" xml:space="preserve">
    <value>Current parameter</value>
  </data>
  <data name="Bitness32" xml:space="preserve">
    <value>32-bit</value>
  </data>
  <data name="Bitness64" xml:space="preserve">
    <value>64-bit</value>
  </data>
  <data name="Extract_Base_Class" xml:space="preserve">
    <value>Extract Base Class</value>
  </data>
  <data name="This_file_is_autogenerated_by_0_and_cannot_be_edited" xml:space="preserve">
    <value>This file is auto-generated by the generator '{0}' and cannot be edited.</value>
  </data>
  <data name="generated_by_0_suffix" xml:space="preserve">
    <value>[generated by {0}]</value>
    <comment>{0} is the name of a generator.</comment>
  </data>
  <data name="generated_suffix" xml:space="preserve">
    <value>[generated]</value>
  </data>
  <data name="The_generator_0_that_generated_this_file_has_been_removed_from_the_project" xml:space="preserve">
    <value>The generator '{0}' that generated this file has been removed from the project; this file is no longer being included in your project.</value>
  </data>
  <data name="The_generator_0_that_generated_this_file_has_stopped_generating_this_file" xml:space="preserve">
    <value>The generator '{0}' that generated this file has stopped generating this file; this file is no longer being included in your project.</value>
  </data>
  <data name="Comments" xml:space="preserve">
    <value>Comments</value>
  </data>
  <data name="Inline_Hints_experimental" xml:space="preserve">
    <value>Inline Hints (experimental)</value>
  </data>
  <data name="Show_hints_for_everything_else" xml:space="preserve">
    <value>Show hints for everything else</value>
  </data>
  <data name="Show_hints_for_literals" xml:space="preserve">
    <value>Show hints for literals</value>
  </data>
  <data name="Suppress_hints_when_parameter_name_matches_the_method_s_intent" xml:space="preserve">
    <value>Suppress hints when parameter name matches the method's intent</value>
  </data>
  <data name="Suppress_hints_when_parameter_names_differ_only_by_suffix" xml:space="preserve">
    <value>Suppress hints when parameter names differ only by suffix</value>
  </data>
  <data name="Display_inline_type_hints" xml:space="preserve">
    <value>Display inline type hints</value>
  </data>
  <data name="Show_hints_for_lambda_parameter_types" xml:space="preserve">
    <value>Show hints for lambda parameter types</value>
  </data>
  <data name="Show_hints_for_implicit_object_creation" xml:space="preserve">
    <value>Show hints for implicit object creation</value>
  </data>
  <data name="Show_hints_for_variables_with_inferred_types" xml:space="preserve">
    <value>Show hints for variables with inferred types</value>
  </data>
  <data name="Color_hints" xml:space="preserve">
    <value>Color hints</value>
  </data>
  <data name="Display_all_hints_while_pressing_Alt_F1" xml:space="preserve">
    <value>Display all hints while pressing Alt+F1</value>
  </data>
  <data name="Enable_pull_diagnostics_experimental_requires_restart" xml:space="preserve">
    <value>Enable 'pull' diagnostics (experimental, requires restart)</value>
  </data>
  <data name="Enable_Razor_pull_diagnostics_experimental_requires_restart" xml:space="preserve">
    <value>Enable Razor 'pull' diagnostics (experimental, requires restart)</value>
  </data>
  <data name="CSharp_Visual_Basic_Diagnostics_Language_Client" xml:space="preserve">
    <value>C#/Visual Basic Diagnostics Language Client</value>
  </data>
  <data name="New_Type_Name_colon" xml:space="preserve">
    <value>New Type Name:</value>
  </data>
  <data name="Format_document" xml:space="preserve">
    <value>Format document</value>
  </data>
  <data name="New_line_preferences_experimental_colon" xml:space="preserve">
    <value>New line preferences (experimental):</value>
  </data>
  <data name="Require_colon" xml:space="preserve">
    <value>Require:</value>
  </data>
  <data name="Allow_multiple_blank_lines" xml:space="preserve">
    <value>Allow multiple blank lines</value>
  </data>
  <data name="Allow_statement_immediately_after_block" xml:space="preserve">
    <value>Allow statement immediately after block</value>
  </data>
  <data name="Symbols_without_references" xml:space="preserve">
    <value>Symbols without references</value>
  </data>
  <data name="Tab_twice_to_insert_arguments" xml:space="preserve">
    <value>Tab twice to insert arguments (experimental)</value>
  </data>
  <data name="Apply" xml:space="preserve">
    <value>Apply</value>
  </data>
  <data name="Remove_All" xml:space="preserve">
    <value>Remove All</value>
  </data>
  <data name="Action" xml:space="preserve">
    <value>Action</value>
    <comment>Action to perform on an unused reference, such as remove or keep</comment>
  </data>
  <data name="Assemblies" xml:space="preserve">
    <value>Assemblies</value>
  </data>
  <data name="Choose_which_action_you_would_like_to_perform_on_the_unused_references" xml:space="preserve">
    <value>Choose which action you would like to perform on the unused references.</value>
  </data>
  <data name="Keep" xml:space="preserve">
    <value>Keep</value>
  </data>
  <data name="Packages" xml:space="preserve">
    <value>Packages</value>
  </data>
  <data name="Projects" xml:space="preserve">
    <value>Projects</value>
  </data>
  <data name="Reference" xml:space="preserve">
    <value>Reference</value>
  </data>
  <data name="Enable_all_features_in_opened_files_from_source_generators_experimental" xml:space="preserve">
    <value>Enable all features in opened files from source generators (experimental)</value>
  </data>
  <data name="Remove_Unused_References" xml:space="preserve">
    <value>Remove Unused References</value>
  </data>
  <data name="Analyzing_project_references" xml:space="preserve">
    <value>Analyzing project references...</value>
  </data>
  <data name="Updating_project_references" xml:space="preserve">
    <value>Updating project references...</value>
  </data>
  <data name="No_unused_references_were_found" xml:space="preserve">
    <value>No unused references were found.</value>
  </data>
  <data name="Show_Remove_Unused_References_command_in_Solution_Explorer_experimental" xml:space="preserve">
    <value>Show "Remove Unused References" command in Solution Explorer (experimental)</value>
  </data>
  <data name="Enable_file_logging_for_diagnostics" xml:space="preserve">
    <value>Enable file logging for diagnostics (logged in '%Temp%\Roslyn' folder)</value>
  </data>
  <data name="Skip_analyzers_for_implicitly_triggered_builds" xml:space="preserve">
    <value>Skip analyzers for implicitly triggered builds</value>
  </data>
  <data name="This_action_cannot_be_undone_Do_you_wish_to_continue" xml:space="preserve">
    <value>This action cannot be undone. Do you wish to continue?</value>
  </data>
  <data name="Show_inheritance_margin" xml:space="preserve">
    <value>Show inheritance margin</value>
  </data>
  <data name="Inheritance_Margin_experimental" xml:space="preserve">
    <value>Inheritance Margin (experimental)</value>
  </data>
  <data name="Analyzers" xml:space="preserve">
    <value>Analyzers</value>
  </data>
  <data name="Carriage_Return_Newline_rn" xml:space="preserve">
    <value>Carriage Return + Newline (\r\n)</value>
  </data>
  <data name="Carriage_Return_r" xml:space="preserve">
    <value>Carriage Return (\r)</value>
  </data>
  <data name="Category" xml:space="preserve">
    <value>Category</value>
  </data>
  <data name="Code_Style" xml:space="preserve">
    <value>Code Style</value>
  </data>
  <data name="Disabled" xml:space="preserve">
    <value>Disabled</value>
  </data>
  <data name="Enabled" xml:space="preserve">
    <value>Enabled</value>
  </data>
  <data name="Error" xml:space="preserve">
    <value>Error</value>
  </data>
  <data name="Whitespace" xml:space="preserve">
    <value>Whitespace</value>
  </data>
  <data name="Id" xml:space="preserve">
    <value>Id</value>
  </data>
  <data name="Newline_n" xml:space="preserve">
    <value>Newline (\\n)</value>
  </data>
  <data name="Refactoring_Only" xml:space="preserve">
    <value>Refactoring Only</value>
  </data>
  <data name="Suggestion" xml:space="preserve">
    <value>Suggestion</value>
  </data>
  <data name="Title" xml:space="preserve">
    <value>Title</value>
  </data>
  <data name="Value" xml:space="preserve">
    <value>Value</value>
  </data>
  <data name="Warning" xml:space="preserve">
    <value>Warning</value>
  </data>
  <data name="Search_Settings" xml:space="preserve">
    <value>Search Settings</value>
  </data>
  <data name="Multiple_members_are_inherited" xml:space="preserve">
    <value>Multiple members are inherited</value>
  </data>
  <data name="_0_is_inherited" xml:space="preserve">
    <value>'{0}' is inherited</value>
  </data>
  <data name="Navigate_to_0" xml:space="preserve">
    <value>Navigate to '{0}'</value>
  </data>
  <data name="Multiple_members_are_inherited_on_line_0" xml:space="preserve">
    <value>Multiple members are inherited on line {0}</value>
    <comment>Line number info is needed for accessibility purpose.</comment>
  </data>
  <data name="Implemented_members" xml:space="preserve">
    <value>Implemented members</value>
  </data>
  <data name="Implementing_members" xml:space="preserve">
    <value>Implementing members</value>
  </data>
  <data name="Overriding_members" xml:space="preserve">
    <value>Overriding members</value>
  </data>
  <data name="Overridden_members" xml:space="preserve">
    <value>Overridden members</value>
  </data>
  <data name="Value_Tracking" xml:space="preserve">
    <value>Value Tracking</value>
    <comment>Title of the "Value Tracking" tool window. "Value" is the variable/symbol and "Tracking" is the action the tool is doing to follow where the value can originate from.</comment>
  </data>
  <data name="Calculating" xml:space="preserve">
    <value>Calculating...</value>
    <comment>Used in UI to represent progress in the context of loading items. </comment>
  </data>
  <data name="Derived_types" xml:space="preserve">
    <value>Derived types</value>
  </data>
  <data name="Implemented_interfaces" xml:space="preserve">
    <value>Implemented interfaces</value>
  </data>
  <data name="Implementing_types" xml:space="preserve">
    <value>Implementing types</value>
  </data>
  <data name="Inherited_interfaces" xml:space="preserve">
    <value>Inherited interfaces</value>
  </data>
  <data name="Select_an_appropriate_symbol_to_start_value_tracking" xml:space="preserve">
    <value>Select an appropriate symbol to start value tracking</value>
  </data>
  <data name="Namespace_declarations" xml:space="preserve">
    <value>Namespace declarations</value>
  </data>
  <data name="Error_updating_suppressions_0" xml:space="preserve">
    <value>Error updating suppressions: {0}</value>
  </data>
  <data name="Underline_reassigned_variables" xml:space="preserve">
    <value>Underline reassigned variables</value>
  </data>
  <data name="Analyzer_Defaults" xml:space="preserve">
    <value>Analyzer Defaults</value>
  </data>
  <data name="Location" xml:space="preserve">
    <value>Location</value>
  </data>
  <data name="Visual_Studio_Settings" xml:space="preserve">
    <value>Visual Studio Settings</value>
  </data>
<<<<<<< HEAD
  <data name="Sync_Namespaces" xml:space="preserve">
    <value>Sync Namespaces</value>
    <comment>"Namespaces" is the programming language concept</comment>
  </data>
  <data name="Updating_namspaces" xml:space="preserve">
    <value>Updating namespaces...</value>
    <comment>"namespaces" is the programming language concept</comment>
  </data>
  <data name="Namespaces_have_been_updated" xml:space="preserve">
    <value>Namespaces have been updated.</value>
    <comment>"Namespaces" is the programming language concept</comment>
  </data>
  <data name="No_namespaces_needed_updating" xml:space="preserve">
    <value>No namespaces needed updating.</value>
    <comment>"Namespaces" is the programming language concept</comment>
=======
  <data name="Run_code_analysis_in_separate_process_requires_restart" xml:space="preserve">
    <value>Run code analysis in separate process (requires restart)</value>
  </data>
  <data name="Compute_Quick_Actions_asynchronously_experimental" xml:space="preserve">
    <value>Compute Quick Actions asynchronously (experimental, requires restart)</value>
  </data>
  <data name="Quick_Actions" xml:space="preserve">
    <value>Quick Actions</value>
  </data>
  <data name="Language_client_initialization_failed" xml:space="preserve">
    <value>{0} failed to initialize. Status = {1}. Exception = {2}</value>
    <comment>{0} is the language server name.  Status is the status of the initialization.  Exception is the exception encountered during initialization.</comment>
>>>>>>> cd0c0464
  </data>
</root><|MERGE_RESOLUTION|>--- conflicted
+++ resolved
@@ -1765,7 +1765,6 @@
   <data name="Visual_Studio_Settings" xml:space="preserve">
     <value>Visual Studio Settings</value>
   </data>
-<<<<<<< HEAD
   <data name="Sync_Namespaces" xml:space="preserve">
     <value>Sync Namespaces</value>
     <comment>"Namespaces" is the programming language concept</comment>
@@ -1781,7 +1780,7 @@
   <data name="No_namespaces_needed_updating" xml:space="preserve">
     <value>No namespaces needed updating.</value>
     <comment>"Namespaces" is the programming language concept</comment>
-=======
+  </data>
   <data name="Run_code_analysis_in_separate_process_requires_restart" xml:space="preserve">
     <value>Run code analysis in separate process (requires restart)</value>
   </data>
@@ -1794,6 +1793,5 @@
   <data name="Language_client_initialization_failed" xml:space="preserve">
     <value>{0} failed to initialize. Status = {1}. Exception = {2}</value>
     <comment>{0} is the language server name.  Status is the status of the initialization.  Exception is the exception encountered during initialization.</comment>
->>>>>>> cd0c0464
   </data>
 </root>