--- conflicted
+++ resolved
@@ -1821,15 +1821,13 @@
     <value>Default (Open Documents)</value>
     <comment>This text is a menu command</comment>
   </data>
-<<<<<<< HEAD
   <data name="Suppress_hints_when_argument_matches_parameter_name" xml:space="preserve">
     <value>Suppress hints when argument matches parameter name</value>
-=======
+  </data>
   <data name="Package_install_canceled" xml:space="preserve">
     <value>Package install canceled</value>
   </data>
   <data name="Package_uninstall_canceled" xml:space="preserve">
     <value>Package uninstall canceled</value>
->>>>>>> 26692f54
   </data>
 </root>