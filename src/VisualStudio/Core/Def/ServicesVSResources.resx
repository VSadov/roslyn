--- conflicted
+++ resolved
@@ -1762,7 +1762,15 @@
   <data name="Underline_reassigned_variables" xml:space="preserve">
     <value>Underline reassigned variables</value>
   </data>
-<<<<<<< HEAD
+  <data name="Analyzer_Defaults" xml:space="preserve">
+    <value>Analyzer Defaults</value>
+  </data>
+  <data name="Location" xml:space="preserve">
+    <value>Location</value>
+  </data>
+  <data name="Visual_Studio_Settings" xml:space="preserve">
+    <value>Visual Studio Settings</value>
+  </data>
   <data name="Sync_Namespaces" xml:space="preserve">
     <value>Sync Namespaces</value>
     <comment>"Namespaces" is the programming language concept</comment>
@@ -1778,15 +1786,5 @@
   <data name="No_namespaces_needed_updating" xml:space="preserve">
     <value>No namespaces needed updating.</value>
     <comment>"Namespaces" is the programming language concept</comment>
-=======
-  <data name="Analyzer_Defaults" xml:space="preserve">
-    <value>Analyzer Defaults</value>
-  </data>
-  <data name="Location" xml:space="preserve">
-    <value>Location</value>
-  </data>
-  <data name="Visual_Studio_Settings" xml:space="preserve">
-    <value>Visual Studio Settings</value>
->>>>>>> dee05ddd
   </data>
 </root>