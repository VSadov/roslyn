﻿// Licensed to the .NET Foundation under one or more agreements.
// The .NET Foundation licenses this file to you under the MIT license.
// See the LICENSE file in the project root for more information.

#nullable disable

using System;
using System.Collections.Generic;
using System.Collections.Immutable;
using System.Diagnostics;
using System.Linq;
using System.Threading;
using System.Threading.Tasks;
using Microsoft.CodeAnalysis;
using Microsoft.CodeAnalysis.DesignerAttribute;
using Microsoft.CodeAnalysis.Diagnostics;
using Microsoft.CodeAnalysis.Editor.Implementation.TodoComments;
using Microsoft.CodeAnalysis.Editor.UnitTests.Extensions;
using Microsoft.CodeAnalysis.Editor.UnitTests.Workspaces;
using Microsoft.CodeAnalysis.Options;
using Microsoft.CodeAnalysis.Remote;
using Microsoft.CodeAnalysis.Remote.Testing;
using Microsoft.CodeAnalysis.Serialization;
using Microsoft.CodeAnalysis.Test.Utilities;
using Microsoft.CodeAnalysis.Text;
using Microsoft.CodeAnalysis.TodoComments;
using Microsoft.CodeAnalysis.UnitTests;
using Microsoft.VisualStudio.Threading;
using Nerdbank.Streams;
using Roslyn.Test.Utilities;
using Roslyn.Utilities;
using Xunit;

namespace Roslyn.VisualStudio.Next.UnitTests.Remote
{
    [UseExportProvider]
    [Trait(Traits.Feature, Traits.Features.RemoteHost)]
    public class ServiceHubServicesTests
    {
        private static TestWorkspace CreateWorkspace(Type[] additionalParts = null)
             => new TestWorkspace(composition: FeaturesTestCompositions.Features.WithTestHostParts(TestHost.OutOfProcess).AddParts(additionalParts));

        private static Solution WithChangedOptionsFromRemoteWorkspace(Solution solution, RemoteWorkspace remoteWorkpace)
            => solution.WithChangedOptionsFrom(remoteWorkpace.Options);

        [Fact]
        public async Task TestRemoteHostSynchronize()
        {
            var code = @"class Test { void Method() { } }";

            using var workspace = CreateWorkspace();
            workspace.InitializeDocuments(LanguageNames.CSharp, files: new[] { code }, openDocuments: false);

            using var client = await InProcRemoteHostClient.GetTestClientAsync(workspace).ConfigureAwait(false);

            var solution = workspace.CurrentSolution;

            await UpdatePrimaryWorkspace(client, solution);
            await VerifyAssetStorageAsync(client, solution, includeProjectCones: true);

            var remoteWorkpace = client.GetRemoteWorkspace();

            solution = WithChangedOptionsFromRemoteWorkspace(solution, remoteWorkpace);

            Assert.Equal(
                await solution.State.GetChecksumAsync(CancellationToken.None),
                await remoteWorkpace.CurrentSolution.State.GetChecksumAsync(CancellationToken.None));
        }

        [Fact]
        public async Task TestRemoteHostTextSynchronize()
        {
            var code = @"class Test { void Method() { } }";

            using var workspace = CreateWorkspace();
            workspace.InitializeDocuments(LanguageNames.CSharp, files: new[] { code }, openDocuments: false);

            var client = await InProcRemoteHostClient.GetTestClientAsync(workspace).ConfigureAwait(false);

            var solution = workspace.CurrentSolution;

            // sync base solution
            await UpdatePrimaryWorkspace(client, solution);
            await VerifyAssetStorageAsync(client, solution, includeProjectCones: true);

            // get basic info
            var oldDocument = solution.Projects.First().Documents.First();
            var oldState = await oldDocument.State.GetStateChecksumsAsync(CancellationToken.None);
            var oldText = await oldDocument.GetTextAsync();

            // update text
            var newText = oldText.WithChanges(new TextChange(TextSpan.FromBounds(0, 0), "/* test */"));

            // sync
            await client.TryInvokeAsync<IRemoteAssetSynchronizationService>(
                (service, cancellationToken) => service.SynchronizeTextAsync(oldDocument.Id, oldState.Text, newText.GetTextChanges(oldText), cancellationToken),
                CancellationToken.None);

            // apply change to solution
            var newDocument = oldDocument.WithText(newText);
            var newState = await newDocument.State.GetStateChecksumsAsync(CancellationToken.None);

            // check that text already exist in remote side
            Assert.True(client.TestData.WorkspaceManager.SolutionAssetCache.TryGetAsset<SerializableSourceText>(newState.Text, out var serializableRemoteText));
            Assert.Equal(newText.ToString(), (await serializableRemoteText.GetTextAsync(CancellationToken.None)).ToString());
        }

        [Fact]
        public async Task TestTodoComments()
        {
            var source = @"

// TODO: Test";

            using var workspace = CreateWorkspace();
            workspace.SetOptions(workspace.Options.WithChangedOption(TodoCommentOptions.TokenList, "HACK:1|TODO:1|UNDONE:1|UnresolvedMergeConflict:0"));
            workspace.InitializeDocuments(LanguageNames.CSharp, files: new[] { source }, openDocuments: false);

            using var client = await InProcRemoteHostClient.GetTestClientAsync(workspace).ConfigureAwait(false);
            var remoteWorkspace = client.GetRemoteWorkspace();

            // Ensure remote workspace is in sync with normal workspace.
            var solution = workspace.CurrentSolution;
            var assetProvider = await GetAssetProviderAsync(workspace, remoteWorkspace, solution);
            var solutionChecksum = await solution.State.GetChecksumAsync(CancellationToken.None);
            await remoteWorkspace.UpdatePrimaryBranchSolutionAsync(assetProvider, solutionChecksum, solution.WorkspaceVersion, CancellationToken.None);

            var callback = new TodoCommentsListener();

            var cancellationTokenSource = new CancellationTokenSource();

            using var connection = client.CreateConnection<IRemoteTodoCommentsDiscoveryService>(callback);

            var invokeTask = connection.TryInvokeAsync(
                (service, callbackId, cancellationToken) => service.ComputeTodoCommentsAsync(callbackId, cancellationToken),
                cancellationTokenSource.Token);

            var data = await callback.Data.WithTimeout(TimeSpan.FromMinutes(1));
            Assert.Equal(solution.Projects.Single().Documents.Single().Id, data.Item1);
            Assert.Equal(1, data.Item2.Length);

            var commentInfo = data.Item2[0];
            Assert.Equal(new TodoCommentData(
                documentId: solution.Projects.Single().Documents.Single().Id,
                priority: 1,
                message: "TODO: Test",
                mappedFilePath: null,
                originalFilePath: "test1.cs",
                originalLine: 2,
                mappedLine: 2,
                originalColumn: 3,
                mappedColumn: 3), commentInfo);

            cancellationTokenSource.Cancel();

            Assert.True(await invokeTask);
        }

        private class TodoCommentsListener : ITodoCommentsListener
        {
            private readonly TaskCompletionSource<(DocumentId, ImmutableArray<TodoCommentData>)> _dataSource = new();

            public Task<(DocumentId, ImmutableArray<TodoCommentData>)> Data => _dataSource.Task;

            public ValueTask ReportTodoCommentDataAsync(DocumentId documentId, ImmutableArray<TodoCommentData> data, CancellationToken cancellationToken)
            {
                _dataSource.SetResult((documentId, data));
                return ValueTaskFactory.CompletedTask;
            }
        }

        private static async Task<AssetProvider> GetAssetProviderAsync(Workspace workspace, Workspace remoteWorkspace, Solution solution, Dictionary<Checksum, object> map = null)
        {
            // make sure checksum is calculated
            await solution.State.GetChecksumAsync(CancellationToken.None);

            map ??= new Dictionary<Checksum, object>();
            await solution.AppendAssetMapAsync(includeProjectCones: true, map, CancellationToken.None);

            var sessionId = 0;
            var storage = new SolutionAssetCache();
            var assetSource = new SimpleAssetSource(workspace.Services.GetService<ISerializerService>(), map);

            return new AssetProvider(sessionId, storage, assetSource, remoteWorkspace.Services.GetService<ISerializerService>());
        }

        [Fact]
        public async Task TestDesignerAttributes()
        {
            var source = @"[System.ComponentModel.DesignerCategory(""Form"")] class Test { }";

            using var workspace = CreateWorkspace();
            workspace.InitializeDocuments(LanguageNames.CSharp, files: new[] { source }, openDocuments: false);

            using var client = await InProcRemoteHostClient.GetTestClientAsync(workspace).ConfigureAwait(false);
            var remoteWorkspace = client.GetRemoteWorkspace();

            var cancellationTokenSource = new CancellationTokenSource();
            var solution = workspace.CurrentSolution;

            // Ensure remote workspace is in sync with normal workspace.
            var assetProvider = await GetAssetProviderAsync(workspace, remoteWorkspace, solution);
            var solutionChecksum = await solution.State.GetChecksumAsync(CancellationToken.None);
            await remoteWorkspace.UpdatePrimaryBranchSolutionAsync(assetProvider, solutionChecksum, solution.WorkspaceVersion, CancellationToken.None);

            var callback = new DesignerAttributeListener();

            using var connection = client.CreateConnection<IRemoteDesignerAttributeDiscoveryService>(callback);

            var invokeTask = connection.TryInvokeAsync(
                (service, callbackId, cancellationToken) => service.StartScanningForDesignerAttributesAsync(callbackId, cancellationToken),
                cancellationTokenSource.Token);

            var infos = await callback.Infos;
            Assert.Equal(1, infos.Length);

            var info = infos[0];
            Assert.Equal("Form", info.Category);
            Assert.Equal(solution.Projects.Single().Documents.Single().Id, info.DocumentId);

            cancellationTokenSource.Cancel();

            Assert.True(await invokeTask);
        }

        private class DesignerAttributeListener : IDesignerAttributeListener
        {
            private readonly TaskCompletionSource<ImmutableArray<DesignerAttributeData>> _infosSource = new();

            public Task<ImmutableArray<DesignerAttributeData>> Infos => _infosSource.Task;

            public ValueTask OnProjectRemovedAsync(ProjectId projectId, CancellationToken cancellationToken)
                => ValueTaskFactory.CompletedTask;

            public ValueTask ReportDesignerAttributeDataAsync(ImmutableArray<DesignerAttributeData> infos, CancellationToken cancellationToken)
            {
                _infosSource.SetResult(infos);
                return ValueTaskFactory.CompletedTask;
            }
        }

        [Fact]
        public async Task TestUnknownProject()
        {
            var workspace = CreateWorkspace(new[] { typeof(NoCompilationLanguageServiceFactory) });
            var solution = workspace.CurrentSolution.AddProject("unknown", "unknown", NoCompilationConstants.LanguageName).Solution;

            using var client = await InProcRemoteHostClient.GetTestClientAsync(workspace).ConfigureAwait(false);
            var remoteWorkspace = client.GetRemoteWorkspace();

            await UpdatePrimaryWorkspace(client, solution);
            await VerifyAssetStorageAsync(client, solution, includeProjectCones: true);

            // Only C# and VB projects are supported in Remote workspace.
            // See "RemoteSupportedLanguages.IsSupported"
            Assert.Empty(remoteWorkspace.CurrentSolution.Projects);

            solution = WithChangedOptionsFromRemoteWorkspace(solution, remoteWorkspace);

            // No serializable remote options affect options checksum, so the checksums should match.
            Assert.Equal(
                await solution.State.GetChecksumAsync(CancellationToken.None),
                await remoteWorkspace.CurrentSolution.State.GetChecksumAsync(CancellationToken.None));

            solution = solution.RemoveProject(solution.ProjectIds.Single());
            solution = WithChangedOptionsFromRemoteWorkspace(solution, remoteWorkspace);

            Assert.Equal(
                await solution.State.GetChecksumAsync(CancellationToken.None),
                await remoteWorkspace.CurrentSolution.State.GetChecksumAsync(CancellationToken.None));
        }

        [Theory]
        [CombinatorialData]
        [WorkItem(1365014, "https://devdiv.visualstudio.com/DevDiv/_workitems/edit/1365014")]
        public async Task TestRemoteHostSynchronizeIncrementalUpdate(bool applyInBatch)
        {
            using var workspace = CreateWorkspace();

            using var client = await InProcRemoteHostClient.GetTestClientAsync(workspace).ConfigureAwait(false);
            var remoteWorkspace = client.GetRemoteWorkspace();

            var solution = Populate(workspace.CurrentSolution);

            // verify initial setup
            await UpdatePrimaryWorkspace(client, solution);
            await VerifyAssetStorageAsync(client, solution, includeProjectCones: false);

            solution = WithChangedOptionsFromRemoteWorkspace(solution, remoteWorkspace);

            Assert.Equal(
                await solution.State.GetChecksumAsync(CancellationToken.None),
                await remoteWorkspace.CurrentSolution.State.GetChecksumAsync(CancellationToken.None));

            // incrementally update
            solution = await VerifyIncrementalUpdatesAsync(remoteWorkspace, client, solution, applyInBatch, csAddition: " ", vbAddition: " ");

            Assert.Equal(
                await solution.State.GetChecksumAsync(CancellationToken.None),
                await remoteWorkspace.CurrentSolution.State.GetChecksumAsync(CancellationToken.None));

            // incrementally update
            solution = await VerifyIncrementalUpdatesAsync(remoteWorkspace, client, solution, applyInBatch, csAddition: "\r\nclass Addition { }", vbAddition: "\r\nClass VB\r\nEnd Class");

            Assert.Equal(
                await solution.State.GetChecksumAsync(CancellationToken.None),
                await remoteWorkspace.CurrentSolution.State.GetChecksumAsync(CancellationToken.None));
        }

        [Fact]
        public void TestRemoteWorkspaceCircularReferences()
        {
            using var tempRoot = new TempRoot();

            var file = tempRoot.CreateDirectory().CreateFile("p1.dll");
            file.CopyContentFrom(typeof(object).Assembly.Location);

            var p1 = ProjectId.CreateNewId();
            var p2 = ProjectId.CreateNewId();

            var solutionInfo = SolutionInfo.Create(
                SolutionId.CreateNewId(), VersionStamp.Create(), "",
                new[]
                {
                        ProjectInfo.Create(
                            p1, VersionStamp.Create(), "p1", "p1", LanguageNames.CSharp, outputFilePath: file.Path,
                            projectReferences: new [] { new ProjectReference(p2) }),
                        ProjectInfo.Create(
                            p2, VersionStamp.Create(), "p2", "p2", LanguageNames.CSharp,
                            metadataReferences: new [] { MetadataReference.CreateFromFile(file.Path) })
                });

            using var remoteWorkspace = new RemoteWorkspace(FeaturesTestCompositions.RemoteHost.GetHostServices(), WorkspaceKind.RemoteWorkspace);
            var optionService = remoteWorkspace.Services.GetRequiredService<IOptionService>();
<<<<<<< HEAD
            var options = new SerializableOptionSet(optionService, ImmutableHashSet<IOption>.Empty, ImmutableDictionary<OptionKey, object>.Empty, ImmutableHashSet<OptionKey>.Empty);
=======
            var options = new SerializableOptionSet(languages, optionService, ImmutableDictionary<OptionKey, object>.Empty, ImmutableHashSet<OptionKey>.Empty);
>>>>>>> b32cda72

            // this shouldn't throw exception
            remoteWorkspace.TrySetCurrentSolution(solutionInfo, workspaceVersion: 1, options, out var solution);
            Assert.NotNull(solution);
        }

        private async Task<Solution> VerifyIncrementalUpdatesAsync(Workspace remoteWorkspace, RemoteHostClient client, Solution solution, bool applyInBatch, string csAddition, string vbAddition)
        {
            var remoteSolution = remoteWorkspace.CurrentSolution;
            var projectIds = solution.ProjectIds;

            for (var i = 0; i < projectIds.Count; i++)
            {
                var projectName = $"Project{i}";
                var project = solution.GetProject(projectIds[i]);
                var changedDocuments = new List<string>();

                var documentIds = project.DocumentIds;
                for (var j = 0; j < documentIds.Count; j++)
                {
                    var documentName = $"Document{j}";

                    var currentSolution = UpdateSolution(solution, projectName, documentName, csAddition, vbAddition);
                    changedDocuments.Add(documentName);

                    solution = currentSolution;

                    if (!applyInBatch)
                    {
                        await UpdateAndVerifyAsync();
                    }
                }

                if (applyInBatch)
                {
                    await UpdateAndVerifyAsync();
                }

                async Task UpdateAndVerifyAsync()
                {
                    var documentNames = changedDocuments.ToImmutableArray();
                    changedDocuments.Clear();

                    await UpdatePrimaryWorkspace(client, solution);

                    var currentRemoteSolution = remoteWorkspace.CurrentSolution;
                    VerifyStates(remoteSolution, currentRemoteSolution, projectName, documentNames);

                    remoteSolution = currentRemoteSolution;

                    Assert.Equal(
                        await solution.State.GetChecksumAsync(CancellationToken.None),
                        await remoteSolution.State.GetChecksumAsync(CancellationToken.None));
                }
            }

            return solution;
        }

        private static void VerifyStates(Solution solution1, Solution solution2, string projectName, ImmutableArray<string> documentNames)
        {
            Assert.True(solution1.Workspace is RemoteWorkspace);
            Assert.True(solution2.Workspace is RemoteWorkspace);

            SetEqual(solution1.ProjectIds, solution2.ProjectIds);

            var (project, documents) = GetProjectAndDocuments(solution1, projectName, documentNames);

            var projectId = project.Id;
            var documentIds = documents.SelectAsArray(document => document.Id);

            var projectIds = solution1.ProjectIds;
            for (var i = 0; i < projectIds.Count; i++)
            {
                var currentProjectId = projectIds[i];

                var projectStateShouldSame = projectId != currentProjectId;
                Assert.Equal(projectStateShouldSame, object.ReferenceEquals(solution1.GetProject(currentProjectId).State, solution2.GetProject(currentProjectId).State));

                if (!projectStateShouldSame)
                {
                    SetEqual(solution1.GetProject(currentProjectId).DocumentIds, solution2.GetProject(currentProjectId).DocumentIds);

                    var documentIdsInProject = solution1.GetProject(currentProjectId).DocumentIds;
                    for (var j = 0; j < documentIdsInProject.Count; j++)
                    {
                        var currentDocumentId = documentIdsInProject[j];

                        var documentStateShouldSame = !documentIds.Contains(currentDocumentId);
                        Assert.Equal(documentStateShouldSame, object.ReferenceEquals(solution1.GetDocument(currentDocumentId).State, solution2.GetDocument(currentDocumentId).State));
                    }
                }
            }
        }

        private static async Task VerifyAssetStorageAsync(InProcRemoteHostClient client, Solution solution, bool includeProjectCones)
        {
            var map = await solution.GetAssetMapAsync(includeProjectCones, CancellationToken.None);

            var storage = client.TestData.WorkspaceManager.SolutionAssetCache;

            TestUtils.VerifyAssetStorage(map, storage);
        }

        private static Solution UpdateSolution(Solution solution, string projectName, string documentName, string csAddition, string vbAddition)
        {
            var (_, document) = GetProjectAndDocument(solution, projectName, documentName);

            return document.WithText(GetNewText(document, csAddition, vbAddition)).Project.Solution;
        }

        private static SourceText GetNewText(Document document, string csAddition, string vbAddition)
        {
            if (document.Project.Language == LanguageNames.CSharp)
            {
                return SourceText.From(document.State.GetTextSynchronously(CancellationToken.None).ToString() + csAddition);
            }

            return SourceText.From(document.State.GetTextSynchronously(CancellationToken.None).ToString() + vbAddition);
        }

        private static (Project project, Document document) GetProjectAndDocument(Solution solution, string projectName, string documentName)
        {
            var project = solution.Projects.First(p => string.Equals(p.Name, projectName, StringComparison.OrdinalIgnoreCase));
            var document = project.Documents.First(d => string.Equals(d.Name, documentName, StringComparison.OrdinalIgnoreCase));

            return (project, document);
        }

        private static (Project project, ImmutableArray<Document> documents) GetProjectAndDocuments(Solution solution, string projectName, ImmutableArray<string> documentNames)
        {
            var project = solution.Projects.First(p => string.Equals(p.Name, projectName, StringComparison.OrdinalIgnoreCase));
            var documents = documentNames.SelectAsArray(
                documentName => project.Documents.First(d => string.Equals(d.Name, documentName, StringComparison.OrdinalIgnoreCase)));

            return (project, documents);
        }

        // make sure we always move remote workspace forward
        private int _solutionVersion = 0;

        private async Task UpdatePrimaryWorkspace(RemoteHostClient client, Solution solution)
        {
            var checksum = await solution.State.GetChecksumAsync(CancellationToken.None);
            await client.TryInvokeAsync<IRemoteAssetSynchronizationService>(
                solution,
                async (service, solutionInfo, cancellationToken) => await service.SynchronizePrimaryWorkspaceAsync(solutionInfo, checksum, _solutionVersion++, cancellationToken),
                CancellationToken.None);
        }

        private static Solution Populate(Solution solution)
        {
            solution = AddProject(solution, LanguageNames.CSharp, new[]
            {
                "class CS { }",
                "class CS2 { }"
            }, new[]
            {
                "cs additional file content"
            }, Array.Empty<ProjectId>());

            solution = AddProject(solution, LanguageNames.VisualBasic, new[]
            {
                "Class VB\r\nEnd Class",
                "Class VB2\r\nEnd Class"
            }, new[]
            {
                "vb additional file content"
            }, new ProjectId[] { solution.ProjectIds.First() });

            solution = AddProject(solution, LanguageNames.CSharp, new[]
            {
                "class Top { }"
            }, new[]
            {
                "cs additional file content"
            }, solution.ProjectIds.ToArray());

            solution = AddProject(solution, LanguageNames.CSharp, new[]
            {
                "class OrphanCS { }",
                "class OrphanCS2 { }"
            }, new[]
            {
                "cs additional file content",
                "cs additional file content2"
            }, Array.Empty<ProjectId>());

            solution = AddProject(solution, LanguageNames.CSharp, new[]
            {
                "class CS { }",
                "class CS2 { }",
                "class CS3 { }",
                "class CS4 { }",
                "class CS5 { }",
            }, new[]
            {
                "cs additional file content"
            }, Array.Empty<ProjectId>());

            solution = AddProject(solution, LanguageNames.VisualBasic, new[]
            {
                "Class VB\r\nEnd Class",
                "Class VB2\r\nEnd Class",
                "Class VB3\r\nEnd Class",
                "Class VB4\r\nEnd Class",
                "Class VB5\r\nEnd Class",
            }, new[]
            {
                "vb additional file content"
            }, Array.Empty<ProjectId>());

            return solution;
        }

        private static Solution AddProject(Solution solution, string language, string[] documents, string[] additionalDocuments, ProjectId[] p2pReferences)
        {
            var projectName = $"Project{solution.ProjectIds.Count}";
            var project = solution.AddProject(projectName, $"{projectName}.dll", language)
                                  .AddMetadataReference(MetadataReference.CreateFromFile(typeof(object).Assembly.Location))
                                  .AddAnalyzerReference(new AnalyzerFileReference(typeof(object).Assembly.Location, new TestAnalyzerAssemblyLoader()));

            var projectId = project.Id;
            solution = project.Solution;

            for (var i = 0; i < documents.Length; i++)
            {
                var current = solution.GetProject(projectId);
                solution = current.AddDocument($"Document{i}", SourceText.From(documents[i])).Project.Solution;
            }

            for (var i = 0; i < additionalDocuments.Length; i++)
            {
                var current = solution.GetProject(projectId);
                solution = current.AddAdditionalDocument($"AdditionalDocument{i}", SourceText.From(additionalDocuments[i])).Project.Solution;
            }

            for (var i = 0; i < p2pReferences.Length; i++)
            {
                var current = solution.GetProject(projectId);
                solution = current.AddProjectReference(new ProjectReference(p2pReferences[i])).Solution;
            }

            return solution;
        }

        private static void SetEqual<T>(IEnumerable<T> expected, IEnumerable<T> actual)
        {
            var expectedSet = new HashSet<T>(expected);
            var result = expected.Count() == actual.Count() && expectedSet.SetEquals(actual);
            if (!result)
            {
                Assert.True(result);
            }
        }
    }
}<|MERGE_RESOLUTION|>--- conflicted
+++ resolved
@@ -332,11 +332,7 @@
 
             using var remoteWorkspace = new RemoteWorkspace(FeaturesTestCompositions.RemoteHost.GetHostServices(), WorkspaceKind.RemoteWorkspace);
             var optionService = remoteWorkspace.Services.GetRequiredService<IOptionService>();
-<<<<<<< HEAD
-            var options = new SerializableOptionSet(optionService, ImmutableHashSet<IOption>.Empty, ImmutableDictionary<OptionKey, object>.Empty, ImmutableHashSet<OptionKey>.Empty);
-=======
-            var options = new SerializableOptionSet(languages, optionService, ImmutableDictionary<OptionKey, object>.Empty, ImmutableHashSet<OptionKey>.Empty);
->>>>>>> b32cda72
+            var options = new SerializableOptionSet(optionService, ImmutableDictionary<OptionKey, object>.Empty, ImmutableHashSet<OptionKey>.Empty);
 
             // this shouldn't throw exception
             remoteWorkspace.TrySetCurrentSolution(solutionInfo, workspaceVersion: 1, options, out var solution);
