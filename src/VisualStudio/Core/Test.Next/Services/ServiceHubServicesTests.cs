﻿// Licensed to the .NET Foundation under one or more agreements.
// The .NET Foundation licenses this file to you under the MIT license.
// See the LICENSE file in the project root for more information.

#nullable disable

using System;
using System.Collections.Generic;
using System.Collections.Immutable;
using System.Linq;
using System.Threading;
using System.Threading.Tasks;
using Microsoft.CodeAnalysis;
using Microsoft.CodeAnalysis.DesignerAttribute;
using Microsoft.CodeAnalysis.Diagnostics;
using Microsoft.CodeAnalysis.Editor.UnitTests.Extensions;
using Microsoft.CodeAnalysis.Editor.UnitTests.Workspaces;
using Microsoft.CodeAnalysis.LanguageServer.Features.TaskList;
using Microsoft.CodeAnalysis.Options;
using Microsoft.CodeAnalysis.Remote;
using Microsoft.CodeAnalysis.Remote.Testing;
using Microsoft.CodeAnalysis.Serialization;
using Microsoft.CodeAnalysis.Shared.TestHooks;
using Microsoft.CodeAnalysis.TaskList;
using Microsoft.CodeAnalysis.Test.Utilities;
using Microsoft.CodeAnalysis.Text;
using Microsoft.CodeAnalysis.TodoComments;
using Microsoft.CodeAnalysis.UnitTests;
using Microsoft.VisualStudio.Threading;
using Nerdbank.Streams;
using Roslyn.Test.Utilities;
using Roslyn.Utilities;
using Xunit;

namespace Roslyn.VisualStudio.Next.UnitTests.Remote
{
    [UseExportProvider]
    [Trait(Traits.Feature, Traits.Features.RemoteHost)]
    public class ServiceHubServicesTests
    {
        private static TestWorkspace CreateWorkspace(Type[] additionalParts = null)
             => new TestWorkspace(composition: FeaturesTestCompositions.Features.WithTestHostParts(TestHost.OutOfProcess).AddParts(additionalParts));

        [Fact]
        public async Task TestRemoteHostSynchronize()
        {
            var code = @"class Test { void Method() { } }";

            using var workspace = CreateWorkspace();
            workspace.InitializeDocuments(LanguageNames.CSharp, files: new[] { code }, openDocuments: false);

            using var client = await InProcRemoteHostClient.GetTestClientAsync(workspace).ConfigureAwait(false);

            var solution = workspace.CurrentSolution;

            await UpdatePrimaryWorkspace(client, solution);
            await VerifyAssetStorageAsync(client, solution);

            var remoteWorkpace = client.GetRemoteWorkspace();

            Assert.Equal(
                await solution.State.GetChecksumAsync(CancellationToken.None),
                await remoteWorkpace.CurrentSolution.State.GetChecksumAsync(CancellationToken.None));
        }

        [Fact]
        public async Task TestRemoteHostTextSynchronize()
        {
            var code = @"class Test { void Method() { } }";

            using var workspace = CreateWorkspace();
            workspace.InitializeDocuments(LanguageNames.CSharp, files: new[] { code }, openDocuments: false);

            var client = await InProcRemoteHostClient.GetTestClientAsync(workspace).ConfigureAwait(false);

            var solution = workspace.CurrentSolution;

            // sync base solution
            await UpdatePrimaryWorkspace(client, solution);
            await VerifyAssetStorageAsync(client, solution);

            // get basic info
            var oldDocument = solution.Projects.First().Documents.First();
            var oldState = await oldDocument.State.GetStateChecksumsAsync(CancellationToken.None);
            var oldText = await oldDocument.GetTextAsync();

            // update text
            var newText = oldText.WithChanges(new TextChange(TextSpan.FromBounds(0, 0), "/* test */"));

            // sync
            await client.TryInvokeAsync<IRemoteAssetSynchronizationService>(
                (service, cancellationToken) => service.SynchronizeTextAsync(oldDocument.Id, oldState.Text, newText.GetTextChanges(oldText), cancellationToken),
                CancellationToken.None);

            // apply change to solution
            var newDocument = oldDocument.WithText(newText);
            var newState = await newDocument.State.GetStateChecksumsAsync(CancellationToken.None);

            // check that text already exist in remote side
            Assert.True(client.TestData.WorkspaceManager.SolutionAssetCache.TryGetAsset<SerializableSourceText>(newState.Text, out var serializableRemoteText));
            Assert.Equal(newText.ToString(), (await serializableRemoteText.GetTextAsync(CancellationToken.None)).ToString());
        }

        [Fact]
        public async Task TestTaskList()
        {
            var source = @"

// HACK: Test
// TODO: Test";

            using var workspace = CreateWorkspace();
            workspace.GlobalOptions.SetGlobalOption(new OptionKey(TaskListOptionsStorage.Descriptors), ImmutableArray.Create("HACK:1"));
            workspace.InitializeDocuments(LanguageNames.CSharp, files: new[] { source }, openDocuments: false);

            using var client = await InProcRemoteHostClient.GetTestClientAsync(workspace).ConfigureAwait(false);
            var remoteWorkspace = client.GetRemoteWorkspace();

            // Start solution crawler in the remote workspace:
            await client.TryInvokeAsync<IRemoteDiagnosticAnalyzerService>(
                (service, cancellationToken) => service.StartSolutionCrawlerAsync(cancellationToken),
                CancellationToken.None).ConfigureAwait(false);

            // Ensure remote workspace is in sync with normal workspace.
            var solution = workspace.CurrentSolution;
            var assetProvider = await GetAssetProviderAsync(workspace, remoteWorkspace, solution);
            var solutionChecksum = await solution.State.GetChecksumAsync(CancellationToken.None);
            await remoteWorkspace.UpdatePrimaryBranchSolutionAsync(assetProvider, solutionChecksum, solution.WorkspaceVersion, CancellationToken.None);

            var cancellationTokenSource = new CancellationTokenSource();

            var resultSource = new TaskCompletionSource<(DocumentId, ImmutableArray<TaskListItem>)>();

            using var listener = new TaskListListener(
                workspace.GlobalOptions,
                workspace.Services.SolutionServices,
                workspace.GetService<IAsynchronousOperationListenerProvider>(),
                onTaskListItemsUpdated: (documentId, _, newComments) => resultSource.SetResult((documentId, newComments)),
                disposalToken: cancellationTokenSource.Token);

            await listener.StartAsync();

            var (documentId, items) = await resultSource.Task.WithTimeout(TimeSpan.FromMinutes(1));
            Assert.Equal(solution.Projects.Single().Documents.Single().Id, documentId);
            Assert.Equal(1, items.Length);

<<<<<<< HEAD
            var pos = new LinePosition(2, 3);
            Assert.Equal(new TodoCommentData(
=======
            Assert.Equal(new TaskListItem(
>>>>>>> f31b4e65
                documentId: documentId,
                priority: 1,
                message: "HACK: Test",
                span: new("test1.cs", pos, pos),
                mappedSpan: new("test1.cs", pos, pos)), items[0]);

            resultSource = new TaskCompletionSource<(DocumentId, ImmutableArray<TaskListItem>)>();

            workspace.GlobalOptions.SetGlobalOption(new OptionKey(TaskListOptionsStorage.Descriptors), ImmutableArray.Create("TODO:1"));

            (documentId, items) = await resultSource.Task.WithTimeout(TimeSpan.FromMinutes(1));
            Assert.Equal(solution.Projects.Single().Documents.Single().Id, documentId);
            Assert.Equal(1, items.Length);

<<<<<<< HEAD
            pos = new LinePosition(3, 3);
            Assert.Equal(new TodoCommentData(
=======
            Assert.Equal(new TaskListItem(
>>>>>>> f31b4e65
                documentId: documentId,
                priority: 1,
                message: "TODO: Test",
                span: new("test1.cs", pos, pos),
                mappedSpan: new("test1.cs", pos, pos)), items[0]);

            cancellationTokenSource.Cancel();
        }

        private static async Task<AssetProvider> GetAssetProviderAsync(Workspace workspace, Workspace remoteWorkspace, Solution solution, Dictionary<Checksum, object> map = null)
        {
            // make sure checksum is calculated
            await solution.State.GetChecksumAsync(CancellationToken.None);

            map ??= new Dictionary<Checksum, object>();
            await solution.AppendAssetMapAsync(map, CancellationToken.None);

            var sessionId = Checksum.Create(ImmutableArray.CreateRange(Guid.NewGuid().ToByteArray()));
            var storage = new SolutionAssetCache();
            var assetSource = new SimpleAssetSource(workspace.Services.GetService<ISerializerService>(), map);

            return new AssetProvider(sessionId, storage, assetSource, remoteWorkspace.Services.GetService<ISerializerService>());
        }

        [Fact]
        public async Task TestDesignerAttributes()
        {
            var source = @"[System.ComponentModel.DesignerCategory(""Form"")] class Test { }";

            using var workspace = CreateWorkspace();
            workspace.InitializeDocuments(LanguageNames.CSharp, files: new[] { source }, openDocuments: false);

            using var client = await InProcRemoteHostClient.GetTestClientAsync(workspace).ConfigureAwait(false);
            var remoteWorkspace = client.GetRemoteWorkspace();

            // Start solution crawler in the remote workspace:
            await client.TryInvokeAsync<IRemoteDiagnosticAnalyzerService>(
                (service, cancellationToken) => service.StartSolutionCrawlerAsync(cancellationToken),
                CancellationToken.None).ConfigureAwait(false);

            var cancellationTokenSource = new CancellationTokenSource();
            var solution = workspace.CurrentSolution;

            // Ensure remote workspace is in sync with normal workspace.
            var assetProvider = await GetAssetProviderAsync(workspace, remoteWorkspace, solution);
            var solutionChecksum = await solution.State.GetChecksumAsync(CancellationToken.None);
            await remoteWorkspace.UpdatePrimaryBranchSolutionAsync(assetProvider, solutionChecksum, solution.WorkspaceVersion, CancellationToken.None);

            var callback = new DesignerAttributeComputerCallback();

            using var connection = client.CreateConnection<IRemoteDesignerAttributeDiscoveryService>(callback);

            var invokeTask = connection.TryInvokeAsync(
                solution,
                (service, checksum, callbackId, cancellationToken) => service.DiscoverDesignerAttributesAsync(callbackId, checksum, priorityDocument: null, cancellationToken),
                cancellationTokenSource.Token);

            var infos = await callback.Infos;
            Assert.Equal(1, infos.Length);

            var info = infos[0];
            Assert.Equal("Form", info.Category);
            Assert.Equal(solution.Projects.Single().Documents.Single().Id, info.DocumentId);

            cancellationTokenSource.Cancel();

            Assert.True(await invokeTask);
        }

        private class DesignerAttributeComputerCallback : IDesignerAttributeDiscoveryService.ICallback
        {
            private readonly TaskCompletionSource<ImmutableArray<DesignerAttributeData>> _infosSource = new();

            public Task<ImmutableArray<DesignerAttributeData>> Infos => _infosSource.Task;

            public ValueTask ReportDesignerAttributeDataAsync(ImmutableArray<DesignerAttributeData> infos, CancellationToken cancellationToken)
            {
                _infosSource.SetResult(infos);
                return ValueTaskFactory.CompletedTask;
            }
        }

        [Fact]
        public async Task TestUnknownProject()
        {
            var workspace = CreateWorkspace(new[] { typeof(NoCompilationLanguageService) });
            var solution = workspace.CurrentSolution.AddProject("unknown", "unknown", NoCompilationConstants.LanguageName).Solution;

            using var client = await InProcRemoteHostClient.GetTestClientAsync(workspace).ConfigureAwait(false);
            var remoteWorkspace = client.GetRemoteWorkspace();

            await UpdatePrimaryWorkspace(client, solution);
            await VerifyAssetStorageAsync(client, solution);

            // Only C# and VB projects are supported in Remote workspace.
            // See "RemoteSupportedLanguages.IsSupported"
            Assert.Empty(remoteWorkspace.CurrentSolution.Projects);

            // No serializable remote options affect options checksum, so the checksums should match.
            Assert.Equal(
                await solution.State.GetChecksumAsync(CancellationToken.None),
                await remoteWorkspace.CurrentSolution.State.GetChecksumAsync(CancellationToken.None));

            solution = solution.RemoveProject(solution.ProjectIds.Single());

            Assert.Equal(
                await solution.State.GetChecksumAsync(CancellationToken.None),
                await remoteWorkspace.CurrentSolution.State.GetChecksumAsync(CancellationToken.None));
        }

        [Theory]
        [CombinatorialData]
        [WorkItem(1365014, "https://devdiv.visualstudio.com/DevDiv/_workitems/edit/1365014")]
        public async Task TestRemoteHostSynchronizeIncrementalUpdate(bool applyInBatch)
        {
            using var workspace = CreateWorkspace();

            using var client = await InProcRemoteHostClient.GetTestClientAsync(workspace).ConfigureAwait(false);
            var remoteWorkspace = client.GetRemoteWorkspace();

            var solution = Populate(workspace.CurrentSolution);

            // verify initial setup
            await workspace.ChangeSolutionAsync(solution);
            solution = workspace.CurrentSolution;
            await UpdatePrimaryWorkspace(client, solution);
            await VerifyAssetStorageAsync(client, solution);

            Assert.Equal(
                await solution.State.GetChecksumAsync(CancellationToken.None),
                await remoteWorkspace.CurrentSolution.State.GetChecksumAsync(CancellationToken.None));

            // incrementally update
            solution = await VerifyIncrementalUpdatesAsync(
                workspace, remoteWorkspace, client, solution, applyInBatch, csAddition: " ", vbAddition: " ");

            Assert.Equal(
                await solution.State.GetChecksumAsync(CancellationToken.None),
                await remoteWorkspace.CurrentSolution.State.GetChecksumAsync(CancellationToken.None));

            // incrementally update
            solution = await VerifyIncrementalUpdatesAsync(
                workspace, remoteWorkspace, client, solution, applyInBatch, csAddition: "\r\nclass Addition { }", vbAddition: "\r\nClass VB\r\nEnd Class");

            Assert.Equal(
                await solution.State.GetChecksumAsync(CancellationToken.None),
                await remoteWorkspace.CurrentSolution.State.GetChecksumAsync(CancellationToken.None));
        }

        [Fact, WorkItem(52578, "https://github.com/dotnet/roslyn/issues/52578")]
        public async Task TestIncrementalUpdateHandlesReferenceReversal()
        {
            using var workspace = CreateWorkspace();

            using var client = await InProcRemoteHostClient.GetTestClientAsync(workspace).ConfigureAwait(false);
            var remoteWorkspace = client.GetRemoteWorkspace();

            var solution = workspace.CurrentSolution;
            solution = AddProject(solution, LanguageNames.CSharp, documents: Array.Empty<string>(), additionalDocuments: Array.Empty<string>(), p2pReferences: Array.Empty<ProjectId>());
            var projectId1 = solution.ProjectIds.Single();
            solution = AddProject(solution, LanguageNames.CSharp, documents: Array.Empty<string>(), additionalDocuments: Array.Empty<string>(), p2pReferences: Array.Empty<ProjectId>());
            var projectId2 = solution.ProjectIds.Where(id => id != projectId1).Single();

            var project1ToProject2 = new ProjectReference(projectId2);
            var project2ToProject1 = new ProjectReference(projectId1);

            // Start with projectId1 -> projectId2
            solution = solution.AddProjectReference(projectId1, project1ToProject2);

            // verify initial setup
            await UpdatePrimaryWorkspace(client, solution);
            await VerifyAssetStorageAsync(client, solution);

            Assert.Equal(
                await solution.State.GetChecksumAsync(CancellationToken.None),
                await remoteWorkspace.CurrentSolution.State.GetChecksumAsync(CancellationToken.None));

            // reverse project references and incrementally update
            solution = solution.RemoveProjectReference(projectId1, project1ToProject2);
            solution = solution.AddProjectReference(projectId2, project2ToProject1);
            await workspace.ChangeSolutionAsync(solution);
            solution = workspace.CurrentSolution;
            await UpdatePrimaryWorkspace(client, solution);

            Assert.Equal(
                await solution.State.GetChecksumAsync(CancellationToken.None),
                await remoteWorkspace.CurrentSolution.State.GetChecksumAsync(CancellationToken.None));

            // reverse project references again and incrementally update
            solution = solution.RemoveProjectReference(projectId2, project2ToProject1);
            solution = solution.AddProjectReference(projectId1, project1ToProject2);
            await workspace.ChangeSolutionAsync(solution);
            solution = workspace.CurrentSolution;
            await UpdatePrimaryWorkspace(client, solution);

            Assert.Equal(
                await solution.State.GetChecksumAsync(CancellationToken.None),
                await remoteWorkspace.CurrentSolution.State.GetChecksumAsync(CancellationToken.None));
        }

        [Fact]
        public async Task TestRemoteWorkspaceCircularReferences()
        {
            using var tempRoot = new TempRoot();

            var file = tempRoot.CreateDirectory().CreateFile("p1.dll");
            file.CopyContentFrom(typeof(object).Assembly.Location);

            var p1 = ProjectId.CreateNewId();
            var p2 = ProjectId.CreateNewId();

            var solutionInfo = SolutionInfo.Create(
                SolutionId.CreateNewId(), VersionStamp.Create(), "",
                new[]
                {
                        ProjectInfo.Create(
                            p1, VersionStamp.Create(), "p1", "p1", LanguageNames.CSharp, outputFilePath: file.Path,
                            projectReferences: new [] { new ProjectReference(p2) }),
                        ProjectInfo.Create(
                            p2, VersionStamp.Create(), "p2", "p2", LanguageNames.CSharp,
                            metadataReferences: new [] { MetadataReference.CreateFromFile(file.Path) })
                });

            using var remoteWorkspace = new RemoteWorkspace(FeaturesTestCompositions.RemoteHost.GetHostServices());

            // this shouldn't throw exception
            var (solution, updated) = await remoteWorkspace.GetTestAccessor().TryUpdateWorkspaceCurrentSolutionAsync(
                remoteWorkspace.GetTestAccessor().CreateSolutionFromInfo(solutionInfo), workspaceVersion: 1);
            Assert.True(updated);
            Assert.NotNull(solution);
        }

        private static async Task<Solution> VerifyIncrementalUpdatesAsync(
            TestWorkspace localWorkspace,
            Workspace remoteWorkspace,
            RemoteHostClient client,
            Solution solution,
            bool applyInBatch,
            string csAddition,
            string vbAddition)
        {
            var remoteSolution = remoteWorkspace.CurrentSolution;
            var projectIds = solution.ProjectIds;

            for (var i = 0; i < projectIds.Count; i++)
            {
                var projectName = $"Project{i}";
                var project = solution.GetProject(projectIds[i]);
                var changedDocuments = new List<string>();

                var documentIds = project.DocumentIds;
                for (var j = 0; j < documentIds.Count; j++)
                {
                    var documentName = $"Document{j}";

                    var currentSolution = UpdateSolution(solution, projectName, documentName, csAddition, vbAddition);
                    changedDocuments.Add(documentName);

                    solution = currentSolution;

                    if (!applyInBatch)
                    {
                        await UpdateAndVerifyAsync();
                    }
                }

                if (applyInBatch)
                {
                    await UpdateAndVerifyAsync();
                }

                async Task UpdateAndVerifyAsync()
                {
                    var documentNames = changedDocuments.ToImmutableArray();
                    changedDocuments.Clear();

                    await localWorkspace.ChangeSolutionAsync(solution);
                    solution = localWorkspace.CurrentSolution;
                    await UpdatePrimaryWorkspace(client, solution);

                    var currentRemoteSolution = remoteWorkspace.CurrentSolution;
                    VerifyStates(remoteSolution, currentRemoteSolution, projectName, documentNames);

                    remoteSolution = currentRemoteSolution;

                    Assert.Equal(
                        await solution.State.GetChecksumAsync(CancellationToken.None),
                        await remoteSolution.State.GetChecksumAsync(CancellationToken.None));
                }
            }

            return solution;
        }

        private static void VerifyStates(Solution solution1, Solution solution2, string projectName, ImmutableArray<string> documentNames)
        {
            Assert.Equal(WorkspaceKind.RemoteWorkspace, solution1.WorkspaceKind);
            Assert.Equal(WorkspaceKind.RemoteWorkspace, solution2.WorkspaceKind);

            SetEqual(solution1.ProjectIds, solution2.ProjectIds);

            var (project, documents) = GetProjectAndDocuments(solution1, projectName, documentNames);

            var projectId = project.Id;
            var documentIds = documents.SelectAsArray(document => document.Id);

            var projectIds = solution1.ProjectIds;
            for (var i = 0; i < projectIds.Count; i++)
            {
                var currentProjectId = projectIds[i];

                var projectStateShouldSame = projectId != currentProjectId;
                Assert.Equal(projectStateShouldSame, object.ReferenceEquals(solution1.GetProject(currentProjectId).State, solution2.GetProject(currentProjectId).State));

                if (!projectStateShouldSame)
                {
                    SetEqual(solution1.GetProject(currentProjectId).DocumentIds, solution2.GetProject(currentProjectId).DocumentIds);

                    var documentIdsInProject = solution1.GetProject(currentProjectId).DocumentIds;
                    for (var j = 0; j < documentIdsInProject.Count; j++)
                    {
                        var currentDocumentId = documentIdsInProject[j];

                        var documentStateShouldSame = !documentIds.Contains(currentDocumentId);
                        Assert.Equal(documentStateShouldSame, object.ReferenceEquals(solution1.GetDocument(currentDocumentId).State, solution2.GetDocument(currentDocumentId).State));
                    }
                }
            }
        }

        private static async Task VerifyAssetStorageAsync(InProcRemoteHostClient client, Solution solution)
        {
            var map = await solution.GetAssetMapAsync(CancellationToken.None);

            var storage = client.TestData.WorkspaceManager.SolutionAssetCache;

            TestUtils.VerifyAssetStorage(map, storage);
        }

        private static Solution UpdateSolution(Solution solution, string projectName, string documentName, string csAddition, string vbAddition)
        {
            var (_, document) = GetProjectAndDocument(solution, projectName, documentName);

            return document.WithText(GetNewText(document, csAddition, vbAddition)).Project.Solution;
        }

        private static SourceText GetNewText(Document document, string csAddition, string vbAddition)
        {
            if (document.Project.Language == LanguageNames.CSharp)
            {
                return SourceText.From(document.State.GetTextSynchronously(CancellationToken.None).ToString() + csAddition);
            }

            return SourceText.From(document.State.GetTextSynchronously(CancellationToken.None).ToString() + vbAddition);
        }

        private static (Project project, Document document) GetProjectAndDocument(Solution solution, string projectName, string documentName)
        {
            var project = solution.Projects.First(p => string.Equals(p.Name, projectName, StringComparison.OrdinalIgnoreCase));
            var document = project.Documents.First(d => string.Equals(d.Name, documentName, StringComparison.OrdinalIgnoreCase));

            return (project, document);
        }

        private static (Project project, ImmutableArray<Document> documents) GetProjectAndDocuments(Solution solution, string projectName, ImmutableArray<string> documentNames)
        {
            var project = solution.Projects.First(p => string.Equals(p.Name, projectName, StringComparison.OrdinalIgnoreCase));
            var documents = documentNames.SelectAsArray(
                documentName => project.Documents.First(d => string.Equals(d.Name, documentName, StringComparison.OrdinalIgnoreCase)));

            return (project, documents);
        }

        private static async Task UpdatePrimaryWorkspace(RemoteHostClient client, Solution solution)
        {
            var workspaceVersion = solution.WorkspaceVersion;
            await client.TryInvokeAsync<IRemoteAssetSynchronizationService>(
                solution,
                async (service, solutionInfo, cancellationToken) => await service.SynchronizePrimaryWorkspaceAsync(solutionInfo, workspaceVersion, cancellationToken),
                CancellationToken.None);
        }

        private static Solution Populate(Solution solution)
        {
            solution = AddProject(solution, LanguageNames.CSharp, new[]
            {
                "class CS { }",
                "class CS2 { }"
            }, new[]
            {
                "cs additional file content"
            }, Array.Empty<ProjectId>());

            solution = AddProject(solution, LanguageNames.VisualBasic, new[]
            {
                "Class VB\r\nEnd Class",
                "Class VB2\r\nEnd Class"
            }, new[]
            {
                "vb additional file content"
            }, new ProjectId[] { solution.ProjectIds.First() });

            solution = AddProject(solution, LanguageNames.CSharp, new[]
            {
                "class Top { }"
            }, new[]
            {
                "cs additional file content"
            }, solution.ProjectIds.ToArray());

            solution = AddProject(solution, LanguageNames.CSharp, new[]
            {
                "class OrphanCS { }",
                "class OrphanCS2 { }"
            }, new[]
            {
                "cs additional file content",
                "cs additional file content2"
            }, Array.Empty<ProjectId>());

            solution = AddProject(solution, LanguageNames.CSharp, new[]
            {
                "class CS { }",
                "class CS2 { }",
                "class CS3 { }",
                "class CS4 { }",
                "class CS5 { }",
            }, new[]
            {
                "cs additional file content"
            }, Array.Empty<ProjectId>());

            solution = AddProject(solution, LanguageNames.VisualBasic, new[]
            {
                "Class VB\r\nEnd Class",
                "Class VB2\r\nEnd Class",
                "Class VB3\r\nEnd Class",
                "Class VB4\r\nEnd Class",
                "Class VB5\r\nEnd Class",
            }, new[]
            {
                "vb additional file content"
            }, Array.Empty<ProjectId>());

            return solution;
        }

        private static Solution AddProject(Solution solution, string language, string[] documents, string[] additionalDocuments, ProjectId[] p2pReferences)
        {
            var projectName = $"Project{solution.ProjectIds.Count}";
            var project = solution.AddProject(projectName, $"{projectName}.dll", language)
                                  .AddMetadataReference(MetadataReference.CreateFromFile(typeof(object).Assembly.Location))
                                  .AddAnalyzerReference(new AnalyzerFileReference(typeof(object).Assembly.Location, new TestAnalyzerAssemblyLoader()));

            var projectId = project.Id;
            solution = project.Solution;

            for (var i = 0; i < documents.Length; i++)
            {
                var current = solution.GetProject(projectId);
                solution = current.AddDocument($"Document{i}", SourceText.From(documents[i])).Project.Solution;
            }

            for (var i = 0; i < additionalDocuments.Length; i++)
            {
                var current = solution.GetProject(projectId);
                solution = current.AddAdditionalDocument($"AdditionalDocument{i}", SourceText.From(additionalDocuments[i])).Project.Solution;
            }

            for (var i = 0; i < p2pReferences.Length; i++)
            {
                var current = solution.GetProject(projectId);
                solution = current.AddProjectReference(new ProjectReference(p2pReferences[i])).Solution;
            }

            return solution;
        }

        private static void SetEqual<T>(IEnumerable<T> expected, IEnumerable<T> actual)
        {
            var expectedSet = new HashSet<T>(expected);
            var result = expected.Count() == actual.Count() && expectedSet.SetEquals(actual);
            if (!result)
            {
                Assert.True(result);
            }
        }
    }
}<|MERGE_RESOLUTION|>--- conflicted
+++ resolved
@@ -144,12 +144,8 @@
             Assert.Equal(solution.Projects.Single().Documents.Single().Id, documentId);
             Assert.Equal(1, items.Length);
 
-<<<<<<< HEAD
             var pos = new LinePosition(2, 3);
-            Assert.Equal(new TodoCommentData(
-=======
             Assert.Equal(new TaskListItem(
->>>>>>> f31b4e65
                 documentId: documentId,
                 priority: 1,
                 message: "HACK: Test",
@@ -164,12 +160,8 @@
             Assert.Equal(solution.Projects.Single().Documents.Single().Id, documentId);
             Assert.Equal(1, items.Length);
 
-<<<<<<< HEAD
             pos = new LinePosition(3, 3);
-            Assert.Equal(new TodoCommentData(
-=======
             Assert.Equal(new TaskListItem(
->>>>>>> f31b4e65
                 documentId: documentId,
                 priority: 1,
                 message: "TODO: Test",
