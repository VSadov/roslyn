--- conflicted
+++ resolved
@@ -80,11 +80,7 @@
 
             Me.SignatureHelpCommandHandler = Workspace.GetService(Of SignatureHelpCommandHandler)
 
-<<<<<<< HEAD
-            Me.IntelliSenseCommandHandler = New IntelliSenseCommandHandler(CompletionCommandHandler, SignatureHelpCommandHandler)
-=======
             Me.IntelliSenseCommandHandler = Workspace.GetService(Of IntelliSenseCommandHandler)
->>>>>>> 990fbbbf
 
             Dim spanDocument = Workspace.Documents.First(Function(x) x.SelectedSpans.Any())
             Dim statementSpan = spanDocument.SelectedSpans.First()
