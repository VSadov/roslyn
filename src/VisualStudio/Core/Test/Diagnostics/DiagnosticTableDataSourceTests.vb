﻿' Licensed to the .NET Foundation under one or more agreements.
' The .NET Foundation licenses this file to you under the MIT license.
' See the LICENSE file in the project root for more information.

Imports System.Collections.Immutable
Imports System.Threading
Imports System.Windows
Imports System.Windows.Controls
Imports Microsoft.CodeAnalysis
Imports Microsoft.CodeAnalysis.Diagnostics
Imports Microsoft.CodeAnalysis.Editor.Shared
Imports Microsoft.CodeAnalysis.Editor.[Shared].Utilities
Imports Microsoft.CodeAnalysis.Editor.UnitTests.Workspaces
Imports Microsoft.CodeAnalysis.Notification
Imports Microsoft.CodeAnalysis.Options
Imports Microsoft.CodeAnalysis.Shared.TestHooks
Imports Microsoft.CodeAnalysis.SolutionCrawler
Imports Microsoft.CodeAnalysis.Test.Utilities
Imports Microsoft.CodeAnalysis.Text
Imports Microsoft.VisualStudio.LanguageServices.Implementation.TableDataSource
Imports Microsoft.VisualStudio.LanguageServices.Implementation.TaskList
Imports Microsoft.VisualStudio.Shell.TableControl
Imports Microsoft.VisualStudio.Shell.TableManager
Imports Roslyn.Test.Utilities
Imports Roslyn.Utilities

Namespace Microsoft.VisualStudio.LanguageServices.UnitTests.Diagnostics
    <[UseExportProvider]>
    Public Class DiagnosticTableDataSourceTests
        <Fact>
        Public Sub TestCreation()
            Using workspace = EditorTestWorkspace.CreateCSharp(String.Empty)
                Dim threadingContext = workspace.GetService(Of IThreadingContext)()
                Dim globalOptions = workspace.GetService(Of IGlobalOptionService)()
                Dim provider = New TestDiagnosticService()
                Dim tableManagerProvider = New TestTableManagerProvider()

                Dim table = VisualStudioDiagnosticListTableWorkspaceEventListener.VisualStudioDiagnosticListTable.TestAccessor.Create(workspace, globalOptions, threadingContext, provider, tableManagerProvider)
                Dim manager = DirectCast(table.TableManager, TestTableManagerProvider.TestTableManager)

                Assert.Equal(manager.Identifier, StandardTables.ErrorsTable)
                Assert.Equal(1, manager.Sources.Count())

                Dim source = DirectCast(manager.Sources.First(), AbstractRoslynTableDataSource(Of DiagnosticTableItem, DiagnosticsUpdatedArgs))
                AssertEx.SetEqual(table.Columns, manager.GetColumnsForSources(SpecializedCollections.SingletonEnumerable(source)))

                Assert.Equal(ServicesVSResources.CSharp_VB_Diagnostics_Table_Data_Source, source.DisplayName)
                Assert.Equal(StandardTableDataSources.ErrorTableDataSource, source.SourceTypeIdentifier)

                Assert.Equal(1, manager.Sinks_TestOnly.Count())

                Dim sinkAndSubscription = manager.Sinks_TestOnly.First()
                Dim sink = DirectCast(sinkAndSubscription.Key, TestTableManagerProvider.TestTableManager.TestSink)
                Dim subscription = sinkAndSubscription.Value

                Assert.Equal(0, sink.Entries.Count())
                Assert.Equal(1, source.NumberOfSubscription_TestOnly)

                subscription.Dispose()
                Assert.Equal(0, source.NumberOfSubscription_TestOnly)
            End Using
        End Sub

        <Fact>
        Public Sub TestInitialEntries()
<<<<<<< HEAD
            Using workspace = TestWorkspace.CreateCSharp(String.Empty)
                Assert.True(workspace.TryApplyChanges(workspace.CurrentSolution.WithOptions(
                    workspace.CurrentSolution.Options.WithChangedOption(New OptionKey(DiagnosticOptionsStorage.PullDiagnosticsFeatureFlag), False))))

=======
            Using workspace = EditorTestWorkspace.CreateCSharp(String.Empty)
>>>>>>> 1a925fe0
                Dim threadingContext = workspace.GetService(Of IThreadingContext)()
                Dim globalOptions = workspace.GetService(Of IGlobalOptionService)()
                Dim documentId = workspace.CurrentSolution.Projects.First().DocumentIds.First()
                Dim provider = New TestDiagnosticService(CreateItem(workspace.CurrentSolution, documentId))
                Dim tableManagerProvider = New TestTableManagerProvider()

                Dim table = VisualStudioDiagnosticListTableWorkspaceEventListener.VisualStudioDiagnosticListTable.TestAccessor.Create(workspace, globalOptions, threadingContext, provider, tableManagerProvider)
                provider.RaiseDiagnosticsUpdated(workspace)

                Dim manager = DirectCast(table.TableManager, TestTableManagerProvider.TestTableManager)
                Dim source = DirectCast(manager.Sources.First(), AbstractRoslynTableDataSource(Of DiagnosticTableItem, DiagnosticsUpdatedArgs))
                Dim sinkAndSubscription = manager.Sinks_TestOnly.First()

                Dim sink = DirectCast(sinkAndSubscription.Key, TestTableManagerProvider.TestTableManager.TestSink)
                Assert.Equal(1, sink.Entries.Count)
            End Using
        End Sub

        <Fact>
        Public Sub TestEntryChanged()
<<<<<<< HEAD
            Using workspace = TestWorkspace.CreateCSharp(String.Empty)
                Assert.True(workspace.TryApplyChanges(workspace.CurrentSolution.WithOptions(
                    workspace.CurrentSolution.Options.WithChangedOption(New OptionKey(DiagnosticOptionsStorage.PullDiagnosticsFeatureFlag), False))))

=======
            Using workspace = EditorTestWorkspace.CreateCSharp(String.Empty)
>>>>>>> 1a925fe0
                Dim threadingContext = workspace.GetService(Of IThreadingContext)()
                Dim globalOptions = workspace.GetService(Of IGlobalOptionService)()
                Dim documentId = workspace.CurrentSolution.Projects.First().DocumentIds.First()
                Dim provider = New TestDiagnosticService()
                Dim tableManagerProvider = New TestTableManagerProvider()

                Dim table = VisualStudioDiagnosticListTableWorkspaceEventListener.VisualStudioDiagnosticListTable.TestAccessor.Create(workspace, globalOptions, threadingContext, provider, tableManagerProvider)
                Dim manager = DirectCast(table.TableManager, TestTableManagerProvider.TestTableManager)

                Dim source = DirectCast(manager.Sources.First(), AbstractRoslynTableDataSource(Of DiagnosticTableItem, DiagnosticsUpdatedArgs))
                Dim sinkAndSubscription = manager.Sinks_TestOnly.First()

                Dim sink = DirectCast(sinkAndSubscription.Key, TestTableManagerProvider.TestTableManager.TestSink)

                provider.Items = New DiagnosticData() {CreateItem(workspace.CurrentSolution, documentId)}
                provider.RaiseDiagnosticsUpdated(workspace)
                Assert.Equal(1, sink.Entries.Count)

                provider.Items = Array.Empty(Of DiagnosticData)()
                provider.RaiseClearDiagnosticsUpdated(workspace, documentId.ProjectId, documentId)
                Assert.Equal(0, sink.Entries.Count)
            End Using
        End Sub

        <Fact>
        Public Sub TestEntry()
<<<<<<< HEAD
            Using workspace = TestWorkspace.CreateCSharp(String.Empty)
                Assert.True(workspace.TryApplyChanges(workspace.CurrentSolution.WithOptions(
                    workspace.CurrentSolution.Options.WithChangedOption(New OptionKey(DiagnosticOptionsStorage.PullDiagnosticsFeatureFlag), False))))

=======
            Using workspace = EditorTestWorkspace.CreateCSharp(String.Empty)
>>>>>>> 1a925fe0
                Dim threadingContext = workspace.GetService(Of IThreadingContext)()
                Dim globalOptions = workspace.GetService(Of IGlobalOptionService)()
                Dim documentId = workspace.CurrentSolution.Projects.First().DocumentIds.First()

                Dim item = CreateItem(workspace.CurrentSolution, documentId)
                Dim provider = New TestDiagnosticService(item)
                Dim tableManagerProvider = New TestTableManagerProvider()

                Dim table = VisualStudioDiagnosticListTableWorkspaceEventListener.VisualStudioDiagnosticListTable.TestAccessor.Create(workspace, globalOptions, threadingContext, provider, tableManagerProvider)
                provider.RaiseDiagnosticsUpdated(workspace)

                Dim manager = DirectCast(table.TableManager, TestTableManagerProvider.TestTableManager)
                Dim source = DirectCast(manager.Sources.First(), AbstractRoslynTableDataSource(Of DiagnosticTableItem, DiagnosticsUpdatedArgs))
                Dim sinkAndSubscription = manager.Sinks_TestOnly.First()

                Dim sink = DirectCast(sinkAndSubscription.Key, TestTableManagerProvider.TestTableManager.TestSink)
                Dim subscription = sinkAndSubscription.Value

                Dim snapshot = sink.Entries.First().GetCurrentSnapshot()

                Assert.Equal(1, snapshot.Count)

                Dim filename = Nothing
                Assert.True(snapshot.TryGetValue(0, StandardTableKeyNames.DocumentName, filename))
                Assert.Equal(item.DataLocation.UnmappedFileSpan.Path, filename)

                Dim text = Nothing
                Assert.True(snapshot.TryGetValue(0, StandardTableKeyNames.Text, text))
                Assert.Equal(item.Message, text)

                Dim line = Nothing
                Assert.True(snapshot.TryGetValue(0, StandardTableKeyNames.Line, line))
                Assert.Equal(item.DataLocation.MappedFileSpan.StartLinePosition.Line, line)

                Dim column = Nothing
                Assert.True(snapshot.TryGetValue(0, StandardTableKeyNames.Column, column))
                Assert.Equal(item.DataLocation.MappedFileSpan.StartLinePosition.Character, column)
            End Using
        End Sub

        <Fact>
        Public Sub TestSnapshotEntry()
<<<<<<< HEAD
            Using workspace = TestWorkspace.CreateCSharp(String.Empty)
                Assert.True(workspace.TryApplyChanges(workspace.CurrentSolution.WithOptions(
                    workspace.CurrentSolution.Options.WithChangedOption(New OptionKey(DiagnosticOptionsStorage.PullDiagnosticsFeatureFlag), False))))

=======
            Using workspace = EditorTestWorkspace.CreateCSharp(String.Empty)
>>>>>>> 1a925fe0
                Dim threadingContext = workspace.GetService(Of IThreadingContext)()
                Dim globalOptions = workspace.GetService(Of IGlobalOptionService)()
                Dim documentId = workspace.CurrentSolution.Projects.First().DocumentIds.First()

                Dim item = CreateItem(workspace.CurrentSolution, documentId)
                Dim provider = New TestDiagnosticService(item)
                Dim tableManagerProvider = New TestTableManagerProvider()

                Dim table = VisualStudioDiagnosticListTableWorkspaceEventListener.VisualStudioDiagnosticListTable.TestAccessor.Create(workspace, globalOptions, threadingContext, provider, tableManagerProvider)
                provider.RaiseDiagnosticsUpdated(workspace)

                Dim manager = DirectCast(table.TableManager, TestTableManagerProvider.TestTableManager)
                Dim source = DirectCast(manager.Sources.First(), AbstractRoslynTableDataSource(Of DiagnosticTableItem, DiagnosticsUpdatedArgs))
                Dim sinkAndSubscription = manager.Sinks_TestOnly.First()

                Dim sink = DirectCast(sinkAndSubscription.Key, TestTableManagerProvider.TestTableManager.TestSink)
                Dim subscription = sinkAndSubscription.Value

                Dim factory = TryCast(sink.Entries.First(), TableEntriesFactory(Of DiagnosticTableItem, DiagnosticsUpdatedArgs))
                Dim snapshot1 = factory.GetCurrentSnapshot()

                factory.OnRefreshed()

                Dim snapshot2 = factory.GetCurrentSnapshot()

                Assert.Equal(snapshot1.VersionNumber + 1, snapshot2.VersionNumber)

                Assert.Equal(1, snapshot1.Count)

                Dim filename = Nothing
                Assert.True(snapshot1.TryGetValue(0, StandardTableKeyNames.DocumentName, filename))
                Assert.Equal(item.DataLocation.UnmappedFileSpan.Path, filename)

                Dim text = Nothing
                Assert.True(snapshot1.TryGetValue(0, StandardTableKeyNames.Text, text))
                Assert.Equal(item.Message, text)

                Dim line = Nothing
                Assert.True(snapshot1.TryGetValue(0, StandardTableKeyNames.Line, line))
                Assert.Equal(item.DataLocation.MappedFileSpan.StartLinePosition.Line, line)

                Dim column = Nothing
                Assert.True(snapshot1.TryGetValue(0, StandardTableKeyNames.Column, column))
                Assert.Equal(item.DataLocation.MappedFileSpan.StartLinePosition.Character, column)
            End Using
        End Sub

        <Fact>
        Public Sub TestInvalidEntry()
<<<<<<< HEAD
            Using workspace = TestWorkspace.CreateCSharp(String.Empty)
                Assert.True(workspace.TryApplyChanges(workspace.CurrentSolution.WithOptions(
                    workspace.CurrentSolution.Options.WithChangedOption(New OptionKey(DiagnosticOptionsStorage.PullDiagnosticsFeatureFlag), False))))

=======
            Using workspace = EditorTestWorkspace.CreateCSharp(String.Empty)
>>>>>>> 1a925fe0
                Dim threadingContext = workspace.GetService(Of IThreadingContext)()
                Dim globalOptions = workspace.GetService(Of IGlobalOptionService)()
                Dim documentId = workspace.CurrentSolution.Projects.First().DocumentIds.First()

                Dim item = CreateItem(workspace.CurrentSolution, documentId)
                Dim provider = New TestDiagnosticService(item)
                Dim tableManagerProvider = New TestTableManagerProvider()

                Dim table = VisualStudioDiagnosticListTableWorkspaceEventListener.VisualStudioDiagnosticListTable.TestAccessor.Create(workspace, globalOptions, threadingContext, provider, tableManagerProvider)
                provider.RaiseDiagnosticsUpdated(workspace)

                Dim manager = DirectCast(table.TableManager, TestTableManagerProvider.TestTableManager)
                Dim source = DirectCast(manager.Sources.First(), AbstractRoslynTableDataSource(Of DiagnosticTableItem, DiagnosticsUpdatedArgs))
                Dim sinkAndSubscription = manager.Sinks_TestOnly.First()

                Dim sink = DirectCast(sinkAndSubscription.Key, TestTableManagerProvider.TestTableManager.TestSink)
                Dim subscription = sinkAndSubscription.Value

                Dim snapshot = sink.Entries.First().GetCurrentSnapshot()

                Assert.Equal(1, snapshot.Count)

                Dim temp = Nothing
                Assert.False(snapshot.TryGetValue(-1, StandardTableKeyNames.DocumentName, temp))
                Assert.False(snapshot.TryGetValue(1, StandardTableKeyNames.DocumentName, temp))
                Assert.False(snapshot.TryGetValue(0, "Test", temp))
            End Using
        End Sub

        <Fact>
        Public Sub TestNoHiddenEntry()
<<<<<<< HEAD
            Using workspace = TestWorkspace.CreateCSharp(String.Empty)
                Assert.True(workspace.TryApplyChanges(workspace.CurrentSolution.WithOptions(
                    workspace.CurrentSolution.Options.WithChangedOption(New OptionKey(DiagnosticOptionsStorage.PullDiagnosticsFeatureFlag), False))))

=======
            Using workspace = EditorTestWorkspace.CreateCSharp(String.Empty)
>>>>>>> 1a925fe0
                Dim threadingContext = workspace.GetService(Of IThreadingContext)()
                Dim globalOptions = workspace.GetService(Of IGlobalOptionService)()
                Dim documentId = workspace.CurrentSolution.Projects.First().DocumentIds.First()

                Dim item = CreateItem(workspace.CurrentSolution, documentId, DiagnosticSeverity.Error)
                Dim item2 = CreateItem(workspace.CurrentSolution, documentId, DiagnosticSeverity.Hidden)
                Dim provider = New TestDiagnosticService(item, item2)

                Dim tableManagerProvider = New TestTableManagerProvider()

                Dim table = VisualStudioDiagnosticListTableWorkspaceEventListener.VisualStudioDiagnosticListTable.TestAccessor.Create(workspace, globalOptions, threadingContext, provider, tableManagerProvider)
                provider.RaiseDiagnosticsUpdated(workspace)

                Dim manager = DirectCast(table.TableManager, TestTableManagerProvider.TestTableManager)
                Dim source = DirectCast(manager.Sources.First(), AbstractRoslynTableDataSource(Of DiagnosticTableItem, DiagnosticsUpdatedArgs))
                Dim sinkAndSubscription = manager.Sinks_TestOnly.First()

                Dim sink = DirectCast(sinkAndSubscription.Key, TestTableManagerProvider.TestTableManager.TestSink)
                Dim subscription = sinkAndSubscription.Value

                Dim snapshot = sink.Entries.First().GetCurrentSnapshot()

                Assert.Equal(1, snapshot.Count)
            End Using
        End Sub

        <Fact>
        Public Sub TestProjectEntry()
<<<<<<< HEAD
            Using workspace = TestWorkspace.CreateCSharp(String.Empty)
                Assert.True(workspace.TryApplyChanges(workspace.CurrentSolution.WithOptions(
                    workspace.CurrentSolution.Options.WithChangedOption(New OptionKey(DiagnosticOptionsStorage.PullDiagnosticsFeatureFlag), False))))

=======
            Using workspace = EditorTestWorkspace.CreateCSharp(String.Empty)
>>>>>>> 1a925fe0
                Dim threadingContext = workspace.GetService(Of IThreadingContext)()
                Dim globalOptions = workspace.GetService(Of IGlobalOptionService)()
                Dim projectId = workspace.CurrentSolution.Projects.First().Id

                Dim item = CreateItem(workspace.CurrentSolution, projectId, Nothing, DiagnosticSeverity.Error)
                Dim provider = New TestDiagnosticService(item)

                Dim tableManagerProvider = New TestTableManagerProvider()

                Dim table = VisualStudioDiagnosticListTableWorkspaceEventListener.VisualStudioDiagnosticListTable.TestAccessor.Create(workspace, globalOptions, threadingContext, provider, tableManagerProvider)
                provider.RaiseDiagnosticsUpdated(workspace)

                Dim manager = DirectCast(table.TableManager, TestTableManagerProvider.TestTableManager)
                Dim source = DirectCast(manager.Sources.First(), AbstractRoslynTableDataSource(Of DiagnosticTableItem, DiagnosticsUpdatedArgs))
                Dim sinkAndSubscription = manager.Sinks_TestOnly.First()

                Dim sink = DirectCast(sinkAndSubscription.Key, TestTableManagerProvider.TestTableManager.TestSink)
                Dim subscription = sinkAndSubscription.Value

                Dim snapshot = sink.Entries.First().GetCurrentSnapshot()

                Assert.Equal(1, snapshot.Count)
            End Using
        End Sub

        <Fact>
        Public Sub TestMultipleWorkspace()
<<<<<<< HEAD
            Using workspace1 = TestWorkspace.CreateCSharp(String.Empty)
                Assert.True(workspace1.TryApplyChanges(workspace1.CurrentSolution.WithOptions(
                    workspace1.CurrentSolution.Options.WithChangedOption(New OptionKey(DiagnosticOptionsStorage.PullDiagnosticsFeatureFlag), False))))

                Using workspace2 = TestWorkspace.CreateCSharp(String.Empty)
                    Assert.True(workspace2.TryApplyChanges(workspace2.CurrentSolution.WithOptions(
                        workspace2.CurrentSolution.Options.WithChangedOption(New OptionKey(DiagnosticOptionsStorage.PullDiagnosticsFeatureFlag), False))))

=======
            Using workspace1 = EditorTestWorkspace.CreateCSharp(String.Empty)
                Using workspace2 = EditorTestWorkspace.CreateCSharp(String.Empty)
>>>>>>> 1a925fe0
                    Dim documentId = workspace1.CurrentSolution.Projects.First().DocumentIds.First()
                    Dim projectId = documentId.ProjectId

                    Dim item1 = CreateItem(workspace1.CurrentSolution, projectId, documentId, DiagnosticSeverity.Error)
                    Dim globalOptions = workspace1.GetService(Of IGlobalOptionService)()
                    Dim provider = New TestDiagnosticService(item1)

                    Dim tableManagerProvider = New TestTableManagerProvider()

                    Dim threadingContext = workspace1.GetService(Of IThreadingContext)()
                    Dim table = VisualStudioDiagnosticListTableWorkspaceEventListener.VisualStudioDiagnosticListTable.TestAccessor.Create(workspace1, globalOptions, threadingContext, provider, tableManagerProvider)
                    provider.RaiseDiagnosticsUpdated(workspace1)

                    Dim manager = DirectCast(table.TableManager, TestTableManagerProvider.TestTableManager)
                    Dim source = DirectCast(manager.Sources.First(), AbstractRoslynTableDataSource(Of DiagnosticTableItem, DiagnosticsUpdatedArgs))
                    Dim sinkAndSubscription = manager.Sinks_TestOnly.First()

                    Dim sink = DirectCast(sinkAndSubscription.Key, TestTableManagerProvider.TestTableManager.TestSink)
                    Dim snapshot = sink.Entries.First().GetCurrentSnapshot()
                    Assert.Equal(1, snapshot.Count)

                    Dim item2 = CreateItem(workspace2.CurrentSolution, projectId, documentId, DiagnosticSeverity.Error)
                    provider.RaiseDiagnosticsUpdated(workspace2, item2)
                    Assert.Equal(1, sink.Entries.Count)

                    Dim item3 = CreateItem(workspace1.CurrentSolution, projectId, Nothing, DiagnosticSeverity.Error)
                    provider.RaiseDiagnosticsUpdated(workspace1, item3)

                    Assert.Equal(2, sink.Entries.Count)
                End Using
            End Using
        End Sub

        <WpfFact>
        Public Sub TestDetailExpander()
<<<<<<< HEAD
            Using workspace = TestWorkspace.CreateCSharp(String.Empty)
                Assert.True(workspace.TryApplyChanges(workspace.CurrentSolution.WithOptions(
                    workspace.CurrentSolution.Options.WithChangedOption(New OptionKey(DiagnosticOptionsStorage.PullDiagnosticsFeatureFlag), False))))

=======
            Using workspace = EditorTestWorkspace.CreateCSharp(String.Empty)
>>>>>>> 1a925fe0
                Dim threadingContext = workspace.GetService(Of IThreadingContext)()
                Dim globalOptions = workspace.GetService(Of IGlobalOptionService)()
                Dim documentId = workspace.CurrentSolution.Projects.First().DocumentIds.First()
                Dim projectId = documentId.ProjectId

                Dim item1 = CreateItem(workspace.CurrentSolution, projectId, documentId, DiagnosticSeverity.Error)
                Dim provider = New TestDiagnosticService(item1)

                Dim tableManagerProvider = New TestTableManagerProvider()

                Dim table = VisualStudioDiagnosticListTableWorkspaceEventListener.VisualStudioDiagnosticListTable.TestAccessor.Create(workspace, globalOptions, threadingContext, provider, tableManagerProvider)
                provider.RaiseDiagnosticsUpdated(workspace)

                Dim manager = DirectCast(table.TableManager, TestTableManagerProvider.TestTableManager)
                Dim source = DirectCast(manager.Sources.First(), AbstractRoslynTableDataSource(Of DiagnosticTableItem, DiagnosticsUpdatedArgs))
                Dim sinkAndSubscription = manager.Sinks_TestOnly.First()

                Dim sink = DirectCast(sinkAndSubscription.Key, TestTableManagerProvider.TestTableManager.TestSink)
                Dim snapshot = sink.Entries.First().GetCurrentSnapshot()
                Assert.Equal(1, snapshot.Count)

                Dim wpfTableEntriesSnapshot = TryCast(snapshot, IWpfTableEntriesSnapshot)
                Assert.NotNull(wpfTableEntriesSnapshot)

                Assert.True(wpfTableEntriesSnapshot.CanCreateDetailsContent(0))

                Dim ui As FrameworkElement = Nothing
                Assert.True(wpfTableEntriesSnapshot.TryCreateDetailsContent(0, ui))

                Dim textBlock = TryCast(ui, TextBlock)
                Assert.Equal(item1.Description, textBlock.Text)
                Assert.Equal(New Thickness(10, 6, 10, 8), textBlock.Padding)
                Assert.Equal(Nothing, textBlock.Background)
            End Using
        End Sub

        <Fact>
        Public Sub TestHyperLink()
<<<<<<< HEAD
            Using workspace = TestWorkspace.CreateCSharp(String.Empty)
                Assert.True(workspace.TryApplyChanges(workspace.CurrentSolution.WithOptions(
                    workspace.CurrentSolution.Options.WithChangedOption(New OptionKey(DiagnosticOptionsStorage.PullDiagnosticsFeatureFlag), False))))

=======
            Using workspace = EditorTestWorkspace.CreateCSharp(String.Empty)
>>>>>>> 1a925fe0
                Dim threadingContext = workspace.GetService(Of IThreadingContext)()
                Dim globalOptions = workspace.GetService(Of IGlobalOptionService)()
                Dim documentId = workspace.CurrentSolution.Projects.First().DocumentIds.First()
                Dim projectId = documentId.ProjectId

                Dim item1 = CreateItem(workspace.CurrentSolution, projectId, documentId, DiagnosticSeverity.Error, "http://link")
                Dim provider = New TestDiagnosticService(item1)

                Dim tableManagerProvider = New TestTableManagerProvider()

                Dim table = VisualStudioDiagnosticListTableWorkspaceEventListener.VisualStudioDiagnosticListTable.TestAccessor.Create(workspace, globalOptions, threadingContext, provider, tableManagerProvider)
                provider.RaiseDiagnosticsUpdated(workspace)

                Dim manager = DirectCast(table.TableManager, TestTableManagerProvider.TestTableManager)
                Dim source = DirectCast(manager.Sources.First(), AbstractRoslynTableDataSource(Of DiagnosticTableItem, DiagnosticsUpdatedArgs))
                Dim sinkAndSubscription = manager.Sinks_TestOnly.First()

                Dim sink = DirectCast(sinkAndSubscription.Key, TestTableManagerProvider.TestTableManager.TestSink)
                Dim snapshot = sink.Entries.First().GetCurrentSnapshot()
                Assert.Equal(1, snapshot.Count)

                Dim wpfTableEntriesSnapshot = TryCast(snapshot, IWpfTableEntriesSnapshot)
                Assert.NotNull(wpfTableEntriesSnapshot)

                Dim ui As FrameworkElement = Nothing
                Assert.False(wpfTableEntriesSnapshot.TryCreateColumnContent(0, StandardTableKeyNames.ErrorCode, False, ui))

                Assert.Null(ui)
            End Using
        End Sub

        <Fact>
        Public Sub TestBingHyperLink()
<<<<<<< HEAD
            Using workspace = TestWorkspace.CreateCSharp(String.Empty)
                Assert.True(workspace.TryApplyChanges(workspace.CurrentSolution.WithOptions(
                    workspace.CurrentSolution.Options.WithChangedOption(New OptionKey(DiagnosticOptionsStorage.PullDiagnosticsFeatureFlag), False))))

=======
            Using workspace = EditorTestWorkspace.CreateCSharp(String.Empty)
>>>>>>> 1a925fe0
                Dim threadingContext = workspace.GetService(Of IThreadingContext)()
                Dim globalOptions = workspace.GetService(Of IGlobalOptionService)()
                Dim documentId = workspace.CurrentSolution.Projects.First().DocumentIds.First()
                Dim projectId = documentId.ProjectId

                Dim item1 = CreateItem(workspace.CurrentSolution, projectId, documentId, DiagnosticSeverity.Error)
                Dim provider = New TestDiagnosticService(item1)

                Dim tableManagerProvider = New TestTableManagerProvider()

                Dim table = VisualStudioDiagnosticListTableWorkspaceEventListener.VisualStudioDiagnosticListTable.TestAccessor.Create(workspace, globalOptions, threadingContext, provider, tableManagerProvider)
                provider.RaiseDiagnosticsUpdated(workspace)

                Dim manager = DirectCast(table.TableManager, TestTableManagerProvider.TestTableManager)
                Dim source = DirectCast(manager.Sources.First(), AbstractRoslynTableDataSource(Of DiagnosticTableItem, DiagnosticsUpdatedArgs))
                Dim sinkAndSubscription = manager.Sinks_TestOnly.First()

                Dim sink = DirectCast(sinkAndSubscription.Key, TestTableManagerProvider.TestTableManager.TestSink)
                Dim snapshot = sink.Entries.First().GetCurrentSnapshot()
                Assert.Equal(1, snapshot.Count)

                Dim wpfTableEntriesSnapshot = TryCast(snapshot, IWpfTableEntriesSnapshot)
                Assert.NotNull(wpfTableEntriesSnapshot)

                Dim ui As FrameworkElement = Nothing
                Assert.False(wpfTableEntriesSnapshot.TryCreateColumnContent(0, StandardTableKeyNames.ErrorCode, False, ui))

                Assert.Null(ui)
            End Using
        End Sub

        <Fact>
        Public Sub TestHelpLink()
<<<<<<< HEAD
            Using workspace = TestWorkspace.CreateCSharp(String.Empty)
                Assert.True(workspace.TryApplyChanges(workspace.CurrentSolution.WithOptions(
                    workspace.CurrentSolution.Options.WithChangedOption(New OptionKey(DiagnosticOptionsStorage.PullDiagnosticsFeatureFlag), False))))

=======
            Using workspace = EditorTestWorkspace.CreateCSharp(String.Empty)
>>>>>>> 1a925fe0
                Dim threadingContext = workspace.GetService(Of IThreadingContext)()
                Dim globalOptions = workspace.GetService(Of IGlobalOptionService)()
                Dim documentId = workspace.CurrentSolution.Projects.First().DocumentIds.First()
                Dim projectId = documentId.ProjectId

                Dim item1 = CreateItem(workspace.CurrentSolution, projectId, documentId, DiagnosticSeverity.Error, "http://link/")
                Dim provider = New TestDiagnosticService(item1)

                Dim tableManagerProvider = New TestTableManagerProvider()

                Dim table = VisualStudioDiagnosticListTableWorkspaceEventListener.VisualStudioDiagnosticListTable.TestAccessor.Create(workspace, globalOptions, threadingContext, provider, tableManagerProvider)
                provider.RaiseDiagnosticsUpdated(workspace)

                Dim manager = DirectCast(table.TableManager, TestTableManagerProvider.TestTableManager)
                Dim source = DirectCast(manager.Sources.First(), AbstractRoslynTableDataSource(Of DiagnosticTableItem, DiagnosticsUpdatedArgs))
                Dim sinkAndSubscription = manager.Sinks_TestOnly.First()

                Dim sink = DirectCast(sinkAndSubscription.Key, TestTableManagerProvider.TestTableManager.TestSink)
                Dim snapshot = sink.Entries.First().GetCurrentSnapshot()
                Assert.Equal(1, snapshot.Count)

                Dim helpLink As Object = Nothing
                Assert.True(snapshot.TryGetValue(0, StandardTableKeyNames.HelpLink, helpLink))

                Assert.Equal(item1.HelpLink, helpLink.ToString())
            End Using
        End Sub

        <Fact>
        Public Sub TestHelpKeyword()
<<<<<<< HEAD
            Using workspace = TestWorkspace.CreateCSharp(String.Empty)
                Assert.True(workspace.TryApplyChanges(workspace.CurrentSolution.WithOptions(
                    workspace.CurrentSolution.Options.WithChangedOption(New OptionKey(DiagnosticOptionsStorage.PullDiagnosticsFeatureFlag), False))))

=======
            Using workspace = EditorTestWorkspace.CreateCSharp(String.Empty)
>>>>>>> 1a925fe0
                Dim threadingContext = workspace.GetService(Of IThreadingContext)()
                Dim globalOptions = workspace.GetService(Of IGlobalOptionService)()
                Dim documentId = workspace.CurrentSolution.Projects.First().DocumentIds.First()
                Dim projectId = documentId.ProjectId

                Dim item1 = CreateItem(workspace.CurrentSolution, projectId, documentId, DiagnosticSeverity.Error, "http://link/")
                Dim item2 = CreateItem(workspace.CurrentSolution, projectId, documentId, DiagnosticSeverity.Error, customTags:={WellKnownDiagnosticCustomTags.DoesNotSupportF1Help})
                Dim provider = New TestDiagnosticService(item1, item2)

                Dim tableManagerProvider = New TestTableManagerProvider()

                Dim table = VisualStudioDiagnosticListTableWorkspaceEventListener.VisualStudioDiagnosticListTable.TestAccessor.Create(workspace, globalOptions, threadingContext, provider, tableManagerProvider)
                provider.RaiseDiagnosticsUpdated(workspace)

                Dim manager = DirectCast(table.TableManager, TestTableManagerProvider.TestTableManager)
                Dim source = DirectCast(manager.Sources.First(), AbstractRoslynTableDataSource(Of DiagnosticTableItem, DiagnosticsUpdatedArgs))
                Dim sinkAndSubscription = manager.Sinks_TestOnly.First()

                Dim sink = DirectCast(sinkAndSubscription.Key, TestTableManagerProvider.TestTableManager.TestSink)
                Dim snapshot = sink.Entries.First().GetCurrentSnapshot()
                Assert.Equal(2, snapshot.Count)

                Dim keyword As Object = Nothing
                Assert.True(snapshot.TryGetValue(0, StandardTableKeyNames.HelpKeyword, keyword))
                Assert.Equal(item1.Id, keyword.ToString())

                Assert.False(snapshot.TryGetValue(1, StandardTableKeyNames.HelpKeyword, keyword))
            End Using
        End Sub

        <Fact>
        Public Sub TestErrorSource()
<<<<<<< HEAD
            Using workspace = TestWorkspace.CreateCSharp(String.Empty)
                Assert.True(workspace.TryApplyChanges(workspace.CurrentSolution.WithOptions(
                    workspace.CurrentSolution.Options.WithChangedOption(New OptionKey(DiagnosticOptionsStorage.PullDiagnosticsFeatureFlag), False))))

=======
            Using workspace = EditorTestWorkspace.CreateCSharp(String.Empty)
>>>>>>> 1a925fe0
                Dim threadingContext = workspace.GetService(Of IThreadingContext)()
                Dim globalOptions = workspace.GetService(Of IGlobalOptionService)()
                Dim documentId = workspace.CurrentSolution.Projects.First().DocumentIds.First()
                Dim projectId = documentId.ProjectId

                Dim item1 = CreateItem(workspace.CurrentSolution, projectId, documentId, DiagnosticSeverity.Error, "http://link/")
                Dim provider = New TestDiagnosticService(item1)

                Dim tableManagerProvider = New TestTableManagerProvider()

                Dim table = VisualStudioDiagnosticListTableWorkspaceEventListener.VisualStudioDiagnosticListTable.TestAccessor.Create(workspace, globalOptions, threadingContext, provider, tableManagerProvider)
                provider.RaiseDiagnosticsUpdated(workspace)

                Dim manager = DirectCast(table.TableManager, TestTableManagerProvider.TestTableManager)
                Dim source = DirectCast(manager.Sources.First(), AbstractRoslynTableDataSource(Of DiagnosticTableItem, DiagnosticsUpdatedArgs))
                Dim sinkAndSubscription = manager.Sinks_TestOnly.First()

                Dim sink = DirectCast(sinkAndSubscription.Key, TestTableManagerProvider.TestTableManager.TestSink)
                Dim snapshot = sink.Entries.First().GetCurrentSnapshot()
                Assert.Equal(1, snapshot.Count)

                Dim buildTool As Object = Nothing
                Assert.True(snapshot.TryGetValue(0, StandardTableKeyNames.BuildTool, buildTool))

                Assert.Equal("BuildTool", buildTool.ToString())
            End Using
        End Sub

        <Fact>
        Public Sub TestWorkspaceDiagnostic()
<<<<<<< HEAD
            Using workspace = TestWorkspace.CreateCSharp(String.Empty)
                Assert.True(workspace.TryApplyChanges(workspace.CurrentSolution.WithOptions(
                    workspace.CurrentSolution.Options.WithChangedOption(New OptionKey(DiagnosticOptionsStorage.PullDiagnosticsFeatureFlag), False))))

=======
            Using workspace = EditorTestWorkspace.CreateCSharp(String.Empty)
>>>>>>> 1a925fe0
                Dim threadingContext = workspace.GetService(Of IThreadingContext)()
                Dim globalOptions = workspace.GetService(Of IGlobalOptionService)()
                Dim documentId = workspace.CurrentSolution.Projects.First().DocumentIds.First()
                Dim projectId = documentId.ProjectId

                Dim item1 = CreateItem(workspace.CurrentSolution, Nothing, Nothing, DiagnosticSeverity.Error, "http://link/")
                Dim provider = New TestDiagnosticService(item1)

                Dim tableManagerProvider = New TestTableManagerProvider()

                Dim table = VisualStudioDiagnosticListTableWorkspaceEventListener.VisualStudioDiagnosticListTable.TestAccessor.Create(workspace, globalOptions, threadingContext, provider, tableManagerProvider)
                provider.RaiseDiagnosticsUpdated(workspace)

                Dim manager = DirectCast(table.TableManager, TestTableManagerProvider.TestTableManager)
                Dim source = DirectCast(manager.Sources.First(), AbstractRoslynTableDataSource(Of DiagnosticTableItem, DiagnosticsUpdatedArgs))
                Dim sinkAndSubscription = manager.Sinks_TestOnly.First()

                Dim sink = DirectCast(sinkAndSubscription.Key, TestTableManagerProvider.TestTableManager.TestSink)
                Dim snapshot = sink.Entries.First().GetCurrentSnapshot()
                Assert.Equal(1, snapshot.Count)

                Dim filename As Object = Nothing
                Assert.True(snapshot.TryGetValue(0, StandardTableKeyNames.DocumentName, filename))

                Dim projectname As Object = Nothing
                Assert.False(snapshot.TryGetValue(0, StandardTableKeyNames.ProjectName, projectname))
            End Using
        End Sub

        <Fact>
        Public Sub TestProjectDiagnostic()
<<<<<<< HEAD
            Using workspace = TestWorkspace.CreateCSharp(String.Empty)
                Assert.True(workspace.TryApplyChanges(workspace.CurrentSolution.WithOptions(
                    workspace.CurrentSolution.Options.WithChangedOption(New OptionKey(DiagnosticOptionsStorage.PullDiagnosticsFeatureFlag), False))))

=======
            Using workspace = EditorTestWorkspace.CreateCSharp(String.Empty)
>>>>>>> 1a925fe0
                Dim threadingContext = workspace.GetService(Of IThreadingContext)()
                Dim globalOptions = workspace.GetService(Of IGlobalOptionService)()
                Dim documentId = workspace.CurrentSolution.Projects.First().DocumentIds.First()
                Dim projectId = documentId.ProjectId

                Dim item1 = CreateItem(workspace.CurrentSolution, projectId, Nothing, DiagnosticSeverity.Error, "http://link/")
                Dim provider = New TestDiagnosticService(item1)

                Dim tableManagerProvider = New TestTableManagerProvider()

                Dim table = VisualStudioDiagnosticListTableWorkspaceEventListener.VisualStudioDiagnosticListTable.TestAccessor.Create(workspace, globalOptions, threadingContext, provider, tableManagerProvider)
                provider.RaiseDiagnosticsUpdated(workspace)

                Dim manager = DirectCast(table.TableManager, TestTableManagerProvider.TestTableManager)
                Dim source = DirectCast(manager.Sources.First(), AbstractRoslynTableDataSource(Of DiagnosticTableItem, DiagnosticsUpdatedArgs))
                Dim sinkAndSubscription = manager.Sinks_TestOnly.First()

                Dim sink = DirectCast(sinkAndSubscription.Key, TestTableManagerProvider.TestTableManager.TestSink)
                Dim snapshot = sink.Entries.First().GetCurrentSnapshot()
                Assert.Equal(1, snapshot.Count)

                Dim filename As Object = Nothing
                Assert.True(snapshot.TryGetValue(0, StandardTableKeyNames.DocumentName, filename))
                Assert.Equal(workspace.CurrentSolution.GetProject(projectId).FilePath, filename)

                Dim projectname As Object = Nothing
                Assert.True(snapshot.TryGetValue(0, StandardTableKeyNames.ProjectName, projectname))

                Assert.Equal("Test", projectname)
            End Using
        End Sub

        <WpfFact>
        Public Async Function TestAggregatedDiagnostic() As Task
            Dim markup = <Workspace>
                             <Project Language="C#" CommonReferences="true" AssemblyName="Proj1">
                                 <Document FilePath="CurrentDocument.cs"><![CDATA[class { }]]></Document>
                             </Project>
                             <Project Language="C#" CommonReferences="true" AssemblyName="Proj2">
                                 <Document IsLinkFile="true" LinkAssemblyName="Proj1" LinkFilePath="CurrentDocument.cs"/>
                             </Project>
                         </Workspace>

<<<<<<< HEAD
            Using workspace = TestWorkspace.Create(markup)
                Assert.True(workspace.TryApplyChanges(workspace.CurrentSolution.WithOptions(
                    workspace.CurrentSolution.Options.WithChangedOption(New OptionKey(DiagnosticOptionsStorage.PullDiagnosticsFeatureFlag), False))))

=======
            Using workspace = EditorTestWorkspace.Create(markup)
>>>>>>> 1a925fe0
                Dim threadingContext = workspace.GetService(Of IThreadingContext)()
                Dim globalOptions = workspace.GetService(Of IGlobalOptionService)()

                Dim analyzerReference = New TestAnalyzerReferenceByLanguage(DiagnosticExtensions.GetCompilerDiagnosticAnalyzersMap())
                workspace.TryApplyChanges(workspace.CurrentSolution.WithAnalyzerReferences({analyzerReference}))

                Dim listenerProvider = workspace.ExportProvider.GetExportedValue(Of IAsynchronousOperationListenerProvider)
                Dim service = Assert.IsType(Of DiagnosticService)(workspace.ExportProvider.GetExportedValue(Of IDiagnosticService)())

                Dim tableManagerProvider = New TestTableManagerProvider()
                Dim table = VisualStudioDiagnosticListTableWorkspaceEventListener.VisualStudioDiagnosticListTable.TestAccessor.Create(workspace, globalOptions, threadingContext, service, tableManagerProvider)

                RunCompilerAnalyzer(workspace)

                Dim analyzerService = Assert.IsType(Of DiagnosticAnalyzerService)(workspace.ExportProvider.GetExportedValue(Of IDiagnosticAnalyzerService)())
                Await DirectCast(analyzerService.Listener, IAsynchronousOperationWaiter).ExpeditedWaitAsync()

                Dim manager = DirectCast(table.TableManager, TestTableManagerProvider.TestTableManager)
                Dim sinkAndSubscription = manager.Sinks_TestOnly.First()

                Dim sink = DirectCast(sinkAndSubscription.Key, TestTableManagerProvider.TestTableManager.TestSink)
                Dim snapshot = sink.Entries.First().GetCurrentSnapshot()
                Assert.Equal(1, snapshot.Count)

                Dim filename As Object = Nothing
                Assert.True(snapshot.TryGetValue(0, StandardTableKeyNames.DocumentName, filename))
                Assert.Equal("CurrentDocument.cs", filename)

                Dim projectname As Object = Nothing
                Assert.True(snapshot.TryGetValue(0, StandardTableKeyNames.ProjectName, projectname))
                Assert.Equal("Proj1, Proj2", projectname)

                Dim projectnames As Object = Nothing
                Assert.True(snapshot.TryGetValue(0, StandardTableKeyNames.ProjectName + "s", projectnames))
                Assert.Equal(2, DirectCast(projectnames, String()).Length)

                Dim projectguid As Object = Nothing
                Assert.False(snapshot.TryGetValue(0, StandardTableKeyNames.ProjectGuid, projectguid))
            End Using
        End Function

        <WpfFact>
        Public Async Function TestAggregatedDiagnosticCSErrorWithFileLocationButNoDocumentId() As Task
            Dim markup = <Workspace>
                             <Project Language="C#" CommonReferences="true" AssemblyName="Proj1">
                                 <Document FilePath="CurrentDocument.cs"><![CDATA[class { }]]></Document>
                             </Project>
                             <Project Language="C#" CommonReferences="true" AssemblyName="Proj2">
                                 <Document IsLinkFile="true" LinkAssemblyName="Proj1" LinkFilePath="CurrentDocument.cs"/>
                             </Project>
                         </Workspace>

            Using workspace = EditorTestWorkspace.Create(markup)
                Dim threadingContext = workspace.GetService(Of IThreadingContext)()
                Dim globalOptions = workspace.GetService(Of IGlobalOptionService)()
                Dim notificationService = workspace.GetService(Of IGlobalOperationNotificationService)
                Dim listenerProvider = workspace.GetService(Of IAsynchronousOperationListenerProvider)
                Dim listener = listenerProvider.GetListener(FeatureAttribute.DiagnosticService)
                Dim service = Assert.IsType(Of DiagnosticService)(workspace.GetService(Of IDiagnosticService)())
                Dim analyzerService = Assert.IsType(Of DiagnosticAnalyzerService)(workspace.GetService(Of IDiagnosticAnalyzerService)())

                Using updateSource = New ExternalErrorDiagnosticUpdateSource(workspace, analyzerService, notificationService, listener, CancellationToken.None)

                    Dim tableManagerProvider = New TestTableManagerProvider()
                    Dim table = VisualStudioDiagnosticListTableWorkspaceEventListener.VisualStudioDiagnosticListTable.TestAccessor.Create(workspace, threadingContext, updateSource, tableManagerProvider)

                    Dim document1 = workspace.CurrentSolution.Projects.First(Function(p) p.Name = "Proj1").Documents.First()
                    Dim document2 = workspace.CurrentSolution.Projects.First(Function(p) p.Name = "Proj2").Documents.First()

                    Dim diagnostic1 = CreateItem(workspace.CurrentSolution, document1.Id)
                    Dim diagnostic2 = CreateItem(workspace.CurrentSolution, document2.Id)

                    updateSource.AddNewErrors(
                        document1.Project.Id,
                        New DiagnosticData(
                            diagnostic1.Id,
                            diagnostic1.Category,
                            diagnostic1.Message,
                            diagnostic1.Severity,
                            diagnostic1.DefaultSeverity,
                            diagnostic1.IsEnabledByDefault,
                            diagnostic1.WarningLevel,
                            diagnostic1.CustomTags,
                            diagnostic1.Properties.AddRange(DiagnosticData.PropertiesForBuildDiagnostic),
                            diagnostic1.ProjectId,
                            New DiagnosticDataLocation(
                                diagnostic1.DataLocation.UnmappedFileSpan,
                                Nothing,
                                diagnostic1.DataLocation.MappedFileSpan),
                            diagnostic1.AdditionalLocations,
                            diagnostic1.Language,
                            diagnostic1.Title,
                            diagnostic1.Description,
                            diagnostic1.HelpLink,
                            diagnostic1.IsSuppressed))

                    updateSource.AddNewErrors(
                        document2.Project.Id,
                        New DiagnosticData(
                            diagnostic2.Id,
                            diagnostic2.Category,
                            diagnostic2.Message,
                            diagnostic2.Severity,
                            diagnostic2.Severity,
                            diagnostic2.IsEnabledByDefault,
                            diagnostic2.WarningLevel,
                            diagnostic2.CustomTags,
                            diagnostic2.Properties.AddRange(DiagnosticData.PropertiesForBuildDiagnostic),
                            diagnostic2.ProjectId,
                            New DiagnosticDataLocation(
                                diagnostic2.DataLocation.UnmappedFileSpan,
                                Nothing,
                                diagnostic2.DataLocation.MappedFileSpan),
                            diagnostic2.AdditionalLocations,
                            diagnostic2.Language,
                            diagnostic2.Title,
                            diagnostic2.Description,
                            diagnostic2.HelpLink,
                            diagnostic2.IsSuppressed))

                    updateSource.OnSolutionBuildCompleted()

                    Await DirectCast(listener, IAsynchronousOperationWaiter).ExpeditedWaitAsync()

                    Dim manager = DirectCast(table.TableManager, TestTableManagerProvider.TestTableManager)
                    Dim sinkAndSubscription = manager.Sinks_TestOnly.First()

                    Dim sink = DirectCast(sinkAndSubscription.Key, TestTableManagerProvider.TestTableManager.TestSink)
                    Dim snapshot = sink.Entries.First().GetCurrentSnapshot()
                    Assert.Equal(2, snapshot.Count)

                    Dim filename As Object = Nothing
                    Assert.True(snapshot.TryGetValue(0, StandardTableKeyNames.DocumentName, filename))
                    Assert.Equal("test", filename)

                    Dim projectname As Object = Nothing
                    Assert.True(snapshot.TryGetValue(0, StandardTableKeyNames.ProjectName, projectname))
                    Assert.Equal("Proj1", projectname)
                End Using
            End Using
        End Function

        Private Shared Sub RunCompilerAnalyzer(workspace As EditorTestWorkspace)
            Dim snapshot = workspace.CurrentSolution

            Dim analyzerService = Assert.IsType(Of DiagnosticAnalyzerService)(workspace.ExportProvider.GetExportedValue(Of IDiagnosticAnalyzerService)())

            Dim service = DirectCast(workspace.Services.GetService(Of ISolutionCrawlerRegistrationService)(), SolutionCrawlerRegistrationService)
            service.Register(workspace)

            service.GetTestAccessor().WaitUntilCompletion(workspace, SpecializedCollections.SingletonEnumerable(analyzerService.CreateIncrementalAnalyzer(workspace)).WhereNotNull().ToImmutableArray())
        End Sub

        Private Shared Function CreateItem(solution As Solution, documentId As DocumentId, Optional severity As DiagnosticSeverity = DiagnosticSeverity.Error) As DiagnosticData
            Return CreateItem(solution, documentId.ProjectId, documentId, severity)
        End Function

        Private Shared Function CreateItem(solution As Solution, projectId As ProjectId, documentId As DocumentId, Optional severity As DiagnosticSeverity = DiagnosticSeverity.Error, Optional link As String = Nothing, Optional customTags As String() = Nothing) As DiagnosticData
            Dim location =
                If(documentId Is Nothing,
                    If(projectId Is Nothing, New DiagnosticDataLocation(New FileLinePositionSpan("", Nothing)), New DiagnosticDataLocation(New FileLinePositionSpan(solution.GetProject(projectId).FilePath, Nothing))),
                    New DiagnosticDataLocation(New FileLinePositionSpan("test", New LinePosition(20, 20), New LinePosition(20, 20)), documentId))

            Return New DiagnosticData(
                id:="test",
                category:="test",
                message:="test",
                severity:=severity,
                defaultSeverity:=severity,
                isEnabledByDefault:=True,
                warningLevel:=0,
                customTags:=If(customTags IsNot Nothing, customTags.ToImmutableArray(), ImmutableArray(Of String).Empty),
                properties:=ImmutableDictionary(Of String, String).Empty,
                projectId,
                location:=location,
                language:=LanguageNames.VisualBasic,
                title:="Title",
                description:="Description",
                helpLink:=link)
        End Function

        Private Class TestDiagnosticService
            Implements IDiagnosticService

            Public Items As DiagnosticData()

            Public Sub New(ParamArray items As DiagnosticData())
                Me.Items = items
            End Sub

            Public Event DiagnosticsUpdated As EventHandler(Of ImmutableArray(Of DiagnosticsUpdatedArgs)) Implements IDiagnosticService.DiagnosticsUpdated

            Public Function GetDiagnosticsAsync(workspace As Workspace, projectId As ProjectId, documentId As DocumentId, id As Object, includeSuppressedDiagnostics As Boolean, cancellationToken As CancellationToken) As ValueTask(Of ImmutableArray(Of DiagnosticData)) Implements IDiagnosticService.GetDiagnosticsAsync
                Return New ValueTask(Of ImmutableArray(Of DiagnosticData))(GetDiagnostics(workspace, projectId, documentId, includeSuppressedDiagnostics))
            End Function

            Private Function GetDiagnostics(
                    workspace As Workspace,
                    projectId As ProjectId,
                    documentId As DocumentId,
                    includeSuppressedDiagnostics As Boolean) As ImmutableArray(Of DiagnosticData)
                Assert.NotNull(workspace)

                Dim diagnostics As ImmutableArray(Of DiagnosticData)

                If documentId IsNot Nothing Then
                    diagnostics = Items.Where(Function(t) t.DocumentId Is documentId).ToImmutableArrayOrEmpty()
                ElseIf projectId IsNot Nothing Then
                    diagnostics = Items.Where(Function(t) t.ProjectId Is projectId).ToImmutableArrayOrEmpty()
                Else
                    diagnostics = Items.ToImmutableArrayOrEmpty()
                End If

                If Not includeSuppressedDiagnostics Then
                    diagnostics = diagnostics.WhereAsArray(Function(d) Not d.IsSuppressed)
                End If

                Return diagnostics
            End Function

            Public Function GetDiagnosticBuckets(workspace As Workspace, projectId As ProjectId, documentId As DocumentId, cancellationToken As CancellationToken) As ImmutableArray(Of DiagnosticBucket) Implements IDiagnosticService.GetDiagnosticBuckets
                Return GetDiagnosticsBuckets(workspace, projectId, documentId)
            End Function

            Private Function GetDiagnosticsBuckets(
                    workspace As Workspace,
                    projectId As ProjectId,
                    documentId As DocumentId) As ImmutableArray(Of DiagnosticBucket)
                Assert.NotNull(workspace)

                Dim diagnosticsArgs As ImmutableArray(Of DiagnosticBucket)

                If documentId IsNot Nothing Then
                    diagnosticsArgs = Items.Where(Function(t) t.DocumentId Is documentId) _
                                           .Select(
                                                Function(t)
                                                    Return New DiagnosticBucket(
                                                        New ErrorId(Me, If(CObj(t.DocumentId), t.ProjectId)),
                                                        workspace, t.ProjectId, t.DocumentId)
                                                End Function).ToImmutableArrayOrEmpty()
                ElseIf projectId IsNot Nothing Then
                    diagnosticsArgs = Items.Where(Function(t) t.ProjectId Is projectId) _
                                           .Select(
                                                Function(t)
                                                    Return New DiagnosticBucket(
                                                        New ErrorId(Me, If(CObj(t.DocumentId), t.ProjectId)),
                                                        workspace, t.ProjectId, t.DocumentId)
                                                End Function).ToImmutableArrayOrEmpty()
                Else
                    diagnosticsArgs = Items.Select(
                                                Function(t)
                                                    Return New DiagnosticBucket(
                                                        New ErrorId(Me, If(CObj(t.DocumentId), t.ProjectId)),
                                                        workspace, t.ProjectId, t.DocumentId)
                                                End Function).ToImmutableArrayOrEmpty()
                End If

                Return diagnosticsArgs
            End Function

            Public Sub RaiseDiagnosticsUpdated(workspace As Workspace, ParamArray items As DiagnosticData())
                Dim item = items(0)

                Dim id = If(CObj(item.DocumentId), item.ProjectId)
                RaiseEvent DiagnosticsUpdated(Me, ImmutableArray.Create(DiagnosticsUpdatedArgs.DiagnosticsCreated(
                        New ErrorId(Me, id), workspace, workspace.CurrentSolution, item.ProjectId, item.DocumentId, items.ToImmutableArray())))
            End Sub

            Public Sub RaiseDiagnosticsUpdated(workspace As Workspace)
                Dim documentMap = Items.Where(Function(t) t.DocumentId IsNot Nothing).ToLookup(Function(t) t.DocumentId)

                For Each group In documentMap
                    RaiseEvent DiagnosticsUpdated(Me, ImmutableArray.Create(DiagnosticsUpdatedArgs.DiagnosticsCreated(
                        New ErrorId(Me, group.Key), workspace, workspace.CurrentSolution, group.Key.ProjectId, group.Key, group.ToImmutableArrayOrEmpty())))
                Next

                Dim projectMap = Items.Where(Function(t) t.DocumentId Is Nothing).ToLookup(Function(t) t.ProjectId)

                For Each group In projectMap
                    RaiseEvent DiagnosticsUpdated(Me, ImmutableArray.Create(DiagnosticsUpdatedArgs.DiagnosticsCreated(
                        New ErrorId(Me, group.Key), workspace, workspace.CurrentSolution, group.Key, Nothing, group.ToImmutableArrayOrEmpty())))
                Next
            End Sub

            Public Sub RaiseClearDiagnosticsUpdated(workspace As Microsoft.CodeAnalysis.Workspace, projectId As ProjectId, documentId As DocumentId)
                RaiseEvent DiagnosticsUpdated(Me, ImmutableArray.Create(DiagnosticsUpdatedArgs.DiagnosticsRemoved(
                    New ErrorId(Me, documentId), workspace, workspace.CurrentSolution, projectId, documentId)))
            End Sub

            Private Class ErrorId
                Inherits BuildToolId.Base(Of TestDiagnosticService, Object)

                Public Sub New(service As TestDiagnosticService, id As Object)
                    MyBase.New(service, id)
                End Sub

                Public Overrides ReadOnly Property BuildTool As String
                    Get
                        Return "BuildTool"
                    End Get
                End Property
            End Class
        End Class
    End Class
End Namespace<|MERGE_RESOLUTION|>--- conflicted
+++ resolved
@@ -63,14 +63,10 @@
 
         <Fact>
         Public Sub TestInitialEntries()
-<<<<<<< HEAD
-            Using workspace = TestWorkspace.CreateCSharp(String.Empty)
-                Assert.True(workspace.TryApplyChanges(workspace.CurrentSolution.WithOptions(
-                    workspace.CurrentSolution.Options.WithChangedOption(New OptionKey(DiagnosticOptionsStorage.PullDiagnosticsFeatureFlag), False))))
-
-=======
-            Using workspace = EditorTestWorkspace.CreateCSharp(String.Empty)
->>>>>>> 1a925fe0
+            Using workspace = EditorTestWorkspace.CreateCSharp(String.Empty)
+                Assert.True(workspace.TryApplyChanges(workspace.CurrentSolution.WithOptions(
+                    workspace.CurrentSolution.Options.WithChangedOption(New OptionKey(DiagnosticOptionsStorage.PullDiagnosticsFeatureFlag), False))))
+
                 Dim threadingContext = workspace.GetService(Of IThreadingContext)()
                 Dim globalOptions = workspace.GetService(Of IGlobalOptionService)()
                 Dim documentId = workspace.CurrentSolution.Projects.First().DocumentIds.First()
@@ -91,14 +87,10 @@
 
         <Fact>
         Public Sub TestEntryChanged()
-<<<<<<< HEAD
-            Using workspace = TestWorkspace.CreateCSharp(String.Empty)
-                Assert.True(workspace.TryApplyChanges(workspace.CurrentSolution.WithOptions(
-                    workspace.CurrentSolution.Options.WithChangedOption(New OptionKey(DiagnosticOptionsStorage.PullDiagnosticsFeatureFlag), False))))
-
-=======
-            Using workspace = EditorTestWorkspace.CreateCSharp(String.Empty)
->>>>>>> 1a925fe0
+            Using workspace = EditorTestWorkspace.CreateCSharp(String.Empty)
+                Assert.True(workspace.TryApplyChanges(workspace.CurrentSolution.WithOptions(
+                    workspace.CurrentSolution.Options.WithChangedOption(New OptionKey(DiagnosticOptionsStorage.PullDiagnosticsFeatureFlag), False))))
+
                 Dim threadingContext = workspace.GetService(Of IThreadingContext)()
                 Dim globalOptions = workspace.GetService(Of IGlobalOptionService)()
                 Dim documentId = workspace.CurrentSolution.Projects.First().DocumentIds.First()
@@ -125,14 +117,10 @@
 
         <Fact>
         Public Sub TestEntry()
-<<<<<<< HEAD
-            Using workspace = TestWorkspace.CreateCSharp(String.Empty)
-                Assert.True(workspace.TryApplyChanges(workspace.CurrentSolution.WithOptions(
-                    workspace.CurrentSolution.Options.WithChangedOption(New OptionKey(DiagnosticOptionsStorage.PullDiagnosticsFeatureFlag), False))))
-
-=======
-            Using workspace = EditorTestWorkspace.CreateCSharp(String.Empty)
->>>>>>> 1a925fe0
+            Using workspace = EditorTestWorkspace.CreateCSharp(String.Empty)
+                Assert.True(workspace.TryApplyChanges(workspace.CurrentSolution.WithOptions(
+                    workspace.CurrentSolution.Options.WithChangedOption(New OptionKey(DiagnosticOptionsStorage.PullDiagnosticsFeatureFlag), False))))
+
                 Dim threadingContext = workspace.GetService(Of IThreadingContext)()
                 Dim globalOptions = workspace.GetService(Of IGlobalOptionService)()
                 Dim documentId = workspace.CurrentSolution.Projects.First().DocumentIds.First()
@@ -175,14 +163,10 @@
 
         <Fact>
         Public Sub TestSnapshotEntry()
-<<<<<<< HEAD
-            Using workspace = TestWorkspace.CreateCSharp(String.Empty)
-                Assert.True(workspace.TryApplyChanges(workspace.CurrentSolution.WithOptions(
-                    workspace.CurrentSolution.Options.WithChangedOption(New OptionKey(DiagnosticOptionsStorage.PullDiagnosticsFeatureFlag), False))))
-
-=======
-            Using workspace = EditorTestWorkspace.CreateCSharp(String.Empty)
->>>>>>> 1a925fe0
+            Using workspace = EditorTestWorkspace.CreateCSharp(String.Empty)
+                Assert.True(workspace.TryApplyChanges(workspace.CurrentSolution.WithOptions(
+                    workspace.CurrentSolution.Options.WithChangedOption(New OptionKey(DiagnosticOptionsStorage.PullDiagnosticsFeatureFlag), False))))
+
                 Dim threadingContext = workspace.GetService(Of IThreadingContext)()
                 Dim globalOptions = workspace.GetService(Of IGlobalOptionService)()
                 Dim documentId = workspace.CurrentSolution.Projects.First().DocumentIds.First()
@@ -232,14 +216,10 @@
 
         <Fact>
         Public Sub TestInvalidEntry()
-<<<<<<< HEAD
-            Using workspace = TestWorkspace.CreateCSharp(String.Empty)
-                Assert.True(workspace.TryApplyChanges(workspace.CurrentSolution.WithOptions(
-                    workspace.CurrentSolution.Options.WithChangedOption(New OptionKey(DiagnosticOptionsStorage.PullDiagnosticsFeatureFlag), False))))
-
-=======
-            Using workspace = EditorTestWorkspace.CreateCSharp(String.Empty)
->>>>>>> 1a925fe0
+            Using workspace = EditorTestWorkspace.CreateCSharp(String.Empty)
+                Assert.True(workspace.TryApplyChanges(workspace.CurrentSolution.WithOptions(
+                    workspace.CurrentSolution.Options.WithChangedOption(New OptionKey(DiagnosticOptionsStorage.PullDiagnosticsFeatureFlag), False))))
+
                 Dim threadingContext = workspace.GetService(Of IThreadingContext)()
                 Dim globalOptions = workspace.GetService(Of IGlobalOptionService)()
                 Dim documentId = workspace.CurrentSolution.Projects.First().DocumentIds.First()
@@ -271,14 +251,10 @@
 
         <Fact>
         Public Sub TestNoHiddenEntry()
-<<<<<<< HEAD
-            Using workspace = TestWorkspace.CreateCSharp(String.Empty)
-                Assert.True(workspace.TryApplyChanges(workspace.CurrentSolution.WithOptions(
-                    workspace.CurrentSolution.Options.WithChangedOption(New OptionKey(DiagnosticOptionsStorage.PullDiagnosticsFeatureFlag), False))))
-
-=======
-            Using workspace = EditorTestWorkspace.CreateCSharp(String.Empty)
->>>>>>> 1a925fe0
+            Using workspace = EditorTestWorkspace.CreateCSharp(String.Empty)
+                Assert.True(workspace.TryApplyChanges(workspace.CurrentSolution.WithOptions(
+                    workspace.CurrentSolution.Options.WithChangedOption(New OptionKey(DiagnosticOptionsStorage.PullDiagnosticsFeatureFlag), False))))
+
                 Dim threadingContext = workspace.GetService(Of IThreadingContext)()
                 Dim globalOptions = workspace.GetService(Of IGlobalOptionService)()
                 Dim documentId = workspace.CurrentSolution.Projects.First().DocumentIds.First()
@@ -307,14 +283,10 @@
 
         <Fact>
         Public Sub TestProjectEntry()
-<<<<<<< HEAD
-            Using workspace = TestWorkspace.CreateCSharp(String.Empty)
-                Assert.True(workspace.TryApplyChanges(workspace.CurrentSolution.WithOptions(
-                    workspace.CurrentSolution.Options.WithChangedOption(New OptionKey(DiagnosticOptionsStorage.PullDiagnosticsFeatureFlag), False))))
-
-=======
-            Using workspace = EditorTestWorkspace.CreateCSharp(String.Empty)
->>>>>>> 1a925fe0
+            Using workspace = EditorTestWorkspace.CreateCSharp(String.Empty)
+                Assert.True(workspace.TryApplyChanges(workspace.CurrentSolution.WithOptions(
+                    workspace.CurrentSolution.Options.WithChangedOption(New OptionKey(DiagnosticOptionsStorage.PullDiagnosticsFeatureFlag), False))))
+
                 Dim threadingContext = workspace.GetService(Of IThreadingContext)()
                 Dim globalOptions = workspace.GetService(Of IGlobalOptionService)()
                 Dim projectId = workspace.CurrentSolution.Projects.First().Id
@@ -342,19 +314,14 @@
 
         <Fact>
         Public Sub TestMultipleWorkspace()
-<<<<<<< HEAD
-            Using workspace1 = TestWorkspace.CreateCSharp(String.Empty)
+            Using workspace1 = EditorTestWorkspace.CreateCSharp(String.Empty)
                 Assert.True(workspace1.TryApplyChanges(workspace1.CurrentSolution.WithOptions(
                     workspace1.CurrentSolution.Options.WithChangedOption(New OptionKey(DiagnosticOptionsStorage.PullDiagnosticsFeatureFlag), False))))
 
-                Using workspace2 = TestWorkspace.CreateCSharp(String.Empty)
+                Using workspace2 = EditorTestWorkspace.CreateCSharp(String.Empty)
                     Assert.True(workspace2.TryApplyChanges(workspace2.CurrentSolution.WithOptions(
                         workspace2.CurrentSolution.Options.WithChangedOption(New OptionKey(DiagnosticOptionsStorage.PullDiagnosticsFeatureFlag), False))))
 
-=======
-            Using workspace1 = EditorTestWorkspace.CreateCSharp(String.Empty)
-                Using workspace2 = EditorTestWorkspace.CreateCSharp(String.Empty)
->>>>>>> 1a925fe0
                     Dim documentId = workspace1.CurrentSolution.Projects.First().DocumentIds.First()
                     Dim projectId = documentId.ProjectId
 
@@ -390,14 +357,10 @@
 
         <WpfFact>
         Public Sub TestDetailExpander()
-<<<<<<< HEAD
-            Using workspace = TestWorkspace.CreateCSharp(String.Empty)
-                Assert.True(workspace.TryApplyChanges(workspace.CurrentSolution.WithOptions(
-                    workspace.CurrentSolution.Options.WithChangedOption(New OptionKey(DiagnosticOptionsStorage.PullDiagnosticsFeatureFlag), False))))
-
-=======
-            Using workspace = EditorTestWorkspace.CreateCSharp(String.Empty)
->>>>>>> 1a925fe0
+            Using workspace = EditorTestWorkspace.CreateCSharp(String.Empty)
+                Assert.True(workspace.TryApplyChanges(workspace.CurrentSolution.WithOptions(
+                    workspace.CurrentSolution.Options.WithChangedOption(New OptionKey(DiagnosticOptionsStorage.PullDiagnosticsFeatureFlag), False))))
+
                 Dim threadingContext = workspace.GetService(Of IThreadingContext)()
                 Dim globalOptions = workspace.GetService(Of IGlobalOptionService)()
                 Dim documentId = workspace.CurrentSolution.Projects.First().DocumentIds.First()
@@ -436,14 +399,10 @@
 
         <Fact>
         Public Sub TestHyperLink()
-<<<<<<< HEAD
-            Using workspace = TestWorkspace.CreateCSharp(String.Empty)
-                Assert.True(workspace.TryApplyChanges(workspace.CurrentSolution.WithOptions(
-                    workspace.CurrentSolution.Options.WithChangedOption(New OptionKey(DiagnosticOptionsStorage.PullDiagnosticsFeatureFlag), False))))
-
-=======
-            Using workspace = EditorTestWorkspace.CreateCSharp(String.Empty)
->>>>>>> 1a925fe0
+            Using workspace = EditorTestWorkspace.CreateCSharp(String.Empty)
+                Assert.True(workspace.TryApplyChanges(workspace.CurrentSolution.WithOptions(
+                    workspace.CurrentSolution.Options.WithChangedOption(New OptionKey(DiagnosticOptionsStorage.PullDiagnosticsFeatureFlag), False))))
+
                 Dim threadingContext = workspace.GetService(Of IThreadingContext)()
                 Dim globalOptions = workspace.GetService(Of IGlobalOptionService)()
                 Dim documentId = workspace.CurrentSolution.Projects.First().DocumentIds.First()
@@ -477,14 +436,10 @@
 
         <Fact>
         Public Sub TestBingHyperLink()
-<<<<<<< HEAD
-            Using workspace = TestWorkspace.CreateCSharp(String.Empty)
-                Assert.True(workspace.TryApplyChanges(workspace.CurrentSolution.WithOptions(
-                    workspace.CurrentSolution.Options.WithChangedOption(New OptionKey(DiagnosticOptionsStorage.PullDiagnosticsFeatureFlag), False))))
-
-=======
-            Using workspace = EditorTestWorkspace.CreateCSharp(String.Empty)
->>>>>>> 1a925fe0
+            Using workspace = EditorTestWorkspace.CreateCSharp(String.Empty)
+                Assert.True(workspace.TryApplyChanges(workspace.CurrentSolution.WithOptions(
+                    workspace.CurrentSolution.Options.WithChangedOption(New OptionKey(DiagnosticOptionsStorage.PullDiagnosticsFeatureFlag), False))))
+
                 Dim threadingContext = workspace.GetService(Of IThreadingContext)()
                 Dim globalOptions = workspace.GetService(Of IGlobalOptionService)()
                 Dim documentId = workspace.CurrentSolution.Projects.First().DocumentIds.First()
@@ -518,14 +473,10 @@
 
         <Fact>
         Public Sub TestHelpLink()
-<<<<<<< HEAD
-            Using workspace = TestWorkspace.CreateCSharp(String.Empty)
-                Assert.True(workspace.TryApplyChanges(workspace.CurrentSolution.WithOptions(
-                    workspace.CurrentSolution.Options.WithChangedOption(New OptionKey(DiagnosticOptionsStorage.PullDiagnosticsFeatureFlag), False))))
-
-=======
-            Using workspace = EditorTestWorkspace.CreateCSharp(String.Empty)
->>>>>>> 1a925fe0
+            Using workspace = EditorTestWorkspace.CreateCSharp(String.Empty)
+                Assert.True(workspace.TryApplyChanges(workspace.CurrentSolution.WithOptions(
+                    workspace.CurrentSolution.Options.WithChangedOption(New OptionKey(DiagnosticOptionsStorage.PullDiagnosticsFeatureFlag), False))))
+
                 Dim threadingContext = workspace.GetService(Of IThreadingContext)()
                 Dim globalOptions = workspace.GetService(Of IGlobalOptionService)()
                 Dim documentId = workspace.CurrentSolution.Projects.First().DocumentIds.First()
@@ -556,14 +507,10 @@
 
         <Fact>
         Public Sub TestHelpKeyword()
-<<<<<<< HEAD
-            Using workspace = TestWorkspace.CreateCSharp(String.Empty)
-                Assert.True(workspace.TryApplyChanges(workspace.CurrentSolution.WithOptions(
-                    workspace.CurrentSolution.Options.WithChangedOption(New OptionKey(DiagnosticOptionsStorage.PullDiagnosticsFeatureFlag), False))))
-
-=======
-            Using workspace = EditorTestWorkspace.CreateCSharp(String.Empty)
->>>>>>> 1a925fe0
+            Using workspace = EditorTestWorkspace.CreateCSharp(String.Empty)
+                Assert.True(workspace.TryApplyChanges(workspace.CurrentSolution.WithOptions(
+                    workspace.CurrentSolution.Options.WithChangedOption(New OptionKey(DiagnosticOptionsStorage.PullDiagnosticsFeatureFlag), False))))
+
                 Dim threadingContext = workspace.GetService(Of IThreadingContext)()
                 Dim globalOptions = workspace.GetService(Of IGlobalOptionService)()
                 Dim documentId = workspace.CurrentSolution.Projects.First().DocumentIds.First()
@@ -596,14 +543,10 @@
 
         <Fact>
         Public Sub TestErrorSource()
-<<<<<<< HEAD
-            Using workspace = TestWorkspace.CreateCSharp(String.Empty)
-                Assert.True(workspace.TryApplyChanges(workspace.CurrentSolution.WithOptions(
-                    workspace.CurrentSolution.Options.WithChangedOption(New OptionKey(DiagnosticOptionsStorage.PullDiagnosticsFeatureFlag), False))))
-
-=======
-            Using workspace = EditorTestWorkspace.CreateCSharp(String.Empty)
->>>>>>> 1a925fe0
+            Using workspace = EditorTestWorkspace.CreateCSharp(String.Empty)
+                Assert.True(workspace.TryApplyChanges(workspace.CurrentSolution.WithOptions(
+                    workspace.CurrentSolution.Options.WithChangedOption(New OptionKey(DiagnosticOptionsStorage.PullDiagnosticsFeatureFlag), False))))
+
                 Dim threadingContext = workspace.GetService(Of IThreadingContext)()
                 Dim globalOptions = workspace.GetService(Of IGlobalOptionService)()
                 Dim documentId = workspace.CurrentSolution.Projects.First().DocumentIds.First()
@@ -634,14 +577,10 @@
 
         <Fact>
         Public Sub TestWorkspaceDiagnostic()
-<<<<<<< HEAD
-            Using workspace = TestWorkspace.CreateCSharp(String.Empty)
-                Assert.True(workspace.TryApplyChanges(workspace.CurrentSolution.WithOptions(
-                    workspace.CurrentSolution.Options.WithChangedOption(New OptionKey(DiagnosticOptionsStorage.PullDiagnosticsFeatureFlag), False))))
-
-=======
-            Using workspace = EditorTestWorkspace.CreateCSharp(String.Empty)
->>>>>>> 1a925fe0
+            Using workspace = EditorTestWorkspace.CreateCSharp(String.Empty)
+                Assert.True(workspace.TryApplyChanges(workspace.CurrentSolution.WithOptions(
+                    workspace.CurrentSolution.Options.WithChangedOption(New OptionKey(DiagnosticOptionsStorage.PullDiagnosticsFeatureFlag), False))))
+
                 Dim threadingContext = workspace.GetService(Of IThreadingContext)()
                 Dim globalOptions = workspace.GetService(Of IGlobalOptionService)()
                 Dim documentId = workspace.CurrentSolution.Projects.First().DocumentIds.First()
@@ -673,14 +612,10 @@
 
         <Fact>
         Public Sub TestProjectDiagnostic()
-<<<<<<< HEAD
-            Using workspace = TestWorkspace.CreateCSharp(String.Empty)
-                Assert.True(workspace.TryApplyChanges(workspace.CurrentSolution.WithOptions(
-                    workspace.CurrentSolution.Options.WithChangedOption(New OptionKey(DiagnosticOptionsStorage.PullDiagnosticsFeatureFlag), False))))
-
-=======
-            Using workspace = EditorTestWorkspace.CreateCSharp(String.Empty)
->>>>>>> 1a925fe0
+            Using workspace = EditorTestWorkspace.CreateCSharp(String.Empty)
+                Assert.True(workspace.TryApplyChanges(workspace.CurrentSolution.WithOptions(
+                    workspace.CurrentSolution.Options.WithChangedOption(New OptionKey(DiagnosticOptionsStorage.PullDiagnosticsFeatureFlag), False))))
+
                 Dim threadingContext = workspace.GetService(Of IThreadingContext)()
                 Dim globalOptions = workspace.GetService(Of IGlobalOptionService)()
                 Dim documentId = workspace.CurrentSolution.Projects.First().DocumentIds.First()
@@ -724,14 +659,10 @@
                              </Project>
                          </Workspace>
 
-<<<<<<< HEAD
-            Using workspace = TestWorkspace.Create(markup)
-                Assert.True(workspace.TryApplyChanges(workspace.CurrentSolution.WithOptions(
-                    workspace.CurrentSolution.Options.WithChangedOption(New OptionKey(DiagnosticOptionsStorage.PullDiagnosticsFeatureFlag), False))))
-
-=======
             Using workspace = EditorTestWorkspace.Create(markup)
->>>>>>> 1a925fe0
+                Assert.True(workspace.TryApplyChanges(workspace.CurrentSolution.WithOptions(
+                    workspace.CurrentSolution.Options.WithChangedOption(New OptionKey(DiagnosticOptionsStorage.PullDiagnosticsFeatureFlag), False))))
+
                 Dim threadingContext = workspace.GetService(Of IThreadingContext)()
                 Dim globalOptions = workspace.GetService(Of IGlobalOptionService)()
 
