--- conflicted
+++ resolved
@@ -256,13 +256,8 @@
                     tooltipTextForIBar1,
                     1,
                     targetForIBar1)},
-<<<<<<< HEAD
-                {3, New InheritanceMarginViewModel(
+                {3, New InheritanceMarginGlyphViewModel(
                     KnownMonikers.ImplementingImplemented,
-=======
-                {3, New InheritanceMarginGlyphViewModel(
-                    KnownMonikers.Implementing,
->>>>>>> 1f9bf9a0
                     CreateTextBlock(tooltipTextForIBar2),
                     tooltipTextForIBar2,
                     1,
@@ -276,39 +271,39 @@
         End Function
 
         <WpfFact>
-        Public Function Test() As Task
+        Public Function TestClassDerivesClass() As Task
             Dim markup = "
 public class Bar1 {}
 public class Bar2 : Bar1 {}
 public class Bar3 : Bar2 {}"
 
             Dim tooltipTextForBar1 = String.Format(ServicesVSResources._0_is_inherited, "class Bar1")
-            Dim targetForBar1 = ImmutableArray.Create(Of InheritanceMenuItemViewModel)(New HeaderMenuItemViewModel(ServicesVSResources.Derived_types, KnownMonikers.Overridden, ServicesVSResources.Derived_types)).
+            Dim targetForBar1 = ImmutableArray.Create(Of MenuItemViewModel)(New HeaderMenuItemViewModel(ServicesVSResources.Derived_types, KnownMonikers.Overridden, ServicesVSResources.Derived_types)).
                 Add(New TargetMenuItemViewModel("Bar2", KnownMonikers.ClassPublic, "Bar2", Nothing)).Add(New TargetMenuItemViewModel("Bar3", KnownMonikers.ClassPublic, "Bar3", Nothing))
 
             Dim tooltipTextForBar2 = String.Format(ServicesVSResources._0_is_inherited, "class Bar2")
-            Dim targetForBar2 = ImmutableArray.Create(Of InheritanceMenuItemViewModel)(New HeaderMenuItemViewModel(ServicesVSResources.Base_Types, KnownMonikers.Overriding, ServicesVSResources.Base_Types)).Add(New TargetMenuItemViewModel("Bar1", KnownMonikers.ClassPublic, "Bar1", Nothing)).
+            Dim targetForBar2 = ImmutableArray.Create(Of MenuItemViewModel)(New HeaderMenuItemViewModel(ServicesVSResources.Base_Types, KnownMonikers.Overriding, ServicesVSResources.Base_Types)).Add(New TargetMenuItemViewModel("Bar1", KnownMonikers.ClassPublic, "Bar1", Nothing)).
                 Add(New HeaderMenuItemViewModel(ServicesVSResources.Derived_types, KnownMonikers.Overridden, ServicesVSResources.Derived_types)).Add(New TargetMenuItemViewModel("Bar3", KnownMonikers.ClassPublic, "Bar3", Nothing))
 
             Dim tooltipTextForBar3 = String.Format(ServicesVSResources._0_is_inherited, "class Bar3")
-            Dim targetForBar3 = ImmutableArray.Create(Of InheritanceMenuItemViewModel)(New HeaderMenuItemViewModel(ServicesVSResources.Base_Types, KnownMonikers.Overriding, ServicesVSResources.Base_Types)).
+            Dim targetForBar3 = ImmutableArray.Create(Of MenuItemViewModel)(New HeaderMenuItemViewModel(ServicesVSResources.Base_Types, KnownMonikers.Overriding, ServicesVSResources.Base_Types)).
                 Add(New TargetMenuItemViewModel("Bar1", KnownMonikers.ClassPublic, "Bar1", Nothing)).
                 Add(New TargetMenuItemViewModel("Bar2", KnownMonikers.ClassPublic, "Bar2", Nothing))
 
-            Return VerifyAsync(markup, LanguageNames.CSharp, New Dictionary(Of Integer, InheritanceMarginViewModel) From {
-                {2, New InheritanceMarginViewModel(
+            Return VerifyAsync(markup, LanguageNames.CSharp, New Dictionary(Of Integer, InheritanceMarginGlyphViewModel) From {
+                {2, New InheritanceMarginGlyphViewModel(
                     KnownMonikers.Overridden,
                     CreateTextBlock(tooltipTextForBar1),
                     tooltipTextForBar1,
                     1,
                     targetForBar1)},
-                {3, New InheritanceMarginViewModel(
+                {3, New InheritanceMarginGlyphViewModel(
                     KnownMonikers.OverridingOverridden,
                     CreateTextBlock(tooltipTextForBar2),
                     tooltipTextForBar2,
                     1,
                     targetForBar2)},
-                {4, New InheritanceMarginViewModel(
+                {4, New InheritanceMarginGlyphViewModel(
                     KnownMonikers.Overriding,
                     CreateTextBlock(tooltipTextForBar3),
                     tooltipTextForBar3,
