﻿// Licensed to the .NET Foundation under one or more agreements.
// The .NET Foundation licenses this file to you under the MIT license.
// See the LICENSE file in the project root for more information.

#nullable enable

using System;
using System.Collections.Generic;
using System.ComponentModel.Composition;
using System.Linq;
using System.Threading;
using System.Threading.Tasks;
using Microsoft.CodeAnalysis;
using Microsoft.CodeAnalysis.Completion;
using Microsoft.CodeAnalysis.Completion.Providers;
using Microsoft.CodeAnalysis.Editor.FindUsages;
using Microsoft.CodeAnalysis.Editor.Shared.Utilities;
using Microsoft.CodeAnalysis.Host.Mef;
using Microsoft.CodeAnalysis.LanguageServer;
using Microsoft.CodeAnalysis.LanguageServer.Handler;
using Microsoft.CodeAnalysis.SignatureHelp;
using Microsoft.VisualStudio.LanguageServer.Protocol;
using Microsoft.VisualStudio.LanguageServices.LiveShare.Protocol;
using Microsoft.VisualStudio.LiveShare.LanguageServices;
using Newtonsoft.Json;
using Newtonsoft.Json.Linq;
using StreamJsonRpc;
using LSP = Microsoft.CodeAnalysis.LanguageServer.Handler;

namespace Microsoft.VisualStudio.LanguageServices.LiveShare
{
    [ExportLspRequestHandler(LiveShareConstants.TypeScriptContractName, Methods.TextDocumentCompletionName)]
    internal class TypeScriptCompletionHandlerShim : CompletionHandler, ILspRequestHandler<object, LanguageServer.Protocol.CompletionList?, Solution>
    {
        /// <summary>
        /// The VS LSP client supports streaming using IProgress on various requests.	
        /// However, this works through liveshare on the LSP client, but not the LSP extension.
        /// see https://devdiv.visualstudio.com/DevDiv/_workitems/edit/1107682 for tracking.
        /// </summary>
        private static readonly JsonSerializer s_jsonSerializer = JsonSerializer.Create(new JsonSerializerSettings
        {
            Error = (sender, args) =>
            {
                if (object.Equals(args.ErrorContext.Member, "partialResultToken"))
                {
                    args.ErrorContext.Handled = true;
                }
            }
        });

        private readonly ILspSolutionProvider _solutionProvider;

        [ImportingConstructor]
        [Obsolete(MefConstruction.ImportingConstructorMessage, error: true)]
<<<<<<< HEAD
        public TypeScriptCompletionHandlerShim(ILspSolutionProvider solutionProvider)
=======
        public TypeScriptCompletionHandlerShim(ILspSolutionProvider solutionProvider) : base(solutionProvider, Array.Empty<Lazy<CompletionProvider, CompletionProviderMetadata>>())
>>>>>>> 3115ff84
        {
            _solutionProvider = solutionProvider;
        }

        public Task<LanguageServer.Protocol.CompletionList?> HandleAsync(object input, RequestContext<Solution> requestContext, CancellationToken cancellationToken)
        {
            // The VS LSP client supports streaming using IProgress<T> on various requests.	
            // However, this works through liveshare on the LSP client, but not the LSP extension.
            // see https://devdiv.visualstudio.com/DevDiv/_workitems/edit/1107682 for tracking.
            var request = ((JObject)input).ToObject<CompletionParams>(s_jsonSerializer);
            var context = this.CreateRequestContext(request, _solutionProvider, requestContext.GetClientCapabilities());
            return base.HandleRequestAsync(request, context, cancellationToken);
        }
    }

    [ExportLspRequestHandler(LiveShareConstants.TypeScriptContractName, Methods.TextDocumentCompletionResolveName)]
    internal class TypeScriptCompletionResolverHandlerShim : CompletionResolveHandler, ILspRequestHandler<LanguageServer.Protocol.CompletionItem, LanguageServer.Protocol.CompletionItem, Solution>
    {
        private readonly ILspSolutionProvider _solutionProvider;

        [ImportingConstructor]
        [Obsolete(MefConstruction.ImportingConstructorMessage, error: true)]
        public TypeScriptCompletionResolverHandlerShim(ILspSolutionProvider solutionProvider)
        {
            _solutionProvider = solutionProvider;
        }

        public Task<LanguageServer.Protocol.CompletionItem> HandleAsync(LanguageServer.Protocol.CompletionItem param, RequestContext<Solution> requestContext, CancellationToken cancellationToken)
<<<<<<< HEAD
        {
            var context = this.CreateRequestContext(param, _solutionProvider, requestContext.GetClientCapabilities());
            return base.HandleRequestAsync(param, context, cancellationToken);
        }
=======
            => base.HandleRequestAsync(param, new LSP.RequestContext(requestContext.GetClientCapabilities(), null), cancellationToken);
>>>>>>> 3115ff84
    }

    [ExportLspRequestHandler(LiveShareConstants.TypeScriptContractName, Methods.TextDocumentDocumentSymbolName)]
    internal class TypeScriptDocumentSymbolsHandlerShim : DocumentSymbolsHandler, ILspRequestHandler<DocumentSymbolParams, SymbolInformation[], Solution>
    {
        private readonly ILspSolutionProvider _solutionProvider;

        [ImportingConstructor]
        [Obsolete(MefConstruction.ImportingConstructorMessage, error: true)]
        public TypeScriptDocumentSymbolsHandlerShim(ILspSolutionProvider solutionProvider)
        {
            _solutionProvider = solutionProvider;
        }

        public async Task<SymbolInformation[]> HandleAsync(DocumentSymbolParams param, RequestContext<Solution> requestContext, CancellationToken cancellationToken)
        {
            var clientCapabilities = requestContext.GetClientCapabilities();
            if (clientCapabilities.TextDocument?.DocumentSymbol?.HierarchicalDocumentSymbolSupport == true)
            {
                // If the value is true, set it to false.  Liveshare does not support hierarchical document symbols.
                clientCapabilities.TextDocument.DocumentSymbol.HierarchicalDocumentSymbolSupport = false;
            }

            var context = this.CreateRequestContext(param, _solutionProvider, clientCapabilities);
            var response = await base.HandleRequestAsync(param, context, cancellationToken).ConfigureAwait(false);

            // Since hierarchicalSupport will never be true, it is safe to cast the response to SymbolInformation[]
            return response.Cast<SymbolInformation>().ToArray();
        }
    }

    [ExportLspRequestHandler(LiveShareConstants.TypeScriptContractName, Methods.TextDocumentImplementationName)]
    internal class TypeScriptFindImplementationsHandlerShim : FindImplementationsHandler, ILspRequestHandler<TextDocumentPositionParams, LanguageServer.Protocol.Location[], Solution>
    {
<<<<<<< HEAD
        private readonly ILspSolutionProvider _solutionProvider;
=======
>>>>>>> 3115ff84
        private readonly IThreadingContext _threadingContext;

        [ImportingConstructor]
        [Obsolete(MefConstruction.ImportingConstructorMessage, error: true)]
<<<<<<< HEAD
        public TypeScriptFindImplementationsHandlerShim(ILspSolutionProvider solutionProvider, IThreadingContext threadingContext)
        {
            _threadingContext = threadingContext;
            _solutionProvider = solutionProvider;
        }

        public Task<LanguageServer.Protocol.Location[]> HandleAsync(TextDocumentPositionParams request, RequestContext<Solution> requestContext, CancellationToken cancellationToken)
        {
            var context = this.CreateRequestContext(request, _solutionProvider, requestContext.GetClientCapabilities());
            return base.HandleRequestAsync(request, context, cancellationToken);
        }
=======
        public TypeScriptFindImplementationsHandlerShim(ILspSolutionProvider solutionProvider, IThreadingContext threadingContext) : base(solutionProvider)
            => _threadingContext = threadingContext;

        public Task<LanguageServer.Protocol.Location[]> HandleAsync(TextDocumentPositionParams request, RequestContext<Solution> requestContext, CancellationToken cancellationToken)
            => base.HandleRequestAsync(request, new LSP.RequestContext(requestContext.GetClientCapabilities(), null), cancellationToken);
>>>>>>> 3115ff84

        protected override async Task FindImplementationsAsync(IFindUsagesService findUsagesService, Document document, int position, SimpleFindUsagesContext context)
        {
            // TypeScript expects to be called on the UI to get implementations.
            await _threadingContext.JoinableTaskFactory.SwitchToMainThreadAsync(context.CancellationToken);
            await base.FindImplementationsAsync(findUsagesService, document, position, context).ConfigureAwait(false);
        }
    }

    [ExportLspRequestHandler(LiveShareConstants.TypeScriptContractName, Methods.InitializeName)]
    internal class TypeScriptInitializeHandlerShim : InitializeHandler, ILspRequestHandler<InitializeParams, InitializeResult, Solution>
    {
        private readonly ILspSolutionProvider _solutionProvider;

        [ImportingConstructor]
        [Obsolete(MefConstruction.ImportingConstructorMessage, error: true)]
        public TypeScriptInitializeHandlerShim([ImportMany] IEnumerable<Lazy<CompletionProvider, CompletionProviderMetadata>> completionProviders,
            ILspSolutionProvider solutionProvider) : base(completionProviders)
        {
            _solutionProvider = solutionProvider;
        }

        public Task<InitializeResult> HandleAsync(InitializeParams param, RequestContext<Solution> requestContext, CancellationToken cancellationToken)
<<<<<<< HEAD
            => base.HandleRequestAsync(param, this.CreateRequestContext(param, _solutionProvider, requestContext.GetClientCapabilities()), cancellationToken);
=======
            => base.HandleRequestAsync(param, new LSP.RequestContext(requestContext.GetClientCapabilities(), null), cancellationToken);
>>>>>>> 3115ff84
    }

    [ExportLspRequestHandler(LiveShareConstants.TypeScriptContractName, Methods.TextDocumentSignatureHelpName)]
    internal class TypeScriptSignatureHelpHandlerShim : SignatureHelpHandler, ILspRequestHandler<TextDocumentPositionParams, SignatureHelp, Solution>
    {
        private readonly ILspSolutionProvider _solutionProvider;

        [ImportingConstructor]
        [Obsolete(MefConstruction.ImportingConstructorMessage, error: true)]
        public TypeScriptSignatureHelpHandlerShim([ImportMany] IEnumerable<Lazy<ISignatureHelpProvider, OrderableLanguageMetadata>> allProviders,
            ILspSolutionProvider solutionProvider) : base(allProviders)
        {
            _solutionProvider = solutionProvider;
        }

        public Task<SignatureHelp> HandleAsync(TextDocumentPositionParams param, RequestContext<Solution> requestContext, CancellationToken cancellationToken)
<<<<<<< HEAD
        {
            var context = this.CreateRequestContext(param, _solutionProvider, requestContext.GetClientCapabilities());
            return base.HandleRequestAsync(param, context, cancellationToken);
        }
=======
            => base.HandleRequestAsync(param, new LSP.RequestContext(requestContext.GetClientCapabilities(), null), cancellationToken);
>>>>>>> 3115ff84
    }

    [ExportLspRequestHandler(LiveShareConstants.TypeScriptContractName, Methods.WorkspaceSymbolName)]
    internal class TypeScriptWorkspaceSymbolsHandlerShim : WorkspaceSymbolsHandler, ILspRequestHandler<WorkspaceSymbolParams, SymbolInformation[], Solution>
    {
        private readonly ILspSolutionProvider _solutionProvider;

        [ImportingConstructor]
        [Obsolete(MefConstruction.ImportingConstructorMessage, error: true)]
        public TypeScriptWorkspaceSymbolsHandlerShim(ILspSolutionProvider solutionProvider)
        {
            _solutionProvider = solutionProvider;
        }

        [JsonRpcMethod(UseSingleObjectParameterDeserialization = true)]
        public Task<SymbolInformation[]> HandleAsync(WorkspaceSymbolParams request, RequestContext<Solution> requestContext, CancellationToken cancellationToken)
        {
            var context = this.CreateRequestContext(request, _solutionProvider, requestContext.GetClientCapabilities());
            return base.HandleRequestAsync(request, context, cancellationToken);
        }
    }

    /// <summary>
    /// Helper methods only used by the above, that can be deleted along with the above
    /// </summary>
    internal static class Extensions
    {
        public static LSP.RequestContext CreateRequestContext<TRequest, TResponse>(this IRequestHandler<TRequest, TResponse> requestHandler, TRequest request, ILspSolutionProvider provider, ClientCapabilities clientCapabilities, string? clientName = null)
        {
            var textDocument = requestHandler.GetTextDocumentIdentifier(request);

            var (document, solution) = provider.GetDocumentAndSolution(textDocument, clientName);

            return new LSP.RequestContext(solution, clientCapabilities, clientName, document, solutionUpdater: null);
        }
    }
}<|MERGE_RESOLUTION|>--- conflicted
+++ resolved
@@ -52,11 +52,7 @@
 
         [ImportingConstructor]
         [Obsolete(MefConstruction.ImportingConstructorMessage, error: true)]
-<<<<<<< HEAD
-        public TypeScriptCompletionHandlerShim(ILspSolutionProvider solutionProvider)
-=======
-        public TypeScriptCompletionHandlerShim(ILspSolutionProvider solutionProvider) : base(solutionProvider, Array.Empty<Lazy<CompletionProvider, CompletionProviderMetadata>>())
->>>>>>> 3115ff84
+        public TypeScriptCompletionHandlerShim(ILspSolutionProvider solutionProvider) : base(Array.Empty<Lazy<CompletionProvider, CompletionProviderMetadata>>())
         {
             _solutionProvider = solutionProvider;
         }
@@ -85,14 +81,10 @@
         }
 
         public Task<LanguageServer.Protocol.CompletionItem> HandleAsync(LanguageServer.Protocol.CompletionItem param, RequestContext<Solution> requestContext, CancellationToken cancellationToken)
-<<<<<<< HEAD
         {
             var context = this.CreateRequestContext(param, _solutionProvider, requestContext.GetClientCapabilities());
             return base.HandleRequestAsync(param, context, cancellationToken);
         }
-=======
-            => base.HandleRequestAsync(param, new LSP.RequestContext(requestContext.GetClientCapabilities(), null), cancellationToken);
->>>>>>> 3115ff84
     }
 
     [ExportLspRequestHandler(LiveShareConstants.TypeScriptContractName, Methods.TextDocumentDocumentSymbolName)]
@@ -127,15 +119,11 @@
     [ExportLspRequestHandler(LiveShareConstants.TypeScriptContractName, Methods.TextDocumentImplementationName)]
     internal class TypeScriptFindImplementationsHandlerShim : FindImplementationsHandler, ILspRequestHandler<TextDocumentPositionParams, LanguageServer.Protocol.Location[], Solution>
     {
-<<<<<<< HEAD
-        private readonly ILspSolutionProvider _solutionProvider;
-=======
->>>>>>> 3115ff84
+        private readonly ILspSolutionProvider _solutionProvider;
         private readonly IThreadingContext _threadingContext;
 
         [ImportingConstructor]
         [Obsolete(MefConstruction.ImportingConstructorMessage, error: true)]
-<<<<<<< HEAD
         public TypeScriptFindImplementationsHandlerShim(ILspSolutionProvider solutionProvider, IThreadingContext threadingContext)
         {
             _threadingContext = threadingContext;
@@ -147,13 +135,6 @@
             var context = this.CreateRequestContext(request, _solutionProvider, requestContext.GetClientCapabilities());
             return base.HandleRequestAsync(request, context, cancellationToken);
         }
-=======
-        public TypeScriptFindImplementationsHandlerShim(ILspSolutionProvider solutionProvider, IThreadingContext threadingContext) : base(solutionProvider)
-            => _threadingContext = threadingContext;
-
-        public Task<LanguageServer.Protocol.Location[]> HandleAsync(TextDocumentPositionParams request, RequestContext<Solution> requestContext, CancellationToken cancellationToken)
-            => base.HandleRequestAsync(request, new LSP.RequestContext(requestContext.GetClientCapabilities(), null), cancellationToken);
->>>>>>> 3115ff84
 
         protected override async Task FindImplementationsAsync(IFindUsagesService findUsagesService, Document document, int position, SimpleFindUsagesContext context)
         {
@@ -177,11 +158,7 @@
         }
 
         public Task<InitializeResult> HandleAsync(InitializeParams param, RequestContext<Solution> requestContext, CancellationToken cancellationToken)
-<<<<<<< HEAD
             => base.HandleRequestAsync(param, this.CreateRequestContext(param, _solutionProvider, requestContext.GetClientCapabilities()), cancellationToken);
-=======
-            => base.HandleRequestAsync(param, new LSP.RequestContext(requestContext.GetClientCapabilities(), null), cancellationToken);
->>>>>>> 3115ff84
     }
 
     [ExportLspRequestHandler(LiveShareConstants.TypeScriptContractName, Methods.TextDocumentSignatureHelpName)]
@@ -198,14 +175,10 @@
         }
 
         public Task<SignatureHelp> HandleAsync(TextDocumentPositionParams param, RequestContext<Solution> requestContext, CancellationToken cancellationToken)
-<<<<<<< HEAD
         {
             var context = this.CreateRequestContext(param, _solutionProvider, requestContext.GetClientCapabilities());
             return base.HandleRequestAsync(param, context, cancellationToken);
         }
-=======
-            => base.HandleRequestAsync(param, new LSP.RequestContext(requestContext.GetClientCapabilities(), null), cancellationToken);
->>>>>>> 3115ff84
     }
 
     [ExportLspRequestHandler(LiveShareConstants.TypeScriptContractName, Methods.WorkspaceSymbolName)]
