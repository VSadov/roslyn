﻿// Copyright (c) Microsoft.  All Rights Reserved.  Licensed under the Apache License, Version 2.0.  See License.txt in the project root for license information.

using System.Threading;
using System.Threading.Tasks;
using Microsoft.CodeAnalysis;
using Microsoft.CodeAnalysis.Experiments;
using Microsoft.CodeAnalysis.Options;
using Microsoft.CodeAnalysis.Remote;

namespace Microsoft.VisualStudio.LanguageServices.Razor
{
    internal static class RazorLanguageServiceClientFactory
    {
        public static async Task<RazorLanguageServiceClient> CreateAsync(Workspace workspace, CancellationToken cancellationToken = default(CancellationToken))
        {
            var clientFactory = workspace.Services.GetRequiredService<IRemoteHostClientService>();
            var client = await clientFactory.TryGetRemoteHostClientAsync(cancellationToken).ConfigureAwait(false);
<<<<<<< HEAD
            return client == null ? null : new RazorLanguageServiceClient(client);
=======
            return client == null ? null : new RazorLangaugeServiceClient(client, GetServiceName(workspace));
>>>>>>> 81c63b70
        }

        #region support a/b testing. after a/b testing, we can remove all this code
        private static string s_serviceNameDoNotAccessDirectly = null;

        private static string GetServiceName(Workspace workspace)
        {
            if (s_serviceNameDoNotAccessDirectly == null)
            {
                var x64 = workspace.Options.GetOption(OOP64Bit);
                if (!x64)
                {
                    x64 = workspace.Services.GetService<IExperimentationService>().IsExperimentEnabled(
                        WellKnownExperimentNames.RoslynOOP64bit);
                }

                Interlocked.CompareExchange(
                    ref s_serviceNameDoNotAccessDirectly, x64 ? "razorLanguageService64" : "razorLanguageService", null);
            }

            return s_serviceNameDoNotAccessDirectly;
        }

        public static readonly Option<bool> OOP64Bit = new Option<bool>(
            nameof(InternalFeatureOnOffOptions), nameof(OOP64Bit), defaultValue: false,
            storageLocations: new LocalUserProfileStorageLocation(InternalFeatureOnOffOptions.LocalRegistryPath + nameof(OOP64Bit)));

        private static class InternalFeatureOnOffOptions
        {
            internal const string LocalRegistryPath = @"Roslyn\Internal\OnOff\Features\";
        }
        #endregion
    }
}<|MERGE_RESOLUTION|>--- conflicted
+++ resolved
@@ -15,11 +15,7 @@
         {
             var clientFactory = workspace.Services.GetRequiredService<IRemoteHostClientService>();
             var client = await clientFactory.TryGetRemoteHostClientAsync(cancellationToken).ConfigureAwait(false);
-<<<<<<< HEAD
-            return client == null ? null : new RazorLanguageServiceClient(client);
-=======
-            return client == null ? null : new RazorLangaugeServiceClient(client, GetServiceName(workspace));
->>>>>>> 81c63b70
+            return client == null ? null : new RazorLanguageServiceClient(client, GetServiceName(workspace));
         }
 
         #region support a/b testing. after a/b testing, we can remove all this code
