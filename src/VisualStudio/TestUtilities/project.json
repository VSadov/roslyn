--- conflicted
+++ resolved
@@ -1,18 +1,4 @@
 ﻿{
-<<<<<<< HEAD
-    "dependencies": {
-        "Microsoft.VisualStudio.Language.Intellisense": {
-            "version": "14.3.25407",
-            "suppressParent": "all"
-        },
-    },
-    "frameworks": {
-        "net46": { }
-    },
-    "runtimes": {
-        "win7": { }
-    }
-=======
   "dependencies": {
     "RoslynDependencies.Microsoft.VisualStudio.Text.Internal" : {
       "version": "14.3.25407",
@@ -33,5 +19,4 @@
   "runtimes": {
     "win7": { }
   }
->>>>>>> 4cdc3d8b
 }