﻿<?xml version="1.0" encoding="utf-8"?>
<xliff xmlns="urn:oasis:names:tc:xliff:document:1.2" xmlns:xsi="http://www.w3.org/2001/XMLSchema-instance" version="1.2" xsi:schemaLocation="urn:oasis:names:tc:xliff:document:1.2 xliff-core-1.2-transitional.xsd">
  <file datatype="xml" source-language="en" target-language="it" original="../VSPackage.resx">
    <body>
      <trans-unit id="101">
        <source>Visual Basic</source>
        <target state="translated">Visual Basic</target>
        <note>Used anywhere the string is needed (that is, everywhere.)</note>
      </trans-unit>
      <trans-unit id="1012">
        <source>Microsoft Visual Basic Code Page Editor</source>
        <target state="translated">Editor tabella codici di Microsoft Visual Basic</target>
        <note />
      </trans-unit>
      <trans-unit id="1013">
        <source>Microsoft Visual Basic Editor</source>
        <target state="translated">Microsoft Visual Basic Editor</target>
        <note />
      </trans-unit>
      <trans-unit id="10160">
<<<<<<< HEAD
        <source>Automatic insertion of end constructs;Change pretty listing settings;Change outlining mode;Automatic insertion of Interface and MustOverride members;Show or hide procedure line separators;Turn error correction suggestions on or off;Turn highlighting of references and keywords on or off</source>
        <target state="translated">Inserimento automatico di costrutti End;Modifica impostazioni di riformattazione;Modifica modalità struttura;Inserimento automatico di membri Interface e MustOverride;Mostra o nascondi separatori di riga routine;Attiva o disattiva i suggerimenti per la correzione degli errori;Attiva o disattiva evidenziazione di riferimenti e parole chiave</target>
=======
        <source>Automatic insertion of end constructs;Change pretty listing settings;Change outlining mode;Automatic insertion of Interface and MustOverride members;Show or hide procedure line separators;Turn error correction suggestions on or off;Turn highlighting of references and keywords on or off;Regex;Colorize regular expressions;Highlight related components under cursor;Report invalid regular expressions</source>
        <target state="needs-review-translation">Inserimento automatico di costrutti End;Modifica impostazioni listato;Modifica modalità struttura;Inserimento automatico di membri Interface e MustOverride;Mostra o nascondi separatori di riga routine;Attiva o disattiva i suggerimenti per la correzione degli errori;Attiva o disattiva evidenziazione di riferimenti e parole chiave</target>
>>>>>>> e086a1df
        <note>Advanced options page keywords</note>
      </trans-unit>
      <trans-unit id="102">
        <source>Advanced</source>
        <target state="translated">Avanzate</target>
        <note>"Advanced" node under Tools &gt;Options, Basic editor.</note>
      </trans-unit>
      <trans-unit id="103">
        <source>Basic</source>
        <target state="translated">Di base</target>
        <note>"Basic" node in profile Import/Export.</note>
      </trans-unit>
      <trans-unit id="104">
        <source>Basic Editor</source>
        <target state="translated">Basic Editor</target>
        <note>"Basic Editor" node in profile Import/Export.</note>
      </trans-unit>
      <trans-unit id="105">
        <source>Options that control general editor features including Intellisense statement completion, line number display, and single-click URL navigation.</source>
        <target state="translated">Opzioni che controllano le funzionalità generiche dell'editor, tra cui il completamento Intellisense delle istruzioni, la visualizzazione del numero di riga e l'apertura di URL con clic singolo.</target>
        <note>"Basic" node help text in profile Import/Export.</note>
      </trans-unit>
      <trans-unit id="106">
        <source>Options that control Visual Basic editor features including automatic insertion of end constructs, procedure line separators, and automatic code formatting.</source>
        <target state="translated">Opzioni che controllano le funzionalità di Visual Basic Editor, tra cui l'inserimento automatico di costrutti End, i separatori di riga routine e la formattazione automatica del codice.</target>
        <note>"Basic Editor" node help text in profile Import/Export.</note>
      </trans-unit>
      <trans-unit id="107">
        <source>Optimizes the environment so you can focus on building world-class applications. This collection of settings contains customizations to the window layout, command menus and keyboard shortcuts to make common Visual Basic commands more accessible.</source>
        <target state="translated">Ottimizza l'ambiente in modo da favorire la compilazione di applicazioni di qualità elevata. Questa raccolta di impostazioni contiene personalizzazioni relative a layout della finestra, menu dei comandi e tasti di scelta rapida per rendere più accessibili i comandi più usati di Visual Basic.</target>
        <note>Profile description in profile Reset All Settings.</note>
      </trans-unit>
      <trans-unit id="108">
        <source>Microsoft Visual Basic</source>
        <target state="translated">Microsoft Visual Basic</target>
        <note>Used for String in Tools &gt; Options, Text Editor, File Extensions</note>
      </trans-unit>
      <trans-unit id="109">
        <source>Code Style</source>
        <target state="translated">Stile codice</target>
        <note>"Code Style" category node under Tools &gt;Options, Basic editor.</note>
      </trans-unit>
      <trans-unit id="10161">
        <source>Qualify with Me;Prefer intrinsic types;Style;Code Style</source>
        <target state="translated">Qualifica con utente;Preferisci tipi intrinseci;Stile;Stile codice</target>
        <note>Code Style options page keywords</note>
      </trans-unit>
      <trans-unit id="110">
        <source>Naming</source>
        <target state="translated">Denominazione</target>
        <note>"Naming Style" node under Tools &gt;Options &gt; Basic editor &gt;Code Style.</note>
      </trans-unit>
      <trans-unit id="10162">
        <source>Naming Style;Name Styles;Naming Rule;Naming Conventions</source>
        <target state="translated">Stile di denominazione;Stili nomi;Regola di denominazione;Convenzioni di denominazione</target>
        <note>Naming Style options page keywords</note>
      </trans-unit>
      <trans-unit id="111">
        <source>General</source>
        <target state="translated">Generale</target>
        <note>"General" node under Tools &gt;Options &gt;Basic editor &gt;Code Style.</note>
      </trans-unit>
      <trans-unit id="112">
        <source>IntelliSense</source>
        <target state="translated">IntelliSense</target>
        <note />
      </trans-unit>
      <trans-unit id="312">
        <source>Change completion list settings;Pre-select most recently used member</source>
        <target state="translated">Modifica impostazioni di completamento elenco;Preseleziona membri usati più di recente</target>
        <note>IntelliSense options page keywords</note>
      </trans-unit>
      <trans-unit id="114">
        <source>Visual Basic components used in the IDE. Depending on your project type and settings, a different version of the compiler may be used.</source>
        <target state="translated">Componenti di Visual Basic usati nell'IDE. A seconda del tipo e delle impostazioni del processo, è possibile che venga usata una versione diversa del compilatore.</target>
        <note>Help &gt; About</note>
      </trans-unit>
      <trans-unit id="113">
        <source>Visual Basic Tools</source>
        <target state="translated">Strumenti di Visual Basic</target>
        <note>Help &gt; About</note>
      </trans-unit>
    </body>
  </file>
</xliff><|MERGE_RESOLUTION|>--- conflicted
+++ resolved
@@ -18,13 +18,8 @@
         <note />
       </trans-unit>
       <trans-unit id="10160">
-<<<<<<< HEAD
-        <source>Automatic insertion of end constructs;Change pretty listing settings;Change outlining mode;Automatic insertion of Interface and MustOverride members;Show or hide procedure line separators;Turn error correction suggestions on or off;Turn highlighting of references and keywords on or off</source>
-        <target state="translated">Inserimento automatico di costrutti End;Modifica impostazioni di riformattazione;Modifica modalità struttura;Inserimento automatico di membri Interface e MustOverride;Mostra o nascondi separatori di riga routine;Attiva o disattiva i suggerimenti per la correzione degli errori;Attiva o disattiva evidenziazione di riferimenti e parole chiave</target>
-=======
         <source>Automatic insertion of end constructs;Change pretty listing settings;Change outlining mode;Automatic insertion of Interface and MustOverride members;Show or hide procedure line separators;Turn error correction suggestions on or off;Turn highlighting of references and keywords on or off;Regex;Colorize regular expressions;Highlight related components under cursor;Report invalid regular expressions</source>
         <target state="needs-review-translation">Inserimento automatico di costrutti End;Modifica impostazioni listato;Modifica modalità struttura;Inserimento automatico di membri Interface e MustOverride;Mostra o nascondi separatori di riga routine;Attiva o disattiva i suggerimenti per la correzione degli errori;Attiva o disattiva evidenziazione di riferimenti e parole chiave</target>
->>>>>>> e086a1df
         <note>Advanced options page keywords</note>
       </trans-unit>
       <trans-unit id="102">
