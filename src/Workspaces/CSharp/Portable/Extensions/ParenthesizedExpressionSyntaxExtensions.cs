--- conflicted
+++ resolved
@@ -38,24 +38,25 @@
                 return true;
             }
 
-<<<<<<< HEAD
             if (node.IsParentKind(SyntaxKind.ArrowExpressionClause))
-=======
-            // ((x, y)) -> (x, y)
-            if (expression.IsKind(SyntaxKind.TupleExpression))
->>>>>>> 9c7e1ce0
-            {
-                return true;
-            }
-
-<<<<<<< HEAD
+            {
+                return true;
+            }
+
             // checked((x)) -> checked(x)
             if (node.IsParentKind(SyntaxKind.CheckedExpression) ||
                 node.IsParentKind(SyntaxKind.UncheckedExpression))
-=======
+            {
+                return true;
+            }
+            // ((x, y)) -> (x, y)
+            if (expression.IsKind(SyntaxKind.TupleExpression))
+            {
+                return true;
+            }
+
             // int Prop => (x); -> int Prop => x;
             if (node.Parent is ArrowExpressionClauseSyntax arrowExpressionClause && arrowExpressionClause.Expression == node)
->>>>>>> 9c7e1ce0
             {
                 return true;
             }
