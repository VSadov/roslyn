--- conflicted
+++ resolved
@@ -78,13 +78,10 @@
             span = Span;
             cancellationToken = CancellationToken;
         }
-<<<<<<< HEAD
-=======
     }
 
     internal interface ITypeScriptCodeRefactoringContext
     {
         bool IsBlocking { get; }
->>>>>>> a2ee4379
     }
 }