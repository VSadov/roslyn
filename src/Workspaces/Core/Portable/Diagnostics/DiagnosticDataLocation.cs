﻿// Licensed to the .NET Foundation under one or more agreements.
// The .NET Foundation licenses this file to you under the MIT license.
// See the LICENSE file in the project root for more information.

using System;
using System.IO;
using System.Runtime.Serialization;
using Microsoft.CodeAnalysis.Text;
using Roslyn.Utilities;

namespace Microsoft.CodeAnalysis.Diagnostics
{
    [DataContract]
    internal sealed class DiagnosticDataLocation
    {
        /// <summary>
        /// Path to where the diagnostic was originally reported.  May be a path to a document in a project, or the
        /// project file itself. This should only be used by clients that truly need to know the original location a
        /// diagnostic was reported at, ignoring things like <c>#line</c> directives or other systems that would map the
        /// diagnostic to a different file or location.  Most clients should instead use <see cref="MappedFileSpan"/>,
        /// which contains the final location (file and span) that the diagnostic should be considered at.
        /// </summary>
        [DataMember(Order = 0)]
        public readonly FileLinePositionSpan UnmappedFileSpan;

        /// <summary>
        /// Document the diagnostic is associated with.  May be null if this is a project diagnostic.
        /// </summary>
        [DataMember(Order = 1)]
        public readonly DocumentId? DocumentId;

        /// <summary>
        /// Path and span where the diagnostic has been finally mapped to.  If no mapping happened, this will be equal
        /// to <see cref="UnmappedFileSpan"/>.  The <see cref="FileLinePositionSpan.Path"/> of this value will be the
        /// fully normalized file path where the diagnostic is located at.
        /// </summary>
        [DataMember(Order = 3)]
        public readonly FileLinePositionSpan MappedFileSpan;

        public DiagnosticDataLocation(
            FileLinePositionSpan unmappedFileSpan,
            DocumentId? documentId = null,
            FileLinePositionSpan? mappedFileSpan = null)
<<<<<<< HEAD
            : this(unmappedFileSpan, documentId, mappedFileSpan, checkMappedFileSpan: true)
=======
            : this(unmappedFileSpan, documentId, sourceSpan, mappedFileSpan, forceMappedPath: false)
>>>>>>> ab1edd71
        {
        }

        private DiagnosticDataLocation(
            FileLinePositionSpan unmappedFileSpan,
            DocumentId? documentId,
            FileLinePositionSpan? mappedFileSpan,
            bool forceMappedPath)
        {
            Contract.ThrowIfNull(unmappedFileSpan.Path);

            UnmappedFileSpan = unmappedFileSpan;
            DocumentId = documentId;

            // If we were passed in a mapped span use it with the original span to determine the true final mapped
            // location. If forceMappedSpan is true, then this is a test which is explicitly making a mapped span that
            // it wants us to not mess with.  In that case, just hold onto that value directly.
            if (mappedFileSpan is { } mappedSpan &&
                (mappedSpan.HasMappedPath || forceMappedPath))
            {
                MappedFileSpan = new FileLinePositionSpan(GetNormalizedFilePath(unmappedFileSpan.Path, mappedSpan.Path), mappedSpan.Span);
            }
            else
            {
                MappedFileSpan = mappedFileSpan ?? unmappedFileSpan;
            }

            return;

            static string GetNormalizedFilePath(string original, string mapped)
            {
                if (RoslynString.IsNullOrEmpty(mapped))
                    return original;

                var combined = PathUtilities.CombinePaths(PathUtilities.GetDirectoryName(original), mapped);
                try
                {
                    return Path.GetFullPath(combined);
                }
                catch
                {
                    return combined;
                }
            }
        }

        internal DiagnosticDataLocation WithSpan(TextSpan newSourceSpan, SyntaxTree tree)
            => new(
                tree.GetLineSpan(newSourceSpan),
                DocumentId,
                tree.GetMappedLineSpan(newSourceSpan));

        public TextSpan GetUnmappedTextSpan(SourceText text)
        {
            var linePositionSpan = this.GetClampedLinePositionSpan(text, useMapped: false);

            var span = text.Lines.GetTextSpan(linePositionSpan);
            return EnsureInBounds(TextSpan.FromBounds(Math.Max(span.Start, 0), Math.Max(span.End, 0)), text);
        }

        private static TextSpan EnsureInBounds(TextSpan textSpan, SourceText text)
            => TextSpan.FromBounds(
                Math.Min(textSpan.Start, text.Length),
                Math.Min(textSpan.End, text.Length));

        public LinePositionSpan GetClampedLinePositionSpan(SourceText text, bool useMapped)
        {
            var lines = text.Lines;
            if (lines.Count == 0)
                return default;

            var fileSpan = useMapped ? this.MappedFileSpan : this.UnmappedFileSpan;

            var startLine = fileSpan.StartLinePosition.Line;
            var endLine = fileSpan.EndLinePosition.Line;

            // Make sure the starting columns are never negative.
            var startColumn = Math.Max(fileSpan.StartLinePosition.Character, 0);
            var endColumn = Math.Max(fileSpan.EndLinePosition.Character, 0);

            if (startLine < 0)
            {
                // If the start line is negative (e.g. before the start of the actual document) then move the start to the 0,0 position.
                startLine = 0;
                startColumn = 0;
            }
            else if (startLine >= lines.Count)
            {
                // if the start line is after the end of the document, move the start to the last location in the document.
                startLine = lines.Count - 1;
                startColumn = lines[startLine].SpanIncludingLineBreak.Length;
            }

            if (endLine < 0)
            {
                // if the end is before the start of the document, then move the end to wherever the start position was determined to be.
                endLine = startLine;
                endColumn = startColumn;
            }
            else if (endLine >= lines.Count)
            {
                // if the end line is after the end of the document, move the end to the last location in the document.
                endLine = lines.Count - 1;
                endColumn = lines[endLine].SpanIncludingLineBreak.Length;
            }

            // now, ensure that the column of the start/end positions is within the length of its line.
            startColumn = Math.Min(startColumn, lines[startLine].SpanIncludingLineBreak.Length);
            endColumn = Math.Min(endColumn, lines[endLine].SpanIncludingLineBreak.Length);

            var start = new LinePosition(startLine, startColumn);
            var end = new LinePosition(endLine, endColumn);

            // swap if necessary
            if (end < start)
                (start, end) = (end, start);

            return new LinePositionSpan(start, end);
        }

        public static class TestAccessor
        {
            public static DiagnosticDataLocation Create(
                FileLinePositionSpan originalFileSpan,
                DocumentId? documentId,
<<<<<<< HEAD
                FileLinePositionSpan? mappedFileSpan,
                bool checkMappedFileSpan)
            {
                return new DiagnosticDataLocation(originalFileSpan, documentId, mappedFileSpan, checkMappedFileSpan);
=======
                TextSpan? sourceSpan,
                FileLinePositionSpan mappedFileSpan,
                bool forceMappedPath)
            {
                return new DiagnosticDataLocation(originalFileSpan, documentId, sourceSpan, mappedFileSpan, forceMappedPath);
>>>>>>> ab1edd71
            }
        }
    }
}<|MERGE_RESOLUTION|>--- conflicted
+++ resolved
@@ -41,11 +41,7 @@
             FileLinePositionSpan unmappedFileSpan,
             DocumentId? documentId = null,
             FileLinePositionSpan? mappedFileSpan = null)
-<<<<<<< HEAD
-            : this(unmappedFileSpan, documentId, mappedFileSpan, checkMappedFileSpan: true)
-=======
-            : this(unmappedFileSpan, documentId, sourceSpan, mappedFileSpan, forceMappedPath: false)
->>>>>>> ab1edd71
+            : this(unmappedFileSpan, documentId, mappedFileSpan, forceMappedPath: false)
         {
         }
 
@@ -171,18 +167,10 @@
             public static DiagnosticDataLocation Create(
                 FileLinePositionSpan originalFileSpan,
                 DocumentId? documentId,
-<<<<<<< HEAD
-                FileLinePositionSpan? mappedFileSpan,
-                bool checkMappedFileSpan)
-            {
-                return new DiagnosticDataLocation(originalFileSpan, documentId, mappedFileSpan, checkMappedFileSpan);
-=======
-                TextSpan? sourceSpan,
                 FileLinePositionSpan mappedFileSpan,
                 bool forceMappedPath)
             {
-                return new DiagnosticDataLocation(originalFileSpan, documentId, sourceSpan, mappedFileSpan, forceMappedPath);
->>>>>>> ab1edd71
+                return new DiagnosticDataLocation(originalFileSpan, documentId, mappedFileSpan, forceMappedPath);
             }
         }
     }
