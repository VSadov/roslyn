--- conflicted
+++ resolved
@@ -34,13 +34,8 @@
             public ValueTask AddReferenceItemsAsync(RemoteServiceCallbackId callbackId, int count, CancellationToken cancellationToken)
                 => GetFindReferencesCallback(callbackId).AddItemsAsync(count, cancellationToken);
 
-<<<<<<< HEAD
-            public ValueTask ReferenceItemCompletedAsync(RemoteServiceCallbackId callbackId, CancellationToken cancellationToken)
-                => GetFindReferencesCallback(callbackId).ItemCompletedAsync(cancellationToken);
-=======
             public ValueTask ReferenceItemsCompletedAsync(RemoteServiceCallbackId callbackId, int count, CancellationToken cancellationToken)
                 => GetFindReferencesCallback(callbackId).ItemsCompletedAsync(count, cancellationToken);
->>>>>>> 67d940c4
 
             public ValueTask OnCompletedAsync(RemoteServiceCallbackId callbackId, CancellationToken cancellationToken)
                 => GetFindReferencesCallback(callbackId).OnCompletedAsync(cancellationToken);
@@ -65,13 +60,8 @@
             public ValueTask AddLiteralItemsAsync(RemoteServiceCallbackId callbackId, int count, CancellationToken cancellationToken)
                 => GetFindLiteralsCallback(callbackId).AddItemsAsync(count, cancellationToken);
 
-<<<<<<< HEAD
-            public ValueTask LiteralItemCompletedAsync(RemoteServiceCallbackId callbackId, CancellationToken cancellationToken)
-                => GetFindLiteralsCallback(callbackId).ItemCompletedAsync(cancellationToken);
-=======
             public ValueTask LiteralItemsCompletedAsync(RemoteServiceCallbackId callbackId, int count, CancellationToken cancellationToken)
                 => GetFindLiteralsCallback(callbackId).ItemsCompletedAsync(count, cancellationToken);
->>>>>>> 67d940c4
 
             public ValueTask OnLiteralReferenceFoundAsync(RemoteServiceCallbackId callbackId, DocumentId documentId, TextSpan span, CancellationToken cancellationToken)
                 => GetFindLiteralsCallback(callbackId).OnLiteralReferenceFoundAsync(documentId, span, cancellationToken);
