--- conflicted
+++ resolved
@@ -49,14 +49,10 @@
         var stringLiterals = StringLiteralHashSetPool.Allocate();
         var longLiterals = LongLiteralHashSetPool.Allocate();
 
-<<<<<<< HEAD
-        HashSet<(string alias, string name, int arity)>? globalAliasInfo = null;
+        HashSet<(string alias, string name, int arity, bool isGlobal)>? aliasInfo = null;
         Dictionary<InterceptsLocationData, TextSpan>? interceptsLocationInfo = null;
 
         var isCSharp = project.Language == LanguageNames.CSharp;
-=======
-        HashSet<(string alias, string name, int arity, bool isGlobal)>? aliasInfo = null;
->>>>>>> 9d5e3750
 
         try
         {
@@ -109,14 +105,10 @@
                         containsCollectionInitializer = containsCollectionInitializer || syntaxFacts.IsObjectCollectionInitializer(node);
                         containsAttribute = containsAttribute || syntaxFacts.IsAttribute(node);
 
-<<<<<<< HEAD
-                        TryAddGlobalAliasInfo(syntaxFacts, ref globalAliasInfo, node);
+                        TryAddAliasInfo(syntaxFacts, ref aliasInfo, node);
 
                         if (isCSharp)
                             TryAddInterceptsLocationInfo(syntaxFacts, ref interceptsLocationInfo, node);
-=======
-                        TryAddAliasInfo(syntaxFacts, ref aliasInfo, node);
->>>>>>> 9d5e3750
                     }
                     else
                     {
@@ -203,15 +195,10 @@
                     containsGlobalSuppressMessageAttribute,
                     containsConversion,
                     containsGlobalKeyword,
-<<<<<<< HEAD
                     containsCollectionInitializer,
                     containsAttribute),
-                globalAliasInfo,
+                aliasInfo,
                 interceptsLocationInfo);
-=======
-                    containsCollectionInitializer),
-                aliasInfo);
->>>>>>> 9d5e3750
         }
         finally
         {
@@ -244,7 +231,6 @@
             syntaxFacts.StringComparer.Equals(identifierName, nameof(SuppressMessageAttribute));
     }
 
-<<<<<<< HEAD
     private static void TryAddInterceptsLocationInfo(
         ISyntaxFactsService syntaxFacts,
         ref Dictionary<InterceptsLocationData, TextSpan>? interceptsLocationInfo,
@@ -314,10 +300,7 @@
         }
     }
 
-    private static void TryAddGlobalAliasInfo(
-=======
     private static void TryAddAliasInfo(
->>>>>>> 9d5e3750
         ISyntaxFactsService syntaxFacts,
         ref HashSet<(string alias, string name, int arity, bool isGlobal)>? aliasInfo,
         SyntaxNode node)
