--- conflicted
+++ resolved
@@ -15,25 +15,8 @@
         public static WellKnownSynchronizationKind GetWellKnownSynchronizationKind(this object value)
             => value switch
             {
-<<<<<<< HEAD
-                SolutionStateChecksums1 _ => WellKnownSynchronizationKind.SolutionState1,
+                SolutionStateChecksums1 => WellKnownSynchronizationKind.SolutionState1,
                 SolutionCompilationStateChecksums => WellKnownSynchronizationKind.SolutionCompilationState,
-                ProjectStateChecksums _ => WellKnownSynchronizationKind.ProjectState,
-                DocumentStateChecksums _ => WellKnownSynchronizationKind.DocumentState,
-                ChecksumCollection _ => WellKnownSynchronizationKind.ChecksumCollection,
-                SolutionInfo.SolutionAttributes _ => WellKnownSynchronizationKind.SolutionAttributes,
-                ProjectInfo.ProjectAttributes _ => WellKnownSynchronizationKind.ProjectAttributes,
-                DocumentInfo.DocumentAttributes _ => WellKnownSynchronizationKind.DocumentAttributes,
-                CompilationOptions _ => WellKnownSynchronizationKind.CompilationOptions,
-                ParseOptions _ => WellKnownSynchronizationKind.ParseOptions,
-                ProjectReference _ => WellKnownSynchronizationKind.ProjectReference,
-                MetadataReference _ => WellKnownSynchronizationKind.MetadataReference,
-                AnalyzerReference _ => WellKnownSynchronizationKind.AnalyzerReference,
-                SerializableSourceText _ => WellKnownSynchronizationKind.SerializableSourceText,
-                SourceText _ => WellKnownSynchronizationKind.SourceText,
-                SourceGeneratedDocumentIdentity _ => WellKnownSynchronizationKind.SourceGeneratedDocumentIdentity,
-=======
-                SolutionStateChecksums => WellKnownSynchronizationKind.SolutionState,
                 ProjectStateChecksums => WellKnownSynchronizationKind.ProjectState,
                 DocumentStateChecksums => WellKnownSynchronizationKind.DocumentState,
                 ChecksumCollection => WellKnownSynchronizationKind.ChecksumCollection,
@@ -48,7 +31,6 @@
                 SerializableSourceText => WellKnownSynchronizationKind.SerializableSourceText,
                 SourceText => WellKnownSynchronizationKind.SourceText,
                 SourceGeneratedDocumentIdentity => WellKnownSynchronizationKind.SourceGeneratedDocumentIdentity,
->>>>>>> a3cb38b3
                 _ => throw ExceptionUtilities.UnexpectedValue(value),
             };
 
