﻿// Licensed to the .NET Foundation under one or more agreements.
// The .NET Foundation licenses this file to you under the MIT license.
// See the LICENSE file in the project root for more information.

using System;
using System.Collections.Generic;
using System.Collections.Immutable;
using System.Diagnostics;
using System.Linq;
using System.Threading;
using Roslyn.Utilities;

namespace Microsoft.CodeAnalysis
{
    internal partial class SolutionCompilationState
    {
        private partial class CompilationTracker
        {
            /// <summary>
            /// The base type of all <see cref="CompilationTracker"/> states. The state of a <see
            /// cref="CompilationTracker" /> starts at <see cref="NoCompilationState"/>, and then will progress through
            /// <see cref="AllSyntaxTreesParsedState"/> when the initial compilation, with all parsed syntax trees in
            /// it, then through <see cref="InProgressState"/> (when there are translation actions to perform), back to
            /// <see cref="AllSyntaxTreesParsedState"/> once all those translation actions are collapsed, and then
            /// finally to <see cref="FinalCompilationTrackerState"/> once source generators have been run.
            /// <para/>
            /// These states can also move back to <see cref="AllSyntaxTreesParsedState"/> or <see
            /// cref="InProgressState"/> when forking from a complete <see cref="FinalCompilationTrackerState"/> when a
            /// project changes.
            /// </summary>
            private abstract class CompilationTrackerState
            {
<<<<<<< HEAD
                /// <summary>
                /// The base <see cref="CompilationTrackerState"/> that starts with everything empty.
                /// </summary>
                public static readonly CompilationTrackerState Empty = new NoCompilationState(
                    new CompilationTrackerGeneratorInfo(
                        documents: TextDocumentStates<SourceGeneratedDocumentState>.Empty,
                        driver: null));

                public CompilationTrackerGeneratorInfo GeneratorInfo { get; }

                protected CompilationTrackerState(
                    CompilationTrackerGeneratorInfo generatorInfo)
                {
                    GeneratorInfo = generatorInfo;
                }
=======
                ///// <summary>
                ///// The base <see cref="CompilationTrackerState"/> that starts with everything empty.
                ///// </summary>
                //public static readonly CompilationTrackerState Empty = new NoCompilationState(
                //    new CompilationTrackerGeneratorInfo(
                //        documents: TextDocumentStates<SourceGeneratedDocumentState>.Empty,
                //        driver: null,
                //        documentsAreFinal: false));
>>>>>>> e4b57d38

                /// <summary>
                /// Returns a <see cref="AllSyntaxTreesParsedState"/> if <paramref name="intermediateProjects"/> is
                /// empty, otherwise a <see cref="InProgressState"/>.
                /// </summary>
                public static NonFinalWithCompilationTrackerState Create(
                    bool isFrozen,
                    Compilation compilationWithoutGeneratedDocuments,
                    CompilationTrackerGeneratorInfo generatorInfo,
                    Compilation? staleCompilationWithGeneratedDocuments,
                    ImmutableList<(ProjectState state, CompilationAndGeneratorDriverTranslationAction action)> intermediateProjects)
                {
                    Contract.ThrowIfTrue(intermediateProjects is null);

                    // If we're not frozen, transition back to the non-final state as we def want to rerun generators
                    // for either of these non-final states.
                    if (!isFrozen)
                        generatorInfo = generatorInfo with { DocumentsAreFinal = false };

                    // If we don't have any intermediate projects to process, just initialize our
                    // DeclarationState now. We'll pass false for generatedDocumentsAreFinal because this is being called
                    // if our referenced projects are changing, so we'll have to rerun to consume changes.
                    return intermediateProjects.IsEmpty
                        ? new AllSyntaxTreesParsedState(isFrozen, compilationWithoutGeneratedDocuments, generatorInfo, staleCompilationWithGeneratedDocuments)
                        : new InProgressState(isFrozen, compilationWithoutGeneratedDocuments, generatorInfo, staleCompilationWithGeneratedDocuments, intermediateProjects);
                }
            }

            /// <summary>
            /// State used when we potentially have some information (like prior generated documents)
            /// but no compilation.
            /// </summary>
            private sealed class NoCompilationState : CompilationTrackerState
            {
                public static readonly NoCompilationState Instance = new();

                private NoCompilationState()
                {
                }
            }

            /// <summary>
            /// Root type for all tracker states that have a primordial (non source-generator) compilation that can
            /// be obtained.
            /// </summary>
            private abstract class WithCompilationTrackerState : CompilationTrackerState
            {
                /// <summary>
                /// Whether the generated documents in <see cref="CompilationTrackerState.GeneratorInfo"/> are frozen
                /// and generators should never be ran again, ever, even if a document is later changed. This is used to
                /// ensure that when we produce a frozen solution for partial semantics, further downstream forking of
                /// that solution won't rerun generators. This is because of two reasons:
                /// <list type="number">
                /// <item>Generally once we've produced a frozen solution with partial semantics, we now want speed rather
                /// than accuracy; a generator running in a later path will still cause issues there.</item>
                /// <item>The frozen solution with partial semantics makes no guarantee that other syntax trees exist or
                /// whether we even have references -- it's pretty likely that running a generator might produce worse results
                /// than what we originally had.</item>
                /// </list>
                /// </summary>
                public readonly bool IsFrozen;

                /// <summary>
                /// The best compilation that is available that source generators have not ran on. May be an
                /// in-progress, full declaration, a final compilation.
                /// </summary>
                public Compilation CompilationWithoutGeneratedDocuments { get; }

<<<<<<< HEAD
                public WithCompilationTrackerState(bool isFrozen, Compilation compilationWithoutGeneratedDocuments, CompilationTrackerGeneratorInfo generatorInfo)
                    : base(generatorInfo)
=======
                public CompilationTrackerGeneratorInfo GeneratorInfo { get; }

                public WithCompilationTrackerState(Compilation compilationWithoutGeneratedDocuments, CompilationTrackerGeneratorInfo generatorInfo)
>>>>>>> e4b57d38
                {
                    IsFrozen = isFrozen;
                    CompilationWithoutGeneratedDocuments = compilationWithoutGeneratedDocuments;
                    GeneratorInfo = generatorInfo;

                    // When in the frozen state, all documents must be final. We never want to run generators for frozen
                    // states as the point is to be fast (while potentially incomplete).
                    if (IsFrozen)
                        Contract.ThrowIfFalse(generatorInfo.DocumentsAreFinal);

#if DEBUG
                    // As a sanity check, we should never see the generated trees inside of the compilation that should
                    // not have generated trees.
                    foreach (var generatedDocument in generatorInfo.Documents.States.Values)
                    {
                        Contract.ThrowIfTrue(compilationWithoutGeneratedDocuments.SyntaxTrees.Contains(generatedDocument.GetSyntaxTree(CancellationToken.None)));
                    }
#endif
                }
            }

            /// <summary>
            /// Root type for all compilation tracker that have a compilation, but are not the final <see
            /// cref="FinalCompilationTrackerState"/>
            /// </summary>
            private abstract class NonFinalWithCompilationTrackerState : WithCompilationTrackerState
            {
                /// <summary>
                /// The result of taking the original completed compilation that had generated documents and updating
                /// them by apply the <see cref="CompilationAndGeneratorDriverTranslationAction" />; this is not a
                /// correct snapshot in that the generators have not been rerun, but may be reusable if the generators
                /// are later found to give the same output.
                /// </summary>
                public Compilation? StaleCompilationWithGeneratedDocuments { get; }

                protected NonFinalWithCompilationTrackerState(
                    bool isFrozen,
                    Compilation compilationWithoutGeneratedDocuments,
                    CompilationTrackerGeneratorInfo generatorInfo,
                    Compilation? staleCompilationWithGeneratedDocuments)
                    : base(isFrozen, compilationWithoutGeneratedDocuments, generatorInfo)
                {
                    // We're the non-final state.  As such, there is a strong correspondence between these two pieces of
                    // state.  Specifically, if we're frozen, then the documents must be final.  After all, we do not
                    // want to generate SG docs in the frozen state.  Conversely, if we're not frozen, the documents
                    // must not be final.  We *must* generate the final docs from this state to get into the
                    // FinalCompilationTrackerState.

                    Contract.ThrowIfFalse(IsFrozen == generatorInfo.DocumentsAreFinal);

                    StaleCompilationWithGeneratedDocuments = staleCompilationWithGeneratedDocuments;
                }
            }

            /// <summary>
            /// A state where we are holding onto a previously built compilation, and have a known set of transformations
            /// that could get us to a more final state.
            /// </summary>
            private sealed class InProgressState : NonFinalWithCompilationTrackerState
            {
                /// <summary>
                /// The list of changes that have happened since we last computed a compilation. The oldState corresponds to
                /// the state of the project prior to the mutation.
                /// </summary>
                public ImmutableList<(ProjectState oldState, CompilationAndGeneratorDriverTranslationAction action)> IntermediateProjects { get; }

                public InProgressState(
                    bool isFrozen,
                    Compilation compilationWithoutGeneratedDocuments,
                    CompilationTrackerGeneratorInfo generatorInfo,
                    Compilation? staleCompilationWithGeneratedDocuments,
                    ImmutableList<(ProjectState state, CompilationAndGeneratorDriverTranslationAction action)> intermediateProjects)
                    : base(isFrozen,
                           compilationWithoutGeneratedDocuments,
                           generatorInfo,
                           staleCompilationWithGeneratedDocuments)
                {
                    Contract.ThrowIfTrue(intermediateProjects is null);
                    Contract.ThrowIfTrue(intermediateProjects.IsEmpty);

                    IntermediateProjects = intermediateProjects;
                }
            }

            /// <summary>
            /// A built compilation for the tracker that contains the fully built DeclarationTable, but may not have
            /// references initialized.  Note: this is practically the same as <see cref="InProgressState"/> except that
            /// there are no intermediary translation actions to apply.  The tracker state always moves into this state
            /// prior to moving to the <see cref="FinalCompilationTrackerState"/>.
            /// </summary>
            private sealed class AllSyntaxTreesParsedState(
                bool isFrozen,
                Compilation compilationWithoutGeneratedDocuments,
                CompilationTrackerGeneratorInfo generatorInfo,
                Compilation? staleCompilationWithGeneratedDocuments) : NonFinalWithCompilationTrackerState(
                    isFrozen,
                    compilationWithoutGeneratedDocuments,
                    generatorInfo,
                    staleCompilationWithGeneratedDocuments)
            {
            }

            /// <summary>
            /// The final state a compilation tracker reaches. At this point <see
            /// cref="FinalCompilationWithGeneratedDocuments"/> is now available. It is a requirement that any <see
            /// cref="Compilation"/> provided to any clients of the <see cref="SolutionState"/> (for example, through
            /// <see cref="Project.GetCompilationAsync"/> or <see cref="Project.TryGetCompilation"/> must be from a <see
            /// cref="FinalCompilationTrackerState"/>.  This is because <see cref="FinalCompilationTrackerState"/>
            /// stores extra information in it about that compilation that the <see cref="SolutionState"/> can be
            /// queried for (for example: <see cref="Solution.GetOriginatingProject(ISymbol)"/>.  If <see
            /// cref="Compilation"/>s from other <see cref="CompilationTrackerState"/>s are passed out, then these other
            /// APIs will not function correctly.
            /// </summary>
            private sealed class FinalCompilationTrackerState : WithCompilationTrackerState
            {
                /// <summary>
                /// Specifies whether <see cref="FinalCompilationWithGeneratedDocuments"/> and all compilations it
                /// depends on contain full information or not.
                /// </summary>
                public readonly bool HasSuccessfullyLoaded;

                /// <summary>
                /// Weak set of the assembly, module and dynamic symbols that this compilation tracker has created.
                /// This can be used to determine which project an assembly symbol came from after the fact.  This is
                /// needed as the compilation an assembly came from can be GC'ed and further requests to get that
                /// compilation (or any of it's assemblies) may produce new assembly symbols.
                /// </summary>
                public readonly UnrootedSymbolSet UnrootedSymbolSet;

                /// <summary>
                /// The final compilation, with all references and source generators run. This is distinct from <see
                /// cref="Compilation"/>, which in the <see cref="FinalCompilationTrackerState"/> case will be the
                /// compilation before any source generators were ran. This ensures that a later invocation of the
                /// source generators consumes <see cref="Compilation"/> which will avoid generators being ran a second
                /// time on a compilation that already contains the output of other generators. If source generators are
                /// not active, this is equal to <see cref="Compilation"/>.
                /// </summary>
                public readonly Compilation FinalCompilationWithGeneratedDocuments;

                private FinalCompilationTrackerState(
                    bool isFrozen,
                    Compilation finalCompilationWithGeneratedDocuments,
                    Compilation compilationWithoutGeneratedDocuments,
                    bool hasSuccessfullyLoaded,
                    CompilationTrackerGeneratorInfo generatorInfo,
                    UnrootedSymbolSet unrootedSymbolSet)
                    : base(isFrozen, compilationWithoutGeneratedDocuments, generatorInfo)
                {
                    Contract.ThrowIfFalse(generatorInfo.DocumentsAreFinal);
                    Contract.ThrowIfNull(finalCompilationWithGeneratedDocuments);
                    HasSuccessfullyLoaded = hasSuccessfullyLoaded;
                    FinalCompilationWithGeneratedDocuments = finalCompilationWithGeneratedDocuments;
                    UnrootedSymbolSet = unrootedSymbolSet;

                    if (this.GeneratorInfo.Documents.IsEmpty)
                    {
                        // If we have no generated files, the pre-generator compilation and post-generator compilation
                        // should be the exact same instance; that way we're not creating more compilations than
                        // necessary that would be unable to share source symbols.
                        Debug.Assert(object.ReferenceEquals(finalCompilationWithGeneratedDocuments, compilationWithoutGeneratedDocuments));
                    }
                }

                /// <param name="finalCompilation">Not held onto</param>
                /// <param name="projectId">Not held onto</param>
                /// <param name="metadataReferenceToProjectId">Not held onto</param>
                public static FinalCompilationTrackerState Create(
                    bool isFrozen,
                    Compilation finalCompilationWithGeneratedDocuments,
                    Compilation compilationWithoutGeneratedDocuments,
                    bool hasSuccessfullyLoaded,
                    CompilationTrackerGeneratorInfo generatorInfo,
                    Compilation finalCompilation,
                    ProjectId projectId,
                    Dictionary<MetadataReference, ProjectId>? metadataReferenceToProjectId)
                {
                    Contract.ThrowIfFalse(generatorInfo.DocumentsAreFinal);

                    // Keep track of information about symbols from this Compilation.  This will help support other APIs
                    // the solution exposes that allows the user to map back from symbols to project information.

                    var unrootedSymbolSet = UnrootedSymbolSet.Create(finalCompilation);
                    RecordAssemblySymbols(projectId, finalCompilation, metadataReferenceToProjectId);

                    return new FinalCompilationTrackerState(
                        isFrozen,
                        finalCompilationWithGeneratedDocuments,
                        compilationWithoutGeneratedDocuments,
                        hasSuccessfullyLoaded,
                        generatorInfo,
                        unrootedSymbolSet);
                }

                private static void RecordAssemblySymbols(ProjectId projectId, Compilation compilation, Dictionary<MetadataReference, ProjectId>? metadataReferenceToProjectId)
                {
                    RecordSourceOfAssemblySymbol(compilation.Assembly, projectId);

                    if (metadataReferenceToProjectId != null)
                    {
                        foreach (var (metadataReference, currentID) in metadataReferenceToProjectId)
                        {
                            var symbol = compilation.GetAssemblyOrModuleSymbol(metadataReference);
                            RecordSourceOfAssemblySymbol(symbol, currentID);
                        }
                    }
                }

                private static void RecordSourceOfAssemblySymbol(ISymbol? assemblyOrModuleSymbol, ProjectId projectId)
                {
                    // TODO: how would we ever get a null here?
                    if (assemblyOrModuleSymbol == null)
                    {
                        return;
                    }

                    Contract.ThrowIfNull(projectId);
                    // remember which project is associated with this assembly
                    if (!s_assemblyOrModuleSymbolToProjectMap.TryGetValue(assemblyOrModuleSymbol, out var tmp))
                    {
                        // use GetValue to avoid race condition exceptions from Add.
                        // the first one to set the value wins.
                        s_assemblyOrModuleSymbolToProjectMap.GetValue(assemblyOrModuleSymbol, _ => projectId);
                    }
                    else
                    {
                        // sanity check: this should always be true, no matter how many times
                        // we attempt to record the association.
                        Debug.Assert(tmp == projectId);
                    }
                }
            }
        }
    }
}<|MERGE_RESOLUTION|>--- conflicted
+++ resolved
@@ -30,33 +30,6 @@
             /// </summary>
             private abstract class CompilationTrackerState
             {
-<<<<<<< HEAD
-                /// <summary>
-                /// The base <see cref="CompilationTrackerState"/> that starts with everything empty.
-                /// </summary>
-                public static readonly CompilationTrackerState Empty = new NoCompilationState(
-                    new CompilationTrackerGeneratorInfo(
-                        documents: TextDocumentStates<SourceGeneratedDocumentState>.Empty,
-                        driver: null));
-
-                public CompilationTrackerGeneratorInfo GeneratorInfo { get; }
-
-                protected CompilationTrackerState(
-                    CompilationTrackerGeneratorInfo generatorInfo)
-                {
-                    GeneratorInfo = generatorInfo;
-                }
-=======
-                ///// <summary>
-                ///// The base <see cref="CompilationTrackerState"/> that starts with everything empty.
-                ///// </summary>
-                //public static readonly CompilationTrackerState Empty = new NoCompilationState(
-                //    new CompilationTrackerGeneratorInfo(
-                //        documents: TextDocumentStates<SourceGeneratedDocumentState>.Empty,
-                //        driver: null,
-                //        documentsAreFinal: false));
->>>>>>> e4b57d38
-
                 /// <summary>
                 /// Returns a <see cref="AllSyntaxTreesParsedState"/> if <paramref name="intermediateProjects"/> is
                 /// empty, otherwise a <see cref="InProgressState"/>.
@@ -104,10 +77,10 @@
             private abstract class WithCompilationTrackerState : CompilationTrackerState
             {
                 /// <summary>
-                /// Whether the generated documents in <see cref="CompilationTrackerState.GeneratorInfo"/> are frozen
-                /// and generators should never be ran again, ever, even if a document is later changed. This is used to
-                /// ensure that when we produce a frozen solution for partial semantics, further downstream forking of
-                /// that solution won't rerun generators. This is because of two reasons:
+                /// Whether the generated documents in <see cref="GeneratorInfo"/> are frozen and generators should
+                /// never be ran again, ever, even if a document is later changed. This is used to ensure that when we
+                /// produce a frozen solution for partial semantics, further downstream forking of that solution won't
+                /// rerun generators. This is because of two reasons:
                 /// <list type="number">
                 /// <item>Generally once we've produced a frozen solution with partial semantics, we now want speed rather
                 /// than accuracy; a generator running in a later path will still cause issues there.</item>
@@ -124,14 +97,12 @@
                 /// </summary>
                 public Compilation CompilationWithoutGeneratedDocuments { get; }
 
-<<<<<<< HEAD
-                public WithCompilationTrackerState(bool isFrozen, Compilation compilationWithoutGeneratedDocuments, CompilationTrackerGeneratorInfo generatorInfo)
-                    : base(generatorInfo)
-=======
                 public CompilationTrackerGeneratorInfo GeneratorInfo { get; }
 
-                public WithCompilationTrackerState(Compilation compilationWithoutGeneratedDocuments, CompilationTrackerGeneratorInfo generatorInfo)
->>>>>>> e4b57d38
+                public WithCompilationTrackerState(
+                    bool isFrozen,
+                    Compilation compilationWithoutGeneratedDocuments,
+                    CompilationTrackerGeneratorInfo generatorInfo)
                 {
                     IsFrozen = isFrozen;
                     CompilationWithoutGeneratedDocuments = compilationWithoutGeneratedDocuments;
