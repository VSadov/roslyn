--- conflicted
+++ resolved
@@ -1372,10 +1372,6 @@
             }
 
             using var _ = ArrayBuilder<T>.GetInstance(out var removedDocumentStates);
-<<<<<<< HEAD
-            foreach (var documentId in documentIdsInProject)
-                removedDocumentStates.Add(getExistingTextDocumentState(oldProjectState, documentId));
-=======
 
             foreach (var documentId in documentIdsInProject)
             {
@@ -1383,9 +1379,7 @@
             }
 
             var removedDocumentStatesForProject = removedDocumentStates.ToImmutable();
->>>>>>> 084112a8
-
-            var removedDocumentStatesForProject = removedDocumentStates.ToImmutable();
+
             var (newProjectState, compilationTranslationAction) = removeDocumentsFromProjectState(oldProjectState, documentIdsInProject.ToImmutableArray(), removedDocumentStatesForProject);
 
             var stateChange = newCompilationState.SolutionState.ForkProject(
