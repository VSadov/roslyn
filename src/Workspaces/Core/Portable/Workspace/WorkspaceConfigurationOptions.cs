﻿// Licensed to the .NET Foundation under one or more agreements.
// The .NET Foundation licenses this file to you under the MIT license.
// See the LICENSE file in the project root for more information.

using System;
using System.Collections.Immutable;
using System.Composition;
using Microsoft.CodeAnalysis.Host;
using Microsoft.CodeAnalysis.Host.Mef;
using Microsoft.CodeAnalysis.Options;
using Microsoft.CodeAnalysis.Options.Providers;

namespace Microsoft.CodeAnalysis
{
    [ExportOptionProvider, Shared]
    internal class WorkspaceConfigurationOptions : IOptionProvider
    {
        /// <summary>
        /// Disables if the workspace creates recoverable trees when from its <see cref="ISyntaxTreeFactoryService"/>s.
        /// </summary>
        public static readonly Option<bool> DisableRecoverableTrees = new(
            nameof(WorkspaceConfigurationOptions), nameof(DisableRecoverableTrees), defaultValue: false,
            new FeatureFlagStorageLocation("Roslyn.DisableRecoverableTrees"));

        /// <summary>
        /// Disables holding onto the assembly references for runtime (not user/nuget/etc.) dlls weakly.
        /// </summary>
        public static readonly Option<bool> DisableReferenceManagerWeakRuntimeReferences = new(
            nameof(WorkspaceConfigurationOptions), nameof(DisableReferenceManagerWeakRuntimeReferences), defaultValue: false,
            new FeatureFlagStorageLocation("Roslyn.DisableRecoverableTrees"));

        ImmutableArray<IOption> IOptionProvider.Options { get; } = ImmutableArray.Create<IOption>(
            DisableRecoverableTrees,
            DisableReferenceManagerWeakRuntimeReferences);

        [ImportingConstructor]
        [Obsolete(MefConstruction.ImportingConstructorMessage, error: true)]
        public WorkspaceConfigurationOptions()
        {
        }
    }
<<<<<<< HEAD

    internal enum WorkspaceExperiment
    {
        None,
        /// <summary>
        /// Disables if the workspace creates recoverable trees when from its <see cref="ISyntaxTreeFactoryService"/>s.
        /// </summary>
        DisableRecoverableTrees = 1,
        /// <summary>
        /// Disables holding onto the assembly references for runtime (not user/nuget/etc.) dlls weakly.
        /// </summary>
        DisableReferenceManagerWeakRuntimeReferences = 2,
        /// <summary>
        /// Disables the <see cref="SolutionState.CompilationTracker"/> from holding onto compilations with weak references.
        /// </summary>
        DisableCompilationTrackerWeakCompilationReferences = 3,
    }
=======
>>>>>>> b816896f
}<|MERGE_RESOLUTION|>--- conflicted
+++ resolved
@@ -27,11 +27,19 @@
         /// </summary>
         public static readonly Option<bool> DisableReferenceManagerWeakRuntimeReferences = new(
             nameof(WorkspaceConfigurationOptions), nameof(DisableReferenceManagerWeakRuntimeReferences), defaultValue: false,
-            new FeatureFlagStorageLocation("Roslyn.DisableRecoverableTrees"));
+            new FeatureFlagStorageLocation("Roslyn.DisableReferenceManagerWeakRuntimeReferences"));
+
+        /// <summary>
+        /// Disables holding onto the assembly references for runtime (not user/nuget/etc.) dlls weakly.
+        /// </summary>
+        public static readonly Option<bool> DisableCompilationTrackerWeakCompilationReferences = new(
+            nameof(WorkspaceConfigurationOptions), nameof(DisableCompilationTrackerWeakCompilationReferences), defaultValue: false,
+            new FeatureFlagStorageLocation("Roslyn.DisableCompilationTrackerWeakCompilationReferences"));
 
         ImmutableArray<IOption> IOptionProvider.Options { get; } = ImmutableArray.Create<IOption>(
             DisableRecoverableTrees,
-            DisableReferenceManagerWeakRuntimeReferences);
+            DisableReferenceManagerWeakRuntimeReferences,
+            DisableCompilationTrackerWeakCompilationReferences);
 
         [ImportingConstructor]
         [Obsolete(MefConstruction.ImportingConstructorMessage, error: true)]
@@ -39,24 +47,4 @@
         {
         }
     }
-<<<<<<< HEAD
-
-    internal enum WorkspaceExperiment
-    {
-        None,
-        /// <summary>
-        /// Disables if the workspace creates recoverable trees when from its <see cref="ISyntaxTreeFactoryService"/>s.
-        /// </summary>
-        DisableRecoverableTrees = 1,
-        /// <summary>
-        /// Disables holding onto the assembly references for runtime (not user/nuget/etc.) dlls weakly.
-        /// </summary>
-        DisableReferenceManagerWeakRuntimeReferences = 2,
-        /// <summary>
-        /// Disables the <see cref="SolutionState.CompilationTracker"/> from holding onto compilations with weak references.
-        /// </summary>
-        DisableCompilationTrackerWeakCompilationReferences = 3,
-    }
-=======
->>>>>>> b816896f
 }