﻿<?xml version="1.0" encoding="utf-8"?>
<root>
  <!-- 
    Microsoft ResX Schema 
    
    Version 2.0
    
    The primary goals of this format is to allow a simple XML format 
    that is mostly human readable. The generation and parsing of the 
    various data types are done through the TypeConverter classes 
    associated with the data types.
    
    Example:
    
    ... ado.net/XML headers & schema ...
    <resheader name="resmimetype">text/microsoft-resx</resheader>
    <resheader name="version">2.0</resheader>
    <resheader name="reader">System.Resources.ResXResourceReader, System.Windows.Forms, ...</resheader>
    <resheader name="writer">System.Resources.ResXResourceWriter, System.Windows.Forms, ...</resheader>
    <data name="Name1"><value>this is my long string</value><comment>this is a comment</comment></data>
    <data name="Color1" type="System.Drawing.Color, System.Drawing">Blue</data>
    <data name="Bitmap1" mimetype="application/x-microsoft.net.object.binary.base64">
        <value>[base64 mime encoded serialized .NET Framework object]</value>
    </data>
    <data name="Icon1" type="System.Drawing.Icon, System.Drawing" mimetype="application/x-microsoft.net.object.bytearray.base64">
        <value>[base64 mime encoded string representing a byte array form of the .NET Framework object]</value>
        <comment>This is a comment</comment>
    </data>
                
    There are any number of "resheader" rows that contain simple 
    name/value pairs.
    
    Each data row contains a name, and value. The row also contains a 
    type or mimetype. Type corresponds to a .NET class that support 
    text/value conversion through the TypeConverter architecture. 
    Classes that don't support this are serialized and stored with the 
    mimetype set.
    
    The mimetype is used for serialized objects, and tells the 
    ResXResourceReader how to depersist the object. This is currently not 
    extensible. For a given mimetype the value must be set accordingly:
    
    Note - application/x-microsoft.net.object.binary.base64 is the format 
    that the ResXResourceWriter will generate, however the reader can 
    read any of the formats listed below.
    
    mimetype: application/x-microsoft.net.object.binary.base64
    value   : The object must be serialized with 
            : System.Runtime.Serialization.Formatters.Binary.BinaryFormatter
            : and then encoded with base64 encoding.
    
    mimetype: application/x-microsoft.net.object.soap.base64
    value   : The object must be serialized with 
            : System.Runtime.Serialization.Formatters.Soap.SoapFormatter
            : and then encoded with base64 encoding.

    mimetype: application/x-microsoft.net.object.bytearray.base64
    value   : The object must be serialized into a byte array 
            : using a System.ComponentModel.TypeConverter
            : and then encoded with base64 encoding.
    -->
  <xsd:schema id="root" xmlns="" xmlns:xsd="http://www.w3.org/2001/XMLSchema" xmlns:msdata="urn:schemas-microsoft-com:xml-msdata">
    <xsd:import namespace="http://www.w3.org/XML/1998/namespace" />
    <xsd:element name="root" msdata:IsDataSet="true">
      <xsd:complexType>
        <xsd:choice maxOccurs="unbounded">
          <xsd:element name="metadata">
            <xsd:complexType>
              <xsd:sequence>
                <xsd:element name="value" type="xsd:string" minOccurs="0" />
              </xsd:sequence>
              <xsd:attribute name="name" use="required" type="xsd:string" />
              <xsd:attribute name="type" type="xsd:string" />
              <xsd:attribute name="mimetype" type="xsd:string" />
              <xsd:attribute ref="xml:space" />
            </xsd:complexType>
          </xsd:element>
          <xsd:element name="assembly">
            <xsd:complexType>
              <xsd:attribute name="alias" type="xsd:string" />
              <xsd:attribute name="name" type="xsd:string" />
            </xsd:complexType>
          </xsd:element>
          <xsd:element name="data">
            <xsd:complexType>
              <xsd:sequence>
                <xsd:element name="value" type="xsd:string" minOccurs="0" msdata:Ordinal="1" />
                <xsd:element name="comment" type="xsd:string" minOccurs="0" msdata:Ordinal="2" />
              </xsd:sequence>
              <xsd:attribute name="name" type="xsd:string" use="required" msdata:Ordinal="1" />
              <xsd:attribute name="type" type="xsd:string" msdata:Ordinal="3" />
              <xsd:attribute name="mimetype" type="xsd:string" msdata:Ordinal="4" />
              <xsd:attribute ref="xml:space" />
            </xsd:complexType>
          </xsd:element>
          <xsd:element name="resheader">
            <xsd:complexType>
              <xsd:sequence>
                <xsd:element name="value" type="xsd:string" minOccurs="0" msdata:Ordinal="1" />
              </xsd:sequence>
              <xsd:attribute name="name" type="xsd:string" use="required" />
            </xsd:complexType>
          </xsd:element>
        </xsd:choice>
      </xsd:complexType>
    </xsd:element>
  </xsd:schema>
  <resheader name="resmimetype">
    <value>text/microsoft-resx</value>
  </resheader>
  <resheader name="version">
    <value>2.0</value>
  </resheader>
  <resheader name="reader">
    <value>System.Resources.ResXResourceReader, System.Windows.Forms, Version=4.0.0.0, Culture=neutral, PublicKeyToken=b77a5c561934e089</value>
  </resheader>
  <resheader name="writer">
    <value>System.Resources.ResXResourceWriter, System.Windows.Forms, Version=4.0.0.0, Culture=neutral, PublicKeyToken=b77a5c561934e089</value>
  </resheader>
  <data name="An_error_occurred_while_reading_the_specified_configuration_file_colon_0" xml:space="preserve">
    <value>An error occurred while reading the specified configuration file: {0}</value>
  </data>
  <data name="Symbol_0_is_not_from_source" xml:space="preserve">
    <value>Symbol "{0}" is not from source.</value>
  </data>
  <data name="Documentation_comment_id_must_start_with_E_F_M_N_P_or_T" xml:space="preserve">
    <value>Documentation comment id must start with E, F, M, N, P or T</value>
  </data>
  <data name="Cycle_detected_in_extensions" xml:space="preserve">
    <value>Cycle detected in extensions</value>
  </data>
  <data name="Destination_type_must_be_a_0_but_given_one_is_1" xml:space="preserve">
    <value>Destination type must be a {0}, but given one is {1}.</value>
  </data>
  <data name="Destination_type_must_be_a_0_or_a_1_but_given_one_is_2" xml:space="preserve">
    <value>Destination type must be a {0} or a {1}, but given one is {2}.</value>
  </data>
  <data name="Destination_type_must_be_a_0_1_or_2_but_given_one_is_3" xml:space="preserve">
    <value>Destination type must be a {0}, {1} or {2}, but given one is {3}.</value>
  </data>
  <data name="Could_not_find_location_to_generation_symbol_into" xml:space="preserve">
    <value>Could not find location to generation symbol into.</value>
  </data>
  <data name="No_location_provided_to_add_statements_to" xml:space="preserve">
    <value>No location provided to add statements to.</value>
  </data>
  <data name="Destination_location_was_not_in_source" xml:space="preserve">
    <value>Destination location was not in source.</value>
  </data>
  <data name="Destination_location_was_from_a_different_tree" xml:space="preserve">
    <value>Destination location was from a different tree.</value>
  </data>
  <data name="Node_is_of_the_wrong_type" xml:space="preserve">
    <value>Node is of the wrong type.</value>
  </data>
  <data name="Location_must_be_null_or_from_source" xml:space="preserve">
    <value>Location must be null or from source.</value>
  </data>
  <data name="Duplicate_source_file_0_in_project_1" xml:space="preserve">
    <value>Duplicate source file '{0}' in project '{1}'</value>
  </data>
  <data name="Removing_projects_is_not_supported" xml:space="preserve">
    <value>Removing projects is not supported.</value>
  </data>
  <data name="Adding_projects_is_not_supported" xml:space="preserve">
    <value>Adding projects is not supported.</value>
  </data>
  <data name="Workspace_is_not_empty" xml:space="preserve">
    <value>Workspace is not empty.</value>
  </data>
  <data name="_0_is_not_part_of_the_workspace" xml:space="preserve">
    <value>'{0}' is not part of the workspace.</value>
  </data>
  <data name="_0_is_already_part_of_the_workspace" xml:space="preserve">
    <value>'{0}' is already part of the workspace.</value>
  </data>
  <data name="_0_is_not_referenced" xml:space="preserve">
    <value>'{0}' is not referenced.</value>
  </data>
  <data name="_0_is_already_referenced" xml:space="preserve">
    <value>'{0}' is already referenced.</value>
  </data>
  <data name="Adding_project_reference_from_0_to_1_will_cause_a_circular_reference" xml:space="preserve">
    <value>Adding project reference from '{0}' to '{1}' will cause a circular reference.</value>
  </data>
  <data name="Metadata_is_not_referenced" xml:space="preserve">
    <value>Metadata is not referenced.</value>
  </data>
  <data name="Metadata_is_already_referenced" xml:space="preserve">
    <value>Metadata is already referenced.</value>
  </data>
  <data name="_0_is_not_present" xml:space="preserve">
    <value>{0} is not present.</value>
  </data>
  <data name="_0_is_already_present" xml:space="preserve">
    <value>{0} is already present.</value>
  </data>
  <data name="The_specified_document_is_not_a_version_of_this_document" xml:space="preserve">
    <value>The specified document is not a version of this document.</value>
  </data>
  <data name="The_language_0_is_not_supported" xml:space="preserve">
    <value>The language '{0}' is not supported.</value>
  </data>
  <data name="The_solution_already_contains_the_specified_project" xml:space="preserve">
    <value>The solution already contains the specified project.</value>
  </data>
  <data name="The_solution_does_not_contain_the_specified_project" xml:space="preserve">
    <value>The solution does not contain the specified project.</value>
  </data>
  <data name="The_project_already_references_the_target_project" xml:space="preserve">
    <value>The project already references the target project.</value>
  </data>
  <data name="The_project_already_transitively_references_the_target_project" xml:space="preserve">
    <value>The project already transitively references the target project.</value>
  </data>
  <data name="The_solution_already_contains_the_specified_document" xml:space="preserve">
    <value>The solution already contains the specified document.</value>
  </data>
  <data name="The_solution_does_not_contain_the_specified_document" xml:space="preserve">
    <value>The solution does not contain the specified document.</value>
  </data>
  <data name="Temporary_storage_cannot_be_written_more_than_once" xml:space="preserve">
    <value>Temporary storage cannot be written more than once.</value>
  </data>
  <data name="_0_is_not_open" xml:space="preserve">
    <value>'{0}' is not open.</value>
  </data>
  <data name="A_language_name_cannot_be_specified_for_this_option" xml:space="preserve">
    <value>A language name cannot be specified for this option.</value>
  </data>
  <data name="A_language_name_must_be_specified_for_this_option" xml:space="preserve">
    <value>A language name must be specified for this option.</value>
  </data>
  <data name="File_was_externally_modified_colon_0" xml:space="preserve">
    <value>File was externally modified: {0}.</value>
  </data>
  <data name="Unrecognized_language_name" xml:space="preserve">
    <value>Unrecognized language name.</value>
  </data>
  <data name="Can_t_resolve_metadata_reference_colon_0" xml:space="preserve">
    <value>Can't resolve metadata reference: '{0}'.</value>
  </data>
  <data name="Can_t_resolve_analyzer_reference_colon_0" xml:space="preserve">
    <value>Can't resolve analyzer reference: '{0}'.</value>
  </data>
  <data name="Invalid_project_block_expected_after_Project" xml:space="preserve">
    <value>Invalid project block, expected "=" after Project.</value>
  </data>
  <data name="Invalid_project_block_expected_after_project_name" xml:space="preserve">
    <value>Invalid project block, expected "," after project name.</value>
  </data>
  <data name="Invalid_project_block_expected_after_project_path" xml:space="preserve">
    <value>Invalid project block, expected "," after project path.</value>
  </data>
  <data name="Expected_0" xml:space="preserve">
    <value>Expected {0}.</value>
  </data>
  <data name="_0_must_be_a_non_null_and_non_empty_string" xml:space="preserve">
    <value>"{0}" must be a non-null and non-empty string.</value>
  </data>
  <data name="Expected_header_colon_0" xml:space="preserve">
    <value>Expected header: "{0}".</value>
  </data>
  <data name="Expected_end_of_file" xml:space="preserve">
    <value>Expected end-of-file.</value>
  </data>
  <data name="Expected_0_line" xml:space="preserve">
    <value>Expected {0} line.</value>
  </data>
  <data name="This_submission_already_references_another_submission_project" xml:space="preserve">
    <value>This submission already references another submission project.</value>
  </data>
  <data name="_0_still_contains_open_documents" xml:space="preserve">
    <value>{0} still contains open documents.</value>
  </data>
  <data name="_0_is_still_open" xml:space="preserve">
    <value>{0} is still open.</value>
  </data>
  <data name="An_element_with_the_same_key_but_a_different_value_already_exists" xml:space="preserve">
    <value>An element with the same key but a different value already exists.</value>
  </data>
  <data name="Arrays_with_more_than_one_dimension_cannot_be_serialized" xml:space="preserve">
    <value>Arrays with more than one dimension cannot be serialized.</value>
  </data>
  <data name="Value_too_large_to_be_represented_as_a_30_bit_unsigned_integer" xml:space="preserve">
    <value>Value too large to be represented as a 30 bit unsigned integer.</value>
  </data>
  <data name="Specified_path_must_be_absolute" xml:space="preserve">
    <value>Specified path must be absolute.</value>
  </data>
  <data name="Cast_is_redundant" xml:space="preserve">
    <value>Cast is redundant.</value>
  </data>
  <data name="Name_can_be_simplified" xml:space="preserve">
    <value>Name can be simplified.</value>
  </data>
  <data name="Unknown_identifier" xml:space="preserve">
    <value>Unknown identifier.</value>
  </data>
  <data name="Cannot_generate_code_for_unsupported_operator_0" xml:space="preserve">
    <value>Cannot generate code for unsupported operator '{0}'</value>
  </data>
  <data name="Invalid_number_of_parameters_for_binary_operator" xml:space="preserve">
    <value>Invalid number of parameters for binary operator.</value>
  </data>
  <data name="Invalid_number_of_parameters_for_unary_operator" xml:space="preserve">
    <value>Invalid number of parameters for unary operator.</value>
  </data>
  <data name="Absolute_path_expected" xml:space="preserve">
    <value>Absolute path expected.</value>
  </data>
  <data name="Cannot_open_project_0_because_the_file_extension_1_is_not_associated_with_a_language" xml:space="preserve">
    <value>Cannot open project '{0}' because the file extension '{1}' is not associated with a language.</value>
  </data>
  <data name="Cannot_open_project_0_because_the_language_1_is_not_supported" xml:space="preserve">
    <value>Cannot open project '{0}' because the language '{1}' is not supported.</value>
  </data>
  <data name="Invalid_project_file_path_colon_0" xml:space="preserve">
    <value>Invalid project file path: '{0}'</value>
  </data>
  <data name="Invalid_solution_file_path_colon_0" xml:space="preserve">
    <value>Invalid solution file path: '{0}'</value>
  </data>
  <data name="Project_file_not_found_colon_0" xml:space="preserve">
    <value>Project file not found: '{0}'</value>
  </data>
  <data name="Solution_file_not_found_colon_0" xml:space="preserve">
    <value>Solution file not found: '{0}'</value>
  </data>
  <data name="Unmerged_change_from_project_0" xml:space="preserve">
    <value>Unmerged change from project '{0}'</value>
  </data>
  <data name="Added_colon" xml:space="preserve">
    <value>Added:</value>
  </data>
  <data name="Fix_all_0" xml:space="preserve">
    <value>Fix all '{0}'</value>
  </data>
  <data name="Fix_all_0_in_1" xml:space="preserve">
    <value>Fix all '{0}' in '{1}'</value>
  </data>
  <data name="Fix_all_0_in_Solution" xml:space="preserve">
    <value>Fix all '{0}' in Solution</value>
  </data>
  <data name="After_colon" xml:space="preserve">
    <value>After:</value>
  </data>
  <data name="Before_colon" xml:space="preserve">
    <value>Before:</value>
  </data>
  <data name="Removed_colon" xml:space="preserve">
    <value>Removed:</value>
  </data>
  <data name="Invalid_CodePage_value_colon_0" xml:space="preserve">
    <value>Invalid CodePage value: {0}</value>
  </data>
  <data name="Adding_additional_documents_is_not_supported" xml:space="preserve">
    <value>Adding additional documents is not supported.</value>
  </data>
  <data name="Adding_analyzer_references_is_not_supported" xml:space="preserve">
    <value>Adding analyzer references is not supported.</value>
  </data>
  <data name="Adding_documents_is_not_supported" xml:space="preserve">
    <value>Adding documents is not supported.</value>
  </data>
  <data name="Adding_metadata_references_is_not_supported" xml:space="preserve">
    <value>Adding metadata references is not supported.</value>
  </data>
  <data name="Adding_project_references_is_not_supported" xml:space="preserve">
    <value>Adding project references is not supported.</value>
  </data>
  <data name="Changing_additional_documents_is_not_supported" xml:space="preserve">
    <value>Changing additional documents is not supported.</value>
  </data>
  <data name="Changing_documents_is_not_supported" xml:space="preserve">
    <value>Changing documents is not supported.</value>
  </data>
  <data name="Changing_project_properties_is_not_supported" xml:space="preserve">
    <value>Changing project properties is not supported.</value>
  </data>
  <data name="Removing_additional_documents_is_not_supported" xml:space="preserve">
    <value>Removing additional documents is not supported.</value>
  </data>
  <data name="Removing_analyzer_references_is_not_supported" xml:space="preserve">
    <value>Removing analyzer references is not supported.</value>
  </data>
  <data name="Removing_documents_is_not_supported" xml:space="preserve">
    <value>Removing documents is not supported.</value>
  </data>
  <data name="Removing_metadata_references_is_not_supported" xml:space="preserve">
    <value>Removing metadata references is not supported.</value>
  </data>
  <data name="Removing_project_references_is_not_supported" xml:space="preserve">
    <value>Removing project references is not supported.</value>
  </data>
  <data name="Service_of_type_0_is_required_to_accomplish_the_task_but_is_not_available_from_the_workspace" xml:space="preserve">
    <value>Service of type '{0}' is required to accomplish the task but is not available from the workspace.</value>
  </data>
  <data name="Supplied_diagnostic_cannot_be_null" xml:space="preserve">
    <value>Supplied diagnostic cannot be null.</value>
  </data>
  <data name="At_least_one_diagnostic_must_be_supplied" xml:space="preserve">
    <value>At least one diagnostic must be supplied.</value>
  </data>
  <data name="Diagnostic_must_have_span_0" xml:space="preserve">
    <value>Diagnostic must have span '{0}'</value>
  </data>
  <data name="Cannot_deserialize_type_0" xml:space="preserve">
    <value>Cannot deserialize type '{0}'.</value>
  </data>
  <data name="Cannot_serialize_type_0" xml:space="preserve">
    <value>Cannot serialize type '{0}'.</value>
  </data>
  <data name="The_type_0_is_not_understood_by_the_serialization_binder" xml:space="preserve">
    <value>The type '{0}' is not understood by the serialization binder.</value>
  </data>
  <data name="Label_for_node_0_is_invalid_it_must_be_within_bracket_0_1" xml:space="preserve">
    <value>Label for node '{0}' is invalid, it must be within [0, {1}).</value>
  </data>
  <data name="Matching_nodes_0_and_1_must_have_the_same_label" xml:space="preserve">
    <value>Matching nodes '{0}' and '{1}' must have the same label.</value>
  </data>
  <data name="Node_0_must_be_contained_in_the_new_tree" xml:space="preserve">
    <value>Node '{0}' must be contained in the new tree.</value>
  </data>
  <data name="Node_0_must_be_contained_in_the_old_tree" xml:space="preserve">
    <value>Node '{0}' must be contained in the old tree.</value>
  </data>
  <data name="The_member_0_is_not_declared_within_the_declaration_of_the_symbol" xml:space="preserve">
    <value>The member '{0}' is not declared within the declaration of the symbol.</value>
  </data>
  <data name="The_position_is_not_within_the_symbol_s_declaration" xml:space="preserve">
    <value>The position is not within the symbol's declaration</value>
  </data>
  <data name="The_symbol_0_cannot_be_located_within_the_current_solution" xml:space="preserve">
    <value>The symbol '{0}' cannot be located within the current solution.</value>
  </data>
  <data name="Changing_compilation_options_is_not_supported" xml:space="preserve">
    <value>Changing compilation options is not supported.</value>
  </data>
  <data name="Changing_parse_options_is_not_supported" xml:space="preserve">
    <value>Changing parse options is not supported.</value>
  </data>
  <data name="The_node_is_not_part_of_the_tree" xml:space="preserve">
    <value>The node is not part of the tree.</value>
  </data>
  <data name="This_workspace_does_not_support_opening_and_closing_documents" xml:space="preserve">
    <value>This workspace does not support opening and closing documents.</value>
  </data>
  <data name="Usage_colon" xml:space="preserve">
    <value>Usage:</value>
  </data>
  <data name="Exceptions_colon" xml:space="preserve">
    <value>Exceptions:</value>
  </data>
  <data name="_0_returned_an_uninitialized_ImmutableArray" xml:space="preserve">
    <value>'{0}' returned an uninitialized ImmutableArray</value>
  </data>
  <data name="Failure" xml:space="preserve">
    <value>Failure</value>
  </data>
  <data name="Warning" xml:space="preserve">
    <value>Warning</value>
  </data>
  <data name="Populate_switch" xml:space="preserve">
    <value>Populate switch</value>
  </data>
  <data name="Member_access_should_be_qualified" xml:space="preserve">
    <value>Member access should be qualified.</value>
  </data>
  <data name="Add_braces_to_0_statement" xml:space="preserve">
    <value>Add braces to '{0}' statement.</value>
  </data>
  <data name="Options_did_not_come_from_Workspace" xml:space="preserve">
    <value>Options did not come from Workspace</value>
  </data>
  <data name="Enable" xml:space="preserve">
    <value>Enable</value>
  </data>
  <data name="Enable_and_ignore_future_errors" xml:space="preserve">
    <value>Enable and ignore future errors</value>
  </data>
  <data name="_0_encountered_an_error_and_has_been_disabled" xml:space="preserve">
    <value>'{0}' encountered an error and has been disabled.</value>
  </data>
  <data name="Show_Stack_Trace" xml:space="preserve">
    <value>Show Stack Trace</value>
  </data>
  <data name="Stream_is_too_long" xml:space="preserve">
    <value>Stream is too long.</value>
  </data>
  <data name="Deserialization_reader_for_0_read_incorrect_number_of_values" xml:space="preserve">
    <value>Deserialization reader for '{0}' read incorrect number of values.</value>
  </data>
  <data name="Pascal_Case" xml:space="preserve">
    <value>Pascal Case</value>
  </data>
  <data name="Abstract_Method" xml:space="preserve">
    <value>Abstract Method</value>
    <comment>{locked: abstract}{locked: method} These are keywords (unless the order of words or capitalization should be handled differently)</comment>
  </data>
  <data name="Async_Method" xml:space="preserve">
    <value>Async Method</value>
    <comment>{locked: async}{locked: method} These are keywords (unless the order of words or capitalization should be handled differently)</comment>
  </data>
  <data name="Begins_with_I" xml:space="preserve">
    <value>Begins with I</value>
    <comment>{locked:I}</comment>
  </data>
  <data name="Class" xml:space="preserve">
    <value>Class</value>
    <comment>{locked} unless the capitalization should be handled differently</comment>
  </data>
  <data name="Delegate" xml:space="preserve">
    <value>Delegate</value>
    <comment>{locked} unless the capitalization should be handled differently</comment>
  </data>
  <data name="Enum" xml:space="preserve">
    <value>Enum</value>
    <comment>{locked} unless the capitalization should be handled differently</comment>
  </data>
  <data name="Event" xml:space="preserve">
    <value>Event</value>
    <comment>{locked} unless the capitalization should be handled differently</comment>
  </data>
  <data name="Interface" xml:space="preserve">
    <value>Interface</value>
    <comment>{locked} unless the capitalization should be handled differently</comment>
  </data>
  <data name="Non_Field_Members" xml:space="preserve">
    <value>Non-Field Members</value>
    <comment>{locked:field}</comment>
  </data>
  <data name="Private_Method" xml:space="preserve">
    <value>Private Method</value>
    <comment>{locked: private}{locked: method} These are keywords (unless the order of words or capitalization should be handled differently)</comment>
  </data>
  <data name="Private_or_Internal_Field" xml:space="preserve">
    <value>Private or Internal Field</value>
    <comment>{locked: private}{locked: internal}{locked:field}</comment>
  </data>
  <data name="Private_or_Internal_Static_Field" xml:space="preserve">
    <value>Private or Internal Static Field</value>
    <comment>{locked: private}{locked: internal}{locked:static}{locked:field}</comment>
  </data>
  <data name="Property" xml:space="preserve">
    <value>Property</value>
    <comment>{locked} unless the capitalization should be handled differently</comment>
  </data>
  <data name="Public_or_Protected_Field" xml:space="preserve">
    <value>Public or Protected Field</value>
    <comment>{locked: public}{locked: protected}{locked:field}</comment>
  </data>
  <data name="Static_Field" xml:space="preserve">
    <value>Static Field</value>
    <comment>{locked:static}{locked:field} (unless the capitalization should be handled differently)</comment>
  </data>
  <data name="Static_Method" xml:space="preserve">
    <value>Static Method</value>
    <comment>{locked: static}{locked: method} These are keywords (unless the order of words or capitalization should be handled differently)</comment>
  </data>
  <data name="Struct" xml:space="preserve">
    <value>Struct</value>
    <comment>{locked} unless the capitalization should be handled differently</comment>
  </data>
  <data name="Types" xml:space="preserve">
    <value>Types</value>
    <comment>{locked:types} unless the capitalization should be handled differently</comment>
  </data>
  <data name="Method" xml:space="preserve">
    <value>Method</value>
    <comment>{locked:method} unless the capitalization should be handled differently</comment>
  </data>
  <data name="Missing_prefix_colon_0" xml:space="preserve">
    <value>Missing prefix: '{0}'</value>
  </data>
  <data name="Error" xml:space="preserve">
    <value>Error</value>
  </data>
  <data name="None" xml:space="preserve">
    <value>None</value>
  </data>
  <data name="Missing_suffix_colon_0" xml:space="preserve">
    <value>Missing suffix: '{0}'</value>
  </data>
  <data name="These_non_leading_words_must_begin_with_an_upper_case_letter_colon_0" xml:space="preserve">
    <value>These non-leading words must begin with an upper case letter: {0}</value>
  </data>
  <data name="Suggestion" xml:space="preserve">
    <value>Suggestion</value>
  </data>
  <data name="These_non_leading_words_must_begin_with_a_lowercase_letter_colon_0" xml:space="preserve">
    <value>These non-leading words must begin with a lowercase letter: {0}</value>
  </data>
  <data name="These_words_cannot_contain_lower_case_characters_colon_0" xml:space="preserve">
    <value>These words cannot contain lower case characters: {0}</value>
  </data>
  <data name="These_words_cannot_contain_upper_case_characters_colon_0" xml:space="preserve">
    <value>These words cannot contain upper case characters: {0}</value>
  </data>
  <data name="These_words_must_begin_with_upper_case_characters_colon_0" xml:space="preserve">
    <value>These words must begin with upper case characters: {0}</value>
  </data>
  <data name="The_first_word_0_must_begin_with_an_upper_case_character" xml:space="preserve">
    <value>The first word, '{0}', must begin with an upper case character</value>
  </data>
  <data name="The_first_word_0_must_begin_with_a_lower_case_character" xml:space="preserve">
    <value>The first word, '{0}', must begin with a lower case character</value>
  </data>
  <data name="File_0_size_of_1_exceeds_maximum_allowed_size_of_2" xml:space="preserve">
    <value>File '{0}' size of {1} exceeds maximum allowed size of {2}</value>
  </data>
  <data name="Changing_document_property_is_not_supported" xml:space="preserve">
    <value>Changing document properties is not supported</value>
  </data>
<<<<<<< HEAD
  <data name="Invalid_number" xml:space="preserve">
    <value>Invalid number</value>
  </data>
  <data name="Unterminated_comment" xml:space="preserve">
    <value>Unterminated comment</value>
  </data>
  <data name="Unterminated_string" xml:space="preserve">
    <value>Unterminated string</value>
  </data>
  <data name="_0_expected" xml:space="preserve">
    <value>'{0}' expected</value>
  </data>
  <data name="_0_unexpected" xml:space="preserve">
    <value>'{0}' unexpected</value>
  </data>
  <data name="Invalid_escape_sequence" xml:space="preserve">
    <value>Invalid escape sequence</value>
  </data>
  <data name="Error_parsing_comment" xml:space="preserve">
    <value>Error parsing comment</value>
  </data>
  <data name="Syntax_error" xml:space="preserve">
    <value>Syntax error</value>
  </data>
  <data name="Invalid_property_name" xml:space="preserve">
    <value>Invalid property name</value>
  </data>
  <data name="Missing_property_value" xml:space="preserve">
    <value>Missing property value</value>
  </data>
  <data name="Nested_properties_not_allowed" xml:space="preserve">
    <value>Nested properties not allowed</value>
  </data>
  <data name="Name_expected" xml:space="preserve">
    <value>Name expected</value>
  </data>
  <data name="Invalid_constructor_name" xml:space="preserve">
    <value>Invalid constructor name</value>
  </data>
  <data name="Comments_not_allowed" xml:space="preserve">
    <value>Comments not allowed</value>
  </data>
  <data name="Constructors_not_allowed" xml:space="preserve">
    <value>Constructors not allowed</value>
  </data>
  <data name="Illegal_string_character" xml:space="preserve">
    <value>Illegal string character</value>
  </data>
  <data name="Illegal_whitespace_character" xml:space="preserve">
    <value>Illegal whitespace character</value>
  </data>
  <data name="Only_properties_allowed_in_an_object" xml:space="preserve">
    <value>Only properties allowed in an object</value>
  </data>
  <data name="Properties_not_allowed_in_an_array" xml:space="preserve">
    <value>Properties not allowed in an array</value>
  </data>
  <data name="Property_name_must_be_a_string" xml:space="preserve">
    <value>Property name must be a string</value>
  </data>
  <data name="Strings_must_start_with_double_quote_not_single_quote" xml:space="preserve">
    <value>Strings must start with " not '</value>
  </data>
  <data name="Trailing_comma_not_allowed" xml:space="preserve">
    <value>Trailing comma not allowed</value>
  </data>
  <data name="Value_required" xml:space="preserve">
    <value>Value required</value>
  </data>
  <data name="_0_literal_not_allowed" xml:space="preserve">
    <value>'{0}' literal not allowed</value>
  </data>
  <data name="JSON_issue_0" xml:space="preserve">
    <value>JSON issue: {0}</value>
  </data>
  <data name="Probable_JSON_string_detected" xml:space="preserve">
    <value>Probable JSON string detected</value>
  </data>
  <data name="Enable_JSON_editor_features" xml:space="preserve">
    <value>Enable JSON editor features</value>
=======
  <data name="Variables_captured_colon" xml:space="preserve">
    <value>Variables captured:</value>
  </data>
  <data name="Alternation_conditions_cannot_be_comments" xml:space="preserve">
    <value>Alternation conditions cannot be comments</value>
    <comment>This is an error message shown to the user when they write an invalid Regular Expression. Example: a|(?#b)</comment>
  </data>
  <data name="Alternation_conditions_do_not_capture_and_cannot_be_named" xml:space="preserve">
    <value>Alternation conditions do not capture and cannot be named</value>
    <comment>This is an error message shown to the user when they write an invalid Regular Expression. Example: (?(?'x'))</comment>
  </data>
  <data name="A_subtraction_must_be_the_last_element_in_a_character_class" xml:space="preserve">
    <value>A subtraction must be the last element in a character class</value>
    <comment>This is an error message shown to the user when they write an invalid Regular Expression. Example: [a-[b]-c]</comment>
  </data>
  <data name="Cannot_include_class_0_in_character_range" xml:space="preserve">
    <value>Cannot include class \{0} in character range</value>
    <comment>This is an error message shown to the user when they write an invalid Regular Expression. Example: [a-\w]. {0} is the invalid class (\w here)</comment>
  </data>
  <data name="Capture_group_numbers_must_be_less_than_or_equal_to_Int32_MaxValue" xml:space="preserve">
    <value>Capture group numbers must be less than or equal to Int32.MaxValue</value>
    <comment>This is an error message shown to the user when they write an invalid Regular Expression. Example: a{2147483648}</comment>
  </data>
  <data name="Capture_number_cannot_be_zero" xml:space="preserve">
    <value>Capture number cannot be zero</value>
    <comment>This is an error message shown to the user when they write an invalid Regular Expression. Example: (?&lt;0&gt;a)</comment>
  </data>
  <data name="Illegal_backslash_at_end_of_pattern" xml:space="preserve">
    <value>Illegal \ at end of pattern</value>
    <comment>This is an error message shown to the user when they write an invalid Regular Expression. Example: \</comment>
  </data>
  <data name="Illegal_x_y_with_x_less_than_y" xml:space="preserve">
    <value>Illegal {x,y} with x &gt; y</value>
    <comment>This is an error message shown to the user when they write an invalid Regular Expression. Example: a{1,0}</comment>
  </data>
  <data name="Incomplete_character_escape" xml:space="preserve">
    <value>Incomplete \p{X} character escape</value>
    <comment>This is an error message shown to the user when they write an invalid Regular Expression. Example: \p{ Cc }</comment>
  </data>
  <data name="Insufficient_hexadecimal_digits" xml:space="preserve">
    <value>Insufficient hexadecimal digits</value>
    <comment>This is an error message shown to the user when they write an invalid Regular Expression. Example: \x</comment>
  </data>
  <data name="Invalid_group_name_Group_names_must_begin_with_a_word_character" xml:space="preserve">
    <value>Invalid group name: Group names must begin with a word character</value>
    <comment>This is an error message shown to the user when they write an invalid Regular Expression. Example: (?&lt;a &gt;a)</comment>
  </data>
  <data name="Malformed" xml:space="preserve">
    <value>malformed</value>
    <comment>This is an error message shown to the user when they write an invalid Regular Expression. Example: (?(0</comment>
  </data>
  <data name="Malformed_character_escape" xml:space="preserve">
    <value>Malformed \p{X} character escape</value>
    <comment>This is an error message shown to the user when they write an invalid Regular Expression. Example: \p {Cc}</comment>
  </data>
  <data name="Malformed_named_back_reference" xml:space="preserve">
    <value>Malformed \k&lt;...&gt; named back reference</value>
    <comment>This is an error message shown to the user when they write an invalid Regular Expression. Example: \k'</comment>
  </data>
  <data name="Missing_control_character" xml:space="preserve">
    <value>Missing control character</value>
    <comment>This is an error message shown to the user when they write an invalid Regular Expression. Example: \c</comment>
  </data>
  <data name="Nested_quantifier_0" xml:space="preserve">
    <value>Nested quantifier {0}</value>
    <comment>This is an error message shown to the user when they write an invalid Regular Expression. Example: a**. In this case {0} will be '*', the extra unnecessary quantifier.</comment>
  </data>
  <data name="Not_enough_close_parens" xml:space="preserve">
    <value>Not enough )'s</value>
    <comment>This is an error message shown to the user when they write an invalid Regular Expression. Example: (a</comment>
  </data>
  <data name="Quantifier_x_y_following_nothing" xml:space="preserve">
    <value>Quantifier {x,y} following nothing</value>
    <comment>This is an error message shown to the user when they write an invalid Regular Expression. Example: *</comment>
  </data>
  <data name="Reference_to_undefined_group" xml:space="preserve">
    <value>reference to undefined group</value>
    <comment>This is an error message shown to the user when they write an invalid Regular Expression. Example: (?(1))</comment>
  </data>
  <data name="Reference_to_undefined_group_name_0" xml:space="preserve">
    <value>Reference to undefined group name {0}</value>
    <comment>This is an error message shown to the user when they write an invalid Regular Expression. Example: \k&lt;a&gt;. Here, {0} will be the name of the undefined group ('a')</comment>
  </data>
  <data name="Reference_to_undefined_group_number_0" xml:space="preserve">
    <value>Reference to undefined group number {0}</value>
    <comment>This is an error message shown to the user when they write an invalid Regular Expression. Example: (?&lt;-1&gt;). Here, {0} will be the number of the undefined group ('1')</comment>
  </data>
  <data name="Too_many_bars_in_conditional_grouping" xml:space="preserve">
    <value>Too many | in (?()|)</value>
    <comment>This is an error message shown to the user when they write an invalid Regular Expression. Example: (?(0)a|b|)</comment>
  </data>
  <data name="Too_many_close_parens" xml:space="preserve">
    <value>Too many )'s</value>
    <comment>This is an error message shown to the user when they write an invalid Regular Expression. Example: )</comment>
  </data>
  <data name="Unknown_property" xml:space="preserve">
    <value>Unknown property</value>
    <comment>This is an error message shown to the user when they write an invalid Regular Expression. Example: \p{}</comment>
  </data>
  <data name="Unknown_property_0" xml:space="preserve">
    <value>Unknown property '{0}'</value>
    <comment>This is an error message shown to the user when they write an invalid Regular Expression. Example: \p{xxx}. Here, {0} will be the name of the unknown property ('xxx')</comment>
  </data>
  <data name="Unrecognized_control_character" xml:space="preserve">
    <value>Unrecognized control character</value>
    <comment>This is an error message shown to the user when they write an invalid Regular Expression. Example: [\c]</comment>
  </data>
  <data name="Unrecognized_escape_sequence_0" xml:space="preserve">
    <value>Unrecognized escape sequence \{0}</value>
    <comment>This is an error message shown to the user when they write an invalid Regular Expression. Example: \m. Here, {0} will be the unrecognized character ('m')</comment>
  </data>
  <data name="Unrecognized_grouping_construct" xml:space="preserve">
    <value>Unrecognized grouping construct</value>
    <comment>This is an error message shown to the user when they write an invalid Regular Expression. Example: (?&lt;</comment>
  </data>
  <data name="Unterminated_character_class_set" xml:space="preserve">
    <value>Unterminated [] set</value>
    <comment>This is an error message shown to the user when they write an invalid Regular Expression. Example: [</comment>
  </data>
  <data name="Unterminated_regex_comment" xml:space="preserve">
    <value>Unterminated (?#...) comment</value>
    <comment>This is an error message shown to the user when they write an invalid Regular Expression. Example: (?#</comment>
  </data>
  <data name="x_y_range_in_reverse_order" xml:space="preserve">
    <value>[x-y] range in reverse order</value>
    <comment>This is an error message shown to the user when they write an invalid Regular Expression. Example: [b-a]</comment>
  </data>
  <data name="Regex_issue_0" xml:space="preserve">
    <value>Regex issue: {0}</value>
    <comment>This is an error message shown to the user when they write an invalid Regular Expression. {0} will be the actual text of one of the above Regular Expression errors.</comment>
>>>>>>> f9067cda
  </data>
  <data name="Refactoring_Only" xml:space="preserve">
    <value>Refactoring Only</value>
  </data>
</root><|MERGE_RESOLUTION|>--- conflicted
+++ resolved
@@ -613,7 +613,6 @@
   <data name="Changing_document_property_is_not_supported" xml:space="preserve">
     <value>Changing document properties is not supported</value>
   </data>
-<<<<<<< HEAD
   <data name="Invalid_number" xml:space="preserve">
     <value>Invalid number</value>
   </data>
@@ -694,7 +693,7 @@
   </data>
   <data name="Enable_JSON_editor_features" xml:space="preserve">
     <value>Enable JSON editor features</value>
-=======
+  </data>
   <data name="Variables_captured_colon" xml:space="preserve">
     <value>Variables captured:</value>
   </data>
@@ -825,7 +824,6 @@
   <data name="Regex_issue_0" xml:space="preserve">
     <value>Regex issue: {0}</value>
     <comment>This is an error message shown to the user when they write an invalid Regular Expression. {0} will be the actual text of one of the above Regular Expression errors.</comment>
->>>>>>> f9067cda
   </data>
   <data name="Refactoring_Only" xml:space="preserve">
     <value>Refactoring Only</value>
