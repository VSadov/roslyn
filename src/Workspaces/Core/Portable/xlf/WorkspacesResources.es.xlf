--- conflicted
+++ resolved
@@ -37,22 +37,10 @@
         <target state="translated">Documento cambiante '{0}' no es compatible.</target>
         <note />
       </trans-unit>
-<<<<<<< HEAD
-      <trans-unit id="Comments_not_allowed">
-        <source>Comments not allowed</source>
-        <target state="new">Comments not allowed</target>
-        <note />
-      </trans-unit>
-      <trans-unit id="Constructors_not_allowed">
-        <source>Constructors not allowed</source>
-        <target state="new">Constructors not allowed</target>
-        <note />
-=======
       <trans-unit id="CodeAction_{0}_did_not_produce_a_changed_solution">
         <source>CodeAction '{0}' did not produce a changed solution</source>
         <target state="translated">El tipo CodeAction "{0}" no generó una solución modificada</target>
         <note>"CodeAction" is a specific type, and {0} represents the title shown by the action.</note>
->>>>>>> d1339bed
       </trans-unit>
       <trans-unit id="Core_EditorConfig_Options">
         <source>Core EditorConfig Options</source>
@@ -74,90 +62,24 @@
         <target state="translated">El documento no admite árboles de sintaxis</target>
         <note />
       </trans-unit>
-      <trans-unit id="Enable_JSON_editor_features">
-        <source>Enable JSON editor features</source>
-        <target state="new">Enable JSON editor features</target>
-        <note />
-      </trans-unit>
-      <trans-unit id="Error_parsing_comment">
-        <source>Error parsing comment</source>
-        <target state="new">Error parsing comment</target>
-        <note />
-      </trans-unit>
       <trans-unit id="Error_reading_content_of_source_file_0_1">
         <source>Error reading content of source file '{0}' -- '{1}'.</source>
         <target state="translated">Error al leer el contenido del archivo de origen "{0}"--"{1}".</target>
         <note />
       </trans-unit>
-      <trans-unit id="Illegal_string_character">
-        <source>Illegal string character</source>
-        <target state="new">Illegal string character</target>
-        <note />
-      </trans-unit>
-      <trans-unit id="Illegal_whitespace_character">
-        <source>Illegal whitespace character</source>
-        <target state="new">Illegal whitespace character</target>
-        <note />
-      </trans-unit>
       <trans-unit id="Indentation_and_spacing">
         <source>Indentation and spacing</source>
         <target state="translated">Sangría y espaciado</target>
         <note />
       </trans-unit>
-      <trans-unit id="Invalid_constructor_name">
-        <source>Invalid constructor name</source>
-        <target state="new">Invalid constructor name</target>
-        <note />
-      </trans-unit>
-      <trans-unit id="Invalid_escape_sequence">
-        <source>Invalid escape sequence</source>
-        <target state="new">Invalid escape sequence</target>
-        <note />
-      </trans-unit>
-      <trans-unit id="Invalid_number">
-        <source>Invalid number</source>
-        <target state="new">Invalid number</target>
-        <note />
-      </trans-unit>
-      <trans-unit id="Invalid_property_name">
-        <source>Invalid property name</source>
-        <target state="new">Invalid property name</target>
-        <note />
-      </trans-unit>
-      <trans-unit id="JSON_issue_0">
-        <source>JSON issue: {0}</source>
-        <target state="new">JSON issue: {0}</target>
-        <note />
-      </trans-unit>
-      <trans-unit id="Missing_property_value">
-        <source>Missing property value</source>
-        <target state="new">Missing property value</target>
-        <note />
-      </trans-unit>
-      <trans-unit id="Name_expected">
-        <source>Name expected</source>
-        <target state="new">Name expected</target>
-        <note />
-      </trans-unit>
-      <trans-unit id="Nested_properties_not_allowed">
-        <source>Nested properties not allowed</source>
-        <target state="new">Nested properties not allowed</target>
-        <note />
-      </trans-unit>
       <trans-unit id="New_line_preferences">
         <source>New line preferences</source>
         <target state="translated">Nuevas preferencias de línea</target>
         <note />
       </trans-unit>
-<<<<<<< HEAD
-      <trans-unit id="Only_properties_allowed_in_an_object">
-        <source>Only properties allowed in an object</source>
-        <target state="new">Only properties allowed in an object</target>
-=======
       <trans-unit id="Only_submission_project_can_reference_submission_projects">
         <source>Only submission project can reference submission projects.</source>
         <target state="translated">Solo un proyecto de envío puede hacer referencia a proyectos de envío.</target>
->>>>>>> d1339bed
         <note />
       </trans-unit>
       <trans-unit id="Options_did_not_come_from_specified_Solution">
@@ -165,15 +87,9 @@
         <target state="translated">Las opciones no procedían de la solución especificada.</target>
         <note />
       </trans-unit>
-<<<<<<< HEAD
-      <trans-unit id="Probable_JSON_string_detected">
-        <source>Probable JSON string detected</source>
-        <target state="new">Probable JSON string detected</target>
-=======
       <trans-unit id="Predefined_conversion_from_0_to_1">
         <source>Predefined conversion from {0} to {1}.</source>
         <target state="translated">Conversión predefinida de {0} a {1}</target>
->>>>>>> d1339bed
         <note />
       </trans-unit>
       <trans-unit id="Project_does_not_contain_specified_reference">
@@ -181,16 +97,6 @@
         <target state="translated">El proyecto no contiene la referencia especificada.</target>
         <note />
       </trans-unit>
-      <trans-unit id="Properties_not_allowed_in_an_array">
-        <source>Properties not allowed in an array</source>
-        <target state="new">Properties not allowed in an array</target>
-        <note />
-      </trans-unit>
-      <trans-unit id="Property_name_must_be_a_string">
-        <source>Property name must be a string</source>
-        <target state="new">Property name must be a string</target>
-        <note />
-      </trans-unit>
       <trans-unit id="Refactoring_Only">
         <source>Refactoring Only</source>
         <target state="translated">Solo refactorización</target>
@@ -206,11 +112,6 @@
         <target state="translated">No se permite quitar documentos de configuración del analizador.</target>
         <note />
       </trans-unit>
-<<<<<<< HEAD
-      <trans-unit id="Strings_must_start_with_double_quote_not_single_quote">
-        <source>Strings must start with " not '</source>
-        <target state="new">Strings must start with " not '</target>
-=======
       <trans-unit id="Rename_0_to_1">
         <source>Rename '{0}' to '{1}'</source>
         <target state="translated">Cambiar el nombre de '{0}' a '{1}'</target>
@@ -219,7 +120,6 @@
       <trans-unit id="Solution_does_not_contain_specified_reference">
         <source>Solution does not contain specified reference</source>
         <target state="translated">La solución no contiene la referencia especificada</target>
->>>>>>> d1339bed
         <note />
       </trans-unit>
       <trans-unit id="Symbol_0_is_not_from_source">
@@ -297,13 +197,6 @@
         <target state="translated">No se admite la adición de proyectos.</target>
         <note />
       </trans-unit>
-<<<<<<< HEAD
-      <trans-unit id="Syntax_error">
-        <source>Syntax error</source>
-        <target state="new">Syntax error</target>
-        <note />
-      </trans-unit>
-=======
       <trans-unit id="Symbols_project_could_not_be_found_in_the_provided_solution">
         <source>Symbol's project could not be found in the provided solution</source>
         <target state="translated">No se pudo encontrar el proyecto del símbolo en la solución proporcionada.</target>
@@ -319,7 +212,6 @@
         <target state="translated">No se puede cambiar el contenido de un elemento SourceGeneratedDocument.</target>
         <note>{locked:SourceGeneratedDocument}</note>
       </trans-unit>
->>>>>>> d1339bed
       <trans-unit id="The_project_already_contains_the_specified_reference">
         <source>The project already contains the specified reference.</source>
         <target state="translated">El proyecto ya contiene la referencia especificada.</target>
@@ -335,26 +227,6 @@
         <target state="translated">Desconocido</target>
         <note />
       </trans-unit>
-      <trans-unit id="Trailing_comma_not_allowed">
-        <source>Trailing comma not allowed</source>
-        <target state="new">Trailing comma not allowed</target>
-        <note />
-      </trans-unit>
-      <trans-unit id="Unterminated_comment">
-        <source>Unterminated comment</source>
-        <target state="new">Unterminated comment</target>
-        <note />
-      </trans-unit>
-      <trans-unit id="Unterminated_string">
-        <source>Unterminated string</source>
-        <target state="new">Unterminated string</target>
-        <note />
-      </trans-unit>
-      <trans-unit id="Value_required">
-        <source>Value required</source>
-        <target state="new">Value required</target>
-        <note />
-      </trans-unit>
       <trans-unit id="Visual_Basic_files">
         <source>Visual Basic files</source>
         <target state="translated">Archivos de Visual Basic</target>
@@ -375,11 +247,6 @@
         <target state="translated">El área de trabajo no está vacía.</target>
         <note />
       </trans-unit>
-      <trans-unit id="_0_expected">
-        <source>'{0}' expected</source>
-        <target state="new">'{0}' expected</target>
-        <note />
-      </trans-unit>
       <trans-unit id="_0_is_in_a_different_project">
         <source>{0} is in a different project.</source>
         <target state="translated">{0} está en un proyecto distinto.</target>
@@ -518,11 +385,6 @@
       <trans-unit id="Expected_0">
         <source>Expected {0}.</source>
         <target state="translated">Se esperaba {0}.</target>
-        <note />
-      </trans-unit>
-      <trans-unit id="_0_literal_not_allowed">
-        <source>'{0}' literal not allowed</source>
-        <target state="new">'{0}' literal not allowed</target>
         <note />
       </trans-unit>
       <trans-unit id="_0_must_be_a_non_null_and_non_empty_string">
@@ -890,177 +752,11 @@
         <target state="translated">No se admite el cambio de propiedades de documentos</target>
         <note />
       </trans-unit>
-<<<<<<< HEAD
-      <trans-unit id="Alternation_conditions_cannot_be_comments">
-        <source>Alternation conditions cannot be comments</source>
-        <target state="translated">Las condiciones de alternancia no pueden ser comentarios</target>
-        <note>This is an error message shown to the user when they write an invalid Regular Expression. Example: a|(?#b)</note>
-      </trans-unit>
-      <trans-unit id="Alternation_conditions_do_not_capture_and_cannot_be_named">
-        <source>Alternation conditions do not capture and cannot be named</source>
-        <target state="translated">Las condiciones de alternancia no se captan y se les puede poner un nombre</target>
-        <note>This is an error message shown to the user when they write an invalid Regular Expression. Example: (?(?'x'))</note>
-      </trans-unit>
-      <trans-unit id="A_subtraction_must_be_the_last_element_in_a_character_class">
-        <source>A subtraction must be the last element in a character class</source>
-        <target state="translated">Una sustracción debe ser el último elemento de una clase de caracteres</target>
-        <note>This is an error message shown to the user when they write an invalid Regular Expression. Example: [a-[b]-c]</note>
-      </trans-unit>
-      <trans-unit id="Cannot_include_class_0_in_character_range">
-        <source>Cannot include class \{0} in character range</source>
-        <target state="translated">No se incluye la clase \{0} en el intervalo de caracteres</target>
-        <note>This is an error message shown to the user when they write an invalid Regular Expression. Example: [a-\w]. {0} is the invalid class (\w here)</note>
-      </trans-unit>
-      <trans-unit id="Capture_group_numbers_must_be_less_than_or_equal_to_Int32_MaxValue">
-        <source>Capture group numbers must be less than or equal to Int32.MaxValue</source>
-        <target state="translated">La captura de números de grupo deben ser menor o igual a Int32.MaxValue</target>
-        <note>This is an error message shown to the user when they write an invalid Regular Expression. Example: a{2147483648}</note>
-      </trans-unit>
-      <trans-unit id="Capture_number_cannot_be_zero">
-        <source>Capture number cannot be zero</source>
-        <target state="translated">La captura de número no puede ser cero</target>
-        <note>This is an error message shown to the user when they write an invalid Regular Expression. Example: (?&lt;0&gt;a)</note>
-      </trans-unit>
-      <trans-unit id="Illegal_backslash_at_end_of_pattern">
-        <source>Illegal \ at end of pattern</source>
-        <target state="translated">\ no válido al final del modelo</target>
-        <note>This is an error message shown to the user when they write an invalid Regular Expression. Example: \</note>
-      </trans-unit>
-      <trans-unit id="Illegal_x_y_with_x_less_than_y">
-        <source>Illegal {x,y} with x &gt; y</source>
-        <target state="translated">Ilegales {x, y} con x &gt; y</target>
-        <note>This is an error message shown to the user when they write an invalid Regular Expression. Example: a{1,0}</note>
-      </trans-unit>
-      <trans-unit id="Incomplete_character_escape">
-        <source>Incomplete \p{X} character escape</source>
-        <target state="translated">Escape de carácter incompleto \p{X}</target>
-        <note>This is an error message shown to the user when they write an invalid Regular Expression. Example: \p{ Cc }</note>
-      </trans-unit>
-      <trans-unit id="Insufficient_hexadecimal_digits">
-        <source>Insufficient hexadecimal digits</source>
-        <target state="translated">Insuficientes dígitos hexadecimales</target>
-        <note>This is an error message shown to the user when they write an invalid Regular Expression. Example: \x</note>
-      </trans-unit>
-      <trans-unit id="Invalid_group_name_Group_names_must_begin_with_a_word_character">
-        <source>Invalid group name: Group names must begin with a word character</source>
-        <target state="translated">Nombre de grupo no válido: nombres de grupo deben comenzar con un carácter de palabra</target>
-        <note>This is an error message shown to the user when they write an invalid Regular Expression. Example: (?&lt;a &gt;a)</note>
-      </trans-unit>
-      <trans-unit id="Malformed">
-        <source>malformed</source>
-        <target state="translated">con formato incorrecto</target>
-        <note>This is an error message shown to the user when they write an invalid Regular Expression. Example: (?(0</note>
-      </trans-unit>
-      <trans-unit id="Malformed_character_escape">
-        <source>Malformed \p{X} character escape</source>
-        <target state="translated">Escape de carácter incorrecto \p{X}</target>
-        <note>This is an error message shown to the user when they write an invalid Regular Expression. Example: \p {Cc}</note>
-      </trans-unit>
-      <trans-unit id="Malformed_named_back_reference">
-        <source>Malformed \k&lt;...&gt; named back reference</source>
-        <target state="translated">Referencia atrás con nombre \k&lt;...&gt; mal formado</target>
-        <note>This is an error message shown to the user when they write an invalid Regular Expression. Example: \k'</note>
-      </trans-unit>
-      <trans-unit id="Missing_control_character">
-        <source>Missing control character</source>
-        <target state="translated">Falta de carácter de control</target>
-        <note>This is an error message shown to the user when they write an invalid Regular Expression. Example: \c</note>
-      </trans-unit>
-      <trans-unit id="Nested_quantifier_0">
-        <source>Nested quantifier {0}</source>
-        <target state="translated">Cuantificador anidado {0}</target>
-        <note>This is an error message shown to the user when they write an invalid Regular Expression. Example: a**. In this case {0} will be '*', the extra unnecessary quantifier.</note>
-      </trans-unit>
-      <trans-unit id="Not_enough_close_parens">
-        <source>Not enough )'s</source>
-        <target state="translated">No hay suficientes )</target>
-        <note>This is an error message shown to the user when they write an invalid Regular Expression. Example: (a</note>
-      </trans-unit>
-      <trans-unit id="Quantifier_x_y_following_nothing">
-        <source>Quantifier {x,y} following nothing</source>
-        <target state="translated">Cuantificador {x, y} después de nada</target>
-        <note>This is an error message shown to the user when they write an invalid Regular Expression. Example: *</note>
-      </trans-unit>
-      <trans-unit id="Reference_to_undefined_group">
-        <source>reference to undefined group</source>
-        <target state="translated">referencia al grupo no definido</target>
-        <note>This is an error message shown to the user when they write an invalid Regular Expression. Example: (?(1))</note>
-      </trans-unit>
-      <trans-unit id="Reference_to_undefined_group_name_0">
-        <source>Reference to undefined group name {0}</source>
-        <target state="translated">Referencia a nombre de grupo no definido {0}</target>
-        <note>This is an error message shown to the user when they write an invalid Regular Expression. Example: \k&lt;a&gt;. Here, {0} will be the name of the undefined group ('a')</note>
-      </trans-unit>
-      <trans-unit id="Reference_to_undefined_group_number_0">
-        <source>Reference to undefined group number {0}</source>
-        <target state="translated">Referencia al número de grupo indefinido {0}</target>
-        <note>This is an error message shown to the user when they write an invalid Regular Expression. Example: (?&lt;-1&gt;). Here, {0} will be the number of the undefined group ('1')</note>
-      </trans-unit>
-      <trans-unit id="Too_many_bars_in_conditional_grouping">
-        <source>Too many | in (?()|)</source>
-        <target state="translated">Demasiados | en (?()|)</target>
-        <note>This is an error message shown to the user when they write an invalid Regular Expression. Example: (?(0)a|b|)</note>
-      </trans-unit>
-      <trans-unit id="Too_many_close_parens">
-        <source>Too many )'s</source>
-        <target state="translated">Demasiados )</target>
-        <note>This is an error message shown to the user when they write an invalid Regular Expression. Example: )</note>
-      </trans-unit>
-      <trans-unit id="Unknown_property">
-        <source>Unknown property</source>
-        <target state="translated">Propiedad desconocida</target>
-        <note>This is an error message shown to the user when they write an invalid Regular Expression. Example: \p{}</note>
-      </trans-unit>
-      <trans-unit id="Unknown_property_0">
-        <source>Unknown property '{0}'</source>
-        <target state="translated">Propiedad desconocida '{0}'</target>
-        <note>This is an error message shown to the user when they write an invalid Regular Expression. Example: \p{xxx}. Here, {0} will be the name of the unknown property ('xxx')</note>
-      </trans-unit>
-      <trans-unit id="Unrecognized_control_character">
-        <source>Unrecognized control character</source>
-        <target state="translated">Carácter de control desconocido</target>
-        <note>This is an error message shown to the user when they write an invalid Regular Expression. Example: [\c]</note>
-      </trans-unit>
-      <trans-unit id="Unrecognized_escape_sequence_0">
-        <source>Unrecognized escape sequence \{0}</source>
-        <target state="translated">Secuencia de escape no reconocida \{0}</target>
-        <note>This is an error message shown to the user when they write an invalid Regular Expression. Example: \m. Here, {0} will be the unrecognized character ('m')</note>
-      </trans-unit>
-      <trans-unit id="Unrecognized_grouping_construct">
-        <source>Unrecognized grouping construct</source>
-        <target state="translated">Construcción de agrupación no reconocida</target>
-        <note>This is an error message shown to the user when they write an invalid Regular Expression. Example: (?&lt;</note>
-      </trans-unit>
-      <trans-unit id="Unterminated_character_class_set">
-        <source>Unterminated [] set</source>
-        <target state="translated">Conjunto [] sin terminar</target>
-        <note>This is an error message shown to the user when they write an invalid Regular Expression. Example: [</note>
-      </trans-unit>
-      <trans-unit id="Unterminated_regex_comment">
-        <source>Unterminated (?#...) comment</source>
-        <target state="translated">Comentario (?#...) sin terminar</target>
-        <note>This is an error message shown to the user when they write an invalid Regular Expression. Example: (?#</note>
-      </trans-unit>
-      <trans-unit id="_0_unexpected">
-        <source>'{0}' unexpected</source>
-        <target state="new">'{0}' unexpected</target>
-        <note />
-      </trans-unit>
-=======
->>>>>>> d1339bed
       <trans-unit id="dot_NET_Coding_Conventions">
         <source>.NET Coding Conventions</source>
         <target state="translated">Convenciones de codificación .NET</target>
         <note />
       </trans-unit>
-<<<<<<< HEAD
-      <trans-unit id="x_y_range_in_reverse_order">
-        <source>[x-y] range in reverse order</source>
-        <target state="needs-review-translation">rango [x-y] en orden inverso</target>
-        <note />
-      </trans-unit>
-=======
->>>>>>> d1339bed
       <trans-unit id="Variables_captured_colon">
         <source>Variables captured:</source>
         <target state="translated">Variables capturadas:</target>
