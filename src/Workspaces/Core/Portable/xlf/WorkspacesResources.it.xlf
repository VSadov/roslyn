--- conflicted
+++ resolved
@@ -702,35 +702,11 @@
         <target state="translated">Convenzioni di scrittura codice .NET</target>
         <note />
       </trans-unit>
-<<<<<<< HEAD
-      <trans-unit id="this_dot_and_Me_dot_preferences">
-        <source>this. and Me. preferences</source>
-        <target state="translated">Preferenze per this. e Me.</target>
-        <note />
-=======
-      <trans-unit id="x_y_range_in_reverse_order">
-        <source>[x-y] range in reverse order</source>
-        <target state="translated">Intervallo [x-y] in ordine inverso</target>
-        <note>This is an error message shown to the user when they write an invalid Regular Expression. Example: [b-a]</note>
->>>>>>> 3c55cd8d
-      </trans-unit>
       <trans-unit id="Variables_captured_colon">
         <source>Variables captured:</source>
         <target state="translated">Variabili acquisite:</target>
         <note />
       </trans-unit>
-<<<<<<< HEAD
-      <trans-unit id="Parameter_preferences">
-        <source>Parameter preferences</source>
-        <target state="translated">Preferenze per parametri</target>
-        <note />
-=======
-      <trans-unit id="Regex_issue_0">
-        <source>Regex issue: {0}</source>
-        <target state="translated">Problema di regex: {0}</target>
-        <note>This is an error message shown to the user when they write an invalid Regular Expression. {0} will be the actual text of one of the above Regular Expression errors.</note>
->>>>>>> 3c55cd8d
-      </trans-unit>
     </body>
   </file>
 </xliff>