﻿<?xml version="1.0" encoding="utf-8"?>
<xliff xmlns="urn:oasis:names:tc:xliff:document:1.2" xmlns:xsi="http://www.w3.org/2001/XMLSchema-instance" version="1.2" xsi:schemaLocation="urn:oasis:names:tc:xliff:document:1.2 xliff-core-1.2-transitional.xsd">
  <file datatype="xml" source-language="en" target-language="it" original="../WorkspacesResources.resx">
    <body>
      <trans-unit id="Adding_analyzer_config_documents_is_not_supported">
        <source>Adding analyzer config documents is not supported.</source>
        <target state="translated">L'aggiunta di documenti di configurazione dell'analizzatore non è supportata.</target>
        <note />
      </trans-unit>
      <trans-unit id="An_error_occurred_while_reading_the_specified_configuration_file_colon_0">
        <source>An error occurred while reading the specified configuration file: {0}</source>
        <target state="translated">Si è verificato un errore durante la lettura del file di configurazione specificato: {0}</target>
        <note />
      </trans-unit>
      <trans-unit id="CSharp_files">
        <source>C# files</source>
        <target state="translated">File C#</target>
        <note />
      </trans-unit>
      <trans-unit id="Changing_analyzer_config_documents_is_not_supported">
        <source>Changing analyzer config documents is not supported.</source>
        <target state="translated">La modifica di documenti di configurazione dell'analizzatore non è supportata.</target>
        <note />
      </trans-unit>
      <trans-unit id="Changing_document_0_is_not_supported">
        <source>Changing document '{0}' is not supported.</source>
        <target state="translated">La modifica del documento '{0}' non è supportata.</target>
        <note />
      </trans-unit>
      <trans-unit id="Core_EditorConfig_Options">
        <source>Core EditorConfig Options</source>
        <target state="translated">Opzioni EditorConfig di base</target>
        <note />
      </trans-unit>
      <trans-unit id="DateTimeKind_must_be_Utc">
        <source>DateTimeKind must be Utc</source>
        <target state="translated">Il valore di DateTimeKind deve essere Utc</target>
        <note />
      </trans-unit>
      <trans-unit id="Expression_level_preferences">
        <source>Expression-level preferences</source>
        <target state="translated">Preferenze a livello di espressione</target>
        <note />
      </trans-unit>
      <trans-unit id="Field_preferences">
        <source>Field preferences</source>
        <target state="translated">Preferenze per campi</target>
        <note />
      </trans-unit>
      <trans-unit id="Indentation_and_spacing">
        <source>Indentation and spacing</source>
        <target state="translated">Rientro e spaziatura</target>
        <note />
      </trans-unit>
      <trans-unit id="Language_keywords_vs_BCL_types_preferences">
        <source>Language keywords vs BCL types preferences</source>
        <target state="translated">Preferenze per parole chiave linguaggio rispetto a tipi BCL</target>
        <note />
      </trans-unit>
      <trans-unit id="Modifier_preferences">
        <source>Modifier preferences</source>
        <target state="translated">Preferenze per modificatore</target>
        <note />
      </trans-unit>
      <trans-unit id="Naming_rules">
        <source>Naming rules</source>
        <target state="translated">Regole di denominazione</target>
        <note />
      </trans-unit>
      <trans-unit id="Naming_styles">
        <source>Naming styles</source>
        <target state="translated">Stili di denominazione</target>
        <note />
      </trans-unit>
      <trans-unit id="New_line_preferences">
        <source>New line preferences</source>
        <target state="translated">Preferenze per nuova riga</target>
        <note />
      </trans-unit>
      <trans-unit id="Organize_usings">
        <source>Organize usings</source>
        <target state="translated">Organizza using</target>
        <note />
      </trans-unit>
      <trans-unit id="Parentheses_preferences">
        <source>Parentheses preferences</source>
        <target state="translated">Preferenze per parentesi</target>
        <note />
      </trans-unit>
      <trans-unit id="Prefix_0_does_not_match_expected_prefix_1">
        <source>Prefix '{0}' does not match expected prefix '{1}'</source>
        <target state="translated">Il prefisso '{0}' non corrisponde al prefisso previsto '{1}'</target>
        <note />
      </trans-unit>
      <trans-unit id="Prefix_0_is_not_expected">
        <source>Prefix '{0}' is not expected</source>
        <target state="translated">Il prefisso '{0}' non è previsto</target>
        <note />
      </trans-unit>
      <trans-unit id="Refactoring_Only">
        <source>Refactoring Only</source>
        <target state="translated">Solo refactoring</target>
        <note />
      </trans-unit>
      <trans-unit id="Regex_all_control_characters_long">
        <source>All control characters. This includes the Cc, Cf, Cs, Co, and Cn categories.</source>
        <target state="translated">Tutti i caratteri di controllo. Sono incluse le categorie Cc, Cf, Cs, Co e Cn.</target>
        <note />
      </trans-unit>
      <trans-unit id="Regex_all_control_characters_short">
        <source>all control characters</source>
        <target state="translated">tutti i caratteri di controllo</target>
        <note />
      </trans-unit>
      <trans-unit id="Regex_all_diacritic_marks_long">
        <source>All diacritic marks. This includes the Mn, Mc, and Me categories.</source>
        <target state="translated">Tutti i contrassegni diacritici. Sono incluse le categorie Mn, Mc e Me.</target>
        <note />
      </trans-unit>
      <trans-unit id="Regex_all_diacritic_marks_short">
        <source>all diacritic marks</source>
        <target state="translated">tutti i contrassegni diacritici</target>
        <note />
      </trans-unit>
      <trans-unit id="Regex_all_letter_characters_long">
        <source>All letter characters. This includes the Lu, Ll, Lt, Lm, and Lo characters.</source>
        <target state="translated">Tutti i caratteri alfanumerici. Sono incluse le categorie Lu, Ll, Lt, Lm e Lo.</target>
        <note />
      </trans-unit>
      <trans-unit id="Regex_all_letter_characters_short">
        <source>all letter characters</source>
        <target state="translated">tutti i caratteri alfanumerici</target>
        <note />
      </trans-unit>
      <trans-unit id="Regex_all_numbers_long">
        <source>All numbers. This includes the Nd, Nl, and No categories.</source>
        <target state="translated">Tutti i numeri. Sono incluse le categorie Nd, Nl e No.</target>
        <note />
      </trans-unit>
      <trans-unit id="Regex_all_numbers_short">
        <source>all numbers</source>
        <target state="translated">tutti i numeri</target>
        <note />
      </trans-unit>
      <trans-unit id="Regex_all_punctuation_characters_long">
        <source>All punctuation characters. This includes the Pc, Pd, Ps, Pe, Pi, Pf, and Po categories.</source>
        <target state="translated">Tutti i caratteri di punteggiatura. Sono incluse le categorie Pc, Pd, Ps, Pe, Pi, Pf e Po.</target>
        <note />
      </trans-unit>
      <trans-unit id="Regex_all_punctuation_characters_short">
        <source>all punctuation characters</source>
        <target state="translated">tutti i caratteri di punteggiatura</target>
        <note />
      </trans-unit>
      <trans-unit id="Regex_all_separator_characters_long">
        <source>All separator characters. This includes the Zs, Zl, and Zp categories.</source>
        <target state="translated">Tutti i caratteri separatori. Sono incluse le categorie Zs, Zl e Zp.</target>
        <note />
      </trans-unit>
      <trans-unit id="Regex_all_separator_characters_short">
        <source>all separator characters</source>
        <target state="translated">tutti i caratteri separatori</target>
        <note />
      </trans-unit>
      <trans-unit id="Regex_all_symbols_long">
        <source>All symbols. This includes the Sm, Sc, Sk, and So categories.</source>
        <target state="translated">Tutti i simboli. Sono incluse le categorie Sm, Sc, Sk e So.</target>
        <note />
      </trans-unit>
      <trans-unit id="Regex_all_symbols_short">
        <source>all symbols</source>
        <target state="translated">tutti i simboli</target>
        <note />
      </trans-unit>
      <trans-unit id="Regex_alternation_long">
        <source>You can use the vertical bar (|) character to match any one of a series of patterns, where the | character separates each pattern.</source>
        <target state="translated">È possibile usare la barra verticale (|) per trovare la corrispondenza con uno qualsiasi di una serie di criteri, dove i singoli criteri sono separati dal carattere |.</target>
        <note />
      </trans-unit>
      <trans-unit id="Regex_alternation_short">
        <source>alternation</source>
        <target state="translated">alternanza</target>
        <note />
      </trans-unit>
      <trans-unit id="Regex_any_character_group_long">
        <source>The period character (.) matches any character except \n (the newline character, \u000A).  If a regular expression pattern is modified by the RegexOptions.Singleline option, or if the portion of the pattern that contains the . character class is modified by the 's' option, . matches any character.</source>
        <target state="translated">Il carattere punto (.) corrisponde a qualsiasi carattere tranne \n (carattere di nuova riga \u000A).  Se un criterio di ricerca di espressioni regolari viene modificato dall'opzione RegexOptions.Singleline o se la parte del criterio contenente la classe di caratteri . viene modificata dall'opzione 's', . corrisponde a qualsiasi carattere.</target>
        <note />
      </trans-unit>
      <trans-unit id="Regex_any_character_group_short">
        <source>any character</source>
        <target state="translated">qualsiasi carattere</target>
        <note />
      </trans-unit>
      <trans-unit id="Regex_backspace_character_long">
        <source>Matches a backspace character, \u0008</source>
        <target state="translated">Trova la corrispondenza di un carattere backspace \u0008</target>
        <note />
      </trans-unit>
      <trans-unit id="Regex_backspace_character_short">
        <source>backspace character</source>
        <target state="translated">carattere backspace</target>
        <note />
      </trans-unit>
      <trans-unit id="Regex_balancing_group_long">
        <source>A balancing group definition deletes the definition of a previously defined group and stores, in the current group, the interval between the previously defined group and the current group.
    
'name1' is the current group (optional), 'name2' is a previously defined group, and 'subexpression' is any valid regular expression pattern. The balancing group definition deletes the definition of name2 and stores the interval between name2 and name1 in name1. If no name2 group is defined, the match backtracks. Because deleting the last definition of name2 reveals the previous definition of name2, this construct lets you use the stack of captures for group name2 as a counter for keeping track of nested constructs such as parentheses or opening and closing brackets.

The balancing group definition uses 'name2' as a stack. The beginning character of each nested construct is placed in the group and in its Group.Captures collection. When the closing character is matched, its corresponding opening character is removed from the group, and the Captures collection is decreased by one. After the opening and closing characters of all nested constructs have been matched, 'name1' is empty.</source>
        <target state="translated">Una definizione di gruppo di bilanciamento elimina la definizione di un gruppo precedentemente definito e archivia nel gruppo corrente l'intervallo tra il gruppo precedentemente definito e il gruppo corrente.
    
'name1' è il gruppo corrente (facoltativo), 'name2' è un gruppo precedentemente definito e 'subexpression' è qualsiasi criterio di ricerca di espressioni regolari valido. La definizione di gruppo di bilanciamento elimina la definizione di name2 e archivia l'intervallo tra name2 e name1 in name1. Se non è definito alcun gruppo name2, viene eseguito il backtracking della corrispondenza. Dal momento che l'eliminazione dell'ultima definizione di name2 rivela la definizione precedente di name2, questo costrutto consente di usare lo stack di acquisizioni per il gruppo name2 come contatore per tenere traccia dei costrutti annidati, come ad esempio le parentesi o le parentesi quadre di apertura e chiusura.

La definizione del gruppo di bilanciamento usa 'name2' come uno stack. Il carattere iniziale di ogni costrutto annidato viene posizionato nel gruppo e nella relativa raccolta Group.Captures. Quando viene trovata la corrispondenza con il carattere di chiusura, il carattere di apertura associato viene rimosso dal gruppo e la raccolta Captures viene ridotta di uno. Dopo che la corrispondenza dei caratteri di apertura e chiusura di tutti i costrutti annidati è stata trovata, 'name1' è vuoto.</target>
        <note />
      </trans-unit>
      <trans-unit id="Regex_balancing_group_short">
        <source>balancing group</source>
        <target state="translated">gruppo di bilanciamento</target>
        <note />
      </trans-unit>
      <trans-unit id="Regex_base_group">
        <source>base-group</source>
        <target state="translated">gruppo di base</target>
        <note />
      </trans-unit>
      <trans-unit id="Regex_bell_character_long">
        <source>Matches a bell (alarm) character, \u0007</source>
        <target state="translated">Trova la corrispondenza di un carattere di controllo del segnale acustico di avviso \u0007</target>
        <note />
      </trans-unit>
      <trans-unit id="Regex_bell_character_short">
        <source>bell character</source>
        <target state="translated">carattere di controllo del segnale acustico di avviso</target>
        <note />
      </trans-unit>
      <trans-unit id="Regex_carriage_return_character_long">
        <source>Matches a carriage-return character, \u000D.  Note that \r is not equivalent to the newline character, \n.</source>
        <target state="translated">Trova la corrispondenza di un carattere di ritorno a capo \u000D.  Si noti che \r non equivale al carattere di nuova riga \n.</target>
        <note />
      </trans-unit>
      <trans-unit id="Regex_carriage_return_character_short">
        <source>carriage-return character</source>
        <target state="translated">carattere di ritorno a capo</target>
        <note />
      </trans-unit>
      <trans-unit id="Regex_character_class_subtraction_long">
        <source>Character class subtraction yields a set of characters that is the result of excluding the characters in one character class from another character class.

'base_group' is a positive or negative character group or range. The 'excluded_group' component is another positive or negative character group, or another character class subtraction expression (that is, you can nest character class subtraction expressions).</source>
        <target state="translated">La sottrazione di classi di caratteri produce un set di caratteri che è il risultato dell'esclusione dei caratteri di una classe di caratteri da un'altra classe di caratteri.

'base_group' è un gruppo o un intervallo di caratteri positivi o negativi. Il componente 'excluded_group' è un altro gruppo di caratteri positivi o negativi o un'altra espressione di sottrazione di classi di caratteri, ovvero è possibile annidare espressioni di sottrazione di classi di caratteri.</target>
        <note />
      </trans-unit>
      <trans-unit id="Regex_character_class_subtraction_short">
        <source>character class subtraction</source>
        <target state="translated">sottrazione di classi di caratteri</target>
        <note />
      </trans-unit>
      <trans-unit id="Regex_character_group">
        <source>character-group</source>
        <target state="translated">gruppo di caratteri</target>
        <note />
      </trans-unit>
      <trans-unit id="Regex_comment">
        <source>comment</source>
        <target state="translated">commento</target>
        <note />
      </trans-unit>
      <trans-unit id="Regex_conditional_expression_match_long">
        <source>This language element attempts to match one of two patterns depending on whether it can match an initial pattern.

'expression' is the initial pattern to match, 'yes' is the pattern to match if expression is matched, and 'no' is the optional pattern to match if expression is not matched.</source>
        <target state="translated">Questo elemento del linguaggio effettua un tentativo per trovare una corrispondenza con uno di due criteri, a seconda della possibilità di trovare una corrispondenza con un criterio iniziale.

dove 'expression' è il criterio iniziale per la corrispondenza, 'yes' è il criterio di corrispondenza se viene trovata una corrispondenza per l'espressione e 'no' è il criterio facoltativo di corrispondenza se non viene trovata una corrispondenza per l'espressione.</target>
        <note />
      </trans-unit>
      <trans-unit id="Regex_conditional_expression_match_short">
        <source>conditional expression match</source>
        <target state="translated">corrispondenza di espressione condizionale</target>
        <note />
      </trans-unit>
      <trans-unit id="Regex_conditional_group_match_long">
        <source>This language element attempts to match one of two patterns depending on whether it has matched a specified capturing group.

'name' is the name (or number) of a capturing group, 'yes' is the expression to match if 'name' (or 'number') has a match, and 'no' is the optional expression to match if it does not.</source>
        <target state="translated">Questo elemento del linguaggio effettua un tentativo per trovare una corrispondenza con uno di due criteri, a seconda dell'effettiva corrispondenza con un gruppo di acquisizione specificato.

'name' è il nome (o il numero) di un gruppo di acquisizione, 'yes' è l'espressione di cui trovare la corrispondenza se per 'name' (o 'number') è disponibile una corrispondenza e 'no' è l'espressione facoltativa di cui trovare la corrispondenza in caso contrario.</target>
        <note />
      </trans-unit>
      <trans-unit id="Regex_conditional_group_match_short">
        <source>conditional group match</source>
        <target state="translated">corrispondenza di gruppo condizionale</target>
        <note />
      </trans-unit>
      <trans-unit id="Regex_contiguous_matches_long">
        <source>The \G anchor specifies that a match must occur at the point where the previous match ended. When you use this anchor with the Regex.Matches or Match.NextMatch method, it ensures that all matches are contiguous.</source>
        <target state="translated">L'ancoraggio \G specifica che la corrispondenza deve verificarsi nel punto in cui è terminata la corrispondenza precedente. Se usato con il metodo Regex.Matches o Match.NextMatch, questo ancoraggio garantisce che tutte le corrispondenze siano contigue.</target>
        <note />
      </trans-unit>
      <trans-unit id="Regex_contiguous_matches_short">
        <source>contiguous matches</source>
        <target state="translated">corrispondenze contigue</target>
        <note />
      </trans-unit>
      <trans-unit id="Regex_control_character_long">
        <source>Matches an ASCII control character, where X is the letter of the control character. For example, \cC is CTRL-C.</source>
        <target state="translated">Trova la corrispondenza di un carattere di controllo ASCII, dove X è la lettera del carattere di controllo. Ad esempio, \cC corrisponde a CTRL+C.</target>
        <note />
      </trans-unit>
      <trans-unit id="Regex_control_character_short">
        <source>control character</source>
        <target state="translated">carattere di controllo</target>
        <note />
      </trans-unit>
      <trans-unit id="Regex_decimal_digit_character_long">
        <source>\d matches any decimal digit. It is equivalent to the \p{Nd} regular expression pattern, which includes the standard decimal digits 0-9 as well as the decimal digits of a number of other character sets.

If ECMAScript-compliant behavior is specified, \d is equivalent to [0-9]</source>
        <target state="translated">\d trova la corrispondenza di qualsiasi cifra decimale. Equivale al criterio di ricerca di espressioni regolari \p{Nd}, che include le cifre decimali standard da 0 a 9 e le cifre decimali di altri set di caratteri.

Se viene specificato il comportamento conforme a ECMAScript, \d equivale a [0-9]</target>
        <note />
      </trans-unit>
      <trans-unit id="Regex_decimal_digit_character_short">
        <source>decimal-digit character</source>
        <target state="translated">carattere di cifra decimale</target>
        <note />
      </trans-unit>
      <trans-unit id="Regex_end_of_line_comment_long">
        <source>A number sign (#) marks an x-mode comment, which starts at the unescaped # character at the end of the regular expression pattern and continues until the end of the line. To use this construct, you must either enable the x option (through inline options) or supply the RegexOptions.IgnorePatternWhitespace value to the option parameter when instantiating the Regex object or calling a static Regex method.</source>
        <target state="translated">Un cancelletto (#) contrassegna un commento in modalità x, che inizia in corrispondenza del carattere senza escape # alla fine del criterio di ricerca di espressioni regolari e continua fino alla fine della riga. Per usare questo costrutto, è necessario abilitare l'opzione x (con opzioni inline) o specificare il valore RegexOptions.IgnorePatternWhitespace per il parametro option quando si crea l'istanza dell'oggetto Regex o si chiama un metodo statico Regex.</target>
        <note />
      </trans-unit>
      <trans-unit id="Regex_end_of_line_comment_short">
        <source>end-of-line comment</source>
        <target state="translated">commento di fine riga</target>
        <note />
      </trans-unit>
      <trans-unit id="Regex_end_of_string_only_long">
        <source>The \z anchor specifies that a match must occur at the end of the input string. Like the $ language element, \z ignores the RegexOptions.Multiline option. Unlike the \Z language element, \z does not match a \n character at the end of a string. Therefore, it can only match the last line of the input string.</source>
        <target state="translated">L'ancoraggio \z specifica che la corrispondenza deve verificarsi alla fine della stringa di input. Come per l'elemento del linguaggio $, \z ignora l'opzione RegexOptions.Multiline. Diversamente dall'elemento del linguaggio \Z, \z non trova un carattere \n alla fine di una stringa. Di conseguenza, può trovare solo l'ultima riga della stringa di input.</target>
        <note />
      </trans-unit>
      <trans-unit id="Regex_end_of_string_only_short">
        <source>end of string only</source>
        <target state="translated">solo fine di stringa</target>
        <note />
      </trans-unit>
      <trans-unit id="Regex_end_of_string_or_before_ending_newline_long">
        <source>The \Z anchor specifies that a match must occur at the end of the input string, or before \n at the end of the input string. It is identical to the $ anchor, except that \Z ignores the RegexOptions.Multiline option. Therefore, in a multiline string, it can only match the end of the last line, or the last line before \n.

The \Z anchor matches \n but does not match \r\n (the CR/LF character combination). To match CR/LF, include \r?\Z in the regular expression pattern.</source>
        <target state="translated">L'ancoraggio \Z specifica che la corrispondenza deve verificarsi alla fine della stringa di input oppure prima di \n alla fine della stringa di input. L'ancoraggio è identico a $, ad eccezione del fatto che \Z ignora l'opzione RegexOptions.Multiline. Di conseguenza, in una stringa con più righe può trovare solo la fine dell'ultima riga oppure l'ultima riga prima di \n.

L'ancoraggio \Z corrisponde a \n, ma non a \r\n (combinazione di caratteri CR/LF). Per trovare la combinazione di caratteri CR/LF, includere \r?\Z nel criterio di ricerca di espressioni regolari.</target>
        <note />
      </trans-unit>
      <trans-unit id="Regex_end_of_string_or_before_ending_newline_short">
        <source>end of string or before ending newline</source>
        <target state="translated">fine di stringa o prima di terminare una nuova riga</target>
        <note />
      </trans-unit>
      <trans-unit id="Regex_end_of_string_or_line_long">
        <source>The $ anchor specifies that the preceding pattern must occur at the end of the input string, or before \n at the end of the input string. If you use $ with the RegexOptions.Multiline option, the match can also occur at the end of a line.

The $ anchor matches \n but does not match \r\n (the combination of carriage return and newline characters, or CR/LF). To match the CR/LF character combination, include \r?$ in the regular expression pattern.</source>
        <target state="translated">L'ancoraggio $ specifica che il criterio precedente deve verificarsi alla fine della stringa di input oppure prima di \n alla fine della stringa di input. Se si usa $ con l'opzione RegexOptions.Multiline, la corrispondenza può verificarsi anche alla fine di una riga.

L'ancoraggio $ corrisponde a \n, ma non a \r\n (combinazione di ritorno a capo e caratteri di nuova riga o CR/LF). Per trovare la combinazione di caratteri CR/LF, includere \r?$ nel criterio di ricerca di espressioni regolari.</target>
        <note />
      </trans-unit>
      <trans-unit id="Regex_end_of_string_or_line_short">
        <source>end of string or line</source>
        <target state="translated">fine di stringa o riga</target>
        <note />
      </trans-unit>
      <trans-unit id="Regex_escape_character_long">
        <source>Matches an escape character, \u001B</source>
        <target state="translated">Trova la corrispondenza di un carattere di escape \u001B</target>
        <note />
      </trans-unit>
      <trans-unit id="Regex_escape_character_short">
        <source>escape character</source>
        <target state="translated">carattere di escape</target>
        <note />
      </trans-unit>
      <trans-unit id="Regex_excluded_group">
        <source>excluded-group</source>
        <target state="translated">gruppo escluso</target>
        <note />
      </trans-unit>
      <trans-unit id="Regex_expression">
        <source>expression</source>
        <target state="translated">espressione</target>
        <note />
      </trans-unit>
      <trans-unit id="Regex_form_feed_character_long">
        <source>Matches a form-feed character, \u000C</source>
        <target state="translated">Trova la corrispondenza di un carattere di avanzamento carta \u000C</target>
        <note />
      </trans-unit>
      <trans-unit id="Regex_form_feed_character_short">
        <source>form-feed character</source>
        <target state="translated">carattere di avanzamento carta</target>
        <note />
      </trans-unit>
      <trans-unit id="Regex_group_options_long">
        <source>This grouping construct applies or disables the specified options within a subexpression. The options to enable are specified after the question mark, and the options to disable after the minus sign. The allowed options are:

    i	Use case-insensitive matching.
    m	Use multiline mode, where ^ and $ match the beginning and end of each line
	(instead of the beginning and end of the input string).
    s	Use single-line mode, where the period (.) matches every character
	(instead of every character except \n).
    n	Do not capture unnamed groups. The only valid captures are explicitly
	named or numbered groups of the form (?&lt;name&gt; subexpression).
    x	Exclude unescaped white space from the pattern, and enable comments
	after a number sign (#).</source>
        <target state="translated">Questo costrutto di raggruppamento applica o disabilita le opzioni specificate all'interno di una sottoespressione. Le opzioni da abilitare vengono specificate dopo il punto interrogativo, mentre quelle da disabilitare vengono specificate dopo il segno meno. Le opzioni consentite sono:

    i	Usa la corrispondenza che non fa distinzione tra maiuscole e minuscole.
    m	Usa la modalità multiriga, in cui ^ e $ corrispondono all'inizio e alla fine di ogni riga
	anziché all'inizio e alla fine della stringa di input.
    s	Usa la modalità a riga singola, in cui il punto (.) corrisponde a qualsiasi carattere
	anziché a ogni carattere eccetto \n.
    n	Non acquisisce gruppi senza nome. Le uniche acquisizioni valide sono i gruppi
	denominati o numerati in modo esplicito in formato (?&lt;nome&gt; sottoespressione).
    x	Esclude gli spazi vuoti senza caratteri di escape nel criterio e abilita i commenti
	dopo un simbolo di cancelletto (#).</target>
        <note />
      </trans-unit>
      <trans-unit id="Regex_group_options_short">
        <source>group options</source>
        <target state="translated">opzioni di raggruppamento</target>
        <note />
      </trans-unit>
      <trans-unit id="Regex_hexadecimal_escape_long">
        <source>Matches an ASCII character, where ## is a two-digit hexadecimal character code.</source>
        <target state="translated">Trova la corrispondenza di un carattere ASCII dove nn è un codice carattere esadecimale a due cifre.</target>
        <note />
      </trans-unit>
      <trans-unit id="Regex_hexadecimal_escape_short">
        <source>hexidecimal escape</source>
        <target state="translated">carattere esadecimale</target>
        <note />
      </trans-unit>
      <trans-unit id="Regex_inline_comment_long">
        <source>The (?# comment) construct lets you include an inline comment in a regular expression. The regular expression engine does not use any part of the comment in pattern matching, although the comment is included in the string that is returned by the Regex.ToString method. The comment ends at the first closing parenthesis.</source>
        <target state="translated">Il costrutto (?# comment) consente di includere un commento inline in un'espressione regolare. Il motore delle espressioni regolari non usa una parte del commento nei criteri di ricerca, anche se il commento è incluso nella stringa restituita dal metodo Regex.ToString. Il commento termina in corrispondenza della prima parentesi chiusa.</target>
        <note />
      </trans-unit>
      <trans-unit id="Regex_inline_comment_short">
        <source>inline comment</source>
        <target state="translated">commento inline</target>
        <note />
      </trans-unit>
      <trans-unit id="Regex_inline_options_long">
        <source>Enables or disables specific pattern matching options for the remainder of a regular expression. The options to enable are specified after the question mark, and the options to disable after the minus sign. The allowed options are:

    i	Use case-insensitive matching.
    m	Use multiline mode, where ^ and $ match the beginning and end of each line
	(instead of the beginning and end of the input string).
    s	Use single-line mode, where the period (.) matches every character
	(instead of every character except \n).
    n	Do not capture unnamed groups. The only valid captures are explicitly named
	or numbered groups of the form (?&lt;name&gt; subexpression).
    x	Exclude unescaped white space from the pattern, and enable comments
	after a number sign (#).</source>
        <target state="translated">Abilita o disabilita opzioni specifiche dei criteri di ricerca per il resto di un'espressione regolare. Le opzioni da abilitare vengono specificate dopo il punto interrogativo, mentre quelle da disabilitare vengono specificate dopo il segno meno. Le opzioni consentite sono:

    i	Usa la corrispondenza che non fa distinzione tra maiuscole e minuscole.
    m	Usa la modalità multiriga, in cui ^ e $ corrispondono all'inizio e alla fine di ogni riga
	anziché all'inizio e alla fine della stringa di input.
    s	Usa la modalità a riga singola, in cui il punto (.) corrisponde a qualsiasi carattere
	anziché a ogni carattere eccetto \n.
    n	Non acquisisce gruppi senza nome. Le uniche acquisizioni valide sono gruppi
	denominati o numerati in modo esplicito nel formato (?&lt;nome&gt; sottoespressione).
    x	Esclude gli spazi vuoti senza caratteri di escape nel criterio e abilita i commenti
	dopo un simbolo di cancelletto (#).</target>
        <note />
      </trans-unit>
      <trans-unit id="Regex_inline_options_short">
        <source>inline options</source>
        <target state="translated">opzioni inline</target>
        <note />
      </trans-unit>
      <trans-unit id="Regex_letter_lowercase">
        <source>letter, lowercase</source>
        <target state="translated">alfanumerico, minuscolo</target>
        <note />
      </trans-unit>
      <trans-unit id="Regex_letter_modifier">
        <source>letter, modifier</source>
        <target state="translated">alfanumerico, modificatore</target>
        <note />
      </trans-unit>
      <trans-unit id="Regex_letter_other">
        <source>letter, other</source>
        <target state="translated">alfanumerico, altro</target>
        <note />
      </trans-unit>
      <trans-unit id="Regex_letter_titlecase">
        <source>letter, titlecase</source>
        <target state="translated">alfanumerico, titolo</target>
        <note />
      </trans-unit>
      <trans-unit id="Regex_letter_uppercase">
        <source>letter, uppercase</source>
        <target state="translated">alfanumerico, maiuscolo</target>
        <note />
      </trans-unit>
      <trans-unit id="Regex_mark_enclosing">
        <source>mark, enclosing</source>
        <target state="translated">contrassegno, chiusura</target>
        <note />
      </trans-unit>
      <trans-unit id="Regex_mark_nonspacing">
        <source>mark, nonspacing</source>
        <target state="translated">contrassegno, non spaziatura</target>
        <note />
      </trans-unit>
      <trans-unit id="Regex_mark_spacing_combining">
        <source>mark, spacing combining</source>
        <target state="translated">contrassegno, spaziatura combinata</target>
        <note />
      </trans-unit>
      <trans-unit id="Regex_match_at_least_n_times_lazy_long">
        <source>The {n,}? quantifier matches the preceding element at least n times, where n is any integer, but as few times as possible. It is the lazy counterpart of the greedy quantifier {n,}</source>
        <target state="translated">Il quantificatore {n,}? trova la corrispondenza con l'elemento precedente almeno n volte, dove n è qualsiasi numero intero, ma il minor numero di volte possibile. Si tratta della controparte lazy del quantificatore greedy {n,}</target>
        <note />
      </trans-unit>
      <trans-unit id="Regex_match_at_least_n_times_lazy_short">
        <source>match at least 'n' times (lazy)</source>
        <target state="translated">trova la corrispondenza almeno 'n' volte (corrispondenza lazy)</target>
        <note />
      </trans-unit>
      <trans-unit id="Regex_match_at_least_n_times_long">
        <source>The {n,} quantifier matches the preceding element at least n times, where n is any integer. {n,} is a greedy quantifier whose lazy equivalent is {n,}?</source>
        <target state="translated">Il quantificatore {n,} trova la corrispondenza con l'elemento precedente almeno n volte, dove n è qualsiasi numero intero. {n,} è un quantificatore greedy il cui equivalente lazy è {n,}?</target>
        <note />
      </trans-unit>
      <trans-unit id="Regex_match_at_least_n_times_short">
        <source>match at least 'n' times</source>
        <target state="translated">trova la corrispondenza almeno 'n' volte</target>
        <note />
      </trans-unit>
      <trans-unit id="Regex_match_between_m_and_n_times_lazy_long">
        <source>The {n,m}? quantifier matches the preceding element between n and m times, where n and m are integers, but as few times as possible. It is the lazy counterpart of the greedy quantifier {n,m}</source>
        <target state="translated">Il quantificatore {n,m}? trova la corrispondenza con l'elemento precedente tra n e m volte, dove n e m sono numeri interi, ma il minor numero di volte possibile. Si tratta della controparte lazy del quantificatore greedy {n,m}</target>
        <note />
      </trans-unit>
      <trans-unit id="Regex_match_between_m_and_n_times_lazy_short">
        <source>match at least 'n' times (lazy)</source>
        <target state="translated">trova la corrispondenza almeno 'n' volte (corrispondenza lazy)</target>
        <note />
      </trans-unit>
      <trans-unit id="Regex_match_between_m_and_n_times_long">
        <source>The {n,m} quantifier matches the preceding element at least n times, but no more than m times, where n and m are integers. {n,m} is a greedy quantifier whose lazy equivalent is {n,m}?</source>
        <target state="translated">Il quantificatore {n,m} trova la corrispondenza con l'elemento precedente almeno n volte, ma non più di m volte, dove n e m sono numeri interi. {n,m} è un quantificatore greedy il cui equivalente lazy è {n,m}?</target>
        <note />
      </trans-unit>
      <trans-unit id="Regex_match_between_m_and_n_times_short">
        <source>match between 'm' and 'n' times</source>
        <target state="translated">trova la corrispondenza tra 'n' e 'm' volte</target>
        <note />
      </trans-unit>
      <trans-unit id="Regex_match_exactly_n_times_lazy_long">
        <source>The {n}? quantifier matches the preceding element exactly n times, where n is any integer. It is the lazy counterpart of the greedy quantifier {n}+</source>
        <target state="translated">Il quantificatore {n}? trova la corrispondenza con l'elemento precedente esattamente n volte, dove n è qualsiasi numero intero. Si tratta della controparte lazy del quantificatore greedy {n}+</target>
        <note />
      </trans-unit>
      <trans-unit id="Regex_match_exactly_n_times_lazy_short">
        <source>match exactly 'n' times (lazy)</source>
        <target state="translated">trova la corrispondenza esatta 'n' volte (corrispondenza lazy)</target>
        <note />
      </trans-unit>
      <trans-unit id="Regex_match_exactly_n_times_long">
        <source>The {n} quantifier matches the preceding element exactly n times, where n is any integer. {n} is a greedy quantifier whose lazy equivalent is {n}?</source>
        <target state="translated">Il quantificatore {n} trova la corrispondenza con l'elemento precedente esattamente n volte, dove n è qualsiasi numero intero. {n} è un quantificatore greedy il cui equivalente lazy è {n}?</target>
        <note />
      </trans-unit>
      <trans-unit id="Regex_match_exactly_n_times_short">
        <source>match exactly 'n' times</source>
        <target state="translated">trova la corrispondenza esatta 'n' volte</target>
        <note />
      </trans-unit>
      <trans-unit id="Regex_match_one_or_more_times_lazy_long">
        <source>The +? quantifier matches the preceding element one or more times, but as few times as possible. It is the lazy counterpart of the greedy quantifier +</source>
        <target state="translated">Il quantificatore +? trova la corrispondenza con l'elemento precedente una o più volte, ma il minor numero di volte possibile. Si tratta della controparte lazy del quantificatore greedy +</target>
        <note />
      </trans-unit>
      <trans-unit id="Regex_match_one_or_more_times_lazy_short">
        <source>match one or more times (lazy)</source>
        <target state="translated">trova la corrispondenza una o più volte (corrispondenza lazy)</target>
        <note />
      </trans-unit>
      <trans-unit id="Regex_match_one_or_more_times_long">
        <source>The + quantifier matches the preceding element one or more times. It is equivalent to the {1,} quantifier. + is a greedy quantifier whose lazy equivalent is +?.</source>
        <target state="translated">Il quantificatore + trova la corrispondenza con l'elemento precedente una o più volte. Equivale al quantificatore {1,}. + è un quantificatore greedy il cui equivalente lazy è +?.</target>
        <note />
      </trans-unit>
      <trans-unit id="Regex_match_one_or_more_times_short">
        <source>match one or more times</source>
        <target state="translated">trova la corrispondenza una o più volte</target>
        <note />
      </trans-unit>
      <trans-unit id="Regex_match_zero_or_more_times_lazy_long">
        <source>The *? quantifier matches the preceding element zero or more times, but as few times as possible. It is the lazy counterpart of the greedy quantifier *</source>
        <target state="translated">Il quantificatore *? trova la corrispondenza con l'elemento precedente zero o più volte, ma il minor numero di volte possibile. Si tratta della controparte lazy del quantificatore greedy *</target>
        <note />
      </trans-unit>
      <trans-unit id="Regex_match_zero_or_more_times_lazy_short">
        <source>match zero or more times (lazy)</source>
        <target state="translated">trova la corrispondenza zero o più volte (corrispondenza lazy)</target>
        <note />
      </trans-unit>
      <trans-unit id="Regex_match_zero_or_more_times_long">
        <source>The * quantifier matches the preceding element zero or more times. It is equivalent to the {0,} quantifier. * is a greedy quantifier whose lazy equivalent is *?.</source>
        <target state="translated">Il quantificatore * trova la corrispondenza con l'elemento precedente zero o più volte. Equivale al quantificatore {0,}. * è un quantificatore greedy il cui equivalente lazy è *?.</target>
        <note />
      </trans-unit>
      <trans-unit id="Regex_match_zero_or_more_times_short">
        <source>match zero or more times</source>
        <target state="translated">trova la corrispondenza zero o più volte</target>
        <note />
      </trans-unit>
      <trans-unit id="Regex_match_zero_or_one_time_lazy_long">
        <source>The ?? quantifier matches the preceding element zero or one time, but as few times as possible. It is the lazy counterpart of the greedy quantifier ?</source>
        <target state="translated">Il quantificatore ?? trova la corrispondenza con l'elemento precedente zero o una volta, ma il minor numero di volte possibile. Si tratta della controparte lazy del quantificatore greedy ?</target>
        <note />
      </trans-unit>
      <trans-unit id="Regex_match_zero_or_one_time_lazy_short">
        <source>match zero or one time (lazy)</source>
        <target state="translated">trova la corrispondenza zero o una volta (corrispondenza lazy)</target>
        <note />
      </trans-unit>
      <trans-unit id="Regex_match_zero_or_one_time_long">
        <source>The ? quantifier matches the preceding element zero or one time. It is equivalent to the {0,1} quantifier. ? is a greedy quantifier whose lazy equivalent is ??.</source>
        <target state="translated">Il quantificatore ? trova la corrispondenza con l'elemento precedente zero o una volta. Equivale al quantificatore {0,1}. ? è un quantificatore greedy il cui equivalente lazy è ??.</target>
        <note />
      </trans-unit>
      <trans-unit id="Regex_match_zero_or_one_time_short">
        <source>match zero or one time</source>
        <target state="translated">trova la corrispondenza zero o una volta</target>
        <note />
      </trans-unit>
      <trans-unit id="Regex_matched_subexpression_long">
        <source>This grouping construct captures a matched 'subexpression', where 'subexpression' is any valid regular expression pattern. Captures that use parentheses are numbered automatically from left to right based on the order of the opening parentheses in the regular expression, starting from one. The capture that is numbered zero is the text matched by the entire regular expression pattern.</source>
        <target state="translated">Questo costrutto di raggruppamento acquisisce una 'subexpression' corrispondente, in cui 'subexpression' è qualsiasi criterio di ricerca di espressioni regolari valido. Le acquisizioni che usano parentesi sono numerate automaticamente da sinistra verso destra in base all'ordine delle parentesi di apertura nell'espressione regolare, a partire da uno. L'acquisizione che viene numerata zero è il testo corrispondente all'intero criterio di ricerca di espressioni regolari.</target>
        <note />
      </trans-unit>
      <trans-unit id="Regex_matched_subexpression_short">
        <source>matched subexpression</source>
        <target state="translated">sottoespressione corrispondente</target>
        <note />
      </trans-unit>
      <trans-unit id="Regex_name">
        <source>name</source>
        <target state="translated">nome</target>
        <note />
      </trans-unit>
      <trans-unit id="Regex_name1">
        <source>name1</source>
        <target state="translated">name1</target>
        <note />
      </trans-unit>
      <trans-unit id="Regex_name2">
        <source>name2</source>
        <target state="translated">name2</target>
        <note />
      </trans-unit>
      <trans-unit id="Regex_name_or_number">
        <source>name-or-number</source>
        <target state="translated">nome o numero</target>
        <note />
      </trans-unit>
      <trans-unit id="Regex_named_backreference_long">
        <source>A named or numbered backreference.

'name' is the name of a capturing group defined in the regular expression pattern.</source>
        <target state="translated">Backreference denominato o numerato.

'name' è il nome di un gruppo di acquisizione definito nel criterio di ricerca di espressioni regolari.</target>
        <note />
      </trans-unit>
      <trans-unit id="Regex_named_backreference_short">
        <source>named backreference</source>
        <target state="translated">backreference denominato</target>
        <note />
      </trans-unit>
      <trans-unit id="Regex_named_matched_subexpression_long">
        <source>Captures a matched subexpression and lets you access it by name or by number.

'name' is a valid group name, and 'subexpression' is any valid regular expression pattern. 'name' must not contain any punctuation characters and cannot begin with a number.

If the RegexOptions parameter of a regular expression pattern matching method includes the RegexOptions.ExplicitCapture flag, or if the n option is applied to this subexpression, the only way to capture a subexpression is to explicitly name capturing groups.</source>
        <target state="translated">Acquisisce una sottoespressione corrispondente e consente di accedervi tramite nome o numero.

'name' è un nome di gruppo valido e 'subexpression' è un qualsiasi criterio di ricerca di espressioni regolari valido. 'name' non deve contenere alcun simbolo di punteggiatura e non può iniziare con un numero.

Se il parametro RegexOptions di un criterio di ricerca di espressioni regolari include il flag RegexOptions.ExplicitCapture o se l'opzione n viene applicata a questa sottoespressione, l'unico modo per acquisire una sottoespressione consiste nell'assegnare esplicitamente un nome ai gruppi di acquisizione.</target>
        <note />
      </trans-unit>
      <trans-unit id="Regex_named_matched_subexpression_short">
        <source>named matched subexpression</source>
        <target state="translated">sottoespressione corrispondente denominate</target>
        <note />
      </trans-unit>
      <trans-unit id="Regex_negative_character_group_long">
        <source>A negative character group specifies a list of characters that must not appear in an input string for a match to occur. The list of characters are specified individually.

Two or more character ranges can be concatenated. For example, to specify the range of decimal digits from "0" through "9", the range of lowercase letters from "a" through "f", and the range of uppercase letters from "A" through "F", use [0-9a-fA-F].</source>
        <target state="translated">Un gruppo di caratteri negativi specifica un elenco di caratteri che non devono essere presenti in una stringa di input per trovare una corrispondenza. L'elenco di caratteri viene specificato singolarmente.

Due o più intervalli di caratteri possono essere concatenati. Ad esempio, per specificare l'intervallo di cifre decimali comprese tra "0" e "9", l'intervallo di lettere minuscole comprese tra "a" e "f" e l'intervallo di lettere maiuscole comprese tra "A" e "F", usare [0-9a-fA-F].</target>
        <note />
      </trans-unit>
      <trans-unit id="Regex_negative_character_group_short">
        <source>negative character group</source>
        <target state="translated">gruppo di caratteri negativi</target>
        <note />
      </trans-unit>
      <trans-unit id="Regex_negative_character_range_long">
        <source>A negative character range specifies a list of characters that must not appear in an input string for a match to occur. 'firstCharacter' is the character that begins the range, and 'lastCharacter' is the character that ends the range.

Two or more character ranges can be concatenated. For example, to specify the range of decimal digits from "0" through "9", the range of lowercase letters from "a" through "f", and the range of uppercase letters from "A" through "F", use [0-9a-fA-F].</source>
        <target state="translated">Un intervallo di caratteri negativi specifica un elenco di caratteri che non devono essere presenti in una stringa di input per trovare una corrispondenza. 'firstCharacter' è il carattere che inizia l'intervallo e 'lastCharacter' è il carattere che lo termina.

Due o più intervalli di caratteri possono essere concatenati. Ad esempio, per specificare l'intervallo di cifre decimali comprese tra "0" e "9", l'intervallo di lettere minuscole comprese tra "a" e "f" e l'intervallo di lettere maiuscole comprese tra "A" e "F", usare [0-9a-fA-F].</target>
        <note />
      </trans-unit>
      <trans-unit id="Regex_negative_character_range_short">
        <source>negative character range</source>
        <target state="translated">intervallo di caratteri negativi</target>
        <note />
      </trans-unit>
      <trans-unit id="Regex_negative_unicode_category_long">
        <source>The regular expression construct \P{ name } matches any character that does not belong to a Unicode general category or named block, where name is the category abbreviation or named block name.</source>
        <target state="translated">Il costrutto di espressione regolare \P{ name } corrisponde a qualsiasi carattere non appartenente a una categoria generale Unicode o a un blocco denominato, dove name è l'abbreviazione della categoria o il nome del blocco denominato.</target>
        <note />
      </trans-unit>
      <trans-unit id="Regex_negative_unicode_category_short">
        <source>negative unicode category</source>
        <target state="translated">categoria Unicode negativa</target>
        <note />
      </trans-unit>
      <trans-unit id="Regex_new_line_character_long">
        <source>Matches a new-line character, \u000A</source>
        <target state="translated">Trova la corrispondenza di un carattere di nuova riga \u000A</target>
        <note />
      </trans-unit>
      <trans-unit id="Regex_new_line_character_short">
        <source>new-line character</source>
        <target state="translated">carattere di nuova riga</target>
        <note />
      </trans-unit>
      <trans-unit id="Regex_no">
        <source>no</source>
        <target state="translated">no</target>
        <note />
      </trans-unit>
      <trans-unit id="Regex_non_digit_character_long">
        <source>\D matches any non-digit character. It is equivalent to the \P{Nd} regular expression pattern.

If ECMAScript-compliant behavior is specified, \D is equivalent to [^0-9]</source>
        <target state="translated">\D trova la corrispondenza con qualsiasi carattere non numerico. Equivale al criterio di ricerca di espressioni regolari \P{Nd}.

Se viene specificato il comportamento conforme a ECMAScript, \D equivale a [^0-9]</target>
        <note />
      </trans-unit>
      <trans-unit id="Regex_non_digit_character_short">
        <source>non-digit character</source>
        <target state="translated">carattere non numerico</target>
        <note />
      </trans-unit>
      <trans-unit id="Regex_non_white_space_character_long">
        <source>\S matches any non-white-space character. It is equivalent to the [^\f\n\r\t\v\x85\p{Z}] regular expression pattern, or the opposite of the regular expression pattern that is equivalent to \s, which matches white-space characters.

If ECMAScript-compliant behavior is specified, \S is equivalent to [^ \f\n\r\t\v]</source>
        <target state="translated">\S trova la corrispondenza di qualsiasi carattere diverso da uno spazio. Equivale al criterio di ricerca di espressioni regolari [^\f\n\r\t\v\x85\p{Z}] o è il contrario del criterio di ricerca di espressioni regolari equivalente a \s, che corrisponde a spazi vuoti.

Se viene specificato il comportamento conforme a ECMAScript, \S equivale a [^ \f\n\r\t\v]</target>
        <note />
      </trans-unit>
      <trans-unit id="Regex_non_white_space_character_short">
        <source>non-white-space character</source>
        <target state="translated">carattere diverso da uno spazio vuoto</target>
        <note />
      </trans-unit>
      <trans-unit id="Regex_non_word_boundary_long">
        <source>The \B anchor specifies that the match must not occur on a word boundary. It is the opposite of the \b anchor.</source>
        <target state="translated">L'ancoraggio \B specifica che la corrispondenza non deve verificarsi in un confine di parola. Si tratta dell'effetto contrario rispetto all'ancoraggio \b.</target>
        <note />
      </trans-unit>
      <trans-unit id="Regex_non_word_boundary_short">
        <source>non-word boundary</source>
        <target state="translated">carattere che non costituisce un confine di parola</target>
        <note />
      </trans-unit>
      <trans-unit id="Regex_non_word_character_long">
        <source>\W matches any non-word character. It matches any character except for those in the following Unicode categories:

    Ll	Letter, Lowercase
    Lu	Letter, Uppercase
    Lt	Letter, Titlecase
    Lo	Letter, Other
    Lm	Letter, Modifier
    Mn	Mark, Nonspacing
    Nd	Number, Decimal Digit
    Pc	Punctuation, Connector

If ECMAScript-compliant behavior is specified, \W is equivalent to [^a-zA-Z_0-9]</source>
        <target state="translated">\W trova la corrispondenza di qualsiasi carattere non alfabetico. Corrisponde a tutti i caratteri, ad eccezione di quelli inclusi nelle categorie Unicode seguenti:

    Ll	Letter, Lowercase
    Lu	Letter, Uppercase
    Lt	Letter, Titlecase
    Lo	Letter, Other
    Lm	Letter, Modifier
    Mn	Mark, Nonspacing
    Nd	Number, Decimal Digit
    Pc	Punctuation, Connector

Se viene specificato il comportamento conforme a ECMAScript, \W equivale a [^a-zA-Z_0-9]</target>
        <note>Note: Ll, Lu, Lt, Lo, Lm, Mn, Nd, and Pc are all things that should not be localized. </note>
      </trans-unit>
      <trans-unit id="Regex_non_word_character_short">
        <source>non-word character</source>
        <target state="translated">carattere non alfanumerico</target>
        <note />
      </trans-unit>
      <trans-unit id="Regex_nonbacktracking_subexpression_long">
        <source>This construct disables backtracking. The regular expression engine will match as many characters in the input string as it can. When no further match is possible, it will not backtrack to attempt alternate pattern matches. (That is, the subexpression matches only strings that would be matched by the subexpression alone; it does not attempt to match a string based on the subexpression and any subexpressions that follow it.)

This option is recommended if you know that backtracking will not succeed. Preventing the regular expression engine from performing unnecessary searching improves performance.</source>
        <target state="translated">Questo costrutto disabilita il backtracking. Il motore delle espressioni regolari troverà la corrispondenza con il numero massimo possibile di caratteri nella stringa di input. Quando non sarà più possibile trovare altre corrispondenze, non eseguirà il backtracking per trovare corrispondenze alternative con i criteri. Viene quindi trovata la corrispondenza della sottoespressione solo con stringhe corrispondenti esclusivamente alla sottoespressione; non effettua un tentativo per trovare una corrispondenza per una stringa in base alla sottoespressione e a qualsiasi sottoespressione successiva.

Questa opzione è consigliata solo se si è certi che il backtracking avrà esito negativo. Impedendo al motore delle espressioni regolari di eseguire ricerche non necessarie si registra un miglioramento delle prestazioni.</target>
        <note />
      </trans-unit>
      <trans-unit id="Regex_nonbacktracking_subexpression_short">
        <source>nonbacktracking subexpression</source>
        <target state="translated">sottoespressione di non backtracking</target>
        <note />
      </trans-unit>
      <trans-unit id="Regex_noncapturing_group_long">
        <source>This construct does not capture the substring that is matched by a subexpression:

The noncapturing group construct is typically used when a quantifier is applied to a group, but the substrings captured by the group are of no interest.

If a regular expression includes nested grouping constructs, an outer noncapturing group construct does not apply to the inner nested group constructs.</source>
        <target state="translated">Questo costrutto non acquisisce la sottostringa corrispondente a una sottoespressione:

Il costrutto del gruppo non di acquisizione viene generalmente usato quando un quantificatore è applicato a un gruppo, ma le sottostringhe acquisite dal gruppo non sono di alcun interesse.

Se un'espressione regolare include costrutti di raggruppamento annidati, un costrutto del gruppo di non acquisizione esterno non si applica ai costrutti del gruppo annidati interni.</target>
        <note />
      </trans-unit>
      <trans-unit id="Regex_noncapturing_group_short">
        <source>noncapturing group</source>
        <target state="translated">gruppo di non acquisizione</target>
        <note />
      </trans-unit>
      <trans-unit id="Regex_number_decimal_digit">
        <source>number, decimal digit</source>
        <target state="translated">numerico, cifra decimale</target>
        <note />
      </trans-unit>
      <trans-unit id="Regex_number_letter">
        <source>number, letter</source>
        <target state="translated">numerico, alfanumerico</target>
        <note />
      </trans-unit>
      <trans-unit id="Regex_number_other">
        <source>number, other</source>
        <target state="translated">numerico, altro</target>
        <note />
      </trans-unit>
      <trans-unit id="Regex_numbered_backreference_long">
        <source>A numbered backreference, where 'number' is the ordinal position of the capturing group in the regular expression. For example, \4 matches the contents of the fourth capturing group.

There is an ambiguity between octal escape codes (such as \16) and \number backreferences that use the same notation. If the ambiguity is a problem, you can use the \k&lt;name&gt; notation, which is unambiguous and cannot be confused with octal character codes. Similarly, hexadecimal codes such as \xdd are unambiguous and cannot be confused with backreferences.</source>
        <target state="translated">Backreference numerato, in cui 'number' è la posizione ordinale del gruppo di acquisizione nell'espressione regolare. Ad esempio, \4 corrisponde al contenuto del quarto gruppo di acquisizione.

È presente un'ambiguità tra i codici di escape ottale, ad esempio \16, e i backreference \number che usano la stessa notazione. Se il problema è dovuto all'ambiguità, è possibile usare la notazione \k&lt;name&gt; che, non essendo ambigua, non può essere confusa con codici di caratteri ottali. Analogamente, i codici esadecimale come \xdd non sono ambigui e non possono essere confusi con backreference.</target>
        <note />
      </trans-unit>
      <trans-unit id="Regex_numbered_backreference_short">
        <source>numbered backreference</source>
        <target state="translated">backreference numerato</target>
        <note />
      </trans-unit>
      <trans-unit id="Regex_other_control">
        <source>other, control</source>
        <target state="translated">altro, controllo</target>
        <note />
      </trans-unit>
      <trans-unit id="Regex_other_format">
        <source>other, format</source>
        <target state="translated">altro, formato</target>
        <note />
      </trans-unit>
      <trans-unit id="Regex_other_not_assigned">
        <source>other, not assigned</source>
        <target state="translated">altro, non assegnato</target>
        <note />
      </trans-unit>
      <trans-unit id="Regex_other_private_use">
        <source>other, private use</source>
        <target state="translated">altro, uso privato</target>
        <note />
      </trans-unit>
      <trans-unit id="Regex_other_surrogate">
        <source>other, surrogate</source>
        <target state="translated">altro, surrogato</target>
        <note />
      </trans-unit>
      <trans-unit id="Regex_positive_character_group_long">
        <source>A positive character group specifies a list of characters, any one of which may appear in an input string for a match to occur.</source>
        <target state="translated">Un gruppo di caratteri positivi specifica un elenco di caratteri che possono essere presenti in una stringa di input per trovare una corrispondenza.</target>
        <note />
      </trans-unit>
      <trans-unit id="Regex_positive_character_group_short">
        <source>positive character group</source>
        <target state="translated">gruppo di caratteri positivi</target>
        <note />
      </trans-unit>
      <trans-unit id="Regex_positive_character_range_long">
        <source>A positive character range specifies a range of characters, any one of which may appear in an input string for a match to occur.  'firstCharacter' is the character that begins the range and 'lastCharacter' is the character that ends the range. </source>
        <target state="translated">Un intervallo di caratteri positivi specifica un intervallo di caratteri che possono essere presenti in una stringa di input per trovare una corrispondenza.  'firstCharacter' è il carattere che inizia l'intervallo e 'lastCharacter' è il carattere che lo termina. </target>
        <note />
      </trans-unit>
      <trans-unit id="Regex_positive_character_range_short">
        <source>positive character range</source>
        <target state="translated">intervallo di caratteri positivi</target>
        <note />
      </trans-unit>
      <trans-unit id="Regex_punctuation_close">
        <source>punctuation, close</source>
        <target state="translated">punteggiatura, chiusura</target>
        <note />
      </trans-unit>
      <trans-unit id="Regex_punctuation_connector">
        <source>punctuation, connector</source>
        <target state="translated">punteggiatura, connettore</target>
        <note />
      </trans-unit>
      <trans-unit id="Regex_punctuation_dash">
        <source>punctuation, dash</source>
        <target state="translated">punteggiatura, trattino</target>
        <note />
      </trans-unit>
      <trans-unit id="Regex_punctuation_final_quote">
        <source>punctuation, final quote</source>
        <target state="translated">punteggiatura, virgoletta finale</target>
        <note />
      </trans-unit>
      <trans-unit id="Regex_punctuation_initial_quote">
        <source>punctuation, initial quote</source>
        <target state="translated">punteggiatura, virgoletta iniziale</target>
        <note />
      </trans-unit>
      <trans-unit id="Regex_punctuation_open">
        <source>punctuation, open</source>
        <target state="translated">punteggiatura, apertura</target>
        <note />
      </trans-unit>
      <trans-unit id="Regex_punctuation_other">
        <source>punctuation, other</source>
        <target state="translated">punteggiatura, altro</target>
        <note />
      </trans-unit>
      <trans-unit id="Regex_separator_line">
        <source>separator, line</source>
        <target state="translated">separatore, riga</target>
        <note />
      </trans-unit>
      <trans-unit id="Regex_separator_paragraph">
        <source>separator, paragraph</source>
        <target state="translated">separatore, paragrafo</target>
        <note />
      </trans-unit>
      <trans-unit id="Regex_separator_space">
        <source>separator, space</source>
        <target state="translated">separatore, spazio</target>
        <note />
      </trans-unit>
      <trans-unit id="Regex_start_of_string_only_long">
        <source>The \A anchor specifies that a match must occur at the beginning of the input string. It is identical to the ^ anchor, except that \A ignores the RegexOptions.Multiline option. Therefore, it can only match the start of the first line in a multiline input string.</source>
        <target state="translated">L'ancoraggio \A specifica che la corrispondenza deve verificarsi all'inizio della stringa di input. L'ancoraggio è identico a ^, ad eccezione del fatto che \A ignora l'opzione RegexOptions.Multiline. Di conseguenza, può trovare solo l'inizio della prima riga in una stringa di input con più righe.</target>
        <note />
      </trans-unit>
      <trans-unit id="Regex_start_of_string_only_short">
        <source>start of string only</source>
        <target state="translated">solo inizio di stringa</target>
        <note />
      </trans-unit>
      <trans-unit id="Regex_start_of_string_or_line_long">
        <source>The ^ anchor specifies that the following pattern must begin at the first character position of the string. If you use ^ with the RegexOptions.Multiline option, the match must occur at the beginning of each line.</source>
        <target state="translated">L'ancoraggio ^ specifica che il criterio seguente deve iniziare in corrispondenza della posizione del primo carattere della stringa. Se si usa ^ con l'opzione RegexOptions.Multiline, la corrispondenza deve verificarsi all'inizio di ogni riga.</target>
        <note />
      </trans-unit>
      <trans-unit id="Regex_start_of_string_or_line_short">
        <source>start of string or line</source>
        <target state="translated">inizio di stringa o riga</target>
        <note />
      </trans-unit>
      <trans-unit id="Regex_subexpression">
        <source>subexpression</source>
        <target state="translated">sottoespressione</target>
        <note />
      </trans-unit>
      <trans-unit id="Regex_symbol_currency">
        <source>symbol, currency</source>
        <target state="translated">simbolo, valuta</target>
        <note />
      </trans-unit>
      <trans-unit id="Regex_symbol_math">
        <source>symbol, math</source>
        <target state="translated">simbolo, matematica</target>
        <note />
      </trans-unit>
      <trans-unit id="Regex_symbol_modifier">
        <source>symbol, modifier</source>
        <target state="translated">simbolo, modificatore</target>
        <note />
      </trans-unit>
      <trans-unit id="Regex_symbol_other">
        <source>symbol, other</source>
        <target state="translated">simbolo, altro</target>
        <note />
      </trans-unit>
      <trans-unit id="Regex_tab_character_long">
        <source>Matches a tab character, \u0009</source>
        <target state="translated">Trova la corrispondenza di un carattere di tabulazione \u0009</target>
        <note />
      </trans-unit>
      <trans-unit id="Regex_tab_character_short">
        <source>tab character</source>
        <target state="translated">carattere di tabulazione</target>
        <note />
      </trans-unit>
      <trans-unit id="Regex_unicode_category_long">
        <source>The regular expression construct \p{ name } matches any character that belongs to a Unicode general category or named block, where name is the category abbreviation or named block name.</source>
        <target state="translated">Il costrutto di espressione regolare \p{ name } corrisponde a qualsiasi carattere appartenente a una categoria generale Unicode o a un blocco denominato, dove name è l'abbreviazione della categoria o il nome del blocco denominato.</target>
        <note />
      </trans-unit>
      <trans-unit id="Regex_unicode_category_short">
        <source>unicode category</source>
        <target state="translated">categoria Unicode</target>
        <note />
      </trans-unit>
      <trans-unit id="Regex_unicode_escape_long">
        <source>Matches a UTF-16 code unit whose value is #### hexadecimal.</source>
        <target state="translated">Trova la corrispondenza di un'unità di codice UTF-16 il cui valore è l'esadecimale ####.</target>
        <note />
      </trans-unit>
      <trans-unit id="Regex_unicode_escape_short">
        <source>unicode escape</source>
        <target state="translated">carattere di escape Unicode</target>
        <note />
      </trans-unit>
      <trans-unit id="Regex_unicode_general_category_0">
        <source>Unicode General Category: {0}</source>
        <target state="translated">Categoria generale Unicode: {0}</target>
        <note />
      </trans-unit>
      <trans-unit id="Regex_vertical_tab_character_long">
        <source>Matches a vertical-tab character, \u000B</source>
        <target state="translated">Trova la corrispondenza di un carattere di tabulazione verticale \u000B</target>
        <note />
      </trans-unit>
      <trans-unit id="Regex_vertical_tab_character_short">
        <source>vertical-tab character</source>
        <target state="translated">carattere di tabulazione verticale</target>
        <note />
      </trans-unit>
      <trans-unit id="Regex_white_space_character_long">
        <source>\s matches any white-space character. It is equivalent to the following escape sequences and Unicode categories:

    \f	The form feed character, \u000C
    \n	The newline character, \u000A
    \r	The carriage return character, \u000D
    \t	The tab character, \u0009
    \v	The vertical tab character, \u000B
    \x85	The ellipsis or NEXT LINE (NEL) character (…), \u0085
    \p{Z}	Matches any separator character

If ECMAScript-compliant behavior is specified, \s is equivalent to [ \f\n\r\t\v]</source>
        <target state="translated">\s trova la corrispondenza di qualsiasi carattere di spazio. Equivale alle sequenze di escape e alle categorie Unicode seguenti:

    \f	Carattere di avanzamento modulo \u000C
    \n	Carattere di nuova riga \u000A
    \r	Carattere di ritorno a capo \u000D
    \t	Carattere di tabulazione \u0009
    \v	Carattere di tabulazione verticale \u000B
    \x85	Puntini di sospensione o carattere NEXT LINE (NEL) (…) \u0085
    \p{Z}	Trova la corrispondenza di un qualsiasi carattere separatore

Se viene specificato il comportamento conforme a ECMAScript, \s equivale a [ \f\n\r\t\v]</target>
        <note />
      </trans-unit>
      <trans-unit id="Regex_white_space_character_short">
        <source>white-space character</source>
        <target state="translated">spazio vuoto</target>
        <note />
      </trans-unit>
      <trans-unit id="Regex_word_boundary_long">
        <source>The \b anchor specifies that the match must occur on a boundary between a word character (the \w language element) and a non-word character (the \W language element). Word characters consist of alphanumeric characters and underscores; a non-word character is any character that is not alphanumeric or an underscore. The match may also occur on a word boundary at the beginning or end of the string.

The \b anchor is frequently used to ensure that a subexpression matches an entire word instead of just the beginning or end of a word.</source>
        <target state="translated">L'ancoraggio \b specifica che la corrispondenza deve verificarsi in un confine tra un carattere alfanumerico (elemento del linguaggio \w) e uno non alfanumerico (elemento del linguaggio \W). I caratteri alfanumerici sono costituiti da lettere, cifre e caratteri di sottolineatura. Un carattere non alfanumerico è qualsiasi carattere diverso da lettere, cifre e carattere di sottolineatura. La corrispondenza può verificarsi anche in un confine di parola all'inizio o alla fine della stringa.

L'ancoraggio \b viene usato di frequente per garantire che una sottoespressione corrisponda a un'intera parola anziché solo all'inizio o alla fine di una parola.</target>
        <note />
      </trans-unit>
      <trans-unit id="Regex_word_boundary_short">
        <source>word boundary</source>
        <target state="translated">confine di parola</target>
        <note />
      </trans-unit>
      <trans-unit id="Regex_word_character_long">
        <source>\w matches any word character. A word character is a member of any of the following Unicode categories:

    Ll	Letter, Lowercase
    Lu	Letter, Uppercase
    Lt	Letter, Titlecase
    Lo	Letter, Other
    Lm	Letter, Modifier
    Mn	Mark, Nonspacing
    Nd	Number, Decimal Digit
    Pc	Punctuation, Connector

If ECMAScript-compliant behavior is specified, \w is equivalent to [a-zA-Z_0-9]</source>
<<<<<<< HEAD
        <target state="translated">\w trova la corrispondenza di qualsiasi carattere alfanumerico. Un carattere alfanumerico è un membro di una categorie Unicode seguenti:
=======
        <target state="translated">\w trova la corrispondenza di qualsiasi carattere alfanumerico. Un carattere alfanumerico è un membro di una delle categorie Unicode seguenti:
>>>>>>> 02fdd7af

    Ll	Letter, Lowercase
    Lu	Letter, Uppercase
    Lt	Letter, Titlecase
    Lo	Letter, Other
    Lm	Letter, Modifier
    Mn	Mark, Nonspacing
    Nd	Number, Decimal Digit
    Pc	Punctuation, Connector

Se viene specificato il comportamento conforme a ECMAScript, \w equivale a [a-zA-Z_0-9]</target>
        <note>Note: Ll, Lu, Lt, Lo, Lm, Mn, Nd, and Pc are all things that should not be localized.</note>
      </trans-unit>
      <trans-unit id="Regex_word_character_short">
        <source>word character</source>
        <target state="translated">carattere alfanumerico</target>
        <note />
      </trans-unit>
      <trans-unit id="Regex_yes">
        <source>yes</source>
        <target state="translated">sì</target>
        <note />
      </trans-unit>
      <trans-unit id="Regex_zero_width_negative_lookahead_assertion_long">
        <source>A zero-width negative lookahead assertion, where for the match to be successful, the input string must not match the regular expression pattern in subexpression. The matched string is not included in the match result.

A zero-width negative lookahead assertion is typically used either at the beginning or at the end of a regular expression. At the beginning of a regular expression, it can define a specific pattern that should not be matched when the beginning of the regular expression defines a similar but more general pattern to be matched. In this case, it is often used to limit backtracking. At the end of a regular expression, it can define a subexpression that cannot occur at the end of a match.</source>
        <target state="translated">Asserzione lookahead negativa di larghezza zero, in cui per trovare una corrispondenza, la stringa di input non deve corrispondere al criterio di ricerca di espressioni regolari in subexpression. La stringa corrispondente non è inclusa nei risultati della corrispondenza.

<<<<<<< HEAD
Un'asserzione lookahead negativa di larghezza zero viene usata in genere all'inizio o alla fine di un'espressione regolare. All'inizio di un'espressione regolare, può definire un criterio specifico per il quale non deve essere trovata una corrispondenza quando l'inizio dell'espressione regolare definisce un criterio simile ma più generale per cui stabilire la corrispondenza. In questo caso, viene spesso usata per limitare il backtracking. Alla fine di un'espressione regolare, può definire una sottoespressione che non può verificarsi alla fine di una corrispondenza.</target>
=======
Un'asserzione lookahead negativa di larghezza zero viene usata in genere all'inizio o alla fine di un'espressione regolare. All'inizio di un'espressione regolare, può definire un criterio specifico per il quale non deve essere trovata una corrispondenza quando l'inizio dell'espressione regolare definisce un criterio simile, ma più generale, per cui stabilire la corrispondenza. In questo caso, viene spesso usata per limitare il backtracking. Alla fine di un'espressione regolare, può definire una sottoespressione che non può verificarsi alla fine di una corrispondenza.</target>
>>>>>>> 02fdd7af
        <note />
      </trans-unit>
      <trans-unit id="Regex_zero_width_negative_lookahead_assertion_short">
        <source>zero-width negative lookahead assertion</source>
        <target state="translated">asserzione lookahead negativa di larghezza zero</target>
        <note />
      </trans-unit>
      <trans-unit id="Regex_zero_width_negative_lookbehind_assertion_long">
        <source>A zero-width negative lookbehind assertion, where for a match to be successful, 'subexpression' must not occur at the input string to the left of the current position. Any substring that does not match 'subexpression' is not included in the match result.

Zero-width negative lookbehind assertions are typically used at the beginning of regular expressions. The pattern that they define precludes a match in the string that follows. They are also used to limit backtracking when the last character or characters in a captured group must not be one or more of the characters that match that group's regular expression pattern.</source>
        <target state="translated">Asserzione lookbehind negativa di larghezza zero, in cui per trovare una corrispondenza, 'subexpression' non deve trovarsi nella stringa di input a sinistra della posizione corrente. Qualsiasi sottostringa che non corrisponde a 'subexpression' non viene inclusa nel risultato della corrispondenza.

Le asserzioni lookbehind negative di larghezza zero vengono usate in genere all'inizio delle espressioni regolari. Il criterio definito preclude una corrispondenza nella stringa che segue. Queste asserzioni vengono usate anche per limitare il backtracking quando l'ultimo carattere o gli ultimi caratteri in un gruppo acquisito non devono essere costituiti da uno o più caratteri corrispondenti al criterio di ricerca di espressioni regolari di tale gruppo.</target>
        <note />
      </trans-unit>
      <trans-unit id="Regex_zero_width_negative_lookbehind_assertion_short">
        <source>zero-width negative lookbehind assertion</source>
        <target state="translated">asserzione lookbehind negativa di larghezza zero</target>
        <note />
      </trans-unit>
      <trans-unit id="Regex_zero_width_positive_lookahead_assertion_long">
        <source>A zero-width positive lookahead assertion, where for a match to be successful, the input string must match the regular expression pattern in 'subexpression'. The matched substring is not included in the match result. A zero-width positive lookahead assertion does not backtrack.

Typically, a zero-width positive lookahead assertion is found at the end of a regular expression pattern. It defines a substring that must be found at the end of a string for a match to occur but that should not be included in the match. It is also useful for preventing excessive backtracking. You can use a zero-width positive lookahead assertion to ensure that a particular captured group begins with text that matches a subset of the pattern defined for that captured group.</source>
        <target state="translated">Asserzione lookahead positiva di larghezza zero, in cui per trovare una corrispondenza, la stringa di input deve corrispondere al criterio di ricerca di espressioni regolari in 'subexpression'. La sottostringa corrispondente non è inclusa nei risultati della corrispondenza. Un'asserzione lookahead positiva di larghezza zero non esegue il backtracking.

In genere, un'asserzione lookahead positiva di larghezza zero viene trovata alla fine di un criterio di ricerca di espressioni regolari. Definisce una sottostringa che deve trovarsi alla fine di una stringa per stabilire una corrispondenza, ma che non deve essere inclusa nella corrispondenza. È anche utile per impedire un backtracking eccessivo. È possibile usare un'asserzione lookahead positiva di larghezza zero per assicurarsi che un particolare gruppo acquisito inizi con il testo che corrisponde a un subset del criterio definito per tale gruppo acquisito.</target>
        <note />
      </trans-unit>
      <trans-unit id="Regex_zero_width_positive_lookahead_assertion_short">
        <source>zero-width positive lookahead assertion</source>
        <target state="translated">asserzione lookahead positiva di larghezza zero</target>
        <note />
      </trans-unit>
      <trans-unit id="Regex_zero_width_positive_lookbehind_assertion_long">
        <source>A zero-width positive lookbehind assertion, where for a match to be successful, 'subexpression' must occur at the input string to the left of the current position. 'subexpression' is not included in the match result. A zero-width positive lookbehind assertion does not backtrack.

Zero-width positive lookbehind assertions are typically used at the beginning of regular expressions. The pattern that they define is a precondition for a match, although it is not a part of the match result.</source>
        <target state="translated">Asserzione lookbehind positiva di larghezza zero, in cui per trovare una corrispondenza, 'subexpression' deve trovarsi nella stringa di input a sinistra della posizione corrente. 'subexpression' non è incluso nei risultati della corrispondenza. Un'asserzione lookbehind positiva di larghezza zero non esegue il backtracking.

Le asserzioni lookbehind positive di larghezza zero vengono usate in genere all'inizio delle espressioni regolari. Il criterio definito è una precondizione per una corrispondenza, anche se non fa parte del risultato della corrispondenza.</target>
        <note />
      </trans-unit>
      <trans-unit id="Regex_zero_width_positive_lookbehind_assertion_short">
        <source>zero-width positive lookbehind assertion</source>
        <target state="translated">asserzione lookbehind positiva di larghezza zero</target>
        <note />
      </trans-unit>
      <trans-unit id="Remove_the_line_below_if_you_want_to_inherit_dot_editorconfig_settings_from_higher_directories">
        <source>Remove the line below if you want to inherit .editorconfig settings from higher directories</source>
        <target state="translated">Rimuovere la riga seguente se si vogliono ereditare le impostazioni del file con estensione editorconfig da directory di livello superiore</target>
        <note />
      </trans-unit>
      <trans-unit id="Removing_analyzer_config_documents_is_not_supported">
        <source>Removing analyzer config documents is not supported.</source>
        <target state="translated">La rimozione di documenti di configurazione dell'analizzatore non è supportata.</target>
        <note />
      </trans-unit>
      <trans-unit id="Symbol_0_is_not_from_source">
        <source>Symbol "{0}" is not from source.</source>
        <target state="translated">Il simbolo "{0}" non proviene dall'origine.</target>
        <note />
      </trans-unit>
      <trans-unit id="Documentation_comment_id_must_start_with_E_F_M_N_P_or_T">
        <source>Documentation comment id must start with E, F, M, N, P or T</source>
        <target state="translated">L'ID commento della documentazione deve iniziare con E, F, M, N, P o T</target>
        <note />
      </trans-unit>
      <trans-unit id="Cycle_detected_in_extensions">
        <source>Cycle detected in extensions</source>
        <target state="translated">È stato rilevato un ciclo nelle estensioni</target>
        <note />
      </trans-unit>
      <trans-unit id="Destination_type_must_be_a_0_but_given_one_is_1">
        <source>Destination type must be a {0}, but given one is {1}.</source>
        <target state="translated">Il tipo di destinazione deve essere {0}, ma quello specificato è {1}.</target>
        <note />
      </trans-unit>
      <trans-unit id="Destination_type_must_be_a_0_or_a_1_but_given_one_is_2">
        <source>Destination type must be a {0} or a {1}, but given one is {2}.</source>
        <target state="translated">Il tipo di destinazione deve essere {0} o {1}, ma quello specificato è {2}.</target>
        <note />
      </trans-unit>
      <trans-unit id="Destination_type_must_be_a_0_1_or_2_but_given_one_is_3">
        <source>Destination type must be a {0}, {1} or {2}, but given one is {3}.</source>
        <target state="translated">Il tipo di destinazione deve essere {0}, {1} o {2}, ma quello specificato è {3}.</target>
        <note />
      </trans-unit>
      <trans-unit id="Could_not_find_location_to_generation_symbol_into">
        <source>Could not find location to generation symbol into.</source>
        <target state="translated">Non è stata trovata la posizione in cui generare il simbolo.</target>
        <note />
      </trans-unit>
      <trans-unit id="No_location_provided_to_add_statements_to">
        <source>No location provided to add statements to.</source>
        <target state="translated">Non sono state specificate posizioni in cui aggiungere istruzioni.</target>
        <note />
      </trans-unit>
      <trans-unit id="Destination_location_was_not_in_source">
        <source>Destination location was not in source.</source>
        <target state="translated">La posizione di destinazione non è inclusa nell'origine.</target>
        <note />
      </trans-unit>
      <trans-unit id="Destination_location_was_from_a_different_tree">
        <source>Destination location was from a different tree.</source>
        <target state="translated">La posizione di destinazione è in un albero diverso.</target>
        <note />
      </trans-unit>
      <trans-unit id="Node_is_of_the_wrong_type">
        <source>Node is of the wrong type.</source>
        <target state="translated">Il tipo del nodo è errato.</target>
        <note />
      </trans-unit>
      <trans-unit id="Location_must_be_null_or_from_source">
        <source>Location must be null or from source.</source>
        <target state="translated">La posizione deve essere Null o derivare dall'origine.</target>
        <note />
      </trans-unit>
      <trans-unit id="Duplicate_source_file_0_in_project_1">
        <source>Duplicate source file '{0}' in project '{1}'</source>
        <target state="translated">File di origine '{0}' duplicato nel progetto '{1}'</target>
        <note />
      </trans-unit>
      <trans-unit id="Removing_projects_is_not_supported">
        <source>Removing projects is not supported.</source>
        <target state="translated">La rimozione di progetti non è supportata.</target>
        <note />
      </trans-unit>
      <trans-unit id="Adding_projects_is_not_supported">
        <source>Adding projects is not supported.</source>
        <target state="translated">L'aggiunta di progetti non è supportata.</target>
        <note />
      </trans-unit>
      <trans-unit id="Symbol_specifications">
        <source>Symbol specifications</source>
        <target state="translated">Specifiche dei simboli</target>
        <note />
      </trans-unit>
      <trans-unit id="TypeOrNamespaceUsageInfo_BaseType">
        <source>Base Type</source>
        <target state="translated">Tipo di base</target>
        <note>See xml doc comments on 'TypeOrNamespaceUsageInfo' enum for context</note>
      </trans-unit>
      <trans-unit id="TypeOrNamespaceUsageInfo_Construct">
        <source>Construct</source>
        <target state="translated">Costrutto</target>
        <note>See xml doc comments on 'TypeOrNamespaceUsageInfo' enum for context</note>
      </trans-unit>
      <trans-unit id="TypeOrNamespaceUsageInfo_Declare">
        <source>Declare</source>
        <target state="translated">Declare</target>
        <note>See xml doc comments on 'TypeOrNamespaceUsageInfo' enum for context</note>
      </trans-unit>
      <trans-unit id="TypeOrNamespaceUsageInfo_Import">
        <source>Import</source>
        <target state="translated">Importa</target>
        <note>See xml doc comments on 'TypeOrNamespaceUsageInfo' enum for context</note>
      </trans-unit>
      <trans-unit id="TypeOrNamespaceUsageInfo_Qualify">
        <source>Qualify</source>
        <target state="translated">Qualifica</target>
        <note>See xml doc comments on 'TypeOrNamespaceUsageInfo' enum for context</note>
      </trans-unit>
      <trans-unit id="TypeOrNamespaceUsageInfo_TypeArgument">
        <source>Type Argument</source>
        <target state="translated">Argomento di tipo</target>
        <note>See xml doc comments on 'TypeOrNamespaceUsageInfo' enum for context</note>
      </trans-unit>
      <trans-unit id="TypeOrNamespaceUsageInfo_TypeConstraint">
        <source>Type Constraint</source>
        <target state="translated">Vincolo di tipo</target>
        <note>See xml doc comments on 'TypeOrNamespaceUsageInfo' enum for context</note>
      </trans-unit>
      <trans-unit id="ValueUsageInfo_Name">
        <source>Name</source>
        <target state="translated">Nome</target>
        <note>See xml doc comments on 'ValueUsageInfo' enum for context</note>
      </trans-unit>
      <trans-unit id="Visual_Basic_files">
        <source>Visual Basic files</source>
        <target state="translated">File Visual Basic</target>
        <note />
      </trans-unit>
      <trans-unit id="Workspace_is_not_empty">
        <source>Workspace is not empty.</source>
        <target state="translated">L'area di lavoro non è vuota.</target>
        <note />
      </trans-unit>
      <trans-unit id="_0_is_not_part_of_the_workspace">
        <source>'{0}' is not part of the workspace.</source>
        <target state="translated">'{0}' non fa parte dell'area di lavoro.</target>
        <note />
      </trans-unit>
      <trans-unit id="_0_is_already_part_of_the_workspace">
        <source>'{0}' is already part of the workspace.</source>
        <target state="translated">'{0}' fa già parte dell'area di lavoro.</target>
        <note />
      </trans-unit>
      <trans-unit id="_0_is_not_referenced">
        <source>'{0}' is not referenced.</source>
        <target state="translated">'{0}' non viene usato come riferimento.</target>
        <note />
      </trans-unit>
      <trans-unit id="_0_is_already_referenced">
        <source>'{0}' is already referenced.</source>
        <target state="translated">'{0}' è già usato come riferimento.</target>
        <note />
      </trans-unit>
      <trans-unit id="Adding_project_reference_from_0_to_1_will_cause_a_circular_reference">
        <source>Adding project reference from '{0}' to '{1}' will cause a circular reference.</source>
        <target state="translated">L'aggiunta del riferimento al progetto da '{0}' a '{1}' provocherà un riferimento circolare.</target>
        <note />
      </trans-unit>
      <trans-unit id="Metadata_is_not_referenced">
        <source>Metadata is not referenced.</source>
        <target state="translated">I metadati non vengono usati come riferimento.</target>
        <note />
      </trans-unit>
      <trans-unit id="Metadata_is_already_referenced">
        <source>Metadata is already referenced.</source>
        <target state="translated">I metadati vengono già usati come riferimento.</target>
        <note />
      </trans-unit>
      <trans-unit id="_0_is_not_present">
        <source>{0} is not present.</source>
        <target state="translated">{0} non è presente.</target>
        <note />
      </trans-unit>
      <trans-unit id="_0_is_already_present">
        <source>{0} is already present.</source>
        <target state="translated">{0} è già presente.</target>
        <note />
      </trans-unit>
      <trans-unit id="The_specified_document_is_not_a_version_of_this_document">
        <source>The specified document is not a version of this document.</source>
        <target state="translated">Il documento specificato non è una versione di questo documento.</target>
        <note />
      </trans-unit>
      <trans-unit id="The_language_0_is_not_supported">
        <source>The language '{0}' is not supported.</source>
        <target state="translated">Il linguaggio '{0}' non è supportato.</target>
        <note />
      </trans-unit>
      <trans-unit id="The_solution_already_contains_the_specified_project">
        <source>The solution already contains the specified project.</source>
        <target state="translated">La soluzione contiene già il progetto specificato.</target>
        <note />
      </trans-unit>
      <trans-unit id="The_solution_does_not_contain_the_specified_project">
        <source>The solution does not contain the specified project.</source>
        <target state="translated">La soluzione non contiene il progetto specificato.</target>
        <note />
      </trans-unit>
      <trans-unit id="The_project_already_references_the_target_project">
        <source>The project already references the target project.</source>
        <target state="translated">Il progetto fa già riferimento al progetto di destinazione.</target>
        <note />
      </trans-unit>
      <trans-unit id="The_project_already_transitively_references_the_target_project">
        <source>The project already transitively references the target project.</source>
        <target state="translated">Il progetto fa già riferimento in modo transitivo al progetto di destinazione.</target>
        <note />
      </trans-unit>
      <trans-unit id="The_solution_already_contains_the_specified_document">
        <source>The solution already contains the specified document.</source>
        <target state="translated">La soluzione contiene già il documento specificato.</target>
        <note />
      </trans-unit>
      <trans-unit id="The_solution_does_not_contain_the_specified_document">
        <source>The solution does not contain the specified document.</source>
        <target state="translated">La soluzione non contiene il documento specificato.</target>
        <note />
      </trans-unit>
      <trans-unit id="Temporary_storage_cannot_be_written_more_than_once">
        <source>Temporary storage cannot be written more than once.</source>
        <target state="translated">L'archivio temporaneo non può essere scritto più di una volta.</target>
        <note />
      </trans-unit>
      <trans-unit id="_0_is_not_open">
        <source>'{0}' is not open.</source>
        <target state="translated">'{0}' non è aperto.</target>
        <note />
      </trans-unit>
      <trans-unit id="A_language_name_cannot_be_specified_for_this_option">
        <source>A language name cannot be specified for this option.</source>
        <target state="translated">Non è possibile specificare un nome di linguaggio per questa opzione.</target>
        <note />
      </trans-unit>
      <trans-unit id="A_language_name_must_be_specified_for_this_option">
        <source>A language name must be specified for this option.</source>
        <target state="translated">È necessario specificare un nome di linguaggio per questa opzione.</target>
        <note />
      </trans-unit>
      <trans-unit id="File_was_externally_modified_colon_0">
        <source>File was externally modified: {0}.</source>
        <target state="translated">Il file è stato modificato esternamente: {0}.</target>
        <note />
      </trans-unit>
      <trans-unit id="Unrecognized_language_name">
        <source>Unrecognized language name.</source>
        <target state="translated">Nome di linguaggio non riconosciuto.</target>
        <note />
      </trans-unit>
      <trans-unit id="Can_t_resolve_metadata_reference_colon_0">
        <source>Can't resolve metadata reference: '{0}'.</source>
        <target state="translated">Non è possibile risolvere il riferimento ai metadati: '{0}'.</target>
        <note />
      </trans-unit>
      <trans-unit id="Can_t_resolve_analyzer_reference_colon_0">
        <source>Can't resolve analyzer reference: '{0}'.</source>
        <target state="translated">Non è possibile risolvere il riferimento all'analizzatore: '{0}'.</target>
        <note />
      </trans-unit>
      <trans-unit id="Invalid_project_block_expected_after_Project">
        <source>Invalid project block, expected "=" after Project.</source>
        <target state="translated">Il blocco di progetto non è valido. È previsto "=" dopo Project.</target>
        <note />
      </trans-unit>
      <trans-unit id="Invalid_project_block_expected_after_project_name">
        <source>Invalid project block, expected "," after project name.</source>
        <target state="translated">Il blocco di progetto non è valido. È previsto "," dopo il nome del progetto.</target>
        <note />
      </trans-unit>
      <trans-unit id="Invalid_project_block_expected_after_project_path">
        <source>Invalid project block, expected "," after project path.</source>
        <target state="translated">Il blocco di progetto non è valido. È previsto "," dopo il percorso del progetto.</target>
        <note />
      </trans-unit>
      <trans-unit id="Expected_0">
        <source>Expected {0}.</source>
        <target state="translated">È previsto '{0}'.</target>
        <note />
      </trans-unit>
      <trans-unit id="_0_must_be_a_non_null_and_non_empty_string">
        <source>"{0}" must be a non-null and non-empty string.</source>
        <target state="translated">"{0}" deve essere una stringa non Null e non vuota.</target>
        <note />
      </trans-unit>
      <trans-unit id="Expected_header_colon_0">
        <source>Expected header: "{0}".</source>
        <target state="translated">È prevista un'intestazione: "{0}".</target>
        <note />
      </trans-unit>
      <trans-unit id="Expected_end_of_file">
        <source>Expected end-of-file.</source>
        <target state="translated">È prevista la fine del file.</target>
        <note />
      </trans-unit>
      <trans-unit id="Expected_0_line">
        <source>Expected {0} line.</source>
        <target state="translated">È prevista la riga {0}.</target>
        <note />
      </trans-unit>
      <trans-unit id="This_submission_already_references_another_submission_project">
        <source>This submission already references another submission project.</source>
        <target state="translated">Questo invio fa già riferimento a un altro progetto di invio.</target>
        <note />
      </trans-unit>
      <trans-unit id="_0_still_contains_open_documents">
        <source>{0} still contains open documents.</source>
        <target state="translated">{0} contiene ancora documenti aperti.</target>
        <note />
      </trans-unit>
      <trans-unit id="_0_is_still_open">
        <source>{0} is still open.</source>
        <target state="translated">{0} è ancora aperto.</target>
        <note />
      </trans-unit>
      <trans-unit id="An_element_with_the_same_key_but_a_different_value_already_exists">
        <source>An element with the same key but a different value already exists.</source>
        <target state="translated">Esiste già un elemento con la stessa chiave ma valore diverso.</target>
        <note />
      </trans-unit>
      <trans-unit id="Arrays_with_more_than_one_dimension_cannot_be_serialized">
        <source>Arrays with more than one dimension cannot be serialized.</source>
        <target state="translated">Non è possibile serializzare le matrice con più di una dimensione.</target>
        <note />
      </trans-unit>
      <trans-unit id="Value_too_large_to_be_represented_as_a_30_bit_unsigned_integer">
        <source>Value too large to be represented as a 30 bit unsigned integer.</source>
        <target state="translated">Il valore è troppo grande per essere rappresentato come intero senza segno a 30 bit.</target>
        <note />
      </trans-unit>
      <trans-unit id="Specified_path_must_be_absolute">
        <source>Specified path must be absolute.</source>
        <target state="translated">Il percorso specificato deve essere assoluto.</target>
        <note />
      </trans-unit>
      <trans-unit id="Cast_is_redundant">
        <source>Cast is redundant.</source>
        <target state="translated">Il cast è ridondante.</target>
        <note />
      </trans-unit>
      <trans-unit id="Name_can_be_simplified">
        <source>Name can be simplified.</source>
        <target state="translated">Il nome può essere semplificato.</target>
        <note />
      </trans-unit>
      <trans-unit id="Unknown_identifier">
        <source>Unknown identifier.</source>
        <target state="translated">Identificatore sconosciuto.</target>
        <note />
      </trans-unit>
      <trans-unit id="Cannot_generate_code_for_unsupported_operator_0">
        <source>Cannot generate code for unsupported operator '{0}'</source>
        <target state="translated">Non è possibile generare il codice per l'operatore '{0}' non supportato</target>
        <note />
      </trans-unit>
      <trans-unit id="Invalid_number_of_parameters_for_binary_operator">
        <source>Invalid number of parameters for binary operator.</source>
        <target state="translated">Il numero di parametri per l'operatore binario non è valido.</target>
        <note />
      </trans-unit>
      <trans-unit id="Invalid_number_of_parameters_for_unary_operator">
        <source>Invalid number of parameters for unary operator.</source>
        <target state="translated">Il numero di parametri per l'operatore unario non è valido.</target>
        <note />
      </trans-unit>
      <trans-unit id="Absolute_path_expected">
        <source>Absolute path expected.</source>
        <target state="translated">È previsto il percorso assoluto.</target>
        <note />
      </trans-unit>
      <trans-unit id="Cannot_open_project_0_because_the_file_extension_1_is_not_associated_with_a_language">
        <source>Cannot open project '{0}' because the file extension '{1}' is not associated with a language.</source>
        <target state="translated">Non è possibile aprire il progetto '{0}' perché l'estensione di file '{1}' non è associata a un linguaggio.</target>
        <note />
      </trans-unit>
      <trans-unit id="Cannot_open_project_0_because_the_language_1_is_not_supported">
        <source>Cannot open project '{0}' because the language '{1}' is not supported.</source>
        <target state="translated">Non è possibile aprire il progetto '{0}' perché il linguaggio '{1}' non è supportato.</target>
        <note />
      </trans-unit>
      <trans-unit id="Invalid_project_file_path_colon_0">
        <source>Invalid project file path: '{0}'</source>
        <target state="translated">Percorso del file di progetto non valido: '{0}'</target>
        <note />
      </trans-unit>
      <trans-unit id="Invalid_solution_file_path_colon_0">
        <source>Invalid solution file path: '{0}'</source>
        <target state="translated">Percorso del file di soluzione non valido: '{0}'</target>
        <note />
      </trans-unit>
      <trans-unit id="Project_file_not_found_colon_0">
        <source>Project file not found: '{0}'</source>
        <target state="translated">Il file di progetto non è stato trovato: '{0}'</target>
        <note />
      </trans-unit>
      <trans-unit id="Solution_file_not_found_colon_0">
        <source>Solution file not found: '{0}'</source>
        <target state="translated">Il file di soluzione non è stato trovato: '{0}'</target>
        <note />
      </trans-unit>
      <trans-unit id="Unmerged_change_from_project_0">
        <source>Unmerged change from project '{0}'</source>
        <target state="translated">Modifica senza merge dal progetto '{0}'</target>
        <note />
      </trans-unit>
      <trans-unit id="Added_colon">
        <source>Added:</source>
        <target state="translated">Aggiunto:</target>
        <note />
      </trans-unit>
      <trans-unit id="Fix_all_0">
        <source>Fix all '{0}'</source>
        <target state="translated">Correggi tutti '{0}'</target>
        <note />
      </trans-unit>
      <trans-unit id="Fix_all_0_in_1">
        <source>Fix all '{0}' in '{1}'</source>
        <target state="translated">Correggi tutti '{0}' in '{1}'</target>
        <note />
      </trans-unit>
      <trans-unit id="Fix_all_0_in_Solution">
        <source>Fix all '{0}' in Solution</source>
        <target state="translated">Correggi tutti '{0}' nella soluzione</target>
        <note />
      </trans-unit>
      <trans-unit id="After_colon">
        <source>After:</source>
        <target state="translated">Dopo:</target>
        <note />
      </trans-unit>
      <trans-unit id="Before_colon">
        <source>Before:</source>
        <target state="translated">Prima:</target>
        <note />
      </trans-unit>
      <trans-unit id="Removed_colon">
        <source>Removed:</source>
        <target state="translated">Elementi rimossi:</target>
        <note />
      </trans-unit>
      <trans-unit id="Invalid_CodePage_value_colon_0">
        <source>Invalid CodePage value: {0}</source>
        <target state="translated">Valore di CodePage non valido: {0}</target>
        <note />
      </trans-unit>
      <trans-unit id="Adding_additional_documents_is_not_supported">
        <source>Adding additional documents is not supported.</source>
        <target state="translated">L'aggiunta di altri documenti non è supportata.</target>
        <note />
      </trans-unit>
      <trans-unit id="Adding_analyzer_references_is_not_supported">
        <source>Adding analyzer references is not supported.</source>
        <target state="translated">L'aggiunta di riferimenti all'analizzatore non è supportata.</target>
        <note />
      </trans-unit>
      <trans-unit id="Adding_documents_is_not_supported">
        <source>Adding documents is not supported.</source>
        <target state="translated">L'aggiunta di documenti non è supportata.</target>
        <note />
      </trans-unit>
      <trans-unit id="Adding_metadata_references_is_not_supported">
        <source>Adding metadata references is not supported.</source>
        <target state="translated">L'aggiunta di riferimenti ai metadati non è supportata.</target>
        <note />
      </trans-unit>
      <trans-unit id="Adding_project_references_is_not_supported">
        <source>Adding project references is not supported.</source>
        <target state="translated">L'aggiunta di riferimenti al progetto non è supportata.</target>
        <note />
      </trans-unit>
      <trans-unit id="Changing_additional_documents_is_not_supported">
        <source>Changing additional documents is not supported.</source>
        <target state="translated">La modifica di altri documenti non è supportata.</target>
        <note />
      </trans-unit>
      <trans-unit id="Changing_documents_is_not_supported">
        <source>Changing documents is not supported.</source>
        <target state="translated">La modifica di documenti non è supportata.</target>
        <note />
      </trans-unit>
      <trans-unit id="Changing_project_properties_is_not_supported">
        <source>Changing project properties is not supported.</source>
        <target state="translated">La modifica delle proprietà del progetto non è supportata.</target>
        <note />
      </trans-unit>
      <trans-unit id="Removing_additional_documents_is_not_supported">
        <source>Removing additional documents is not supported.</source>
        <target state="translated">La rimozione di altri documenti non è supportata.</target>
        <note />
      </trans-unit>
      <trans-unit id="Removing_analyzer_references_is_not_supported">
        <source>Removing analyzer references is not supported.</source>
        <target state="translated">La rimozione di riferimenti all'analizzatore non è supportata.</target>
        <note />
      </trans-unit>
      <trans-unit id="Removing_documents_is_not_supported">
        <source>Removing documents is not supported.</source>
        <target state="translated">La rimozione di documenti non è supportata.</target>
        <note />
      </trans-unit>
      <trans-unit id="Removing_metadata_references_is_not_supported">
        <source>Removing metadata references is not supported.</source>
        <target state="translated">La rimozione di riferimenti ai metadati non è supportata.</target>
        <note />
      </trans-unit>
      <trans-unit id="Removing_project_references_is_not_supported">
        <source>Removing project references is not supported.</source>
        <target state="translated">La rimozione di riferimenti al progetto non è supportata.</target>
        <note />
      </trans-unit>
      <trans-unit id="Service_of_type_0_is_required_to_accomplish_the_task_but_is_not_available_from_the_workspace">
        <source>Service of type '{0}' is required to accomplish the task but is not available from the workspace.</source>
        <target state="translated">Per eseguire l'attività, è necessario il servizio di tipo '{0}', che però non è disponibile dall'area di lavoro.</target>
        <note />
      </trans-unit>
      <trans-unit id="Supplied_diagnostic_cannot_be_null">
        <source>Supplied diagnostic cannot be null.</source>
        <target state="translated">La diagnostica specificata non può essere Null.</target>
        <note />
      </trans-unit>
      <trans-unit id="At_least_one_diagnostic_must_be_supplied">
        <source>At least one diagnostic must be supplied.</source>
        <target state="translated">È necessario specificare almeno una diagnostica.</target>
        <note />
      </trans-unit>
      <trans-unit id="Diagnostic_must_have_span_0">
        <source>Diagnostic must have span '{0}'</source>
        <target state="translated">La diagnostica deve contenere l'elemento span '{0}'</target>
        <note />
      </trans-unit>
      <trans-unit id="Cannot_deserialize_type_0">
        <source>Cannot deserialize type '{0}'.</source>
        <target state="translated">Non è possibile deserializzare il tipo '{0}'.</target>
        <note />
      </trans-unit>
      <trans-unit id="Cannot_serialize_type_0">
        <source>Cannot serialize type '{0}'.</source>
        <target state="translated">Non è possibile serializzare il tipo '{0}'.</target>
        <note />
      </trans-unit>
      <trans-unit id="The_type_0_is_not_understood_by_the_serialization_binder">
        <source>The type '{0}' is not understood by the serialization binder.</source>
        <target state="translated">Il tipo '{0}' non è riconosciuto dal binder di serializzazioni.</target>
        <note />
      </trans-unit>
      <trans-unit id="Label_for_node_0_is_invalid_it_must_be_within_bracket_0_1">
        <source>Label for node '{0}' is invalid, it must be within [0, {1}).</source>
        <target state="translated">L'etichetta del nodo '{0}' non è valida. Deve essere compresa tra [0, {1}).</target>
        <note />
      </trans-unit>
      <trans-unit id="Matching_nodes_0_and_1_must_have_the_same_label">
        <source>Matching nodes '{0}' and '{1}' must have the same label.</source>
        <target state="translated">I nodi corrispondenti '{0}' e '{1}' devono avere la stessa etichetta.</target>
        <note />
      </trans-unit>
      <trans-unit id="Node_0_must_be_contained_in_the_new_tree">
        <source>Node '{0}' must be contained in the new tree.</source>
        <target state="translated">Il nodo '{0}' deve essere presente nel nuovo albero.</target>
        <note />
      </trans-unit>
      <trans-unit id="Node_0_must_be_contained_in_the_old_tree">
        <source>Node '{0}' must be contained in the old tree.</source>
        <target state="translated">Il nodo '{0}' deve essere presente nel vecchio albero.</target>
        <note />
      </trans-unit>
      <trans-unit id="The_member_0_is_not_declared_within_the_declaration_of_the_symbol">
        <source>The member '{0}' is not declared within the declaration of the symbol.</source>
        <target state="translated">Il membro '{0}' non è dichiarato all'interno della dichiarazione del simbolo.</target>
        <note />
      </trans-unit>
      <trans-unit id="The_position_is_not_within_the_symbol_s_declaration">
        <source>The position is not within the symbol's declaration</source>
        <target state="translated">La posizione non è compresa nella dichiarazione del simbolo</target>
        <note />
      </trans-unit>
      <trans-unit id="The_symbol_0_cannot_be_located_within_the_current_solution">
        <source>The symbol '{0}' cannot be located within the current solution.</source>
        <target state="translated">Il simbolo '{0}' non è stato trovato nella soluzione corrente.</target>
        <note />
      </trans-unit>
      <trans-unit id="Changing_compilation_options_is_not_supported">
        <source>Changing compilation options is not supported.</source>
        <target state="translated">La modifica delle opzioni di compilazione non è supportata.</target>
        <note />
      </trans-unit>
      <trans-unit id="Changing_parse_options_is_not_supported">
        <source>Changing parse options is not supported.</source>
        <target state="translated">La modifica delle opzioni di analisi non è supportata.</target>
        <note />
      </trans-unit>
      <trans-unit id="The_node_is_not_part_of_the_tree">
        <source>The node is not part of the tree.</source>
        <target state="translated">Il nodo non fa parte dell'albero.</target>
        <note />
      </trans-unit>
      <trans-unit id="This_workspace_does_not_support_opening_and_closing_documents">
        <source>This workspace does not support opening and closing documents.</source>
        <target state="translated">Questa area di lavoro non supporta l'apertura e la chiusura di documenti.</target>
        <note />
      </trans-unit>
      <trans-unit id="Usage_colon">
        <source>Usage:</source>
        <target state="translated">Utilizzo:</target>
        <note />
      </trans-unit>
      <trans-unit id="Exceptions_colon">
        <source>Exceptions:</source>
        <target state="translated">Eccezioni:</target>
        <note />
      </trans-unit>
      <trans-unit id="_0_returned_an_uninitialized_ImmutableArray">
        <source>'{0}' returned an uninitialized ImmutableArray</source>
        <target state="translated">'{0}' ha restituito un elemento ImmutableArray non inizializzato</target>
        <note />
      </trans-unit>
      <trans-unit id="Failure">
        <source>Failure</source>
        <target state="translated">Errore</target>
        <note />
      </trans-unit>
      <trans-unit id="Warning">
        <source>Warning</source>
        <target state="translated">Avviso</target>
        <note />
      </trans-unit>
      <trans-unit id="Populate_switch">
        <source>Populate switch</source>
        <target state="translated">Popola switch</target>
        <note />
      </trans-unit>
      <trans-unit id="Member_access_should_be_qualified">
        <source>Member access should be qualified.</source>
        <target state="translated">L'accesso ai membri deve essere qualificato.</target>
        <note />
      </trans-unit>
      <trans-unit id="Add_braces_to_0_statement">
        <source>Add braces to '{0}' statement.</source>
        <target state="translated">Aggiunge le parentesi graffe all'istruzione '{0}'.</target>
        <note />
      </trans-unit>
      <trans-unit id="Options_did_not_come_from_Workspace">
        <source>Options did not come from Workspace</source>
        <target state="translated">Le opzioni non provengono dall'area di lavoro</target>
        <note />
      </trans-unit>
      <trans-unit id="Enable">
        <source>Enable</source>
        <target state="translated">Abilita</target>
        <note />
      </trans-unit>
      <trans-unit id="Enable_and_ignore_future_errors">
        <source>Enable and ignore future errors</source>
        <target state="translated">Abilita e ignora gli errori futuri</target>
        <note />
      </trans-unit>
      <trans-unit id="_0_encountered_an_error_and_has_been_disabled">
        <source>'{0}' encountered an error and has been disabled.</source>
        <target state="translated">'{0}' ha rilevato un errore ed è stato disabilitato.</target>
        <note />
      </trans-unit>
      <trans-unit id="Show_Stack_Trace">
        <source>Show Stack Trace</source>
        <target state="translated">Mostra analisi dello stack</target>
        <note />
      </trans-unit>
      <trans-unit id="Stream_is_too_long">
        <source>Stream is too long.</source>
        <target state="translated">Il flusso è troppo lungo.</target>
        <note />
      </trans-unit>
      <trans-unit id="Deserialization_reader_for_0_read_incorrect_number_of_values">
        <source>Deserialization reader for '{0}' read incorrect number of values.</source>
        <target state="translated">Il numero di valori letto dal lettore di deserializzazioni per '{0}' non è corretto.</target>
        <note />
      </trans-unit>
      <trans-unit id="Pascal_Case">
        <source>Pascal Case</source>
        <target state="translated">Notazione Pascal</target>
        <note />
      </trans-unit>
      <trans-unit id="Abstract_Method">
        <source>Abstract Method</source>
        <target state="translated">Metodo astratto</target>
        <note>{locked: abstract}{locked: method} These are keywords (unless the order of words or capitalization should be handled differently)</note>
      </trans-unit>
      <trans-unit id="Async_Method">
        <source>Async Method</source>
        <target state="translated">Metodo asincrono</target>
        <note>{locked: async}{locked: method} These are keywords (unless the order of words or capitalization should be handled differently)</note>
      </trans-unit>
      <trans-unit id="Begins_with_I">
        <source>Begins with I</source>
        <target state="translated">Inizia con I</target>
        <note>{locked:I}</note>
      </trans-unit>
      <trans-unit id="Class">
        <source>Class</source>
        <target state="new">Class</target>
        <note>{locked} unless the capitalization should be handled differently</note>
      </trans-unit>
      <trans-unit id="Delegate">
        <source>Delegate</source>
        <target state="new">Delegate</target>
        <note>{locked} unless the capitalization should be handled differently</note>
      </trans-unit>
      <trans-unit id="Enum">
        <source>Enum</source>
        <target state="new">Enum</target>
        <note>{locked} unless the capitalization should be handled differently</note>
      </trans-unit>
      <trans-unit id="Event">
        <source>Event</source>
        <target state="new">Event</target>
        <note>{locked} unless the capitalization should be handled differently</note>
      </trans-unit>
      <trans-unit id="Interface">
        <source>Interface</source>
        <target state="new">Interface</target>
        <note>{locked} unless the capitalization should be handled differently</note>
      </trans-unit>
      <trans-unit id="Non_Field_Members">
        <source>Non-Field Members</source>
        <target state="translated">Membri non di campo</target>
        <note>{locked:field}</note>
      </trans-unit>
      <trans-unit id="Private_Method">
        <source>Private Method</source>
        <target state="translated">Metodo privato</target>
        <note>{locked: private}{locked: method} These are keywords (unless the order of words or capitalization should be handled differently)</note>
      </trans-unit>
      <trans-unit id="Private_or_Internal_Field">
        <source>Private or Internal Field</source>
        <target state="translated">Campo privato o interno</target>
        <note>{locked: private}{locked: internal}{locked:field}</note>
      </trans-unit>
      <trans-unit id="Private_or_Internal_Static_Field">
        <source>Private or Internal Static Field</source>
        <target state="translated">Campo statico privato o interno</target>
        <note>{locked: private}{locked: internal}{locked:static}{locked:field}</note>
      </trans-unit>
      <trans-unit id="Property">
        <source>Property</source>
        <target state="new">Property</target>
        <note>{locked} unless the capitalization should be handled differently</note>
      </trans-unit>
      <trans-unit id="Public_or_Protected_Field">
        <source>Public or Protected Field</source>
        <target state="translated">Campo pubblico o protetto</target>
        <note>{locked: public}{locked: protected}{locked:field}</note>
      </trans-unit>
      <trans-unit id="Static_Field">
        <source>Static Field</source>
        <target state="translated">Campo statico</target>
        <note>{locked:static}{locked:field} (unless the capitalization should be handled differently)</note>
      </trans-unit>
      <trans-unit id="Static_Method">
        <source>Static Method</source>
        <target state="translated">Metodo statico</target>
        <note>{locked: static}{locked: method} These are keywords (unless the order of words or capitalization should be handled differently)</note>
      </trans-unit>
      <trans-unit id="Struct">
        <source>Struct</source>
        <target state="new">Struct</target>
        <note>{locked} unless the capitalization should be handled differently</note>
      </trans-unit>
      <trans-unit id="Types">
        <source>Types</source>
        <target state="translated">Tipi</target>
        <note>{locked:types} unless the capitalization should be handled differently</note>
      </trans-unit>
      <trans-unit id="Method">
        <source>Method</source>
        <target state="translated">metodo</target>
        <note>{locked:method} unless the capitalization should be handled differently</note>
      </trans-unit>
      <trans-unit id="Missing_prefix_colon_0">
        <source>Missing prefix: '{0}'</source>
        <target state="translated">Manca il prefisso: '{0}'</target>
        <note />
      </trans-unit>
      <trans-unit id="Error">
        <source>Error</source>
        <target state="translated">Errore</target>
        <note />
      </trans-unit>
      <trans-unit id="None">
        <source>None</source>
        <target state="translated">Nessuno</target>
        <note />
      </trans-unit>
      <trans-unit id="Missing_suffix_colon_0">
        <source>Missing suffix: '{0}'</source>
        <target state="translated">Manca il suffisso: '{0}'</target>
        <note />
      </trans-unit>
      <trans-unit id="These_non_leading_words_must_begin_with_an_upper_case_letter_colon_0">
        <source>These non-leading words must begin with an upper case letter: {0}</source>
        <target state="translated">Queste parole non iniziali devono iniziare con una lettera maiuscola: {0}</target>
        <note />
      </trans-unit>
      <trans-unit id="Suggestion">
        <source>Suggestion</source>
        <target state="translated">Suggerimento</target>
        <note />
      </trans-unit>
      <trans-unit id="These_non_leading_words_must_begin_with_a_lowercase_letter_colon_0">
        <source>These non-leading words must begin with a lowercase letter: {0}</source>
        <target state="translated">Queste parole non iniziali devono iniziare con una lettera minuscola: {0}</target>
        <note />
      </trans-unit>
      <trans-unit id="These_words_cannot_contain_lower_case_characters_colon_0">
        <source>These words cannot contain lower case characters: {0}</source>
        <target state="translated">Queste parole non possono contenere caratteri minuscoli: {0}</target>
        <note />
      </trans-unit>
      <trans-unit id="These_words_cannot_contain_upper_case_characters_colon_0">
        <source>These words cannot contain upper case characters: {0}</source>
        <target state="translated">Queste parole non possono contenere caratteri maiuscoli: {0}</target>
        <note />
      </trans-unit>
      <trans-unit id="These_words_must_begin_with_upper_case_characters_colon_0">
        <source>These words must begin with upper case characters: {0}</source>
        <target state="translated">Queste parole devono iniziare con caratteri maiuscoli: {0}</target>
        <note />
      </trans-unit>
      <trans-unit id="The_first_word_0_must_begin_with_an_upper_case_character">
        <source>The first word, '{0}', must begin with an upper case character</source>
        <target state="translated">La prima parola, '{0}', deve iniziare con un carattere maiuscolo</target>
        <note />
      </trans-unit>
      <trans-unit id="The_first_word_0_must_begin_with_a_lower_case_character">
        <source>The first word, '{0}', must begin with a lower case character</source>
        <target state="translated">La prima parola, '{0}', deve iniziare con un carattere minuscolo</target>
        <note />
      </trans-unit>
      <trans-unit id="File_0_size_of_1_exceeds_maximum_allowed_size_of_2">
        <source>File '{0}' size of {1} exceeds maximum allowed size of {2}</source>
        <target state="translated">Le dimensioni {1} del file '{0}' sono maggiori di quelle consentite, pari a {2}</target>
        <note />
      </trans-unit>
      <trans-unit id="Changing_document_property_is_not_supported">
        <source>Changing document properties is not supported</source>
        <target state="translated">La modifica delle proprietà del documento non è supportata</target>
        <note />
      </trans-unit>
      <trans-unit id="Alternation_conditions_cannot_be_comments">
        <source>Alternation conditions cannot be comments</source>
        <target state="translated">Le condizioni di alternanza non possono essere commenti</target>
        <note>This is an error message shown to the user when they write an invalid Regular Expression. Example: a|(?#b)</note>
      </trans-unit>
      <trans-unit id="Alternation_conditions_do_not_capture_and_cannot_be_named">
        <source>Alternation conditions do not capture and cannot be named</source>
        <target state="translated">Le condizioni di alternanza non consentono l'acquisizione e non possono essere denominate</target>
        <note>This is an error message shown to the user when they write an invalid Regular Expression. Example: (?(?'x'))</note>
      </trans-unit>
      <trans-unit id="A_subtraction_must_be_the_last_element_in_a_character_class">
        <source>A subtraction must be the last element in a character class</source>
        <target state="translated">L'ultimo elemento di una classe di caratteri deve essere una sottrazione</target>
        <note>This is an error message shown to the user when they write an invalid Regular Expression. Example: [a-[b]-c]</note>
      </trans-unit>
      <trans-unit id="Cannot_include_class_0_in_character_range">
        <source>Cannot include class \{0} in character range</source>
        <target state="translated">Non è possibile includere la classe \{0} nell'intervallo di caratteri</target>
        <note>This is an error message shown to the user when they write an invalid Regular Expression. Example: [a-\w]. {0} is the invalid class (\w here)</note>
      </trans-unit>
      <trans-unit id="Capture_group_numbers_must_be_less_than_or_equal_to_Int32_MaxValue">
        <source>Capture group numbers must be less than or equal to Int32.MaxValue</source>
        <target state="translated">I numeri del gruppo Capture devono essere minori o uguali a Int32.MaxValue</target>
        <note>This is an error message shown to the user when they write an invalid Regular Expression. Example: a{2147483648}</note>
      </trans-unit>
      <trans-unit id="Capture_number_cannot_be_zero">
        <source>Capture number cannot be zero</source>
        <target state="translated">Il numero di acquisizioni non può essere zero</target>
        <note>This is an error message shown to the user when they write an invalid Regular Expression. Example: (?&lt;0&gt;a)</note>
      </trans-unit>
      <trans-unit id="Illegal_backslash_at_end_of_pattern">
        <source>Illegal \ at end of pattern</source>
        <target state="translated">Carattere \ non valido alla fine del criterio</target>
        <note>This is an error message shown to the user when they write an invalid Regular Expression. Example: \</note>
      </trans-unit>
      <trans-unit id="Illegal_x_y_with_x_less_than_y">
        <source>Illegal {x,y} with x &gt; y</source>
        <target state="translated">{x,y} non valido con x &gt; y</target>
        <note>This is an error message shown to the user when they write an invalid Regular Expression. Example: a{1,0}</note>
      </trans-unit>
      <trans-unit id="Incomplete_character_escape">
        <source>Incomplete \p{X} character escape</source>
        <target state="translated">Sequenza di caratteri di escape \p{X} incompleta</target>
        <note>This is an error message shown to the user when they write an invalid Regular Expression. Example: \p{ Cc }</note>
      </trans-unit>
      <trans-unit id="Insufficient_hexadecimal_digits">
        <source>Insufficient hexadecimal digits</source>
        <target state="translated">Cifre esadecimali insufficienti</target>
        <note>This is an error message shown to the user when they write an invalid Regular Expression. Example: \x</note>
      </trans-unit>
      <trans-unit id="Invalid_group_name_Group_names_must_begin_with_a_word_character">
        <source>Invalid group name: Group names must begin with a word character</source>
        <target state="translated">Nome di gruppo non valido: i nomi di gruppo devono iniziare con un carattere alfanumerico</target>
        <note>This is an error message shown to the user when they write an invalid Regular Expression. Example: (?&lt;a &gt;a)</note>
      </trans-unit>
      <trans-unit id="Malformed">
        <source>malformed</source>
        <target state="translated">non valido</target>
        <note>This is an error message shown to the user when they write an invalid Regular Expression. Example: (?(0</note>
      </trans-unit>
      <trans-unit id="Malformed_character_escape">
        <source>Malformed \p{X} character escape</source>
        <target state="translated">Sequenza di caratteri di escape \\p{X} non valida</target>
        <note>This is an error message shown to the user when they write an invalid Regular Expression. Example: \p {Cc}</note>
      </trans-unit>
      <trans-unit id="Malformed_named_back_reference">
        <source>Malformed \k&lt;...&gt; named back reference</source>
        <target state="translated">Backreference denominato \k&lt;...&gt; in formato non corretto</target>
        <note>This is an error message shown to the user when they write an invalid Regular Expression. Example: \k'</note>
      </trans-unit>
      <trans-unit id="Missing_control_character">
        <source>Missing control character</source>
        <target state="translated">Carattere di controllo mancante</target>
        <note>This is an error message shown to the user when they write an invalid Regular Expression. Example: \c</note>
      </trans-unit>
      <trans-unit id="Nested_quantifier_0">
        <source>Nested quantifier {0}</source>
        <target state="translated">Quantificatore nidificato {0}</target>
        <note>This is an error message shown to the user when they write an invalid Regular Expression. Example: a**. In this case {0} will be '*', the extra unnecessary quantifier.</note>
      </trans-unit>
      <trans-unit id="Not_enough_close_parens">
        <source>Not enough )'s</source>
        <target state="translated">Parentesi chiuse insufficienti</target>
        <note>This is an error message shown to the user when they write an invalid Regular Expression. Example: (a</note>
      </trans-unit>
      <trans-unit id="Quantifier_x_y_following_nothing">
        <source>Quantifier {x,y} following nothing</source>
        <target state="translated">Il quantificatore {x,y} non segue alcun elemento</target>
        <note>This is an error message shown to the user when they write an invalid Regular Expression. Example: *</note>
      </trans-unit>
      <trans-unit id="Reference_to_undefined_group">
        <source>reference to undefined group</source>
        <target state="translated">riferimento a gruppo indefinito</target>
        <note>This is an error message shown to the user when they write an invalid Regular Expression. Example: (?(1))</note>
      </trans-unit>
      <trans-unit id="Reference_to_undefined_group_name_0">
        <source>Reference to undefined group name {0}</source>
        <target state="translated">Riferimento a nome di gruppo indefinito: {0}</target>
        <note>This is an error message shown to the user when they write an invalid Regular Expression. Example: \k&lt;a&gt;. Here, {0} will be the name of the undefined group ('a')</note>
      </trans-unit>
      <trans-unit id="Reference_to_undefined_group_number_0">
        <source>Reference to undefined group number {0}</source>
        <target state="translated">Riferimento a numero di gruppo indefinito: {0}</target>
        <note>This is an error message shown to the user when they write an invalid Regular Expression. Example: (?&lt;-1&gt;). Here, {0} will be the number of the undefined group ('1')</note>
      </trans-unit>
      <trans-unit id="Too_many_bars_in_conditional_grouping">
        <source>Too many | in (?()|)</source>
        <target state="translated">Troppi | in (?()|)</target>
        <note>This is an error message shown to the user when they write an invalid Regular Expression. Example: (?(0)a|b|)</note>
      </trans-unit>
      <trans-unit id="Too_many_close_parens">
        <source>Too many )'s</source>
        <target state="translated">Troppe parentesi di chiusura</target>
        <note>This is an error message shown to the user when they write an invalid Regular Expression. Example: )</note>
      </trans-unit>
      <trans-unit id="Unknown_property">
        <source>Unknown property</source>
        <target state="translated">Proprietà sconosciuta</target>
        <note>This is an error message shown to the user when they write an invalid Regular Expression. Example: \p{}</note>
      </trans-unit>
      <trans-unit id="Unknown_property_0">
        <source>Unknown property '{0}'</source>
        <target state="translated">Proprietà sconosciuta '{0}'</target>
        <note>This is an error message shown to the user when they write an invalid Regular Expression. Example: \p{xxx}. Here, {0} will be the name of the unknown property ('xxx')</note>
      </trans-unit>
      <trans-unit id="Unrecognized_control_character">
        <source>Unrecognized control character</source>
        <target state="translated">Carattere di controllo non riconosciuto</target>
        <note>This is an error message shown to the user when they write an invalid Regular Expression. Example: [\c]</note>
      </trans-unit>
      <trans-unit id="Unrecognized_escape_sequence_0">
        <source>Unrecognized escape sequence \{0}</source>
        <target state="translated">Sequenza di escape non riconosciuta: \{0}</target>
        <note>This is an error message shown to the user when they write an invalid Regular Expression. Example: \m. Here, {0} will be the unrecognized character ('m')</note>
      </trans-unit>
      <trans-unit id="Unrecognized_grouping_construct">
        <source>Unrecognized grouping construct</source>
        <target state="translated">Costrutto di raggruppamento non riconosciuto</target>
        <note>This is an error message shown to the user when they write an invalid Regular Expression. Example: (?&lt;</note>
      </trans-unit>
      <trans-unit id="Unterminated_character_class_set">
        <source>Unterminated [] set</source>
        <target state="translated">Set di [] senza terminazione</target>
        <note>This is an error message shown to the user when they write an invalid Regular Expression. Example: [</note>
      </trans-unit>
      <trans-unit id="Unterminated_regex_comment">
        <source>Unterminated (?#...) comment</source>
        <target state="translated">Commento (?#...) senza terminazione</target>
        <note>This is an error message shown to the user when they write an invalid Regular Expression. Example: (?#</note>
      </trans-unit>
      <trans-unit id="dot_NET_Coding_Conventions">
        <source>.NET Coding Conventions</source>
        <target state="translated">Convenzioni di scrittura codice .NET</target>
        <note />
      </trans-unit>
      <trans-unit id="this_dot_and_Me_dot_preferences">
        <source>this. and Me. preferences</source>
        <target state="translated">Preferenze per this. e Me.</target>
        <note />
      </trans-unit>
      <trans-unit id="x_y_range_in_reverse_order">
        <source>[x-y] range in reverse order</source>
        <target state="translated">Intervallo [x-y] in ordine inverso</target>
        <note>This is an error message shown to the user when they write an invalid Regular Expression. Example: [b-a]</note>
      </trans-unit>
      <trans-unit id="Variables_captured_colon">
        <source>Variables captured:</source>
        <target state="translated">Variabili acquisite:</target>
        <note />
      </trans-unit>
      <trans-unit id="Regex_issue_0">
        <source>Regex issue: {0}</source>
        <target state="translated">Problema di regex: {0}</target>
        <note>This is an error message shown to the user when they write an invalid Regular Expression. {0} will be the actual text of one of the above Regular Expression errors.</note>
      </trans-unit>
      <trans-unit id="ValueUsageInfo_Read">
        <source>Read</source>
        <target state="translated">Lettura</target>
        <note>See xml doc comments on 'ValueUsageInfo' enum for context</note>
      </trans-unit>
      <trans-unit id="ValueUsageInfo_Reference">
        <source>Reference</source>
        <target state="translated">Riferimento</target>
        <note>See xml doc comments on 'ValueUsageInfo' enum for context</note>
      </trans-unit>
      <trans-unit id="ValueUsageInfo_Write">
        <source>Write</source>
        <target state="translated">Scrittura</target>
        <note>See xml doc comments on 'ValueUsageInfo' enum for context</note>
      </trans-unit>
      <trans-unit id="Parameter_preferences">
        <source>Parameter preferences</source>
        <target state="translated">Preferenze per parametri</target>
        <note />
      </trans-unit>
    </body>
  </file>
</xliff><|MERGE_RESOLUTION|>--- conflicted
+++ resolved
@@ -1137,11 +1137,7 @@
     Pc	Punctuation, Connector
 
 If ECMAScript-compliant behavior is specified, \w is equivalent to [a-zA-Z_0-9]</source>
-<<<<<<< HEAD
-        <target state="translated">\w trova la corrispondenza di qualsiasi carattere alfanumerico. Un carattere alfanumerico è un membro di una categorie Unicode seguenti:
-=======
         <target state="translated">\w trova la corrispondenza di qualsiasi carattere alfanumerico. Un carattere alfanumerico è un membro di una delle categorie Unicode seguenti:
->>>>>>> 02fdd7af
 
     Ll	Letter, Lowercase
     Lu	Letter, Uppercase
@@ -1171,11 +1167,7 @@
 A zero-width negative lookahead assertion is typically used either at the beginning or at the end of a regular expression. At the beginning of a regular expression, it can define a specific pattern that should not be matched when the beginning of the regular expression defines a similar but more general pattern to be matched. In this case, it is often used to limit backtracking. At the end of a regular expression, it can define a subexpression that cannot occur at the end of a match.</source>
         <target state="translated">Asserzione lookahead negativa di larghezza zero, in cui per trovare una corrispondenza, la stringa di input non deve corrispondere al criterio di ricerca di espressioni regolari in subexpression. La stringa corrispondente non è inclusa nei risultati della corrispondenza.
 
-<<<<<<< HEAD
-Un'asserzione lookahead negativa di larghezza zero viene usata in genere all'inizio o alla fine di un'espressione regolare. All'inizio di un'espressione regolare, può definire un criterio specifico per il quale non deve essere trovata una corrispondenza quando l'inizio dell'espressione regolare definisce un criterio simile ma più generale per cui stabilire la corrispondenza. In questo caso, viene spesso usata per limitare il backtracking. Alla fine di un'espressione regolare, può definire una sottoespressione che non può verificarsi alla fine di una corrispondenza.</target>
-=======
 Un'asserzione lookahead negativa di larghezza zero viene usata in genere all'inizio o alla fine di un'espressione regolare. All'inizio di un'espressione regolare, può definire un criterio specifico per il quale non deve essere trovata una corrispondenza quando l'inizio dell'espressione regolare definisce un criterio simile, ma più generale, per cui stabilire la corrispondenza. In questo caso, viene spesso usata per limitare il backtracking. Alla fine di un'espressione regolare, può definire una sottoespressione che non può verificarsi alla fine di una corrispondenza.</target>
->>>>>>> 02fdd7af
         <note />
       </trans-unit>
       <trans-unit id="Regex_zero_width_negative_lookahead_assertion_short">
