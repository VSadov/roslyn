--- conflicted
+++ resolved
@@ -162,7 +162,11 @@
         <target state="translated">不支援新增專案。</target>
         <note />
       </trans-unit>
-<<<<<<< HEAD
+      <trans-unit id="Visual_Basic_files">
+        <source>Visual Basic files</source>
+        <target state="translated">Visual Basic 檔案</target>
+        <note />
+      </trans-unit>
       <trans-unit id="TypeOrNamespaceUsageInfo_Base">
         <source>Base</source>
         <target state="new">Base</target>
@@ -211,16 +215,6 @@
       <trans-unit id="ValueUsageInfo_Write">
         <source>Write</source>
         <target state="new">Write</target>
-=======
-      <trans-unit id="Visual_Basic_files">
-        <source>Visual Basic files</source>
-        <target state="translated">Visual Basic 檔案</target>
->>>>>>> bd738fc4
-        <note />
-      </trans-unit>
-      <trans-unit id="Visual_Basic_files">
-        <source>Visual Basic files</source>
-        <target state="new">Visual Basic files</target>
         <note />
       </trans-unit>
       <trans-unit id="Workspace_is_not_empty">
@@ -1113,26 +1107,6 @@
         <target state="translated">Regex 問題: {0}</target>
         <note>This is an error message shown to the user when they write an invalid Regular Expression. {0} will be the actual text of one of the above Regular Expression errors.</note>
       </trans-unit>
-      <trans-unit id="ValueUsageInfo_NameOnly">
-        <source>NameOnly</source>
-        <target state="new">NameOnly</target>
-        <note />
-      </trans-unit>
-      <trans-unit id="ValueUsageInfo_Read">
-        <source>Read</source>
-        <target state="new">Read</target>
-        <note />
-      </trans-unit>
-      <trans-unit id="ValueUsageInfo_Reference">
-        <source>Reference</source>
-        <target state="new">Reference</target>
-        <note />
-      </trans-unit>
-      <trans-unit id="ValueUsageInfo_Write">
-        <source>Write</source>
-        <target state="new">Write</target>
-        <note />
-      </trans-unit>
       <trans-unit id="Parameter_preferences">
         <source>Parameter preferences</source>
         <target state="new">Parameter preferences</target>
