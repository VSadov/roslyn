﻿<?xml version="1.0" encoding="utf-8"?>
<!-- Licensed to the .NET Foundation under one or more agreements. The .NET Foundation licenses this file to you under the MIT license. See the LICENSE file in the project root for more information. -->
<Project ToolsVersion="4.0" DefaultTargets="Build" xmlns="http://schemas.microsoft.com/developer/msbuild/2003">
  <Import Project="$(MSBuildExtensionsPath)\$(MSBuildToolsVersion)\Microsoft.Common.props" Condition="Exists('$(MSBuildExtensionsPath)\$(MSBuildToolsVersion)\Microsoft.Common.props')" />
  <PropertyGroup>
    <Configuration Condition="'$(Configuration)' == ''">Debug</Configuration>
    <Platform Condition="'$(Platform)' == ''">AnyCPU</Platform>
    <PlatformTarget>AnyCPU</PlatformTarget>
    <Prefer32Bit>false</Prefer32Bit>
    <ProjectGuid>{5D92B789-04AE-4B5C-A550-4E13378FA18F}</ProjectGuid>
    <OutputType>Exe</OutputType>
    <StartupObject>ConsoleApplication1.Module1</StartupObject>
    <RootNamespace>ConsoleApplication1</RootNamespace>
    <AssemblyName>ConsoleApplication1</AssemblyName>
    <FileAlignment>512</FileAlignment>
    <MyType>Console</MyType>
<<<<<<< HEAD
    <TargetFrameworkVersion>v4.7.2</TargetFrameworkVersion>
=======
   <TargetFrameworkVersion>v4.8</TargetFrameworkVersion>
>>>>>>> 67d940c4
  </PropertyGroup>
  <PropertyGroup Condition="'$(Configuration)|$(Platform)' == 'Debug|AnyCPU'">
    <DebugSymbols>true</DebugSymbols>
    <DebugType>full</DebugType>
    <DefineDebug>true</DefineDebug>
    <DefineTrace>true</DefineTrace>
    <OutputPath>bin\Debug\</OutputPath>
    <DocumentationFile>ConsoleApplication1.xml</DocumentationFile>
    <NoWarn>$(NoWarn);42016,41999,42017,42018,42019,42032,42036,42020,42021,42022</NoWarn>
  </PropertyGroup>
  <PropertyGroup Condition="'$(Configuration)|$(Platform)' == 'Release|AnyCPU'">
    <DebugType>pdbonly</DebugType>
    <DefineDebug>false</DefineDebug>
    <DefineTrace>true</DefineTrace>
    <Optimize>true</Optimize>
    <OutputPath>bin\Release\</OutputPath>
    <DocumentationFile>ConsoleApplication1.xml</DocumentationFile>
    <NoWarn>$(NoWarn);42016,41999,42017,42018,42019,42032,42036,42020,42021,42022</NoWarn>
  </PropertyGroup>
  <PropertyGroup>
    <OptionExplicit>On</OptionExplicit>
  </PropertyGroup>
  <PropertyGroup>
    <OptionCompare>Binary</OptionCompare>
  </PropertyGroup>
  <PropertyGroup>
    <OptionStrict>Off</OptionStrict>
  </PropertyGroup>
  <PropertyGroup>
    <OptionInfer>On</OptionInfer>
  </PropertyGroup>
  <ItemGroup>
    <Reference Include="System" />
    <Reference Include="System.Core" />
    <Reference Include="System.Data" />
    <Reference Include="System.Data.DataSetExtensions" />
    <Reference Include="System.Deployment" />
    <Reference Include="System.Xml" />
    <Reference Include="System.Xml.Linq" />
  </ItemGroup>
  <ItemGroup>
    <Import Include="Microsoft.VisualBasic" />
    <Import Include="System" />
    <Import Include="System.Collections" />
    <Import Include="System.Collections.Generic" />
    <Import Include="System.Data" />
    <Import Include="System.Diagnostics" />
    <Import Include="System.Linq" />
    <Import Include="System.Threading.Tasks" />
    <Import Include="System.Xml.Linq" />
  </ItemGroup>
  <ItemGroup>
    <Compile Include="My Project\Application.Designer.vb">
      <AutoGen>True</AutoGen>
      <DependentUpon>Application.myapp</DependentUpon>
    </Compile>
    <Compile Include="My Project\AssemblyInfo.vb" />
    <Compile Include="My Project\Resources.Designer.vb">
      <AutoGen>True</AutoGen>
      <DesignTime>True</DesignTime>
      <DependentUpon>Resources.resx</DependentUpon>
    </Compile>
    <Compile Include="My Project\Settings.Designer.vb">
      <AutoGen>True</AutoGen>
      <DependentUpon>Settings.settings</DependentUpon>
      <DesignTimeSharedInput>True</DesignTimeSharedInput>
    </Compile>
    <Compile Include="VisualBasicClass.vb" />
  </ItemGroup>
  <ItemGroup>
    <EmbeddedResource Include="My Project\Resources.resx">
      <Generator>VbMyResourcesResXFileCodeGenerator</Generator>
      <LastGenOutput>Resources.Designer.vb</LastGenOutput>
      <CustomToolNamespace>My.Resources</CustomToolNamespace>
      <SubType>Designer</SubType>
    </EmbeddedResource>
  </ItemGroup>
  <ItemGroup>
    <None Include="app.config" />
    <None Include="My Project\Application.myapp">
      <Generator>MyApplicationCodeGenerator</Generator>
      <LastGenOutput>Application.Designer.vb</LastGenOutput>
    </None>
    <None Include="My Project\Settings.settings">
      <Generator>SettingsSingleFileGenerator</Generator>
      <CustomToolNamespace>My</CustomToolNamespace>
      <LastGenOutput>Settings.Designer.vb</LastGenOutput>
    </None>
  </ItemGroup>
  <Import Project="$(MSBuildToolsPath)\Microsoft.VisualBasic.targets" />
  <!-- To modify your build process, add your task inside one of the targets below and uncomment it.
       Other similar extension points exist, see Microsoft.Common.targets.
  <Target Name="BeforeBuild">
  </Target>
  <Target Name="AfterBuild">
  </Target>
  -->
</Project><|MERGE_RESOLUTION|>--- conflicted
+++ resolved
@@ -14,11 +14,7 @@
     <AssemblyName>ConsoleApplication1</AssemblyName>
     <FileAlignment>512</FileAlignment>
     <MyType>Console</MyType>
-<<<<<<< HEAD
-    <TargetFrameworkVersion>v4.7.2</TargetFrameworkVersion>
-=======
    <TargetFrameworkVersion>v4.8</TargetFrameworkVersion>
->>>>>>> 67d940c4
   </PropertyGroup>
   <PropertyGroup Condition="'$(Configuration)|$(Platform)' == 'Debug|AnyCPU'">
     <DebugSymbols>true</DebugSymbols>
