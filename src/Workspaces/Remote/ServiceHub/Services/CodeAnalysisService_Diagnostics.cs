--- conflicted
+++ resolved
@@ -33,21 +33,11 @@
                     // entry point for diagnostic service
                     var solution = await GetSolutionAsync(cancellationToken).ConfigureAwait(false);
 
-<<<<<<< HEAD
-                        var projectId = arguments.ProjectId;
-                        var analyzers = RoslynServices.AssetService.GetGlobalAssetsOfType<AnalyzerReference>(cancellationToken);
-
-                        var diagnosticComputer = new DiagnosticComputer(solution.GetProject(projectId));
-                        var result = await diagnosticComputer.GetDiagnosticsAsync(
-                            analyzers, arguments.AnalyzerIds, arguments.ReportSuppressedDiagnostics, arguments.LogAnalyzerExecutionTime, cancellationToken).ConfigureAwait(false);
-=======
-                    var optionSet = await RoslynServices.AssetService.GetAssetAsync<OptionSet>(arguments.OptionSetChecksum, cancellationToken).ConfigureAwait(false);
                     var projectId = arguments.ProjectId;
                     var analyzers = RoslynServices.AssetService.GetGlobalAssetsOfType<AnalyzerReference>(cancellationToken);
 
                     var result = await new DiagnosticComputer(solution.GetProject(projectId)).GetDiagnosticsAsync(
-                        analyzers, optionSet, arguments.AnalyzerIds, arguments.ReportSuppressedDiagnostics, arguments.LogAnalyzerExecutionTime, cancellationToken).ConfigureAwait(false);
->>>>>>> e94cd673
+                        analyzers, arguments.AnalyzerIds, arguments.ReportSuppressedDiagnostics, arguments.LogAnalyzerExecutionTime, cancellationToken).ConfigureAwait(false);
 
                     await RemoteEndPoint.WriteDataToNamedPipeAsync(pipeName, result, (writer, data, cancellationToken) =>
                     {
