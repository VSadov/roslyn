﻿// Licensed to the .NET Foundation under one or more agreements.
// The .NET Foundation licenses this file to you under the MIT license.
// See the LICENSE file in the project root for more information.

namespace Microsoft.CodeAnalysis.CSharp.Shared.Extensions
{
    internal static class LanguageVersionExtensions
    {
        public static bool IsCSharp9OrAbove(this LanguageVersion languageVersion)
            => languageVersion >= LanguageVersion.CSharp9;

        public static bool IsCSharp10OrAbove(this LanguageVersion languageVersion)
            => languageVersion >= LanguageVersion.CSharp10;

        public static bool HasConstantInterpolatedStrings(this LanguageVersion languageVersion)
            => languageVersion.IsCSharp10OrAbove();
<<<<<<< HEAD
=======

        /// <remarks>
        /// Corresponds to Microsoft.CodeAnalysis.CSharp.LanguageVersionFacts.CSharpNext.
        /// </remarks>
        internal const LanguageVersion CSharpNext = LanguageVersion.Preview;
>>>>>>> 67d940c4
    }
}<|MERGE_RESOLUTION|>--- conflicted
+++ resolved
@@ -14,13 +14,10 @@
 
         public static bool HasConstantInterpolatedStrings(this LanguageVersion languageVersion)
             => languageVersion.IsCSharp10OrAbove();
-<<<<<<< HEAD
-=======
 
         /// <remarks>
         /// Corresponds to Microsoft.CodeAnalysis.CSharp.LanguageVersionFacts.CSharpNext.
         /// </remarks>
         internal const LanguageVersion CSharpNext = LanguageVersion.Preview;
->>>>>>> 67d940c4
     }
 }