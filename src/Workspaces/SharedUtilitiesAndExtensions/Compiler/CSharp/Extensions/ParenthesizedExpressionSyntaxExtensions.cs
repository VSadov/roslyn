--- conflicted
+++ resolved
@@ -59,12 +59,7 @@
                 return true;
             }
 
-<<<<<<< HEAD
-            if (expression is StackAllocArrayCreationExpressionSyntax or
-                ImplicitStackAllocArrayCreationExpressionSyntax)
-=======
             if (expression is StackAllocArrayCreationExpressionSyntax or ImplicitStackAllocArrayCreationExpressionSyntax)
->>>>>>> 67d940c4
             {
                 // var span = (stackalloc byte[8]);
                 // https://github.com/dotnet/roslyn/issues/44629
