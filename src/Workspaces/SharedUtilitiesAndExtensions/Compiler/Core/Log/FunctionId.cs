﻿// Licensed to the .NET Foundation under one or more agreements.
// The .NET Foundation licenses this file to you under the MIT license.
// See the LICENSE file in the project root for more information.

namespace Microsoft.CodeAnalysis.Internal.Log
{
    /// <summary>
    /// Enum to uniquely identify each function location.
    /// </summary>
    internal enum FunctionId
    {
        // a value to use in unit tests that won't interfere with reporting
        // for our other scenarios.
        TestEvent_NotUsed = 1,

        WorkCoordinator_DocumentWorker_Enqueue = 2,
        WorkCoordinator_ProcessProjectAsync = 3,
        WorkCoordinator_ProcessDocumentAsync = 4,
        WorkCoordinator_SemanticChange_Enqueue = 5,
        WorkCoordinator_SemanticChange_EnqueueFromMember = 6,
        WorkCoordinator_SemanticChange_EnqueueFromType = 7,
        WorkCoordinator_SemanticChange_FullProjects = 8,
        WorkCoordinator_Project_Enqueue = 9,
        WorkCoordinator_AsyncWorkItemQueue_LastItem = 10,
        WorkCoordinator_AsyncWorkItemQueue_FirstItem = 11,

        Diagnostics_SyntaxDiagnostic = 12,
        Diagnostics_SemanticDiagnostic = 13,
        Diagnostics_ProjectDiagnostic = 14,
        Diagnostics_DocumentReset = 15,
        Diagnostics_DocumentOpen = 16,
        Diagnostics_RemoveDocument = 17,
        Diagnostics_RemoveProject = 18,
        Diagnostics_DocumentClose = 19,

        // add new values after this
        Run_Environment = 20,
        Run_Environment_Options = 21,

        Tagger_AdornmentManager_OnLayoutChanged = 22,
        Tagger_AdornmentManager_UpdateInvalidSpans = 23,
        Tagger_BatchChangeNotifier_NotifyEditorNow = 24,
        Tagger_BatchChangeNotifier_NotifyEditor = 25,
        Tagger_TagSource_RecomputeTags = 26,
        Tagger_TagSource_ProcessNewTags = 27,
        Tagger_SyntacticClassification_TagComputer_GetTags = 28,
        Tagger_SemanticClassification_TagProducer_ProduceTags = 29,
        Tagger_BraceHighlighting_TagProducer_ProduceTags = 30,
        Tagger_LineSeparator_TagProducer_ProduceTags = 31,
        Tagger_Outlining_TagProducer_ProduceTags = 32,
        Tagger_Highlighter_TagProducer_ProduceTags = 33,
        Tagger_ReferenceHighlighting_TagProducer_ProduceTags = 34,

        CaseCorrection_CaseCorrect = 35,
        CaseCorrection_ReplaceTokens = 36,
        CaseCorrection_AddReplacements = 37,

        CodeCleanup_CleanupAsync = 38,
        CodeCleanup_Cleanup = 39,
        CodeCleanup_IterateAllCodeCleanupProviders = 40,
        CodeCleanup_IterateOneCodeCleanup = 41,

        CommandHandler_GetCommandState = 42,
        CommandHandler_ExecuteHandlers = 43,
        CommandHandler_FormatCommand = 44,
        CommandHandler_CompleteStatement = 45,
        CommandHandler_ToggleBlockComment = 46,
        CommandHandler_ToggleLineComment = 47,

        Workspace_SourceText_GetChangeRanges = 48,
        Workspace_Recoverable_RecoverRootAsync = 49,
        Workspace_Recoverable_RecoverRoot = 50,
        Workspace_Recoverable_RecoverTextAsync = 51,
        Workspace_Recoverable_RecoverText = 52,
        Workspace_SkeletonAssembly_GetMetadataOnlyImage = 53,
        Workspace_SkeletonAssembly_EmitMetadataOnlyImage = 54,
        Workspace_Document_State_FullyParseSyntaxTree = 55,
        Workspace_Document_State_IncrementallyParseSyntaxTree = 56,
        Workspace_Document_GetSemanticModel = 57,
        Workspace_Document_GetSyntaxTree = 58,
        Workspace_Document_GetTextChanges = 59,
        Workspace_Project_GetCompilation = 60,
        Workspace_Project_CompilationTracker_BuildCompilationAsync = 61,
        Workspace_ApplyChanges = 62,
        Workspace_TryGetDocument = 63,
        Workspace_TryGetDocumentFromInProgressSolution = 64,
        // obsolete: Workspace_Solution_LinkedFileDiffMergingSession = 65,
        // obsolete: Workspace_Solution_LinkedFileDiffMergingSession_LinkedFileGroup = 66,
        Workspace_Solution_Info = 67,

        EndConstruct_DoStatement = 68,
        EndConstruct_XmlCData = 69,
        EndConstruct_XmlComment = 70,
        EndConstruct_XmlElement = 71,
        EndConstruct_XmlEmbeddedExpression = 72,
        EndConstruct_XmlProcessingInstruction = 73,

        FindReference_Rename = 74,
        FindReference_ChangeSignature = 75,
        FindReference = 76,
        FindReference_DetermineAllSymbolsAsync = 77,
        FindReference_CreateProjectMapAsync = 78,
        FindReference_CreateDocumentMapAsync = 79,
        FindReference_ProcessAsync = 80,
        FindReference_ProcessProjectAsync = 81,
        FindReference_ProcessDocumentAsync = 82,

        LineCommit_CommitRegion = 83,

        Formatting_TokenStreamConstruction = 84,
        Formatting_ContextInitialization = 85,
        Formatting_Format = 86,
        Formatting_ApplyResultToBuffer = 87,
        Formatting_IterateNodes = 88,
        Formatting_CollectIndentBlock = 89,
        Formatting_CollectSuppressOperation = 90,
        Formatting_CollectAlignOperation = 91,
        Formatting_CollectAnchorOperation = 92,
        Formatting_CollectTokenOperation = 93,
        Formatting_BuildContext = 94,
        Formatting_ApplySpaceAndLine = 95,
        Formatting_ApplyAnchorOperation = 96,
        Formatting_ApplyAlignOperation = 97,
        Formatting_AggregateCreateTextChanges = 98,
        Formatting_AggregateCreateFormattedRoot = 99,
        Formatting_CreateTextChanges = 100,
        Formatting_CreateFormattedRoot = 101,
        Formatting_Partitions = 102,

        SmartIndentation_Start = 103,
        SmartIndentation_OpenCurly = 104,
        SmartIndentation_CloseCurly = 105,

        Rename_InlineSession = 106,
        Rename_InlineSession_Session = 107,
        Rename_FindLinkedSpans = 108,
        Rename_GetSymbolRenameInfo = 109,
        Rename_OnTextBufferChanged = 110,
        Rename_ApplyReplacementText = 111,
        Rename_CommitCore = 112,
        Rename_CommitCoreWithPreview = 113,
        Rename_GetAsynchronousLocationsSource = 114,
        Rename_AllRenameLocations = 115,
        Rename_StartSearchingForSpansInAllOpenDocuments = 116,
        Rename_StartSearchingForSpansInOpenDocument = 117,
        Rename_CreateOpenTextBufferManagerForAllOpenDocs = 118,
        Rename_CreateOpenTextBufferManagerForAllOpenDocument = 119,
        Rename_ReportSpan = 120,
        Rename_GetNoChangeConflictResolution = 121,
        Rename_Tracking_BufferChanged = 122,

        TPLTask_TaskScheduled = 123,
        TPLTask_TaskStarted = 124,
        TPLTask_TaskCompleted = 125,

        Get_QuickInfo_Async = 126,

        Completion_ModelComputer_DoInBackground = 127,
        Completion_ModelComputation_FilterModelInBackground = 128,
        Completion_ModelComputation_WaitForModel = 129,
        Completion_SymbolCompletionProvider_GetItemsWorker = 130,
        Completion_KeywordCompletionProvider_GetItemsWorker = 131,
        Completion_SnippetCompletionProvider_GetItemsWorker_CSharp = 132,
        Completion_TypeImportCompletionProvider_GetCompletionItemsAsync = 133,
        Completion_ExtensionMethodImportCompletionProvider_GetCompletionItemsAsync = 134,

        SignatureHelp_ModelComputation_ComputeModelInBackground = 135,
        SignatureHelp_ModelComputation_UpdateModelInBackground = 136,

        Refactoring_CodeRefactoringService_GetRefactoringsAsync = 137,
        Refactoring_AddImport = 138,
        Refactoring_FullyQualify = 139,
        Refactoring_GenerateFromMembers_AddConstructorParametersFromMembers = 140,
        Refactoring_GenerateFromMembers_GenerateConstructorFromMembers = 141,
        Refactoring_GenerateFromMembers_GenerateEqualsAndGetHashCode = 142,
        Refactoring_GenerateMember_GenerateConstructor = 143,
        Refactoring_GenerateMember_GenerateDefaultConstructors = 144,
        Refactoring_GenerateMember_GenerateEnumMember = 145,
        Refactoring_GenerateMember_GenerateMethod = 146,
        Refactoring_GenerateMember_GenerateVariable = 147,
        Refactoring_ImplementAbstractClass = 148,
        Refactoring_ImplementInterface = 149,
        Refactoring_IntroduceVariable = 150,
        Refactoring_GenerateType = 151,
        Refactoring_RemoveUnnecessaryImports_CSharp = 152,
        Refactoring_RemoveUnnecessaryImports_VisualBasic = 153,

        Snippet_OnBeforeInsertion = 154,
        Snippet_OnAfterInsertion = 155,

        Misc_NonReentrantLock_BlockingWait = 156,
        Misc_SaveEventsSink_OnBeforeSave = 158,

        TaskList_Refresh = 159,
        TaskList_NavigateTo = 160,

        WinformDesigner_GenerateXML = 161,

        NavigateTo_Search = 162,

        NavigationService_VSDocumentNavigationService_NavigateTo = 163,

        NavigationBar_ComputeModelAsync = 164,
        NavigationBar_ItemService_GetMembersInTypes_CSharp = 165,
        NavigationBar_ItemService_GetTypesInFile_CSharp = 166,
        NavigationBar_UpdateDropDownsSynchronously_WaitForModel = 167,
        NavigationBar_UpdateDropDownsSynchronously_WaitForSelectedItemInfo = 168,

        EventHookup_Determine_If_Event_Hookup = 169,
        EventHookup_Generate_Handler = 170,
        EventHookup_Type_Char = 171,

        Cache_Created = 172,
        Cache_AddOrAccess = 173,
        Cache_Remove = 174,
        Cache_Evict = 175,
        Cache_EvictAll = 176,
        Cache_ItemRank = 177,

        TextStructureNavigator_GetExtentOfWord = 178,
        TextStructureNavigator_GetSpanOfEnclosing = 179,
        TextStructureNavigator_GetSpanOfFirstChild = 180,
        TextStructureNavigator_GetSpanOfNextSibling = 181,
        TextStructureNavigator_GetSpanOfPreviousSibling = 182,

        Debugging_LanguageDebugInfoService_GetDataTipSpanAndText = 183,
        Debugging_VsLanguageDebugInfo_ValidateBreakpointLocation = 184,
        Debugging_VsLanguageDebugInfo_GetProximityExpressions = 185,
        Debugging_VsLanguageDebugInfo_ResolveName = 186,
        Debugging_VsLanguageDebugInfo_GetNameOfLocation = 187,
        Debugging_VsLanguageDebugInfo_GetDataTipText = 188,
        Debugging_EncSession = 189,
        Debugging_EncSession_EditSession = 190,
        Debugging_EncSession_EditSession_EmitDeltaErrorId = 191,
        Debugging_EncSession_EditSession_RudeEdit = 192,

        Simplifier_ReduceAsync = 193,
        Simplifier_ExpandNode = 194,
        Simplifier_ExpandToken = 195,

        ForegroundNotificationService_Processed = 196,
        ForegroundNotificationService_NotifyOnForeground = 197,

        BackgroundCompiler_BuildCompilationsAsync = 198,

        PersistenceService_ReadAsync = 199,
        PersistenceService_WriteAsync = 200,
        PersistenceService_ReadAsyncFailed = 201,
        PersistenceService_WriteAsyncFailed = 202,
        PersistenceService_Initialization = 203,

        TemporaryStorageServiceFactory_ReadText = 204,
        TemporaryStorageServiceFactory_WriteText = 205,
        TemporaryStorageServiceFactory_ReadStream = 206,
        TemporaryStorageServiceFactory_WriteStream = 207,

        PullMembersUpWarning_ChangeTargetToAbstract = 208,
        PullMembersUpWarning_ChangeOriginToPublic = 209,
        PullMembersUpWarning_ChangeOriginToNonStatic = 210,
        PullMembersUpWarning_UserProceedToFinish = 211,
        PullMembersUpWarning_UserGoBack = 212,

        // currently no-one uses these
        SmartTags_RefreshSession = 213,
        SmartTags_SmartTagInitializeFixes = 214,
        SmartTags_ApplyQuickFix = 215,

        EditorTestApp_RefreshTask = 216,
        EditorTestApp_UpdateDiagnostics = 217,

        IncrementalAnalyzerProcessor_Analyzers = 218,
        IncrementalAnalyzerProcessor_Analyzer = 219,
        IncrementalAnalyzerProcessor_ActiveFileAnalyzers = 220,
        IncrementalAnalyzerProcessor_ActiveFileAnalyzer = 221,
        IncrementalAnalyzerProcessor_Shutdown = 222,

        WorkCoordinatorRegistrationService_Register = 223,
        WorkCoordinatorRegistrationService_Unregister = 224,
        WorkCoordinatorRegistrationService_Reanalyze = 225,

        // obsolete: WorkCoordinator_SolutionCrawlerOption = 226,
        WorkCoordinator_PersistentStorageAdded = 227,
        WorkCoordinator_PersistentStorageRemoved = 228,
        WorkCoordinator_Shutdown = 229,

        DiagnosticAnalyzerService_Analyzers = 230,
        DiagnosticAnalyzerDriver_AnalyzerCrash = 231,
        DiagnosticAnalyzerDriver_AnalyzerTypeCount = 232,
        // obsolete: PersistedSemanticVersion_Info = 233,
        StorageDatabase_Exceptions = 234,
        WorkCoordinator_ShutdownTimeout = 235,
        Diagnostics_HyperLink = 236,

        CodeFixes_FixAllOccurrencesSession = 237,
        CodeFixes_FixAllOccurrencesContext = 238,
        CodeFixes_FixAllOccurrencesComputation = 239,
        CodeFixes_FixAllOccurrencesComputation_Document_Diagnostics = 240,
        CodeFixes_FixAllOccurrencesComputation_Project_Diagnostics = 241,
        CodeFixes_FixAllOccurrencesComputation_Document_Fixes = 242,
        CodeFixes_FixAllOccurrencesComputation_Project_Fixes = 243,
        CodeFixes_FixAllOccurrencesComputation_Document_Merge = 244,
        CodeFixes_FixAllOccurrencesComputation_Project_Merge = 245,
        CodeFixes_FixAllOccurrencesPreviewChanges = 246,
        CodeFixes_ApplyChanges = 247,

        SolutionExplorer_AnalyzerItemSource_GetItems = 248,
        SolutionExplorer_DiagnosticItemSource_GetItems = 249,
        WorkCoordinator_ActiveFileEnqueue = 250,
        SymbolFinder_FindDeclarationsAsync = 251,
        SymbolFinder_Project_AddDeclarationsAsync = 252,
        SymbolFinder_Assembly_AddDeclarationsAsync = 253,
        SymbolFinder_Solution_Name_FindSourceDeclarationsAsync = 254,
        SymbolFinder_Project_Name_FindSourceDeclarationsAsync = 255,
        SymbolFinder_Solution_Predicate_FindSourceDeclarationsAsync = 256,
        SymbolFinder_Project_Predicate_FindSourceDeclarationsAsync = 257,
        Tagger_Diagnostics_RecomputeTags = 258,
        Tagger_Diagnostics_Updated = 259,
        SuggestedActions_HasSuggestedActionsAsync = 260,
        SuggestedActions_GetSuggestedActions = 261,
        AnalyzerDependencyCheckingService_LogConflict = 262,
        AnalyzerDependencyCheckingService_LogMissingDependency = 263,
        VirtualMemory_MemoryLow = 264,
        Extension_Exception = 265,

        WorkCoordinator_WaitForHigherPriorityOperationsAsync = 266,

        CSharp_Interactive_Window = 267,
        VisualBasic_Interactive_Window = 268,

        NonFatalWatson = 269,
        // GlobalOperationRegistration = 270, No longer fired.
        CommandHandler_FindAllReference = 271,

        CodefixInfobar_Enable = 272,
        CodefixInfobar_EnableAndIgnoreFutureErrors = 273,
        CodefixInfobar_LeaveDisabled = 274,
        CodefixInfobar_ErrorIgnored = 275,

        Refactoring_NamingStyle = 276,

        // Caches
        SymbolTreeInfo_ExceptionInCacheRead = 277,
        SpellChecker_ExceptionInCacheRead = 278,
        BKTree_ExceptionInCacheRead = 279,
        IntellisenseBuild_Failed = 280,

        FileTextLoader_FileLengthThresholdExceeded = 281,

        // Generic performance measurement action IDs
        MeasurePerformance_StartAction = 282,
        MeasurePerformance_StopAction = 283,

        Serializer_CreateChecksum = 284,
        Serializer_Serialize = 285,
        Serializer_Deserialize = 286,

        CodeAnalysisService_CalculateDiagnosticsAsync = 287,
        CodeAnalysisService_SerializeDiagnosticResultAsync = 288,
        CodeAnalysisService_GetReferenceCountAsync = 289,
        CodeAnalysisService_FindReferenceLocationsAsync = 290,
        CodeAnalysisService_FindReferenceMethodsAsync = 291,
        CodeAnalysisService_GetFullyQualifiedName = 292,
        CodeAnalysisService_GetTodoCommentsAsync = 293,
        CodeAnalysisService_GetDesignerAttributesAsync = 294,

        ServiceHubRemoteHostClient_CreateAsync = 295,
        // obsolete: PinnedRemotableDataScope_GetRemotableData = 296,

        RemoteHost_Connect = 297,
        RemoteHost_Disconnect = 298,

        // obsolete: RemoteHostClientService_AddGlobalAssetsAsync = 299,
        // obsolete: RemoteHostClientService_RemoveGlobalAssets = 300,
        // obsolete: RemoteHostClientService_Enabled = 301,
        // obsolete: RemoteHostClientService_Restarted = 302,

        RemoteHostService_SynchronizePrimaryWorkspaceAsync = 303,
        // obsolete: RemoteHostService_SynchronizeGlobalAssetsAsync = 304,

        AssetStorage_CleanAssets = 305,
        AssetStorage_TryGetAsset = 306,

        AssetService_GetAssetAsync = 307,
        AssetService_SynchronizeAssetsAsync = 308,
        AssetService_SynchronizeSolutionAssetsAsync = 309,
        AssetService_SynchronizeProjectAssetsAsync = 310,

        CodeLens_GetReferenceCountAsync = 311,
        CodeLens_FindReferenceLocationsAsync = 312,
        CodeLens_FindReferenceMethodsAsync = 313,
        CodeLens_GetFullyQualifiedName = 314,

        SolutionState_ComputeChecksumsAsync = 315,
        ProjectState_ComputeChecksumsAsync = 316,
        DocumentState_ComputeChecksumsAsync = 317,

        // obsolete: SolutionSynchronizationService_GetRemotableData = 318,
        // obsolete: SolutionSynchronizationServiceFactory_CreatePinnedRemotableDataScopeAsync = 319,

        SolutionChecksumUpdater_SynchronizePrimaryWorkspace = 320,

        JsonRpcSession_RequestAssetAsync = 321,

        SolutionService_GetSolutionAsync = 322,
        SolutionService_UpdatePrimaryWorkspaceAsync = 323,

        RemoteHostService_GetAssetsAsync = 324,

        // obsolete: CompilationService_GetCompilationAsync = 325,
        SolutionCreator_AssetDifferences = 326,
        Extension_InfoBar = 327,
        FxCopAnalyzersInstall = 328,
        AssetStorage_ForceGC = 329,
        // obsolete: RemoteHost_Bitness = 330,
        Intellisense_Completion = 331,
        MetadataOnlyImage_EmitFailure = 332,
        LiveTableDataSource_OnDiagnosticsUpdated = 333,
        Experiment_KeybindingsReset = 334,
        Diagnostics_GeneratePerformaceReport = 335,
        Diagnostics_BadAnalyzer = 336,
        CodeAnalysisService_ReportAnalyzerPerformance = 337,
        PerformanceTrackerService_AddSnapshot = 338,
        // obsolete: AbstractProject_SetIntelliSenseBuild = 339,
        // obsolete: AbstractProject_Created = 340,
        // obsolete: AbstractProject_PushedToWorkspace = 341,
        ExternalErrorDiagnosticUpdateSource_AddError = 342,
        DiagnosticIncrementalAnalyzer_SynchronizeWithBuildAsync = 343,
        Completion_ExecuteCommand_TypeChar = 344,
        RemoteHostService_SynchronizeTextAsync = 345,

        SymbolFinder_Solution_Pattern_FindSourceDeclarationsAsync = 346,
        SymbolFinder_Project_Pattern_FindSourceDeclarationsAsync = 347,
        // obsolete: Intellisense_Completion_Commit = 348,

        CodeCleanupInfobar_BarDisplayed = 349,
        CodeCleanupInfobar_ConfigureNow = 350,
        CodeCleanupInfobar_NeverShowCodeCleanupInfoBarAgain = 351,

        FormatDocument = 352,
        CodeCleanup_ApplyCodeFixesAsync = 353,
        CodeCleanup_RemoveUnusedImports = 354,
        CodeCleanup_SortImports = 355,
        CodeCleanup_Format = 356,
        CodeCleanupABTest_AssignedToOnByDefault = 357,
        CodeCleanupABTest_AssignedToOffByDefault = 358,
        Workspace_Events = 359,

        Refactoring_ExtractMethod_UnknownMatrixItem = 360,

        SyntaxTreeIndex_Precalculate = 361,
        SyntaxTreeIndex_Precalculate_Create = 362,
        SymbolTreeInfo_Create = 363,
        SymbolTreeInfo_TryLoadOrCreate = 364,
        CommandHandler_GoToImplementation = 365,
        GraphQuery_ImplementedBy = 366,
        GraphQuery_Implements = 367,
        GraphQuery_IsCalledBy = 368,
        GraphQuery_IsUsedBy = 369,
        GraphQuery_Overrides = 370,

        Intellisense_AsyncCompletion_Data = 371,
        Intellisense_CompletionProviders_Data = 372,
        RemoteHostService_IsExperimentEnabledAsync = 373,
        PartialLoad_FullyLoaded = 374,
        Liveshare_UnknownCodeAction = 375,
        // obsolete: Liveshare_LexicalClassifications = 376,
        // obsolete: Liveshare_SyntacticClassifications = 377,
        // obsolete: Liveshare_SyntacticTagger = 378,

        CommandHandler_GoToBase = 379,

        DiagnosticAnalyzerService_GetDiagnosticsForSpanAsync = 380,
        CodeFixes_GetCodeFixesAsync = 381,

        LanguageServer_ActivateFailed = 382,
        LanguageServer_OnLoadedFailed = 383,

        CodeFixes_AddExplicitCast = 384,

        ToolsOptions_GenerateEditorconfig = 385,

        Renamer_RenameSymbolAsync = 386,
        Renamer_FindRenameLocationsAsync = 387,
        Renamer_ResolveConflictsAsync = 388,

        ChangeSignature_Data = 400,

        AbstractEncapsulateFieldService_EncapsulateFieldsAsync = 410,

        AbstractConvertTupleToStructCodeRefactoringProvider_ConvertToStructAsync = 420,

        DependentTypeFinder_FindAndCacheDerivedClassesAsync = 430,
        DependentTypeFinder_FindAndCacheDerivedInterfacesAsync = 431,
        DependentTypeFinder_FindAndCacheImplementingTypesAsync = 432,

        RemoteSemanticClassificationCacheService_ExceptionInCacheRead = 440,
        // obsolete: FeatureNotAvailable = 441,

        LSPCompletion_MissingLSPCompletionTriggerKind = 450,
        LSPCompletion_MissingLSPCompletionInvokeKind = 451,

        Workspace_Project_CompilationThrownAway = 460,

        CommandHandler_Paste_ImportsOnPaste = 470,

        // Superseded by LSP_FindDocumentInWorkspace
        // obsolete: FindDocumentInWorkspace = 480,
        RegisterWorkspace = 481,

        LSP_RequestCounter = 482,
        LSP_RequestDuration = 483,
        LSP_TimeInQueue = 484,

        Intellicode_UnknownIntent = 485,

        LSP_CompletionListCacheMiss = 486,

        InheritanceMargin_TargetsMenuOpen = 487,
        InheritanceMargin_NavigateToTarget = 488,

        VS_ErrorReportingService_ShowGlobalErrorInfo = 489,

        UnusedReferences_GetUnusedReferences = 490,

        ValueTracking_Command = 491,
        ValueTracking_TrackValueSource = 492,

        InheritanceMargin_GetInheritanceMemberItems = 493,

        LSP_FindDocumentInWorkspace = 494,

        SuggestedActions_GetSuggestedActionsAsync = 500,

        NavigateTo_CacheItemsMiss = 510,

        AssetService_Perf = 520,

        Inline_Hints_DoubleClick = 530,
        NavigateToExternalSources = 531,

        StackTraceToolWindow_ShowOnActivated = 540,

        CodeModel_FileCodeModel_Create = 550,

        Refactoring_FixAllOccurrencesSession = 560,
        Refactoring_FixAllOccurrencesContext = 561,
        Refactoring_FixAllOccurrencesComputation = 562,
        Refactoring_FixAllOccurrencesPreviewChanges = 563,

        LSP_UsedForkedSolution = 571,

<<<<<<< HEAD
        SpellCheckFixer_CouldNotFindDocument = 580,
        SpellCheckFixer_LanguageDoesNotSupportRename = 581,
        SpellCheckFixer_LanguageCouldNotGetRenameInfo = 582,
        SpellCheckFixer_RenameSpanNotWithinTokenSpan = 583,
        SpellCheckFixer_ReplacementTextInvalid = 584,
        SpellCheckFixer_TryApplyChangesFailure = 585,
=======
        DocumentOutline_WindowOpen = 572,
        DocumentOutline_SortByName = 573,
        DocumentOutline_SortByOrder = 574,
        DocumentOutline_SortByType = 575,

        ApplyChangesOperation_WorkspaceVersionMatch_ApplicationSucceeded = 580,
        ApplyChangesOperation_WorkspaceVersionMatch_ApplicationFailed = 581,
        ApplyChangesOperation_WorkspaceVersionMismatch_ApplicationSucceeded = 582,
        ApplyChangesOperation_WorkspaceVersionMismatch_ApplicationFailed_IncompatibleSolutionChange = 583,
        ApplyChangesOperation_WorkspaceVersionMismatch_ApplicationFailed_IncompatibleProjectChange = 584,
        ApplyChangesOperation_WorkspaceVersionMismatch_ApplicationFailed_NoChangedDocument = 585,
        ApplyChangesOperation_WorkspaceVersionMismatch_ApplicationFailed_NoTextChange = 586,
        ApplyChangesOperation_WorkspaceVersionMismatch_ApplicationFailed_DocumentRemoved = 587,
        ApplyChangesOperation_WorkspaceVersionMismatch_ApplicationFailed_TextChangeConflict = 588,

        // please leave the range up through 600 free in case we need to add more items to learn more about ApplyChangesOperation results.

        SpellCheckFixer_CouldNotFindDocument = 600,
        SpellCheckFixer_LanguageDoesNotSupportRename = 601,
        SpellCheckFixer_LanguageCouldNotGetRenameInfo = 602,
        SpellCheckFixer_RenameSpanNotWithinTokenSpan = 603,
        SpellCheckFixer_ReplacementTextInvalid = 604,
        SpellCheckFixer_TryApplyChangesFailure = 605,
>>>>>>> 5312c39d
    }
}<|MERGE_RESOLUTION|>--- conflicted
+++ resolved
@@ -549,14 +549,6 @@
 
         LSP_UsedForkedSolution = 571,
 
-<<<<<<< HEAD
-        SpellCheckFixer_CouldNotFindDocument = 580,
-        SpellCheckFixer_LanguageDoesNotSupportRename = 581,
-        SpellCheckFixer_LanguageCouldNotGetRenameInfo = 582,
-        SpellCheckFixer_RenameSpanNotWithinTokenSpan = 583,
-        SpellCheckFixer_ReplacementTextInvalid = 584,
-        SpellCheckFixer_TryApplyChangesFailure = 585,
-=======
         DocumentOutline_WindowOpen = 572,
         DocumentOutline_SortByName = 573,
         DocumentOutline_SortByOrder = 574,
@@ -580,6 +572,5 @@
         SpellCheckFixer_RenameSpanNotWithinTokenSpan = 603,
         SpellCheckFixer_ReplacementTextInvalid = 604,
         SpellCheckFixer_TryApplyChangesFailure = 605,
->>>>>>> 5312c39d
     }
 }