﻿// Licensed to the .NET Foundation under one or more agreements.
// The .NET Foundation licenses this file to you under the MIT license.
// See the LICENSE file in the project root for more information.

namespace Microsoft.CodeAnalysis.Internal.Log
{
    /// <summary>
    /// Enum to uniquely identify each function location.
    /// </summary>
    internal enum FunctionId
    {
        // a value to use in unit tests that won't interfere with reporting
        // for our other scenarios.
        TestEvent_NotUsed = 1,

        WorkCoordinator_DocumentWorker_Enqueue = 2,
        WorkCoordinator_ProcessProjectAsync = 3,
        WorkCoordinator_ProcessDocumentAsync = 4,
        WorkCoordinator_SemanticChange_Enqueue = 5,
        WorkCoordinator_SemanticChange_EnqueueFromMember = 6,
        WorkCoordinator_SemanticChange_EnqueueFromType = 7,
        WorkCoordinator_SemanticChange_FullProjects = 8,
        WorkCoordinator_Project_Enqueue = 9,
        WorkCoordinator_AsyncWorkItemQueue_LastItem = 10,
        WorkCoordinator_AsyncWorkItemQueue_FirstItem = 11,

        Diagnostics_SyntaxDiagnostic = 12,
        Diagnostics_SemanticDiagnostic = 13,
        Diagnostics_ProjectDiagnostic = 14,
        Diagnostics_DocumentReset = 15,
        Diagnostics_DocumentOpen = 16,
        Diagnostics_RemoveDocument = 17,
        Diagnostics_RemoveProject = 18,
        Diagnostics_DocumentClose = 19,

        // add new values after this
        Run_Environment = 20,
        Run_Environment_Options = 21,

        Tagger_AdornmentManager_OnLayoutChanged = 22,
        Tagger_AdornmentManager_UpdateInvalidSpans = 23,
        Tagger_BatchChangeNotifier_NotifyEditorNow = 24,
        Tagger_BatchChangeNotifier_NotifyEditor = 25,
        Tagger_TagSource_RecomputeTags = 26,
        Tagger_TagSource_ProcessNewTags = 27,
        Tagger_SyntacticClassification_TagComputer_GetTags = 28,
        Tagger_SemanticClassification_TagProducer_ProduceTags = 29,
        Tagger_BraceHighlighting_TagProducer_ProduceTags = 30,
        Tagger_LineSeparator_TagProducer_ProduceTags = 31,
        Tagger_Outlining_TagProducer_ProduceTags = 32,
        Tagger_Highlighter_TagProducer_ProduceTags = 33,
        Tagger_ReferenceHighlighting_TagProducer_ProduceTags = 34,

        CaseCorrection_CaseCorrect = 35,
        CaseCorrection_ReplaceTokens = 36,
        CaseCorrection_AddReplacements = 37,

        CodeCleanup_CleanupAsync = 38,
        CodeCleanup_Cleanup = 39,
        CodeCleanup_IterateAllCodeCleanupProviders = 40,
        CodeCleanup_IterateOneCodeCleanup = 41,

        CommandHandler_GetCommandState = 42,
        CommandHandler_ExecuteHandlers = 43,
        CommandHandler_FormatCommand = 44,
        CommandHandler_CompleteStatement = 45,
        CommandHandler_ToggleBlockComment = 46,
        CommandHandler_ToggleLineComment = 47,

        Workspace_SourceText_GetChangeRanges = 48,
        Workspace_Recoverable_RecoverRootAsync = 49,
        Workspace_Recoverable_RecoverRoot = 50,
        Workspace_Recoverable_RecoverTextAsync = 51,
        Workspace_Recoverable_RecoverText = 52,
        Workspace_SkeletonAssembly_GetMetadataOnlyImage = 53,
        Workspace_SkeletonAssembly_EmitMetadataOnlyImage = 54,
        Workspace_Document_State_FullyParseSyntaxTree = 55,
        Workspace_Document_State_IncrementallyParseSyntaxTree = 56,
        Workspace_Document_GetSemanticModel = 57,
        Workspace_Document_GetSyntaxTree = 58,
        Workspace_Document_GetTextChanges = 59,
        Workspace_Project_GetCompilation = 60,
        Workspace_Project_CompilationTracker_BuildCompilationAsync = 61,
        Workspace_ApplyChanges = 62,
        Workspace_TryGetDocument = 63,
        Workspace_TryGetDocumentFromInProgressSolution = 64,
        Workspace_Solution_LinkedFileDiffMergingSession = 65,
        Workspace_Solution_LinkedFileDiffMergingSession_LinkedFileGroup = 66,
        Workspace_Solution_Info = 67,

        EndConstruct_DoStatement = 68,
        EndConstruct_XmlCData = 69,
        EndConstruct_XmlComment = 70,
        EndConstruct_XmlElement = 71,
        EndConstruct_XmlEmbeddedExpression = 72,
        EndConstruct_XmlProcessingInstruction = 73,

        FindReference_Rename = 74,
        FindReference_ChangeSignature = 75,
        FindReference = 76,
        FindReference_DetermineAllSymbolsAsync = 77,
        FindReference_CreateProjectMapAsync = 78,
        FindReference_CreateDocumentMapAsync = 79,
        FindReference_ProcessAsync = 80,
        FindReference_ProcessProjectAsync = 81,
        FindReference_ProcessDocumentAsync = 82,

        LineCommit_CommitRegion = 83,

        Formatting_TokenStreamConstruction = 84,
        Formatting_ContextInitialization = 85,
        Formatting_Format = 86,
        Formatting_ApplyResultToBuffer = 87,
        Formatting_IterateNodes = 88,
        Formatting_CollectIndentBlock = 89,
        Formatting_CollectSuppressOperation = 90,
        Formatting_CollectAlignOperation = 91,
        Formatting_CollectAnchorOperation = 92,
        Formatting_CollectTokenOperation = 93,
        Formatting_BuildContext = 94,
        Formatting_ApplySpaceAndLine = 95,
        Formatting_ApplyAnchorOperation = 96,
        Formatting_ApplyAlignOperation = 97,
        Formatting_AggregateCreateTextChanges = 98,
        Formatting_AggregateCreateFormattedRoot = 99,
        Formatting_CreateTextChanges = 100,
        Formatting_CreateFormattedRoot = 101,
        Formatting_Partitions = 102,

        SmartIndentation_Start = 103,
        SmartIndentation_OpenCurly = 104,
        SmartIndentation_CloseCurly = 105,

        Rename_InlineSession = 106,
        Rename_InlineSession_Session = 107,
        Rename_FindLinkedSpans = 108,
        Rename_GetSymbolRenameInfo = 109,
        Rename_OnTextBufferChanged = 110,
        Rename_ApplyReplacementText = 111,
        Rename_CommitCore = 112,
        Rename_CommitCoreWithPreview = 113,
        Rename_GetAsynchronousLocationsSource = 114,
        Rename_AllRenameLocations = 115,
        Rename_StartSearchingForSpansInAllOpenDocuments = 116,
        Rename_StartSearchingForSpansInOpenDocument = 117,
        Rename_CreateOpenTextBufferManagerForAllOpenDocs = 118,
        Rename_CreateOpenTextBufferManagerForAllOpenDocument = 119,
        Rename_ReportSpan = 120,
        Rename_GetNoChangeConflictResolution = 121,
        Rename_Tracking_BufferChanged = 122,

        TPLTask_TaskScheduled = 123,
        TPLTask_TaskStarted = 124,
        TPLTask_TaskCompleted = 125,

        Get_QuickInfo_Async = 126,

        Completion_ModelComputer_DoInBackground = 127,
        Completion_ModelComputation_FilterModelInBackground = 128,
        Completion_ModelComputation_WaitForModel = 129,
        Completion_SymbolCompletionProvider_GetItemsWorker = 130,
        Completion_KeywordCompletionProvider_GetItemsWorker = 131,
        Completion_SnippetCompletionProvider_GetItemsWorker_CSharp = 132,
        Completion_TypeImportCompletionProvider_GetCompletionItemsAsync = 133,
        Completion_ExtensionMethodImportCompletionProvider_GetCompletionItemsAsync = 134,

        SignatureHelp_ModelComputation_ComputeModelInBackground = 135,
        SignatureHelp_ModelComputation_UpdateModelInBackground = 136,

        Refactoring_CodeRefactoringService_GetRefactoringsAsync = 137,
        Refactoring_AddImport = 138,
        Refactoring_FullyQualify = 139,
        Refactoring_GenerateFromMembers_AddConstructorParametersFromMembers = 140,
        Refactoring_GenerateFromMembers_GenerateConstructorFromMembers = 141,
        Refactoring_GenerateFromMembers_GenerateEqualsAndGetHashCode = 142,
        Refactoring_GenerateMember_GenerateConstructor = 143,
        Refactoring_GenerateMember_GenerateDefaultConstructors = 144,
        Refactoring_GenerateMember_GenerateEnumMember = 145,
        Refactoring_GenerateMember_GenerateMethod = 146,
        Refactoring_GenerateMember_GenerateVariable = 147,
        Refactoring_ImplementAbstractClass = 148,
        Refactoring_ImplementInterface = 149,
        Refactoring_IntroduceVariable = 150,
        Refactoring_GenerateType = 151,
        Refactoring_RemoveUnnecessaryImports_CSharp = 152,
        Refactoring_RemoveUnnecessaryImports_VisualBasic = 153,

        Snippet_OnBeforeInsertion = 154,
        Snippet_OnAfterInsertion = 155,

        Misc_NonReentrantLock_BlockingWait = 156,
        Misc_VisualStudioWaitIndicator_Wait = 157,
        Misc_SaveEventsSink_OnBeforeSave = 158,

        TaskList_Refresh = 159,
        TaskList_NavigateTo = 160,

        WinformDesigner_GenerateXML = 161,

        NavigateTo_Search = 162,

        NavigationService_VSDocumentNavigationService_NavigateTo = 163,

        NavigationBar_ComputeModelAsync = 164,
        NavigationBar_ItemService_GetMembersInTypes_CSharp = 165,
        NavigationBar_ItemService_GetTypesInFile_CSharp = 166,
        NavigationBar_UpdateDropDownsSynchronously_WaitForModel = 167,
        NavigationBar_UpdateDropDownsSynchronously_WaitForSelectedItemInfo = 168,

        EventHookup_Determine_If_Event_Hookup = 169,
        EventHookup_Generate_Handler = 170,
        EventHookup_Type_Char = 171,

        Cache_Created = 172,
        Cache_AddOrAccess = 173,
        Cache_Remove = 174,
        Cache_Evict = 175,
        Cache_EvictAll = 176,
        Cache_ItemRank = 177,

        TextStructureNavigator_GetExtentOfWord = 178,
        TextStructureNavigator_GetSpanOfEnclosing = 179,
        TextStructureNavigator_GetSpanOfFirstChild = 180,
        TextStructureNavigator_GetSpanOfNextSibling = 181,
        TextStructureNavigator_GetSpanOfPreviousSibling = 182,

        Debugging_LanguageDebugInfoService_GetDataTipSpanAndText = 183,
        Debugging_VsLanguageDebugInfo_ValidateBreakpointLocation = 184,
        Debugging_VsLanguageDebugInfo_GetProximityExpressions = 185,
        Debugging_VsLanguageDebugInfo_ResolveName = 186,
        Debugging_VsLanguageDebugInfo_GetNameOfLocation = 187,
        Debugging_VsLanguageDebugInfo_GetDataTipText = 188,
        Debugging_EncSession = 189,
        Debugging_EncSession_EditSession = 190,
        Debugging_EncSession_EditSession_EmitDeltaErrorId = 191,
        Debugging_EncSession_EditSession_RudeEdit = 192,

        Simplifier_ReduceAsync = 193,
        Simplifier_ExpandNode = 194,
        Simplifier_ExpandToken = 195,

        ForegroundNotificationService_Processed = 196,
        ForegroundNotificationService_NotifyOnForeground = 197,

        BackgroundCompiler_BuildCompilationsAsync = 198,

        PersistenceService_ReadAsync = 199,
        PersistenceService_WriteAsync = 200,
        PersistenceService_ReadAsyncFailed = 201,
        PersistenceService_WriteAsyncFailed = 202,
        PersistenceService_Initialization = 203,

        TemporaryStorageServiceFactory_ReadText = 204,
        TemporaryStorageServiceFactory_WriteText = 205,
        TemporaryStorageServiceFactory_ReadStream = 206,
        TemporaryStorageServiceFactory_WriteStream = 207,

        PullMembersUpWarning_ChangeTargetToAbstract = 208,
        PullMembersUpWarning_ChangeOriginToPublic = 209,
        PullMembersUpWarning_ChangeOriginToNonStatic = 210,
        PullMembersUpWarning_UserProceedToFinish = 211,
        PullMembersUpWarning_UserGoBack = 212,

        // currently no-one uses these
        SmartTags_RefreshSession = 213,
        SmartTags_SmartTagInitializeFixes = 214,
        SmartTags_ApplyQuickFix = 215,

        EditorTestApp_RefreshTask = 216,
        EditorTestApp_UpdateDiagnostics = 217,

        IncrementalAnalyzerProcessor_Analyzers = 218,
        IncrementalAnalyzerProcessor_Analyzer = 219,
        IncrementalAnalyzerProcessor_ActiveFileAnalyzers = 220,
        IncrementalAnalyzerProcessor_ActiveFileAnalyzer = 221,
        IncrementalAnalyzerProcessor_Shutdown = 222,

        WorkCoordinatorRegistrationService_Register = 223,
        WorkCoordinatorRegistrationService_Unregister = 224,
        WorkCoordinatorRegistrationService_Reanalyze = 225,

        WorkCoordinator_SolutionCrawlerOption = 226,
        WorkCoordinator_PersistentStorageAdded = 227,
        WorkCoordinator_PersistentStorageRemoved = 228,
        WorkCoordinator_Shutdown = 229,

        DiagnosticAnalyzerService_Analyzers = 230,
        DiagnosticAnalyzerDriver_AnalyzerCrash = 231,
        DiagnosticAnalyzerDriver_AnalyzerTypeCount = 232,
        PersistedSemanticVersion_Info = 233,
        StorageDatabase_Exceptions = 234,
        WorkCoordinator_ShutdownTimeout = 235,
        Diagnostics_HyperLink = 236,

        CodeFixes_FixAllOccurrencesSession = 237,
        CodeFixes_FixAllOccurrencesContext = 238,
        CodeFixes_FixAllOccurrencesComputation = 239,
        CodeFixes_FixAllOccurrencesComputation_Document_Diagnostics = 240,
        CodeFixes_FixAllOccurrencesComputation_Project_Diagnostics = 241,
        CodeFixes_FixAllOccurrencesComputation_Document_Fixes = 242,
        CodeFixes_FixAllOccurrencesComputation_Project_Fixes = 243,
        CodeFixes_FixAllOccurrencesComputation_Document_Merge = 244,
        CodeFixes_FixAllOccurrencesComputation_Project_Merge = 245,
        CodeFixes_FixAllOccurrencesPreviewChanges = 246,
        CodeFixes_ApplyChanges = 247,

        SolutionExplorer_AnalyzerItemSource_GetItems = 248,
        SolutionExplorer_DiagnosticItemSource_GetItems = 249,
        WorkCoordinator_ActiveFileEnqueue = 250,
        SymbolFinder_FindDeclarationsAsync = 251,
        SymbolFinder_Project_AddDeclarationsAsync = 252,
        SymbolFinder_Assembly_AddDeclarationsAsync = 253,
        SymbolFinder_Solution_Name_FindSourceDeclarationsAsync = 254,
        SymbolFinder_Project_Name_FindSourceDeclarationsAsync = 255,
        SymbolFinder_Solution_Predicate_FindSourceDeclarationsAsync = 256,
        SymbolFinder_Project_Predicate_FindSourceDeclarationsAsync = 257,
        Tagger_Diagnostics_RecomputeTags = 258,
        Tagger_Diagnostics_Updated = 259,
        SuggestedActions_HasSuggestedActionsAsync = 260,
        SuggestedActions_GetSuggestedActions = 261,
        AnalyzerDependencyCheckingService_LogConflict = 262,
        AnalyzerDependencyCheckingService_LogMissingDependency = 263,
        VirtualMemory_MemoryLow = 264,
        Extension_Exception = 265,

        WorkCoordinator_WaitForHigherPriorityOperationsAsync = 266,

        CSharp_Interactive_Window = 267,
        VisualBasic_Interactive_Window = 268,

        NonFatalWatson = 269,
        GlobalOperationRegistration = 270,
        CommandHandler_FindAllReference = 271,

        CodefixInfobar_Enable = 272,
        CodefixInfobar_EnableAndIgnoreFutureErrors = 273,
        CodefixInfobar_LeaveDisabled = 274,
        CodefixInfobar_ErrorIgnored = 275,

        Refactoring_NamingStyle = 276,

        // Caches
        SymbolTreeInfo_ExceptionInCacheRead = 277,
        SpellChecker_ExceptionInCacheRead = 278,
        BKTree_ExceptionInCacheRead = 279,
        IntellisenseBuild_Failed = 280,

        FileTextLoader_FileLengthThresholdExceeded = 281,

        // Generic performance measurement action IDs
        MeasurePerformance_StartAction = 282,
        MeasurePerformance_StopAction = 283,

        Serializer_CreateChecksum = 284,
        Serializer_Serialize = 285,
        Serializer_Deserialize = 286,

        CodeAnalysisService_CalculateDiagnosticsAsync = 287,
        CodeAnalysisService_SerializeDiagnosticResultAsync = 288,
        CodeAnalysisService_GetReferenceCountAsync = 289,
        CodeAnalysisService_FindReferenceLocationsAsync = 290,
        CodeAnalysisService_FindReferenceMethodsAsync = 291,
        CodeAnalysisService_GetFullyQualifiedName = 292,
        CodeAnalysisService_GetTodoCommentsAsync = 293,
        CodeAnalysisService_GetDesignerAttributesAsync = 294,

        ServiceHubRemoteHostClient_CreateAsync = 295,
        // obsolete: PinnedRemotableDataScope_GetRemotableData = 296,

        RemoteHost_Connect = 297,
        RemoteHost_Disconnect = 298,

        // obsolete: RemoteHostClientService_AddGlobalAssetsAsync = 299,
        // obsolete: RemoteHostClientService_RemoveGlobalAssets = 300,
        // obsolete: RemoteHostClientService_Enabled = 301,
        // obsolete: RemoteHostClientService_Restarted = 302,

        RemoteHostService_SynchronizePrimaryWorkspaceAsync = 303,
        // obsolete: RemoteHostService_SynchronizeGlobalAssetsAsync = 304,

        AssetStorage_CleanAssets = 305,
        AssetStorage_TryGetAsset = 306,

        AssetService_GetAssetAsync = 307,
        AssetService_SynchronizeAssetsAsync = 308,
        AssetService_SynchronizeSolutionAssetsAsync = 309,
        AssetService_SynchronizeProjectAssetsAsync = 310,

        CodeLens_GetReferenceCountAsync = 311,
        CodeLens_FindReferenceLocationsAsync = 312,
        CodeLens_FindReferenceMethodsAsync = 313,
        CodeLens_GetFullyQualifiedName = 314,

        SolutionState_ComputeChecksumsAsync = 315,
        ProjectState_ComputeChecksumsAsync = 316,
        DocumentState_ComputeChecksumsAsync = 317,

        // obsolete: SolutionSynchronizationService_GetRemotableData = 318,
        // obsolete: SolutionSynchronizationServiceFactory_CreatePinnedRemotableDataScopeAsync = 319,

        SolutionChecksumUpdater_SynchronizePrimaryWorkspace = 320,

        JsonRpcSession_RequestAssetAsync = 321,

        SolutionService_GetSolutionAsync = 322,
        SolutionService_UpdatePrimaryWorkspaceAsync = 323,

        RemoteHostService_GetAssetsAsync = 324,

        // obsolete: CompilationService_GetCompilationAsync = 325,
        SolutionCreator_AssetDifferences = 326,
        Extension_InfoBar = 327,
        FxCopAnalyzersInstall = 328,
        AssetStorage_ForceGC = 329,
        RemoteHost_Bitness = 330,
        Intellisense_Completion = 331,
        MetadataOnlyImage_EmitFailure = 332,
        LiveTableDataSource_OnDiagnosticsUpdated = 333,
        Experiment_KeybindingsReset = 334,
        Diagnostics_GeneratePerformaceReport = 335,
        Diagnostics_BadAnalyzer = 336,
        CodeAnalysisService_ReportAnalyzerPerformance = 337,
        PerformanceTrackerService_AddSnapshot = 338,
        AbstractProject_SetIntelliSenseBuild = 339,
        AbstractProject_Created = 340,
        AbstractProject_PushedToWorkspace = 341,
        ExternalErrorDiagnosticUpdateSource_AddError = 342,
        DiagnosticIncrementalAnalyzer_SynchronizeWithBuildAsync = 343,
        Completion_ExecuteCommand_TypeChar = 344,
        RemoteHostService_SynchronizeTextAsync = 345,

        SymbolFinder_Solution_Pattern_FindSourceDeclarationsAsync = 346,
        SymbolFinder_Project_Pattern_FindSourceDeclarationsAsync = 347,
        Intellisense_Completion_Commit = 348,

        CodeCleanupInfobar_BarDisplayed = 349,
        CodeCleanupInfobar_ConfigureNow = 350,
        CodeCleanupInfobar_NeverShowCodeCleanupInfoBarAgain = 351,

        FormatDocument = 352,
        CodeCleanup_ApplyCodeFixesAsync = 353,
        CodeCleanup_RemoveUnusedImports = 354,
        CodeCleanup_SortImports = 355,
        CodeCleanup_Format = 356,
        CodeCleanupABTest_AssignedToOnByDefault = 357,
        CodeCleanupABTest_AssignedToOffByDefault = 358,
        Workspace_Events = 359,

        Refactoring_ExtractMethod_UnknownMatrixItem = 360,

        SyntaxTreeIndex_Precalculate = 361,
        SyntaxTreeIndex_Precalculate_Create = 362,
        SymbolTreeInfo_Create = 363,
        SymbolTreeInfo_TryLoadOrCreate = 364,
        CommandHandler_GoToImplementation = 365,
        GraphQuery_ImplementedBy = 366,
        GraphQuery_Implements = 367,
        GraphQuery_IsCalledBy = 368,
        GraphQuery_IsUsedBy = 369,
        GraphQuery_Overrides = 370,

        Intellisense_AsyncCompletion_Data = 371,
        Intellisense_CompletionProviders_Data = 372,
        RemoteHostService_IsExperimentEnabledAsync = 373,
        PartialLoad_FullyLoaded = 374,
        Liveshare_UnknownCodeAction = 375,
        Liveshare_LexicalClassifications = 376,
        Liveshare_SyntacticClassifications = 377,
        Liveshare_SyntacticTagger = 378,

        CommandHandler_GoToBase = 379,

        DiagnosticAnalyzerService_GetDiagnosticsForSpanAsync = 380,
        CodeFixes_GetCodeFixesAsync = 381,

        LanguageServer_ActivateFailed = 382,
        LanguageServer_OnLoadedFailed = 383,

        CodeFixes_AddExplicitCast = 384,

        ToolsOptions_GenerateEditorconfig = 385,

        Renamer_RenameSymbolAsync = 386,
        Renamer_FindRenameLocationsAsync = 387,
        Renamer_ResolveConflictsAsync = 388,

        ChangeSignature_Data = 400,

        AbstractEncapsulateFieldService_EncapsulateFieldsAsync = 410,

        AbstractConvertTupleToStructCodeRefactoringProvider_ConvertToStructAsync = 420,

        DependentTypeFinder_FindAndCacheDerivedClassesAsync = 430,
        DependentTypeFinder_FindAndCacheDerivedInterfacesAsync = 431,
        DependentTypeFinder_FindAndCacheImplementingTypesAsync = 432,

        RemoteSemanticClassificationCacheService_ExceptionInCacheRead = 440,
        FeatureNotAvailable = 441,

        LSPCompletion_MissingLSPCompletionTriggerKind = 450,
        LSPCompletion_MissingLSPCompletionInvokeKind = 451,

        Workspace_Project_CompilationThrownAway = 460,

        CommandHandler_Paste_ImportsOnPaste = 470,

        FindDocumentInWorkspace = 480,
        RegisterWorkspace = 481,

        LSP_RequestCounter = 482,
        LSP_RequestDuration = 483,
        LSP_TimeInQueue = 484,

<<<<<<< HEAD
        InheritanceMargin_TargetsMenuOpen = 485,
        InheritanceMargin_NavigateToTarget = 486,
=======
        Intellicode_UnknownIntent = 485,

        LSP_CompletionListCacheMiss = 486,
>>>>>>> f3a4878a
    }
}<|MERGE_RESOLUTION|>--- conflicted
+++ resolved
@@ -511,13 +511,11 @@
         LSP_RequestDuration = 483,
         LSP_TimeInQueue = 484,
 
-<<<<<<< HEAD
-        InheritanceMargin_TargetsMenuOpen = 485,
-        InheritanceMargin_NavigateToTarget = 486,
-=======
         Intellicode_UnknownIntent = 485,
 
         LSP_CompletionListCacheMiss = 486,
->>>>>>> f3a4878a
+
+        InheritanceMargin_TargetsMenuOpen = 487,
+        InheritanceMargin_NavigateToTarget = 488,
     }
 }