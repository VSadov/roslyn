--- conflicted
+++ resolved
@@ -24,12 +24,6 @@
         }
 
         public static Option2<bool> GetOption(FunctionId id)
-<<<<<<< HEAD
-        {
-            return s_options.GetOrAdd(id, s_optionCreator);
-        }
-=======
             => s_options.GetOrAdd(id, s_optionCreator);
->>>>>>> d73229b4
     }
 }