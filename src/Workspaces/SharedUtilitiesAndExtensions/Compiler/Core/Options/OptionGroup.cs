﻿// Licensed to the .NET Foundation under one or more agreements.
// The .NET Foundation licenses this file to you under the MIT license.
// See the LICENSE file in the project root for more information.

using System;

namespace Microsoft.CodeAnalysis.Options
{
    /// <summary>
    /// Group/sub-feature associated with an option.
    /// </summary>
    internal sealed class OptionGroup
    {
        public static readonly OptionGroup Default = new(string.Empty, string.Empty, int.MaxValue);

<<<<<<< HEAD
        public OptionGroup(string description, int priority, OptionGroup? parent = null, string? nonLocalizedDescription = null)
=======
        public OptionGroup(string name, string description, int priority = int.MaxValue, OptionGroup? parent = null)
>>>>>>> de7c9dc8
        {
            Description = description;
            Priority = priority;
            Parent = parent;
<<<<<<< HEAD
            NonlocalizedDescription = nonLocalizedDescription ?? string.Empty;
=======
            Name = name;
>>>>>>> de7c9dc8
        }

        /// <summary>
        /// Optional parent group.
        /// </summary>
        public OptionGroup? Parent { get; }

        /// <summary>
        /// A localizable resource description string for the option group.
        /// </summary>
        public string Description { get; }

        /// <summary>
<<<<<<< HEAD
        /// The non-localized text of <see cref="Description"/>.
        /// </summary>
        public string NonlocalizedDescription { get; }
=======
        /// Name of the option group
        /// </summary>
        public string Name { get; }
>>>>>>> de7c9dc8

        /// <summary>
        /// Relative priority of the option group with respect to other option groups within the same feature.
        /// </summary>
        public int Priority { get; }
    }
}<|MERGE_RESOLUTION|>--- conflicted
+++ resolved
@@ -13,20 +13,12 @@
     {
         public static readonly OptionGroup Default = new(string.Empty, string.Empty, int.MaxValue);
 
-<<<<<<< HEAD
-        public OptionGroup(string description, int priority, OptionGroup? parent = null, string? nonLocalizedDescription = null)
-=======
         public OptionGroup(string name, string description, int priority = int.MaxValue, OptionGroup? parent = null)
->>>>>>> de7c9dc8
         {
             Description = description;
             Priority = priority;
             Parent = parent;
-<<<<<<< HEAD
-            NonlocalizedDescription = nonLocalizedDescription ?? string.Empty;
-=======
             Name = name;
->>>>>>> de7c9dc8
         }
 
         /// <summary>
@@ -40,15 +32,9 @@
         public string Description { get; }
 
         /// <summary>
-<<<<<<< HEAD
-        /// The non-localized text of <see cref="Description"/>.
-        /// </summary>
-        public string NonlocalizedDescription { get; }
-=======
         /// Name of the option group
         /// </summary>
         public string Name { get; }
->>>>>>> de7c9dc8
 
         /// <summary>
         /// Relative priority of the option group with respect to other option groups within the same feature.
