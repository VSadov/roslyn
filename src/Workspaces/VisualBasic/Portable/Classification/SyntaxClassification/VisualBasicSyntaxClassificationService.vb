﻿' Copyright (c) Microsoft.  All Rights Reserved.  Licensed under the Apache License, Version 2.0.  See License.txt in the project root for license information.

Imports System.Collections.Immutable
Imports System.Composition
Imports System.Threading
Imports Microsoft.CodeAnalysis.Classification
Imports Microsoft.CodeAnalysis.Classification.Classifiers
Imports Microsoft.CodeAnalysis.Host.Mef
Imports Microsoft.CodeAnalysis.PooledObjects
Imports Microsoft.CodeAnalysis.Text
Imports Microsoft.CodeAnalysis.VisualBasic.Classification.Classifiers

Namespace Microsoft.CodeAnalysis.VisualBasic.Classification
    <ExportLanguageService(GetType(ISyntaxClassificationService), LanguageNames.VisualBasic), [Shared]>
    Partial Friend Class VisualBasicSyntaxClassificationService
        Inherits AbstractSyntaxClassificationService

        Private Shared ReadOnly s_defaultSyntaxClassifiers As ImmutableArray(Of ISyntaxClassifier) =
            ImmutableArray.Create(Of ISyntaxClassifier)(
                New NameSyntaxClassifier(),
                New ImportAliasClauseSyntaxClassifier(),
                New IdentifierNameSyntaxClassifier(),
<<<<<<< HEAD
                New RegexPatternTokenClassifier())
=======
                New EmbeddedLanguageTokenClassifier())
>>>>>>> 822c8219

        Public Overrides Function GetDefaultSyntaxClassifiers() As ImmutableArray(Of ISyntaxClassifier)
            Return s_defaultSyntaxClassifiers
        End Function

        Public Overrides Sub AddLexicalClassifications(text As SourceText, textSpan As TextSpan, result As ArrayBuilder(Of ClassifiedSpan), cancellationToken As CancellationToken)
            ClassificationHelpers.AddLexicalClassifications(text, textSpan, result, cancellationToken)
        End Sub

        Public Overrides Sub AddSyntacticClassifications(syntaxTree As SyntaxTree, textSpan As TextSpan, result As ArrayBuilder(Of ClassifiedSpan), cancellationToken As CancellationToken)
            Dim root = syntaxTree.GetRoot(cancellationToken)
            Worker.CollectClassifiedSpans(root, textSpan, result, cancellationToken)
        End Sub

        Public Overrides Function FixClassification(text As SourceText, classifiedSpan As ClassifiedSpan) As ClassifiedSpan
            Return ClassificationHelpers.AdjustStaleClassification(text, classifiedSpan)
        End Function
    End Class
End Namespace<|MERGE_RESOLUTION|>--- conflicted
+++ resolved
@@ -20,11 +20,7 @@
                 New NameSyntaxClassifier(),
                 New ImportAliasClauseSyntaxClassifier(),
                 New IdentifierNameSyntaxClassifier(),
-<<<<<<< HEAD
-                New RegexPatternTokenClassifier())
-=======
                 New EmbeddedLanguageTokenClassifier())
->>>>>>> 822c8219
 
         Public Overrides Function GetDefaultSyntaxClassifiers() As ImmutableArray(Of ISyntaxClassifier)
             Return s_defaultSyntaxClassifiers
