--- conflicted
+++ resolved
@@ -48,14 +48,13 @@
             Return SyntaxFactory.SeparatedList(Of TElement)(list)
         End Function
 
-<<<<<<< HEAD
         Friend Overrides Function CreateInterpolatedStringStartToken(isVerbatim As Boolean) As SyntaxToken
             Return SyntaxFactory.Token(SyntaxKind.DollarSignDoubleQuoteToken)
         End Function
 
         Friend Overrides Function CreateInterpolatedStringEndToken() As SyntaxToken
             Return SyntaxFactory.Token(SyntaxKind.DoubleQuoteToken)
-=======
+
         Friend Overrides Function SeparatedList(Of TElement As SyntaxNode)(nodes As IEnumerable(Of TElement), separators As IEnumerable(Of SyntaxToken)) As SeparatedSyntaxList(Of TElement)
             Return SyntaxFactory.SeparatedList(nodes, separators)
         End Function
@@ -118,7 +117,6 @@
             End If
 
             Return Nothing
->>>>>>> 51b9c3a7
         End Function
 
 #Region "Expressions and Statements"
