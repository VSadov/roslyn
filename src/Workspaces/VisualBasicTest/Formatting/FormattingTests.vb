--- conflicted
+++ resolved
@@ -8,7 +8,9 @@
 Imports Microsoft.CodeAnalysis.Text
 Imports Microsoft.CodeAnalysis.VisualBasic
 Imports Microsoft.CodeAnalysis.VisualBasic.Syntax
+
 Imports Roslyn.Test.Utilities
+
 Imports Xunit
 
 Namespace Microsoft.CodeAnalysis.VisualBasic.UnitTests.Formatting
@@ -852,11 +854,7 @@
         <Theory, Trait(Traits.Feature, Traits.Features.Formatting)>
         <InlineData("_")>
         <InlineData("_ ' Comment")>
-<<<<<<< HEAD
-        Public Async Function LineContinuation(continuation As String) As Task
-=======
         Public Async Function LineContinuation4(continuation As String) As Task
->>>>>>> 18ee3e79
             Dim code = $"Class C
     Sub Method(Optional ByVal i As Integer = 1)
                     Dim aa = 1 + {continuation}
